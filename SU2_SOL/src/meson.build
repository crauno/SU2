--- conflicted
+++ resolved
@@ -1,12 +1,8 @@
 su2_sol_src = ['SU2_SOL.cpp']
 if get_option('enable-normal')
-<<<<<<< HEAD
-  su2_cfd_obj = su2_cfd_lib.extract_objects(['solver_structure.cpp',
-=======
-  su2_cfd_obj = su2_cfd.extract_objects(['solvers/CSolver.cpp',
+  su2_cfd_obj = su2_cfd_lib.extract_objects(['solvers/CSolver.cpp',
                                         'solvers/CBaselineSolver.cpp',
                                         'solvers/CBaselineSolver_FEM.cpp',
->>>>>>> 1a64163e
                                         'CMarkerProfileReaderFVM.cpp',
                                         'output/COutput.cpp',
                                         'output/output_structure_legacy.cpp',

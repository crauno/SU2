--- conflicted
+++ resolved
@@ -77,11 +77,7 @@
    */
   void SetPrimitive_Gradient_GG(CGeometry *geometry,
                                 const CConfig *config,
-<<<<<<< HEAD
-                                bool reconstruction = false);
-=======
                                 bool reconstruction = false) override;
->>>>>>> 13d2f841
 
   /*!
    * \brief Compute the gradient of the primitive variables using a Least-Squares method,
@@ -92,11 +88,7 @@
    */
   void SetPrimitive_Gradient_LS(CGeometry *geometry,
                                 const CConfig *config,
-<<<<<<< HEAD
-                                bool reconstruction = false);
-=======
                                 bool reconstruction = false) override;
->>>>>>> 13d2f841
 
   /*!
    * \brief Impose a constant heat-flux condition at the wall.

/*!
 * \file integration_structure.hpp
 * \brief Headers of the main subroutines for space and time integration. 
 *        The subroutines and functions are in the <i>integration_structure.cpp</i>, 
 *        <i>integration_time.cpp</i>, and <i>integration_notime.cpp</i> files.
 * \author Aerospace Design Laboratory (Stanford University) <http://su2.stanford.edu>.
 * \version 2.0.7
 *
<<<<<<< HEAD
 * Stanford University Unstructured (SU2),
 * copyright (C) 2012-2013 Aerospace Design Laboratory (ADL), is
 * distributed under the GNU Lesser General Public License (GNU LGPL).
=======
 * Stanford University Unstructured (SU2).
 * Copyright (C) 2012-2013 Aerospace Design Laboratory (ADL).
>>>>>>> 3384cf29
 *
 * SU2 is free software; you can redistribute it and/or
 * modify it under the terms of the GNU Lesser General Public
 * License as published by the Free Software Foundation; either
 * version 2.1 of the License, or (at your option) any later version.
 *
 * SU2 is distributed in the hope that it will be useful,
 * but WITHOUT ANY WARRANTY; without even the implied warranty of
 * MERCHANTABILITY or FITNESS FOR A PARTICULAR PURPOSE.  See the GNU
 * Lesser General Public License for more details.
 *
 * You should have received a copy of the GNU Lesser General Public
<<<<<<< HEAD
 * License along with this library.  If not, see <http://www.gnu.org/licenses/>.
=======
 * License along with SU2. If not, see <http://www.gnu.org/licenses/>.
>>>>>>> 3384cf29
 */

#pragma once

#ifndef NO_MPI
#include <mpi.h>
#endif
#include <cmath>
#include <iostream>
#include <cstdlib>

#include "solver_structure.hpp"
#include "../../Common/include/geometry_structure.hpp"
#include "../../Common/include/config_structure.hpp"

using namespace std;

/*! 
 * \class CIntegration
 * \brief Main class for doing the space integration, time integration, and monitoring 
 *        of a system of Partial Differential Equations (PDE).
 * \author F. Palacios.
 * \version 2.0.7
 */
class CIntegration {
protected:
	double Cauchy_Value,	/*!< \brief Summed value of the convergence indicator. */
	Cauchy_Func;			/*!< \brief Current value of the convergence indicator at one iteration. */
	unsigned short Cauchy_Counter;	/*!< \brief Number of elements of the Cauchy serial. */
	double *Cauchy_Serie;			/*!< \brief Complete Cauchy serial. */
	double Old_Func,	/*!< \brief Old value of the objective function (the function which is monitored). */
	New_Func;			/*!< \brief Current value of the objective function (the function which is monitored). */
	bool Convergence,		/*!< \brief To indicate if the flow solver (direct, adjoint, or linearized) has converged or not. */
	Convergence_OneShot,	/*!< \brief To indicate if the one-shot method has converged. */
	Convergence_FullMG;		/*!< \brief To indicate if the Full Multigrid has converged and it is necessary to add a new level. */
	double InitResidual;	/*!< \brief Initial value of the residual to evaluate the convergence level. */

public:
	
	/*! 
	 * \brief Constructor of the class. 
	 */
	CIntegration(CConfig *config);
	
	/*! 
	 * \brief Destructor of the class. 
	 */
	virtual ~CIntegration(void);
	
	/*! 
	 * \brief Do the space integration of the numerical system.
	 * \param[in] geometry - Geometrical definition of the problem.
	 * \param[in] solver_container - Container vector with all the solutions.
	 * \param[in] solver - Description of the numerical method.
	 * \param[in] config - Definition of the particular problem.
	 * \param[in] iMesh - Index of the mesh in multigrid computations.
	 * \param[in] iRKStep - Current step of the Runge-Kutta iteration.
	 * \param[in] RunTime_EqSystem - System of equations which is going to be solved.
	 */
	void Space_Integration(CGeometry *geometry, CSolver **solver_container, CNumerics **numerics, CConfig *config, 
						   unsigned short iMesh, unsigned short iRKStep, unsigned short RunTime_EqSystem);

	/*! 
	 * \brief Do the time integration (explicit or implicit) of the numerical system.
	 * \param[in] geometry - Geometrical definition of the problem.
	 * \param[in] solver_container - Container vector with all the solutions.
	 * \param[in] config - Definition of the particular problem.
	 * \param[in] iRKStep - Current step of the Runge-Kutta iteration.
	 * \param[in] RunTime_EqSystem - System of equations which is going to be solved.
	 * \param[in] Iteration - Current iteration.
	 */
	void Time_Integration(CGeometry *geometry, CSolver **solver_container, CConfig *config, 
						  unsigned short iRKStep, unsigned short RunTime_EqSystem, unsigned long Iteration);
	
	/*! 
	 * \brief Initialize the adjoint solution using the primal problem.
	 * \param[in] geometry - Geometrical definition of the problem.
	 * \param[in] solver_container - Container vector with all the solutions.
	 * \param[in] config - Definition of the particular problem.
	 * \param[in] RunTime_EqSystem - System of equations which is going to be solved.
	 * \param[in] Iteration - Current iteration.
	 */
	void Adjoint_Setup(CGeometry ***geometry, CSolver ****solver_container, CConfig **config,
                     unsigned short RunTime_EqSystem, unsigned long Iteration, unsigned short iZone);
	
	/*!
	 * \brief Numerical method for solving a non-time depending equation, like the potential equation.
	 * \param[in] geometry - Geometrical definition of the problem.
	 * \param[in] solution - Solution of the problem.
	 * \param[in] solver_container - Container vector with all the solutions.
	 * \param[in] config - Definition of the particular problem.
	 * \param[in] iMesh - Index of the mesh in multigrid computations.
	 */
	void Solving_Linear_System(CGeometry *geometry, CSolver *solver, CSolver **solver_container, 
							   CConfig *config, unsigned short iMesh);

	/*! 
	 * \brief Do the convergence analisys to determine if the code must stop the execution.
	 * \param[in] geometry - Geometrical definition of the problem.
	 * \param[in] config - Definition of the particular problem.
	 * \param[in] Iteration - Current iteration.
	 * \param[in] monitor - Objective function that is use to study its convergence.
	 */
	void Convergence_Monitoring(CGeometry *geometry, CConfig *config, 
								unsigned long Iteration, double monitor);
	
	/*! 
	 * \brief Get the value of the convergence.
	 * \return Level of convergence of the solution.
	 */
	double GetCauchy_Value(void);
	
	/*! 
	 * \brief Get the indicator of the convergence for the direct, adjoint and linearized problem.
	 * \return <code>TRUE</code> means that the convergence criteria is satisfied; 
	 *         otherwise <code>FALSE</code>.
	 */
	bool GetConvergence(void);
	
	/*! 
	 * \brief Set the indicator of the convergence.
	 * \param[in] value - <code>TRUE</code> means that the convergence criteria is satisfied; 
	 *            otherwise <code>FALSE</code>.
	 */
	void SetConvergence(bool value);
	
	/*! 
	 * \brief Get the indicator of the convergence for the one-shot problem.
	 * \return <code>TRUE</code> means that the convergence criteria is satisfied; 
	 *         otherwise <code>FALSE</code>.
	 */
	bool GetConvergence_OneShot(void);
	
	/*! 
	 * \brief Get the indicator of the convergence for the full multigrid problem.
	 * \return <code>TRUE</code> means that the convergence criteria is satisfied; 
	 *         otherwise <code>FALSE</code>.
	 */
	bool GetConvergence_FullMG(void);
	
	/*! 
	 * \brief Save the solution, and volume at different time steps. 
	 * \param[in] geometry - Geometrical definition of the problem.
	 * \param[in] solution - Flow solution.
   * \param[in] config - Definition of the particular problem.
	 */
	void SetDualTime_Solver(CGeometry *geometry, CSolver *solver, CConfig *config);
	
	/*! 
	 * \brief A virtual member.
	 * \param[in] geometry - Geometrical definition of the problem.
	 * \param[in] solver_container - Container vector with all the solutions.
	 * \param[in] numerics_container - Description of the numerical method (the way in which the equations are solved).
	 * \param[in] config - Definition of the particular problem.
	 * \param[in] RunTime_EqSystem - System of equations which is going to be solved.
	 * \param[in] Iteration - Current iteration.
	 */
	virtual void MultiGrid_Iteration(CGeometry ***geometry, CSolver ****solver_container, CNumerics *****numerics_container,
								  CConfig **config, unsigned short RunTime_EqSystem, unsigned long Iteration, unsigned short iZone);
	
	/*! 
	 * \brief A virtual member.
	 * \param[in] geometry - Geometrical definition of the problem.
	 * \param[in] solver_container - Container vector with all the solutions.
	 * \param[in] numerics_container - Description of the numerical method (the way in which the equations are solved).
	 * \param[in] config - Definition of the particular problem.
	 * \param[in] iMesh - Index of the mesh in multigrid computations.
	 * \param[in] mu - Variable for controlling the kind of multigrid algorithm.	 
	 * \param[in] RunTime_EqSystem - System of equations which is going to be solved.
	 * \param[in] Iteration - Current iteration.
	 */
	virtual void MultiGrid_Cycle(CGeometry ***geometry, CSolver ****solver_container, CNumerics *****numerics_container,
							   CConfig **config, unsigned short iMesh, unsigned short mu, unsigned short RunTime_EqSystem,
							   unsigned long Iteration, unsigned short iZone);
	
	/*! 
	 * \brief A virtual member.
	 * \param[in] geometry - Geometrical definition of the problem.
	 * \param[in] solver_container - Container vector with all the solutions.
	 * \param[in] config - Definition of the particular problem.
	 * \param[in] RunTime_EqSystem - System of equations which is going to be solved.
	 * \param[in] Iteration - Current iteration.
	 * \param[in] monitor - value of the non-dimensional parameters for monitoring the convergence.
	 */
	virtual void NonDimensional_Parameters(CGeometry **geometry, CSolver ***solver_container, CNumerics ****numerics_container, 
																				 CConfig *config, unsigned short FinestMesh, unsigned short RunTime_EqSystem, unsigned long Iteration, 
																				 double *monitor);
	
	/*! 
	 * \brief A virtual member.
	 * \param[out] sol_fine - Pointer to the solution on the fine grid.
	 * \param[in] geo_fine - Geometrical definition of the fine grid.
	 * \param[in] config - Definition of the particular problem.
	 */
	virtual void SetProlongated_Correction(CSolver *sol_fine, CGeometry *geo_fine, CConfig *config);

	/*! 
	 * \brief A virtual member.
	 * \param[in] RunTime_EqSystem - System of equations which is going to be solved.
	 * \param[out] sol_fine - Pointer to the solution on the fine grid.
	 * \param[in] sol_coarse - Pointer to the solution on the coarse grid.
	 * \param[in] geo_fine - Geometrical definition of the fine grid.
	 * \param[in] geo_coarse - Geometrical definition of the coarse grid.
	 * \param[in] config - Definition of the particular problem.
	 */
	virtual void SetProlongated_Solution(unsigned short RunTime_EqSystem, CSolver **sol_fine, CSolver **sol_coarse, 
										 CGeometry *geo_fine, CGeometry *geo_coarse, CConfig *config);
	
	/*! 
	 * \brief A virtual member.
	 * \param[in] sol_fine - Pointer to the solution on the fine grid.
	 * \param[out] sol_coarse - Pointer to the solution on the coarse grid.
	 * \param[in] geo_fine - Geometrical definition of the fine grid.
	 * \param[in] geo_coarse - Geometrical definition of the coarse grid.
	 * \param[in] config - Definition of the particular problem.
	 */
	virtual void SetRestricted_Residual(CSolver *sol_fine, CSolver *sol_coarse, CGeometry *geo_fine, 
										CGeometry *geo_coarse, CConfig *config);
	
	/*! 
	 * \brief A virtual member.
	 * \param[in] RunTime_EqSystem - System of equations which is going to be solved.
	 * \param[in] sol_fine - Pointer to the solution on the fine grid.
	 * \param[out] sol_coarse - Pointer to the solution on the coarse grid.
	 * \param[in] geo_fine - Geometrical definition of the fine grid.
	 * \param[in] geo_coarse - Geometrical definition of the coarse grid.
	 * \param[in] config - Definition of the particular problem.
	 * \param[in] iMesh - Index of the mesh in multigrid computations.
	 * \param[in] InclSharedDomain - Include the shared domain in the interpolation.
	 */
	virtual void SetRestricted_Solution(unsigned short RunTime_EqSystem, CSolver **sol_fine, CSolver **sol_coarse, CGeometry *geo_fine, CGeometry *geo_coarse, CConfig *config);

	/*! 
	 * \brief A virtual member.
	 * \param[in] RunTime_EqSystem - System of equations which is going to be solved.
	 * \param[in] sol_fine - Pointer to the solution on the fine grid.
	 * \param[out] sol_coarse - Pointer to the solution on the coarse grid.
	 * \param[in] geo_fine - Geometrical definition of the fine grid.
	 * \param[in] geo_coarse - Geometrical definition of the coarse grid.
	 * \param[in] config - Definition of the particular problem.
	 */
	virtual void SetRestricted_Gradient(unsigned short RunTime_EqSystem, CSolver **sol_fine, CSolver **sol_coarse, 
										CGeometry *geo_fine, CGeometry *geo_coarse, CConfig *config);
	
	/*! 
	 * \brief A virtual member.
	 * \param[in] geometry - Geometrical definition of the problem.
	 * \param[in] flow - Flow solution.
	 */
	virtual void SetResidual_Term(CGeometry *geometry, CSolver *flow);
	
	/*! 
	 * \brief A virtual member.
	 * \param[in] sol_fine - Pointer to the solution on the fine grid.
	 * \param[in] sol_coarse - Pointer to the solution on the coarse grid.
	 * \param[in] geo_fine - Geometrical definition of the fine grid.
	 * \param[in] geo_coarse - Geometrical definition of the coarse grid.
	 * \param[in] config - Definition of the particular problem.
	 */
	virtual void SetForcing_Term(CSolver *sol_fine, CSolver *sol_coarse, CGeometry *geo_fine, CGeometry *geo_coarse, 
								 CConfig *config);
	
	/*! 
	 * \brief A virtual member.
	 * \param[in] geometry - Geometrical definition of the problem.
	 * \param[in] solver_container - Container vector with all the solutions.
	 * \param[in] numerics_container - Description of the numerical method (the way in which the equations are solved).
	 * \param[in] config - Definition of the particular problem.
	 * \param[in] RunTime_EqSystem - System of equations which is going to be solved.
	 * \param[in] Iteration - Current iteration.
	 */
	virtual void SingleGrid_Iteration(CGeometry ***geometry, CSolver ****solver_container, CNumerics *****numerics_container,
								  CConfig **config, unsigned short RunTime_EqSystem, unsigned long Iteration, unsigned short iZone);
	
	/*! 
	 * \brief A virtual member.
	 * \param[in] geometry - Geometrical definition of the problem.
	 * \param[in] solver_container - Container vector with all the solutions.
	 * \param[in] numerics_container - Description of the numerical method (the way in which the equations are solved).
	 * \param[in] config - Definition of the particular problem.
	 * \param[in] RunTime_EqSystem - System of equations which is going to be solved.
	 * \param[in] iMesh - Index of the mesh in multigrid computations.
	 */
	virtual void SetPotential_Solver(CGeometry ***geometry, CSolver ****solver_container, CNumerics *****numerics_container,
                                   CConfig **config, unsigned short RunTime_EqSystem, unsigned short iMesh, unsigned short iZone);
  
  /*!
	 * \brief A virtual member.
	 * \param[in] RunTime_EqSystem - System of equations which is going to be solved.
	 * \param[in] solution - Container vector with all the solutions on the finest grid.
	 * \param[in] geometry - Geometrical definition of the problem.
	 * \param[in] val_nSmooth - Number of smoothing iterations.
	 * \param[in] val_smooth_coeff - Relaxation factor.
	 * \param[in] config - Definition of the particular problem.
	 */
	virtual void Smooth_Solution(unsigned short RunTime_EqSystem, CSolver **solver, CGeometry *geometry,
                       unsigned short val_nSmooth, double val_smooth_coeff, CConfig *config);

};

/*!
 * \class CMultiGridIntegration
 * \brief Class for doing the numerical integration using a multigrid method.
 * \author F. Palacios.
 * \version 2.0.7
 */
class CMultiGridIntegration : public CIntegration {
protected:
    
public:
	
	/*! 
	 * \brief Constructor of the class.
	 * \param[in] config - Definition of the particular problem.
	 */
	CMultiGridIntegration(CConfig *config);
	
	/*! 
	 * \brief Destructor of the class. 
	 */
	~CMultiGridIntegration(void);
	
	/*! 
	 * \brief This subroutine calls the MultiGrid_Cycle and also prepare the multigrid levels and the monitoring.
	 * \param[in] geometry - Geometrical definition of the problem.
	 * \param[in] solver_container - Container vector with all the solutions.
	 * \param[in] numerics_container - Description of the numerical method (the way in which the equations are solved).
	 * \param[in] config - Definition of the particular problem.
	 * \param[in] RunTime_EqSystem - System of equations which is going to be solved.
	 * \param[in] Iteration - Current iteration.
	 */
	void MultiGrid_Iteration(CGeometry ***geometry, CSolver ****solver_container, CNumerics *****numerics_container,
							 CConfig **config, unsigned short RunTime_EqSystem, unsigned long Iteration, unsigned short iZone);
	
	/*! 
	 * \brief Perform a Full-Approximation Storage (FAS) Multigrid. 
	 * \param[in] geometry - Geometrical definition of the problem.
	 * \param[in] solver_container - Container vector with all the solutions.
	 * \param[in] numerics_container - Description of the numerical method (the way in which the equations are solved).
	 * \param[in] config - Definition of the particular problem.
	 * \param[in] iMesh - Index of the mesh in multigrid computations.
	 * \param[in] mu - Variable for controlling the kind of multigrid algorithm.	 
	 * \param[in] RunTime_EqSystem - System of equations which is going to be solved.
	 * \param[in] Iteration - Current iteration.
	 */
	void MultiGrid_Cycle(CGeometry ***geometry, CSolver ****solver_container, CNumerics *****numerics_container,
                     CConfig **config, unsigned short iMesh, unsigned short mu, unsigned short RunTime_EqSystem,
                     unsigned long Iteration, unsigned short iZone);
	
	/*! 
	 * \brief Compute the non-dimensional parameters.
	 * \param[in] geometry - Geometrical definition of the problem.
	 * \param[in] solver_container - Container vector with all the solutions.
	 * \param[in] config - Definition of the particular problem.
	 * \param[in] RunTime_EqSystem - System of equations which is going to be solved.
	 * \param[in] Iteration - Current iteration.
	 * \param[in] monitor - value of the non-dimensional parameters for monitoring the convergence.
	 */
	void NonDimensional_Parameters(CGeometry **geometry, CSolver ***solver_container, CNumerics ****numerics_container, 
																 CConfig *config, unsigned short FinestMesh, unsigned short RunTime_EqSystem, unsigned long Iteration, 
																 double *monitor);

	/*! 
	 * \brief Compute the fine solution from a coarse solution. 
	 * \param[in] RunTime_EqSystem - System of equations which is going to be solved.
	 * \param[out] sol_fine - Pointer to the solution on the fine grid.
	 * \param[in] sol_coarse - Pointer to the solution on the coarse grid.
	 * \param[in] geo_fine - Geometrical definition of the fine grid.
	 * \param[in] geo_coarse - Geometrical definition of the coarse grid.
	 * \param[in] config - Definition of the particular problem.
	 */
	void SetProlongated_Solution(unsigned short RunTime_EqSystem, CSolver *sol_fine, CSolver *sol_coarse, 
								 CGeometry *geo_fine, CGeometry *geo_coarse, CConfig *config);
	
	/*! 
	 * \brief Compute the fine grid correction from the coarse solution. 
	 * \param[out] sol_fine - Pointer to the solution on the fine grid.
	 * \param[in] sol_coarse - Pointer to the solution on the coarse grid.
	 * \param[in] geo_fine - Geometrical definition of the fine grid.
	 * \param[in] geo_coarse - Geometrical definition of the coarse grid.
	 * \param[in] config - Definition of the particular problem.
	 */
	void GetProlongated_Correction(unsigned short RunTime_EqSystem, CSolver *sol_fine, CSolver *sol_coarse, CGeometry *geo_fine, 
																 CGeometry *geo_coarse, CConfig *config);
	
	/*! 
	 * \brief Do an implicit smoothing of the prolongated correction. 
	 * \param[in] RunTime_EqSystem - System of equations which is going to be solved.
	 * \param[in] solution - Container vector with all the solutions on the finest grid.	 
	 * \param[in] geometry - Geometrical definition of the problem.
	 * \param[in] val_nSmooth - Number of smoothing iterations.
	 * \param[in] val_smooth_coeff - Relaxation factor.		 
	 * \param[in] config - Definition of the particular problem.
	 */
	void SmoothProlongated_Correction(unsigned short RunTime_EqSystem, CSolver *solver, CGeometry *geometry,
																		 unsigned short val_nSmooth, double val_smooth_coeff, CConfig *config);
  
  /*!
	 * \brief Do an implicit smoothing of the solution.
	 * \param[in] RunTime_EqSystem - System of equations which is going to be solved.
	 * \param[in] solution - Container vector with all the solutions on the finest grid.
	 * \param[in] geometry - Geometrical definition of the problem.
	 * \param[in] val_nSmooth - Number of smoothing iterations.
	 * \param[in] val_smooth_coeff - Relaxation factor.
	 * \param[in] config - Definition of the particular problem.
	 */
	void Smooth_Solution(unsigned short RunTime_EqSystem, CSolver *solver, CGeometry *geometry,
                                    unsigned short val_nSmooth, double val_smooth_coeff, CConfig *config);

	/*!
	 * \brief Set the value of the corrected fine grid solution.
	 * \param[out] sol_fine - Pointer to the solution on the fine grid.
	 * \param[in] geo_fine - Geometrical definition of the fine grid.
	 * \param[in] config - Definition of the particular problem.
	 */
	void SetProlongated_Correction(CSolver *sol_fine, CGeometry *geo_fine, CConfig *config);

	/*! 
	 * \brief Compute truncation error in the coarse grid using the fine grid information. 
	 * \param[in] sol_fine - Pointer to the solution on the fine grid.
	 * \param[out] sol_coarse - Pointer to the solution on the coarse grid.
	 * \param[in] geo_fine - Geometrical definition of the fine grid.
	 * \param[in] geo_coarse - Geometrical definition of the coarse grid.
	 * \param[in] config - Definition of the particular problem.
	 */
	void SetRestricted_Residual(CSolver *sol_fine, CSolver *sol_coarse, CGeometry *geo_fine, 
								CGeometry *geo_coarse, CConfig *config);

	/*! 
	 * \brief Restrict solution from fine grid to a coarse grid. 
	 * \param[in] RunTime_EqSystem - System of equations which is going to be solved.
	 * \param[in] sol_fine - Pointer to the solution on the fine grid.
	 * \param[out] sol_coarse - Pointer to the solution on the coarse grid.
	 * \param[in] geo_fine - Geometrical definition of the fine grid.
	 * \param[in] geo_coarse - Geometrical definition of the coarse grid.
	 * \param[in] config - Definition of the particular problem.
	 * \param[in] iMesh - Index of the mesh in multigrid computations.
	 * \param[in] InclSharedDomain - Include the shared domain in the interpolation.
	 */
	void SetRestricted_Solution(unsigned short RunTime_EqSystem, CSolver *sol_fine, CSolver *sol_coarse, CGeometry *geo_fine, CGeometry *geo_coarse, CConfig *config);
	
	/*! 
	 * \brief Compute the gradient in coarse grid using the fine grid information. 
	 * \param[in] RunTime_EqSystem - System of equations which is going to be solved.
	 * \param[in] sol_fine - Pointer to the solution on the fine grid.
	 * \param[out] sol_coarse - Pointer to the solution on the coarse grid.
	 * \param[in] geo_fine - Geometrical definition of the fine grid.
	 * \param[in] geo_coarse - Geometrical definition of the coarse grid.
	 * \param[in] config - Definition of the particular problem.
	 */
	void SetRestricted_Gradient(unsigned short RunTime_EqSystem, CSolver **sol_fine, CSolver **sol_coarse, 
								CGeometry *geo_fine, CGeometry *geo_coarse, CConfig *config);

	/*! 
	 * \brief Add the truncation error to the residual. 
	 * \param[in] geometry - Geometrical definition of the problem.
	 * \param[in] flow - Flow solution.
	 */
	void SetResidual_Term(CGeometry *geometry, CSolver *flow);
	
	/*! 
	 * \brief Compute the forcing term. 
	 * \param[in] sol_fine - Pointer to the solution on the fine grid.
	 * \param[in] sol_coarse - Pointer to the solution on the coarse grid.
	 * \param[in] geo_fine - Geometrical definition of the fine grid.
	 * \param[in] geo_coarse - Geometrical definition of the coarse grid.
	 * \param[in] config - Definition of the particular problem.
	 */
	void SetForcing_Term(CSolver *sol_fine, CSolver *sol_coarse, CGeometry *geo_fine, CGeometry *geo_coarse, 
						 CConfig *config);
};

/*! 
 * \class CSingleGridIntegration
 * \brief Class for doing the numerical integration of the turbulence model.
 * \author A. Bueno.
 * \version 2.0.7
 */
class CSingleGridIntegration : public CIntegration {
public:
	
	/*! 
	 * \brief Constructor of the class.
	 * \param[in] config - Definition of the particular problem.
	 */
	CSingleGridIntegration(CConfig *config);
	
	/*! 
	 * \brief Destructor of the class. 
	 */
	~CSingleGridIntegration(void);
	
	/*! 
	 * \brief Do the numerical integration (implicit) of the turbulence solver. 
	 * \param[in] geometry - Geometrical definition of the problem.
	 * \param[in] solver_container - Container vector with all the solutions.
	 * \param[in] numerics_container - Description of the numerical method (the way in which the equations are solved).
	 * \param[in] config - Definition of the particular problem.
	 * \param[in] RunTime_EqSystem - System of equations which is going to be solved.
	 * \param[in] Iteration - Current iteration.
	 */
	void SingleGrid_Iteration(CGeometry ***geometry, CSolver ****solver_container, CNumerics *****numerics_container,
							 CConfig **config, unsigned short RunTime_EqSystem, unsigned long Iteration, unsigned short iZone);
  
  /*!
	 * \brief Restrict solution from fine grid to a coarse grid.
	 * \param[in] RunTime_EqSystem - System of equations which is going to be solved.
	 * \param[in] sol_fine - Pointer to the solution on the fine grid.
	 * \param[out] sol_coarse - Pointer to the solution on the coarse grid.
	 * \param[in] geo_fine - Geometrical definition of the fine grid.
	 * \param[in] geo_coarse - Geometrical definition of the coarse grid.
	 * \param[in] config - Definition of the particular problem.
	 * \param[in] iMesh - Index of the mesh in multigrid computations.
	 * \param[in] InclSharedDomain - Include the shared domain in the interpolation.
	 */
	void SetRestricted_Solution(unsigned short RunTime_EqSystem, CSolver **sol_fine, CSolver **sol_coarse, CGeometry *geo_fine, CGeometry *geo_coarse, CConfig *config);
  
};

/*! 
 * \class CPotentialIntegration
 * \brief Class for doing the numerical integration of the potential equation.
 * \author F. Palacios.
 * \version 2.0.7
 */
class CPotentialIntegration : public CIntegration {
public:
	
	/*! 
	 * \brief Constructor of the class.
	 * \param[in] config - Definition of the particular problem.
	 */
	CPotentialIntegration(CConfig *config);
	
	/*! 
	 * \brief Destructor of the class. 
	 */
	~CPotentialIntegration(void);
	
	/*! 
	 * \brief Do the numerical integration (Galerkin explicit) of the potential equation. 
	 * \param[in] geometry - Geometrical definition of the problem.
	 * \param[in] solver_container - Container vector with all the solutions.
	 * \param[in] numerics_container - Description of the numerical method (the way in which the equations are solved).
	 * \param[in] config - Definition of the particular problem.
	 * \param[in] RunTime_EqSystem - System of equations which is going to be solved.
	 * \param[in] iMesh - Index of the mesh in multigrid computations.
	 */
	void SetPotential_Solver(CGeometry ***geometry, CSolver ****solver_container, CNumerics *****numerics_container,
                           CConfig **config, unsigned short RunTime_EqSystem, unsigned short iMesh, unsigned short iZone);
};

#include "integration_structure.inl"
<|MERGE_RESOLUTION|>--- conflicted
+++ resolved
@@ -1,586 +1,576 @@
-/*!
- * \file integration_structure.hpp
- * \brief Headers of the main subroutines for space and time integration. 
- *        The subroutines and functions are in the <i>integration_structure.cpp</i>, 
- *        <i>integration_time.cpp</i>, and <i>integration_notime.cpp</i> files.
- * \author Aerospace Design Laboratory (Stanford University) <http://su2.stanford.edu>.
- * \version 2.0.7
- *
-<<<<<<< HEAD
- * Stanford University Unstructured (SU2),
- * copyright (C) 2012-2013 Aerospace Design Laboratory (ADL), is
- * distributed under the GNU Lesser General Public License (GNU LGPL).
-=======
- * Stanford University Unstructured (SU2).
- * Copyright (C) 2012-2013 Aerospace Design Laboratory (ADL).
->>>>>>> 3384cf29
- *
- * SU2 is free software; you can redistribute it and/or
- * modify it under the terms of the GNU Lesser General Public
- * License as published by the Free Software Foundation; either
- * version 2.1 of the License, or (at your option) any later version.
- *
- * SU2 is distributed in the hope that it will be useful,
- * but WITHOUT ANY WARRANTY; without even the implied warranty of
- * MERCHANTABILITY or FITNESS FOR A PARTICULAR PURPOSE.  See the GNU
- * Lesser General Public License for more details.
- *
- * You should have received a copy of the GNU Lesser General Public
-<<<<<<< HEAD
- * License along with this library.  If not, see <http://www.gnu.org/licenses/>.
-=======
- * License along with SU2. If not, see <http://www.gnu.org/licenses/>.
->>>>>>> 3384cf29
- */
-
-#pragma once
-
-#ifndef NO_MPI
-#include <mpi.h>
-#endif
-#include <cmath>
-#include <iostream>
-#include <cstdlib>
-
-#include "solver_structure.hpp"
-#include "../../Common/include/geometry_structure.hpp"
-#include "../../Common/include/config_structure.hpp"
-
-using namespace std;
-
-/*! 
- * \class CIntegration
- * \brief Main class for doing the space integration, time integration, and monitoring 
- *        of a system of Partial Differential Equations (PDE).
- * \author F. Palacios.
- * \version 2.0.7
- */
-class CIntegration {
-protected:
-	double Cauchy_Value,	/*!< \brief Summed value of the convergence indicator. */
-	Cauchy_Func;			/*!< \brief Current value of the convergence indicator at one iteration. */
-	unsigned short Cauchy_Counter;	/*!< \brief Number of elements of the Cauchy serial. */
-	double *Cauchy_Serie;			/*!< \brief Complete Cauchy serial. */
-	double Old_Func,	/*!< \brief Old value of the objective function (the function which is monitored). */
-	New_Func;			/*!< \brief Current value of the objective function (the function which is monitored). */
-	bool Convergence,		/*!< \brief To indicate if the flow solver (direct, adjoint, or linearized) has converged or not. */
-	Convergence_OneShot,	/*!< \brief To indicate if the one-shot method has converged. */
-	Convergence_FullMG;		/*!< \brief To indicate if the Full Multigrid has converged and it is necessary to add a new level. */
-	double InitResidual;	/*!< \brief Initial value of the residual to evaluate the convergence level. */
-
-public:
-	
-	/*! 
-	 * \brief Constructor of the class. 
-	 */
-	CIntegration(CConfig *config);
-	
-	/*! 
-	 * \brief Destructor of the class. 
-	 */
-	virtual ~CIntegration(void);
-	
-	/*! 
-	 * \brief Do the space integration of the numerical system.
-	 * \param[in] geometry - Geometrical definition of the problem.
-	 * \param[in] solver_container - Container vector with all the solutions.
-	 * \param[in] solver - Description of the numerical method.
-	 * \param[in] config - Definition of the particular problem.
-	 * \param[in] iMesh - Index of the mesh in multigrid computations.
-	 * \param[in] iRKStep - Current step of the Runge-Kutta iteration.
-	 * \param[in] RunTime_EqSystem - System of equations which is going to be solved.
-	 */
-	void Space_Integration(CGeometry *geometry, CSolver **solver_container, CNumerics **numerics, CConfig *config, 
-						   unsigned short iMesh, unsigned short iRKStep, unsigned short RunTime_EqSystem);
-
-	/*! 
-	 * \brief Do the time integration (explicit or implicit) of the numerical system.
-	 * \param[in] geometry - Geometrical definition of the problem.
-	 * \param[in] solver_container - Container vector with all the solutions.
-	 * \param[in] config - Definition of the particular problem.
-	 * \param[in] iRKStep - Current step of the Runge-Kutta iteration.
-	 * \param[in] RunTime_EqSystem - System of equations which is going to be solved.
-	 * \param[in] Iteration - Current iteration.
-	 */
-	void Time_Integration(CGeometry *geometry, CSolver **solver_container, CConfig *config, 
-						  unsigned short iRKStep, unsigned short RunTime_EqSystem, unsigned long Iteration);
-	
-	/*! 
-	 * \brief Initialize the adjoint solution using the primal problem.
-	 * \param[in] geometry - Geometrical definition of the problem.
-	 * \param[in] solver_container - Container vector with all the solutions.
-	 * \param[in] config - Definition of the particular problem.
-	 * \param[in] RunTime_EqSystem - System of equations which is going to be solved.
-	 * \param[in] Iteration - Current iteration.
-	 */
-	void Adjoint_Setup(CGeometry ***geometry, CSolver ****solver_container, CConfig **config,
-                     unsigned short RunTime_EqSystem, unsigned long Iteration, unsigned short iZone);
-	
-	/*!
-	 * \brief Numerical method for solving a non-time depending equation, like the potential equation.
-	 * \param[in] geometry - Geometrical definition of the problem.
-	 * \param[in] solution - Solution of the problem.
-	 * \param[in] solver_container - Container vector with all the solutions.
-	 * \param[in] config - Definition of the particular problem.
-	 * \param[in] iMesh - Index of the mesh in multigrid computations.
-	 */
-	void Solving_Linear_System(CGeometry *geometry, CSolver *solver, CSolver **solver_container, 
-							   CConfig *config, unsigned short iMesh);
-
-	/*! 
-	 * \brief Do the convergence analisys to determine if the code must stop the execution.
-	 * \param[in] geometry - Geometrical definition of the problem.
-	 * \param[in] config - Definition of the particular problem.
-	 * \param[in] Iteration - Current iteration.
-	 * \param[in] monitor - Objective function that is use to study its convergence.
-	 */
-	void Convergence_Monitoring(CGeometry *geometry, CConfig *config, 
-								unsigned long Iteration, double monitor);
-	
-	/*! 
-	 * \brief Get the value of the convergence.
-	 * \return Level of convergence of the solution.
-	 */
-	double GetCauchy_Value(void);
-	
-	/*! 
-	 * \brief Get the indicator of the convergence for the direct, adjoint and linearized problem.
-	 * \return <code>TRUE</code> means that the convergence criteria is satisfied; 
-	 *         otherwise <code>FALSE</code>.
-	 */
-	bool GetConvergence(void);
-	
-	/*! 
-	 * \brief Set the indicator of the convergence.
-	 * \param[in] value - <code>TRUE</code> means that the convergence criteria is satisfied; 
-	 *            otherwise <code>FALSE</code>.
-	 */
-	void SetConvergence(bool value);
-	
-	/*! 
-	 * \brief Get the indicator of the convergence for the one-shot problem.
-	 * \return <code>TRUE</code> means that the convergence criteria is satisfied; 
-	 *         otherwise <code>FALSE</code>.
-	 */
-	bool GetConvergence_OneShot(void);
-	
-	/*! 
-	 * \brief Get the indicator of the convergence for the full multigrid problem.
-	 * \return <code>TRUE</code> means that the convergence criteria is satisfied; 
-	 *         otherwise <code>FALSE</code>.
-	 */
-	bool GetConvergence_FullMG(void);
-	
-	/*! 
-	 * \brief Save the solution, and volume at different time steps. 
-	 * \param[in] geometry - Geometrical definition of the problem.
-	 * \param[in] solution - Flow solution.
-   * \param[in] config - Definition of the particular problem.
-	 */
-	void SetDualTime_Solver(CGeometry *geometry, CSolver *solver, CConfig *config);
-	
-	/*! 
-	 * \brief A virtual member.
-	 * \param[in] geometry - Geometrical definition of the problem.
-	 * \param[in] solver_container - Container vector with all the solutions.
-	 * \param[in] numerics_container - Description of the numerical method (the way in which the equations are solved).
-	 * \param[in] config - Definition of the particular problem.
-	 * \param[in] RunTime_EqSystem - System of equations which is going to be solved.
-	 * \param[in] Iteration - Current iteration.
-	 */
-	virtual void MultiGrid_Iteration(CGeometry ***geometry, CSolver ****solver_container, CNumerics *****numerics_container,
-								  CConfig **config, unsigned short RunTime_EqSystem, unsigned long Iteration, unsigned short iZone);
-	
-	/*! 
-	 * \brief A virtual member.
-	 * \param[in] geometry - Geometrical definition of the problem.
-	 * \param[in] solver_container - Container vector with all the solutions.
-	 * \param[in] numerics_container - Description of the numerical method (the way in which the equations are solved).
-	 * \param[in] config - Definition of the particular problem.
-	 * \param[in] iMesh - Index of the mesh in multigrid computations.
-	 * \param[in] mu - Variable for controlling the kind of multigrid algorithm.	 
-	 * \param[in] RunTime_EqSystem - System of equations which is going to be solved.
-	 * \param[in] Iteration - Current iteration.
-	 */
-	virtual void MultiGrid_Cycle(CGeometry ***geometry, CSolver ****solver_container, CNumerics *****numerics_container,
-							   CConfig **config, unsigned short iMesh, unsigned short mu, unsigned short RunTime_EqSystem,
-							   unsigned long Iteration, unsigned short iZone);
-	
-	/*! 
-	 * \brief A virtual member.
-	 * \param[in] geometry - Geometrical definition of the problem.
-	 * \param[in] solver_container - Container vector with all the solutions.
-	 * \param[in] config - Definition of the particular problem.
-	 * \param[in] RunTime_EqSystem - System of equations which is going to be solved.
-	 * \param[in] Iteration - Current iteration.
-	 * \param[in] monitor - value of the non-dimensional parameters for monitoring the convergence.
-	 */
-	virtual void NonDimensional_Parameters(CGeometry **geometry, CSolver ***solver_container, CNumerics ****numerics_container, 
-																				 CConfig *config, unsigned short FinestMesh, unsigned short RunTime_EqSystem, unsigned long Iteration, 
-																				 double *monitor);
-	
-	/*! 
-	 * \brief A virtual member.
-	 * \param[out] sol_fine - Pointer to the solution on the fine grid.
-	 * \param[in] geo_fine - Geometrical definition of the fine grid.
-	 * \param[in] config - Definition of the particular problem.
-	 */
-	virtual void SetProlongated_Correction(CSolver *sol_fine, CGeometry *geo_fine, CConfig *config);
-
-	/*! 
-	 * \brief A virtual member.
-	 * \param[in] RunTime_EqSystem - System of equations which is going to be solved.
-	 * \param[out] sol_fine - Pointer to the solution on the fine grid.
-	 * \param[in] sol_coarse - Pointer to the solution on the coarse grid.
-	 * \param[in] geo_fine - Geometrical definition of the fine grid.
-	 * \param[in] geo_coarse - Geometrical definition of the coarse grid.
-	 * \param[in] config - Definition of the particular problem.
-	 */
-	virtual void SetProlongated_Solution(unsigned short RunTime_EqSystem, CSolver **sol_fine, CSolver **sol_coarse, 
-										 CGeometry *geo_fine, CGeometry *geo_coarse, CConfig *config);
-	
-	/*! 
-	 * \brief A virtual member.
-	 * \param[in] sol_fine - Pointer to the solution on the fine grid.
-	 * \param[out] sol_coarse - Pointer to the solution on the coarse grid.
-	 * \param[in] geo_fine - Geometrical definition of the fine grid.
-	 * \param[in] geo_coarse - Geometrical definition of the coarse grid.
-	 * \param[in] config - Definition of the particular problem.
-	 */
-	virtual void SetRestricted_Residual(CSolver *sol_fine, CSolver *sol_coarse, CGeometry *geo_fine, 
-										CGeometry *geo_coarse, CConfig *config);
-	
-	/*! 
-	 * \brief A virtual member.
-	 * \param[in] RunTime_EqSystem - System of equations which is going to be solved.
-	 * \param[in] sol_fine - Pointer to the solution on the fine grid.
-	 * \param[out] sol_coarse - Pointer to the solution on the coarse grid.
-	 * \param[in] geo_fine - Geometrical definition of the fine grid.
-	 * \param[in] geo_coarse - Geometrical definition of the coarse grid.
-	 * \param[in] config - Definition of the particular problem.
-	 * \param[in] iMesh - Index of the mesh in multigrid computations.
-	 * \param[in] InclSharedDomain - Include the shared domain in the interpolation.
-	 */
-	virtual void SetRestricted_Solution(unsigned short RunTime_EqSystem, CSolver **sol_fine, CSolver **sol_coarse, CGeometry *geo_fine, CGeometry *geo_coarse, CConfig *config);
-
-	/*! 
-	 * \brief A virtual member.
-	 * \param[in] RunTime_EqSystem - System of equations which is going to be solved.
-	 * \param[in] sol_fine - Pointer to the solution on the fine grid.
-	 * \param[out] sol_coarse - Pointer to the solution on the coarse grid.
-	 * \param[in] geo_fine - Geometrical definition of the fine grid.
-	 * \param[in] geo_coarse - Geometrical definition of the coarse grid.
-	 * \param[in] config - Definition of the particular problem.
-	 */
-	virtual void SetRestricted_Gradient(unsigned short RunTime_EqSystem, CSolver **sol_fine, CSolver **sol_coarse, 
-										CGeometry *geo_fine, CGeometry *geo_coarse, CConfig *config);
-	
-	/*! 
-	 * \brief A virtual member.
-	 * \param[in] geometry - Geometrical definition of the problem.
-	 * \param[in] flow - Flow solution.
-	 */
-	virtual void SetResidual_Term(CGeometry *geometry, CSolver *flow);
-	
-	/*! 
-	 * \brief A virtual member.
-	 * \param[in] sol_fine - Pointer to the solution on the fine grid.
-	 * \param[in] sol_coarse - Pointer to the solution on the coarse grid.
-	 * \param[in] geo_fine - Geometrical definition of the fine grid.
-	 * \param[in] geo_coarse - Geometrical definition of the coarse grid.
-	 * \param[in] config - Definition of the particular problem.
-	 */
-	virtual void SetForcing_Term(CSolver *sol_fine, CSolver *sol_coarse, CGeometry *geo_fine, CGeometry *geo_coarse, 
-								 CConfig *config);
-	
-	/*! 
-	 * \brief A virtual member.
-	 * \param[in] geometry - Geometrical definition of the problem.
-	 * \param[in] solver_container - Container vector with all the solutions.
-	 * \param[in] numerics_container - Description of the numerical method (the way in which the equations are solved).
-	 * \param[in] config - Definition of the particular problem.
-	 * \param[in] RunTime_EqSystem - System of equations which is going to be solved.
-	 * \param[in] Iteration - Current iteration.
-	 */
-	virtual void SingleGrid_Iteration(CGeometry ***geometry, CSolver ****solver_container, CNumerics *****numerics_container,
-								  CConfig **config, unsigned short RunTime_EqSystem, unsigned long Iteration, unsigned short iZone);
-	
-	/*! 
-	 * \brief A virtual member.
-	 * \param[in] geometry - Geometrical definition of the problem.
-	 * \param[in] solver_container - Container vector with all the solutions.
-	 * \param[in] numerics_container - Description of the numerical method (the way in which the equations are solved).
-	 * \param[in] config - Definition of the particular problem.
-	 * \param[in] RunTime_EqSystem - System of equations which is going to be solved.
-	 * \param[in] iMesh - Index of the mesh in multigrid computations.
-	 */
-	virtual void SetPotential_Solver(CGeometry ***geometry, CSolver ****solver_container, CNumerics *****numerics_container,
-                                   CConfig **config, unsigned short RunTime_EqSystem, unsigned short iMesh, unsigned short iZone);
-  
-  /*!
-	 * \brief A virtual member.
-	 * \param[in] RunTime_EqSystem - System of equations which is going to be solved.
-	 * \param[in] solution - Container vector with all the solutions on the finest grid.
-	 * \param[in] geometry - Geometrical definition of the problem.
-	 * \param[in] val_nSmooth - Number of smoothing iterations.
-	 * \param[in] val_smooth_coeff - Relaxation factor.
-	 * \param[in] config - Definition of the particular problem.
-	 */
-	virtual void Smooth_Solution(unsigned short RunTime_EqSystem, CSolver **solver, CGeometry *geometry,
-                       unsigned short val_nSmooth, double val_smooth_coeff, CConfig *config);
-
-};
-
-/*!
- * \class CMultiGridIntegration
- * \brief Class for doing the numerical integration using a multigrid method.
- * \author F. Palacios.
- * \version 2.0.7
- */
-class CMultiGridIntegration : public CIntegration {
-protected:
-    
-public:
-	
-	/*! 
-	 * \brief Constructor of the class.
-	 * \param[in] config - Definition of the particular problem.
-	 */
-	CMultiGridIntegration(CConfig *config);
-	
-	/*! 
-	 * \brief Destructor of the class. 
-	 */
-	~CMultiGridIntegration(void);
-	
-	/*! 
-	 * \brief This subroutine calls the MultiGrid_Cycle and also prepare the multigrid levels and the monitoring.
-	 * \param[in] geometry - Geometrical definition of the problem.
-	 * \param[in] solver_container - Container vector with all the solutions.
-	 * \param[in] numerics_container - Description of the numerical method (the way in which the equations are solved).
-	 * \param[in] config - Definition of the particular problem.
-	 * \param[in] RunTime_EqSystem - System of equations which is going to be solved.
-	 * \param[in] Iteration - Current iteration.
-	 */
-	void MultiGrid_Iteration(CGeometry ***geometry, CSolver ****solver_container, CNumerics *****numerics_container,
-							 CConfig **config, unsigned short RunTime_EqSystem, unsigned long Iteration, unsigned short iZone);
-	
-	/*! 
-	 * \brief Perform a Full-Approximation Storage (FAS) Multigrid. 
-	 * \param[in] geometry - Geometrical definition of the problem.
-	 * \param[in] solver_container - Container vector with all the solutions.
-	 * \param[in] numerics_container - Description of the numerical method (the way in which the equations are solved).
-	 * \param[in] config - Definition of the particular problem.
-	 * \param[in] iMesh - Index of the mesh in multigrid computations.
-	 * \param[in] mu - Variable for controlling the kind of multigrid algorithm.	 
-	 * \param[in] RunTime_EqSystem - System of equations which is going to be solved.
-	 * \param[in] Iteration - Current iteration.
-	 */
-	void MultiGrid_Cycle(CGeometry ***geometry, CSolver ****solver_container, CNumerics *****numerics_container,
-                     CConfig **config, unsigned short iMesh, unsigned short mu, unsigned short RunTime_EqSystem,
-                     unsigned long Iteration, unsigned short iZone);
-	
-	/*! 
-	 * \brief Compute the non-dimensional parameters.
-	 * \param[in] geometry - Geometrical definition of the problem.
-	 * \param[in] solver_container - Container vector with all the solutions.
-	 * \param[in] config - Definition of the particular problem.
-	 * \param[in] RunTime_EqSystem - System of equations which is going to be solved.
-	 * \param[in] Iteration - Current iteration.
-	 * \param[in] monitor - value of the non-dimensional parameters for monitoring the convergence.
-	 */
-	void NonDimensional_Parameters(CGeometry **geometry, CSolver ***solver_container, CNumerics ****numerics_container, 
-																 CConfig *config, unsigned short FinestMesh, unsigned short RunTime_EqSystem, unsigned long Iteration, 
-																 double *monitor);
-
-	/*! 
-	 * \brief Compute the fine solution from a coarse solution. 
-	 * \param[in] RunTime_EqSystem - System of equations which is going to be solved.
-	 * \param[out] sol_fine - Pointer to the solution on the fine grid.
-	 * \param[in] sol_coarse - Pointer to the solution on the coarse grid.
-	 * \param[in] geo_fine - Geometrical definition of the fine grid.
-	 * \param[in] geo_coarse - Geometrical definition of the coarse grid.
-	 * \param[in] config - Definition of the particular problem.
-	 */
-	void SetProlongated_Solution(unsigned short RunTime_EqSystem, CSolver *sol_fine, CSolver *sol_coarse, 
-								 CGeometry *geo_fine, CGeometry *geo_coarse, CConfig *config);
-	
-	/*! 
-	 * \brief Compute the fine grid correction from the coarse solution. 
-	 * \param[out] sol_fine - Pointer to the solution on the fine grid.
-	 * \param[in] sol_coarse - Pointer to the solution on the coarse grid.
-	 * \param[in] geo_fine - Geometrical definition of the fine grid.
-	 * \param[in] geo_coarse - Geometrical definition of the coarse grid.
-	 * \param[in] config - Definition of the particular problem.
-	 */
-	void GetProlongated_Correction(unsigned short RunTime_EqSystem, CSolver *sol_fine, CSolver *sol_coarse, CGeometry *geo_fine, 
-																 CGeometry *geo_coarse, CConfig *config);
-	
-	/*! 
-	 * \brief Do an implicit smoothing of the prolongated correction. 
-	 * \param[in] RunTime_EqSystem - System of equations which is going to be solved.
-	 * \param[in] solution - Container vector with all the solutions on the finest grid.	 
-	 * \param[in] geometry - Geometrical definition of the problem.
-	 * \param[in] val_nSmooth - Number of smoothing iterations.
-	 * \param[in] val_smooth_coeff - Relaxation factor.		 
-	 * \param[in] config - Definition of the particular problem.
-	 */
-	void SmoothProlongated_Correction(unsigned short RunTime_EqSystem, CSolver *solver, CGeometry *geometry,
-																		 unsigned short val_nSmooth, double val_smooth_coeff, CConfig *config);
-  
-  /*!
-	 * \brief Do an implicit smoothing of the solution.
-	 * \param[in] RunTime_EqSystem - System of equations which is going to be solved.
-	 * \param[in] solution - Container vector with all the solutions on the finest grid.
-	 * \param[in] geometry - Geometrical definition of the problem.
-	 * \param[in] val_nSmooth - Number of smoothing iterations.
-	 * \param[in] val_smooth_coeff - Relaxation factor.
-	 * \param[in] config - Definition of the particular problem.
-	 */
-	void Smooth_Solution(unsigned short RunTime_EqSystem, CSolver *solver, CGeometry *geometry,
-                                    unsigned short val_nSmooth, double val_smooth_coeff, CConfig *config);
-
-	/*!
-	 * \brief Set the value of the corrected fine grid solution.
-	 * \param[out] sol_fine - Pointer to the solution on the fine grid.
-	 * \param[in] geo_fine - Geometrical definition of the fine grid.
-	 * \param[in] config - Definition of the particular problem.
-	 */
-	void SetProlongated_Correction(CSolver *sol_fine, CGeometry *geo_fine, CConfig *config);
-
-	/*! 
-	 * \brief Compute truncation error in the coarse grid using the fine grid information. 
-	 * \param[in] sol_fine - Pointer to the solution on the fine grid.
-	 * \param[out] sol_coarse - Pointer to the solution on the coarse grid.
-	 * \param[in] geo_fine - Geometrical definition of the fine grid.
-	 * \param[in] geo_coarse - Geometrical definition of the coarse grid.
-	 * \param[in] config - Definition of the particular problem.
-	 */
-	void SetRestricted_Residual(CSolver *sol_fine, CSolver *sol_coarse, CGeometry *geo_fine, 
-								CGeometry *geo_coarse, CConfig *config);
-
-	/*! 
-	 * \brief Restrict solution from fine grid to a coarse grid. 
-	 * \param[in] RunTime_EqSystem - System of equations which is going to be solved.
-	 * \param[in] sol_fine - Pointer to the solution on the fine grid.
-	 * \param[out] sol_coarse - Pointer to the solution on the coarse grid.
-	 * \param[in] geo_fine - Geometrical definition of the fine grid.
-	 * \param[in] geo_coarse - Geometrical definition of the coarse grid.
-	 * \param[in] config - Definition of the particular problem.
-	 * \param[in] iMesh - Index of the mesh in multigrid computations.
-	 * \param[in] InclSharedDomain - Include the shared domain in the interpolation.
-	 */
-	void SetRestricted_Solution(unsigned short RunTime_EqSystem, CSolver *sol_fine, CSolver *sol_coarse, CGeometry *geo_fine, CGeometry *geo_coarse, CConfig *config);
-	
-	/*! 
-	 * \brief Compute the gradient in coarse grid using the fine grid information. 
-	 * \param[in] RunTime_EqSystem - System of equations which is going to be solved.
-	 * \param[in] sol_fine - Pointer to the solution on the fine grid.
-	 * \param[out] sol_coarse - Pointer to the solution on the coarse grid.
-	 * \param[in] geo_fine - Geometrical definition of the fine grid.
-	 * \param[in] geo_coarse - Geometrical definition of the coarse grid.
-	 * \param[in] config - Definition of the particular problem.
-	 */
-	void SetRestricted_Gradient(unsigned short RunTime_EqSystem, CSolver **sol_fine, CSolver **sol_coarse, 
-								CGeometry *geo_fine, CGeometry *geo_coarse, CConfig *config);
-
-	/*! 
-	 * \brief Add the truncation error to the residual. 
-	 * \param[in] geometry - Geometrical definition of the problem.
-	 * \param[in] flow - Flow solution.
-	 */
-	void SetResidual_Term(CGeometry *geometry, CSolver *flow);
-	
-	/*! 
-	 * \brief Compute the forcing term. 
-	 * \param[in] sol_fine - Pointer to the solution on the fine grid.
-	 * \param[in] sol_coarse - Pointer to the solution on the coarse grid.
-	 * \param[in] geo_fine - Geometrical definition of the fine grid.
-	 * \param[in] geo_coarse - Geometrical definition of the coarse grid.
-	 * \param[in] config - Definition of the particular problem.
-	 */
-	void SetForcing_Term(CSolver *sol_fine, CSolver *sol_coarse, CGeometry *geo_fine, CGeometry *geo_coarse, 
-						 CConfig *config);
-};
-
-/*! 
- * \class CSingleGridIntegration
- * \brief Class for doing the numerical integration of the turbulence model.
- * \author A. Bueno.
- * \version 2.0.7
- */
-class CSingleGridIntegration : public CIntegration {
-public:
-	
-	/*! 
-	 * \brief Constructor of the class.
-	 * \param[in] config - Definition of the particular problem.
-	 */
-	CSingleGridIntegration(CConfig *config);
-	
-	/*! 
-	 * \brief Destructor of the class. 
-	 */
-	~CSingleGridIntegration(void);
-	
-	/*! 
-	 * \brief Do the numerical integration (implicit) of the turbulence solver. 
-	 * \param[in] geometry - Geometrical definition of the problem.
-	 * \param[in] solver_container - Container vector with all the solutions.
-	 * \param[in] numerics_container - Description of the numerical method (the way in which the equations are solved).
-	 * \param[in] config - Definition of the particular problem.
-	 * \param[in] RunTime_EqSystem - System of equations which is going to be solved.
-	 * \param[in] Iteration - Current iteration.
-	 */
-	void SingleGrid_Iteration(CGeometry ***geometry, CSolver ****solver_container, CNumerics *****numerics_container,
-							 CConfig **config, unsigned short RunTime_EqSystem, unsigned long Iteration, unsigned short iZone);
-  
-  /*!
-	 * \brief Restrict solution from fine grid to a coarse grid.
-	 * \param[in] RunTime_EqSystem - System of equations which is going to be solved.
-	 * \param[in] sol_fine - Pointer to the solution on the fine grid.
-	 * \param[out] sol_coarse - Pointer to the solution on the coarse grid.
-	 * \param[in] geo_fine - Geometrical definition of the fine grid.
-	 * \param[in] geo_coarse - Geometrical definition of the coarse grid.
-	 * \param[in] config - Definition of the particular problem.
-	 * \param[in] iMesh - Index of the mesh in multigrid computations.
-	 * \param[in] InclSharedDomain - Include the shared domain in the interpolation.
-	 */
-	void SetRestricted_Solution(unsigned short RunTime_EqSystem, CSolver **sol_fine, CSolver **sol_coarse, CGeometry *geo_fine, CGeometry *geo_coarse, CConfig *config);
-  
-};
-
-/*! 
- * \class CPotentialIntegration
- * \brief Class for doing the numerical integration of the potential equation.
- * \author F. Palacios.
- * \version 2.0.7
- */
-class CPotentialIntegration : public CIntegration {
-public:
-	
-	/*! 
-	 * \brief Constructor of the class.
-	 * \param[in] config - Definition of the particular problem.
-	 */
-	CPotentialIntegration(CConfig *config);
-	
-	/*! 
-	 * \brief Destructor of the class. 
-	 */
-	~CPotentialIntegration(void);
-	
-	/*! 
-	 * \brief Do the numerical integration (Galerkin explicit) of the potential equation. 
-	 * \param[in] geometry - Geometrical definition of the problem.
-	 * \param[in] solver_container - Container vector with all the solutions.
-	 * \param[in] numerics_container - Description of the numerical method (the way in which the equations are solved).
-	 * \param[in] config - Definition of the particular problem.
-	 * \param[in] RunTime_EqSystem - System of equations which is going to be solved.
-	 * \param[in] iMesh - Index of the mesh in multigrid computations.
-	 */
-	void SetPotential_Solver(CGeometry ***geometry, CSolver ****solver_container, CNumerics *****numerics_container,
-                           CConfig **config, unsigned short RunTime_EqSystem, unsigned short iMesh, unsigned short iZone);
-};
-
-#include "integration_structure.inl"
+/*!
+ * \file integration_structure.hpp
+ * \brief Headers of the main subroutines for space and time integration. 
+ *        The subroutines and functions are in the <i>integration_structure.cpp</i>, 
+ *        <i>integration_time.cpp</i>, and <i>integration_notime.cpp</i> files.
+ * \author Aerospace Design Laboratory (Stanford University) <http://su2.stanford.edu>.
+ * \version 2.0.7
+ *
+ * Stanford University Unstructured (SU2).
+ * Copyright (C) 2012-2013 Aerospace Design Laboratory (ADL).
+ *
+ * SU2 is free software; you can redistribute it and/or
+ * modify it under the terms of the GNU Lesser General Public
+ * License as published by the Free Software Foundation; either
+ * version 2.1 of the License, or (at your option) any later version.
+ *
+ * SU2 is distributed in the hope that it will be useful,
+ * but WITHOUT ANY WARRANTY; without even the implied warranty of
+ * MERCHANTABILITY or FITNESS FOR A PARTICULAR PURPOSE.  See the GNU
+ * Lesser General Public License for more details.
+ *
+ * You should have received a copy of the GNU Lesser General Public
+ * License along with SU2. If not, see <http://www.gnu.org/licenses/>.
+ */
+
+#pragma once
+
+#ifndef NO_MPI
+#include <mpi.h>
+#endif
+#include <cmath>
+#include <iostream>
+#include <cstdlib>
+
+#include "solver_structure.hpp"
+#include "../../Common/include/geometry_structure.hpp"
+#include "../../Common/include/config_structure.hpp"
+
+using namespace std;
+
+/*! 
+ * \class CIntegration
+ * \brief Main class for doing the space integration, time integration, and monitoring 
+ *        of a system of Partial Differential Equations (PDE).
+ * \author F. Palacios.
+ * \version 2.0.7
+ */
+class CIntegration {
+protected:
+	double Cauchy_Value,	/*!< \brief Summed value of the convergence indicator. */
+	Cauchy_Func;			/*!< \brief Current value of the convergence indicator at one iteration. */
+	unsigned short Cauchy_Counter;	/*!< \brief Number of elements of the Cauchy serial. */
+	double *Cauchy_Serie;			/*!< \brief Complete Cauchy serial. */
+	double Old_Func,	/*!< \brief Old value of the objective function (the function which is monitored). */
+	New_Func;			/*!< \brief Current value of the objective function (the function which is monitored). */
+	bool Convergence,		/*!< \brief To indicate if the flow solver (direct, adjoint, or linearized) has converged or not. */
+	Convergence_OneShot,	/*!< \brief To indicate if the one-shot method has converged. */
+	Convergence_FullMG;		/*!< \brief To indicate if the Full Multigrid has converged and it is necessary to add a new level. */
+	double InitResidual;	/*!< \brief Initial value of the residual to evaluate the convergence level. */
+
+public:
+	
+	/*! 
+	 * \brief Constructor of the class. 
+	 */
+	CIntegration(CConfig *config);
+	
+	/*! 
+	 * \brief Destructor of the class. 
+	 */
+	virtual ~CIntegration(void);
+	
+	/*! 
+	 * \brief Do the space integration of the numerical system.
+	 * \param[in] geometry - Geometrical definition of the problem.
+	 * \param[in] solver_container - Container vector with all the solutions.
+	 * \param[in] solver - Description of the numerical method.
+	 * \param[in] config - Definition of the particular problem.
+	 * \param[in] iMesh - Index of the mesh in multigrid computations.
+	 * \param[in] iRKStep - Current step of the Runge-Kutta iteration.
+	 * \param[in] RunTime_EqSystem - System of equations which is going to be solved.
+	 */
+	void Space_Integration(CGeometry *geometry, CSolver **solver_container, CNumerics **numerics, CConfig *config, 
+						   unsigned short iMesh, unsigned short iRKStep, unsigned short RunTime_EqSystem);
+
+	/*! 
+	 * \brief Do the time integration (explicit or implicit) of the numerical system.
+	 * \param[in] geometry - Geometrical definition of the problem.
+	 * \param[in] solver_container - Container vector with all the solutions.
+	 * \param[in] config - Definition of the particular problem.
+	 * \param[in] iRKStep - Current step of the Runge-Kutta iteration.
+	 * \param[in] RunTime_EqSystem - System of equations which is going to be solved.
+	 * \param[in] Iteration - Current iteration.
+	 */
+	void Time_Integration(CGeometry *geometry, CSolver **solver_container, CConfig *config, 
+						  unsigned short iRKStep, unsigned short RunTime_EqSystem, unsigned long Iteration);
+	
+	/*! 
+	 * \brief Initialize the adjoint solution using the primal problem.
+	 * \param[in] geometry - Geometrical definition of the problem.
+	 * \param[in] solver_container - Container vector with all the solutions.
+	 * \param[in] config - Definition of the particular problem.
+	 * \param[in] RunTime_EqSystem - System of equations which is going to be solved.
+	 * \param[in] Iteration - Current iteration.
+	 */
+	void Adjoint_Setup(CGeometry ***geometry, CSolver ****solver_container, CConfig **config,
+                     unsigned short RunTime_EqSystem, unsigned long Iteration, unsigned short iZone);
+	
+	/*!
+	 * \brief Numerical method for solving a non-time depending equation, like the potential equation.
+	 * \param[in] geometry - Geometrical definition of the problem.
+	 * \param[in] solution - Solution of the problem.
+	 * \param[in] solver_container - Container vector with all the solutions.
+	 * \param[in] config - Definition of the particular problem.
+	 * \param[in] iMesh - Index of the mesh in multigrid computations.
+	 */
+	void Solving_Linear_System(CGeometry *geometry, CSolver *solver, CSolver **solver_container, 
+							   CConfig *config, unsigned short iMesh);
+
+	/*! 
+	 * \brief Do the convergence analisys to determine if the code must stop the execution.
+	 * \param[in] geometry - Geometrical definition of the problem.
+	 * \param[in] config - Definition of the particular problem.
+	 * \param[in] Iteration - Current iteration.
+	 * \param[in] monitor - Objective function that is use to study its convergence.
+	 */
+	void Convergence_Monitoring(CGeometry *geometry, CConfig *config, 
+								unsigned long Iteration, double monitor);
+	
+	/*! 
+	 * \brief Get the value of the convergence.
+	 * \return Level of convergence of the solution.
+	 */
+	double GetCauchy_Value(void);
+	
+	/*! 
+	 * \brief Get the indicator of the convergence for the direct, adjoint and linearized problem.
+	 * \return <code>TRUE</code> means that the convergence criteria is satisfied; 
+	 *         otherwise <code>FALSE</code>.
+	 */
+	bool GetConvergence(void);
+	
+	/*! 
+	 * \brief Set the indicator of the convergence.
+	 * \param[in] value - <code>TRUE</code> means that the convergence criteria is satisfied; 
+	 *            otherwise <code>FALSE</code>.
+	 */
+	void SetConvergence(bool value);
+	
+	/*! 
+	 * \brief Get the indicator of the convergence for the one-shot problem.
+	 * \return <code>TRUE</code> means that the convergence criteria is satisfied; 
+	 *         otherwise <code>FALSE</code>.
+	 */
+	bool GetConvergence_OneShot(void);
+	
+	/*! 
+	 * \brief Get the indicator of the convergence for the full multigrid problem.
+	 * \return <code>TRUE</code> means that the convergence criteria is satisfied; 
+	 *         otherwise <code>FALSE</code>.
+	 */
+	bool GetConvergence_FullMG(void);
+	
+	/*! 
+	 * \brief Save the solution, and volume at different time steps. 
+	 * \param[in] geometry - Geometrical definition of the problem.
+	 * \param[in] solution - Flow solution.
+   * \param[in] config - Definition of the particular problem.
+	 */
+	void SetDualTime_Solver(CGeometry *geometry, CSolver *solver, CConfig *config);
+	
+	/*! 
+	 * \brief A virtual member.
+	 * \param[in] geometry - Geometrical definition of the problem.
+	 * \param[in] solver_container - Container vector with all the solutions.
+	 * \param[in] numerics_container - Description of the numerical method (the way in which the equations are solved).
+	 * \param[in] config - Definition of the particular problem.
+	 * \param[in] RunTime_EqSystem - System of equations which is going to be solved.
+	 * \param[in] Iteration - Current iteration.
+	 */
+	virtual void MultiGrid_Iteration(CGeometry ***geometry, CSolver ****solver_container, CNumerics *****numerics_container,
+								  CConfig **config, unsigned short RunTime_EqSystem, unsigned long Iteration, unsigned short iZone);
+	
+	/*! 
+	 * \brief A virtual member.
+	 * \param[in] geometry - Geometrical definition of the problem.
+	 * \param[in] solver_container - Container vector with all the solutions.
+	 * \param[in] numerics_container - Description of the numerical method (the way in which the equations are solved).
+	 * \param[in] config - Definition of the particular problem.
+	 * \param[in] iMesh - Index of the mesh in multigrid computations.
+	 * \param[in] mu - Variable for controlling the kind of multigrid algorithm.	 
+	 * \param[in] RunTime_EqSystem - System of equations which is going to be solved.
+	 * \param[in] Iteration - Current iteration.
+	 */
+	virtual void MultiGrid_Cycle(CGeometry ***geometry, CSolver ****solver_container, CNumerics *****numerics_container,
+							   CConfig **config, unsigned short iMesh, unsigned short mu, unsigned short RunTime_EqSystem,
+							   unsigned long Iteration, unsigned short iZone);
+	
+	/*! 
+	 * \brief A virtual member.
+	 * \param[in] geometry - Geometrical definition of the problem.
+	 * \param[in] solver_container - Container vector with all the solutions.
+	 * \param[in] config - Definition of the particular problem.
+	 * \param[in] RunTime_EqSystem - System of equations which is going to be solved.
+	 * \param[in] Iteration - Current iteration.
+	 * \param[in] monitor - value of the non-dimensional parameters for monitoring the convergence.
+	 */
+	virtual void NonDimensional_Parameters(CGeometry **geometry, CSolver ***solver_container, CNumerics ****numerics_container, 
+																				 CConfig *config, unsigned short FinestMesh, unsigned short RunTime_EqSystem, unsigned long Iteration, 
+																				 double *monitor);
+	
+	/*! 
+	 * \brief A virtual member.
+	 * \param[out] sol_fine - Pointer to the solution on the fine grid.
+	 * \param[in] geo_fine - Geometrical definition of the fine grid.
+	 * \param[in] config - Definition of the particular problem.
+	 */
+	virtual void SetProlongated_Correction(CSolver *sol_fine, CGeometry *geo_fine, CConfig *config);
+
+	/*! 
+	 * \brief A virtual member.
+	 * \param[in] RunTime_EqSystem - System of equations which is going to be solved.
+	 * \param[out] sol_fine - Pointer to the solution on the fine grid.
+	 * \param[in] sol_coarse - Pointer to the solution on the coarse grid.
+	 * \param[in] geo_fine - Geometrical definition of the fine grid.
+	 * \param[in] geo_coarse - Geometrical definition of the coarse grid.
+	 * \param[in] config - Definition of the particular problem.
+	 */
+	virtual void SetProlongated_Solution(unsigned short RunTime_EqSystem, CSolver **sol_fine, CSolver **sol_coarse, 
+										 CGeometry *geo_fine, CGeometry *geo_coarse, CConfig *config);
+	
+	/*! 
+	 * \brief A virtual member.
+	 * \param[in] sol_fine - Pointer to the solution on the fine grid.
+	 * \param[out] sol_coarse - Pointer to the solution on the coarse grid.
+	 * \param[in] geo_fine - Geometrical definition of the fine grid.
+	 * \param[in] geo_coarse - Geometrical definition of the coarse grid.
+	 * \param[in] config - Definition of the particular problem.
+	 */
+	virtual void SetRestricted_Residual(CSolver *sol_fine, CSolver *sol_coarse, CGeometry *geo_fine, 
+										CGeometry *geo_coarse, CConfig *config);
+	
+	/*! 
+	 * \brief A virtual member.
+	 * \param[in] RunTime_EqSystem - System of equations which is going to be solved.
+	 * \param[in] sol_fine - Pointer to the solution on the fine grid.
+	 * \param[out] sol_coarse - Pointer to the solution on the coarse grid.
+	 * \param[in] geo_fine - Geometrical definition of the fine grid.
+	 * \param[in] geo_coarse - Geometrical definition of the coarse grid.
+	 * \param[in] config - Definition of the particular problem.
+	 * \param[in] iMesh - Index of the mesh in multigrid computations.
+	 * \param[in] InclSharedDomain - Include the shared domain in the interpolation.
+	 */
+	virtual void SetRestricted_Solution(unsigned short RunTime_EqSystem, CSolver **sol_fine, CSolver **sol_coarse, CGeometry *geo_fine, CGeometry *geo_coarse, CConfig *config);
+
+	/*! 
+	 * \brief A virtual member.
+	 * \param[in] RunTime_EqSystem - System of equations which is going to be solved.
+	 * \param[in] sol_fine - Pointer to the solution on the fine grid.
+	 * \param[out] sol_coarse - Pointer to the solution on the coarse grid.
+	 * \param[in] geo_fine - Geometrical definition of the fine grid.
+	 * \param[in] geo_coarse - Geometrical definition of the coarse grid.
+	 * \param[in] config - Definition of the particular problem.
+	 */
+	virtual void SetRestricted_Gradient(unsigned short RunTime_EqSystem, CSolver **sol_fine, CSolver **sol_coarse, 
+										CGeometry *geo_fine, CGeometry *geo_coarse, CConfig *config);
+	
+	/*! 
+	 * \brief A virtual member.
+	 * \param[in] geometry - Geometrical definition of the problem.
+	 * \param[in] flow - Flow solution.
+	 */
+	virtual void SetResidual_Term(CGeometry *geometry, CSolver *flow);
+	
+	/*! 
+	 * \brief A virtual member.
+	 * \param[in] sol_fine - Pointer to the solution on the fine grid.
+	 * \param[in] sol_coarse - Pointer to the solution on the coarse grid.
+	 * \param[in] geo_fine - Geometrical definition of the fine grid.
+	 * \param[in] geo_coarse - Geometrical definition of the coarse grid.
+	 * \param[in] config - Definition of the particular problem.
+	 */
+	virtual void SetForcing_Term(CSolver *sol_fine, CSolver *sol_coarse, CGeometry *geo_fine, CGeometry *geo_coarse, 
+								 CConfig *config);
+	
+	/*! 
+	 * \brief A virtual member.
+	 * \param[in] geometry - Geometrical definition of the problem.
+	 * \param[in] solver_container - Container vector with all the solutions.
+	 * \param[in] numerics_container - Description of the numerical method (the way in which the equations are solved).
+	 * \param[in] config - Definition of the particular problem.
+	 * \param[in] RunTime_EqSystem - System of equations which is going to be solved.
+	 * \param[in] Iteration - Current iteration.
+	 */
+	virtual void SingleGrid_Iteration(CGeometry ***geometry, CSolver ****solver_container, CNumerics *****numerics_container,
+								  CConfig **config, unsigned short RunTime_EqSystem, unsigned long Iteration, unsigned short iZone);
+	
+	/*! 
+	 * \brief A virtual member.
+	 * \param[in] geometry - Geometrical definition of the problem.
+	 * \param[in] solver_container - Container vector with all the solutions.
+	 * \param[in] numerics_container - Description of the numerical method (the way in which the equations are solved).
+	 * \param[in] config - Definition of the particular problem.
+	 * \param[in] RunTime_EqSystem - System of equations which is going to be solved.
+	 * \param[in] iMesh - Index of the mesh in multigrid computations.
+	 */
+	virtual void SetPotential_Solver(CGeometry ***geometry, CSolver ****solver_container, CNumerics *****numerics_container,
+                                   CConfig **config, unsigned short RunTime_EqSystem, unsigned short iMesh, unsigned short iZone);
+  
+  /*!
+	 * \brief A virtual member.
+	 * \param[in] RunTime_EqSystem - System of equations which is going to be solved.
+	 * \param[in] solution - Container vector with all the solutions on the finest grid.
+	 * \param[in] geometry - Geometrical definition of the problem.
+	 * \param[in] val_nSmooth - Number of smoothing iterations.
+	 * \param[in] val_smooth_coeff - Relaxation factor.
+	 * \param[in] config - Definition of the particular problem.
+	 */
+	virtual void Smooth_Solution(unsigned short RunTime_EqSystem, CSolver **solver, CGeometry *geometry,
+                       unsigned short val_nSmooth, double val_smooth_coeff, CConfig *config);
+
+};
+
+/*!
+ * \class CMultiGridIntegration
+ * \brief Class for doing the numerical integration using a multigrid method.
+ * \author F. Palacios.
+ * \version 2.0.7
+ */
+class CMultiGridIntegration : public CIntegration {
+protected:
+    
+public:
+	
+	/*! 
+	 * \brief Constructor of the class.
+	 * \param[in] config - Definition of the particular problem.
+	 */
+	CMultiGridIntegration(CConfig *config);
+	
+	/*! 
+	 * \brief Destructor of the class. 
+	 */
+	~CMultiGridIntegration(void);
+	
+	/*! 
+	 * \brief This subroutine calls the MultiGrid_Cycle and also prepare the multigrid levels and the monitoring.
+	 * \param[in] geometry - Geometrical definition of the problem.
+	 * \param[in] solver_container - Container vector with all the solutions.
+	 * \param[in] numerics_container - Description of the numerical method (the way in which the equations are solved).
+	 * \param[in] config - Definition of the particular problem.
+	 * \param[in] RunTime_EqSystem - System of equations which is going to be solved.
+	 * \param[in] Iteration - Current iteration.
+	 */
+	void MultiGrid_Iteration(CGeometry ***geometry, CSolver ****solver_container, CNumerics *****numerics_container,
+							 CConfig **config, unsigned short RunTime_EqSystem, unsigned long Iteration, unsigned short iZone);
+	
+	/*! 
+	 * \brief Perform a Full-Approximation Storage (FAS) Multigrid. 
+	 * \param[in] geometry - Geometrical definition of the problem.
+	 * \param[in] solver_container - Container vector with all the solutions.
+	 * \param[in] numerics_container - Description of the numerical method (the way in which the equations are solved).
+	 * \param[in] config - Definition of the particular problem.
+	 * \param[in] iMesh - Index of the mesh in multigrid computations.
+	 * \param[in] mu - Variable for controlling the kind of multigrid algorithm.	 
+	 * \param[in] RunTime_EqSystem - System of equations which is going to be solved.
+	 * \param[in] Iteration - Current iteration.
+	 */
+	void MultiGrid_Cycle(CGeometry ***geometry, CSolver ****solver_container, CNumerics *****numerics_container,
+                     CConfig **config, unsigned short iMesh, unsigned short mu, unsigned short RunTime_EqSystem,
+                     unsigned long Iteration, unsigned short iZone);
+	
+	/*! 
+	 * \brief Compute the non-dimensional parameters.
+	 * \param[in] geometry - Geometrical definition of the problem.
+	 * \param[in] solver_container - Container vector with all the solutions.
+	 * \param[in] config - Definition of the particular problem.
+	 * \param[in] RunTime_EqSystem - System of equations which is going to be solved.
+	 * \param[in] Iteration - Current iteration.
+	 * \param[in] monitor - value of the non-dimensional parameters for monitoring the convergence.
+	 */
+	void NonDimensional_Parameters(CGeometry **geometry, CSolver ***solver_container, CNumerics ****numerics_container, 
+																 CConfig *config, unsigned short FinestMesh, unsigned short RunTime_EqSystem, unsigned long Iteration, 
+																 double *monitor);
+
+	/*! 
+	 * \brief Compute the fine solution from a coarse solution. 
+	 * \param[in] RunTime_EqSystem - System of equations which is going to be solved.
+	 * \param[out] sol_fine - Pointer to the solution on the fine grid.
+	 * \param[in] sol_coarse - Pointer to the solution on the coarse grid.
+	 * \param[in] geo_fine - Geometrical definition of the fine grid.
+	 * \param[in] geo_coarse - Geometrical definition of the coarse grid.
+	 * \param[in] config - Definition of the particular problem.
+	 */
+	void SetProlongated_Solution(unsigned short RunTime_EqSystem, CSolver *sol_fine, CSolver *sol_coarse, 
+								 CGeometry *geo_fine, CGeometry *geo_coarse, CConfig *config);
+	
+	/*! 
+	 * \brief Compute the fine grid correction from the coarse solution. 
+	 * \param[out] sol_fine - Pointer to the solution on the fine grid.
+	 * \param[in] sol_coarse - Pointer to the solution on the coarse grid.
+	 * \param[in] geo_fine - Geometrical definition of the fine grid.
+	 * \param[in] geo_coarse - Geometrical definition of the coarse grid.
+	 * \param[in] config - Definition of the particular problem.
+	 */
+	void GetProlongated_Correction(unsigned short RunTime_EqSystem, CSolver *sol_fine, CSolver *sol_coarse, CGeometry *geo_fine, 
+																 CGeometry *geo_coarse, CConfig *config);
+	
+	/*! 
+	 * \brief Do an implicit smoothing of the prolongated correction. 
+	 * \param[in] RunTime_EqSystem - System of equations which is going to be solved.
+	 * \param[in] solution - Container vector with all the solutions on the finest grid.	 
+	 * \param[in] geometry - Geometrical definition of the problem.
+	 * \param[in] val_nSmooth - Number of smoothing iterations.
+	 * \param[in] val_smooth_coeff - Relaxation factor.		 
+	 * \param[in] config - Definition of the particular problem.
+	 */
+	void SmoothProlongated_Correction(unsigned short RunTime_EqSystem, CSolver *solver, CGeometry *geometry,
+																		 unsigned short val_nSmooth, double val_smooth_coeff, CConfig *config);
+  
+  /*!
+	 * \brief Do an implicit smoothing of the solution.
+	 * \param[in] RunTime_EqSystem - System of equations which is going to be solved.
+	 * \param[in] solution - Container vector with all the solutions on the finest grid.
+	 * \param[in] geometry - Geometrical definition of the problem.
+	 * \param[in] val_nSmooth - Number of smoothing iterations.
+	 * \param[in] val_smooth_coeff - Relaxation factor.
+	 * \param[in] config - Definition of the particular problem.
+	 */
+	void Smooth_Solution(unsigned short RunTime_EqSystem, CSolver *solver, CGeometry *geometry,
+                                    unsigned short val_nSmooth, double val_smooth_coeff, CConfig *config);
+
+	/*!
+	 * \brief Set the value of the corrected fine grid solution.
+	 * \param[out] sol_fine - Pointer to the solution on the fine grid.
+	 * \param[in] geo_fine - Geometrical definition of the fine grid.
+	 * \param[in] config - Definition of the particular problem.
+	 */
+	void SetProlongated_Correction(CSolver *sol_fine, CGeometry *geo_fine, CConfig *config);
+
+	/*! 
+	 * \brief Compute truncation error in the coarse grid using the fine grid information. 
+	 * \param[in] sol_fine - Pointer to the solution on the fine grid.
+	 * \param[out] sol_coarse - Pointer to the solution on the coarse grid.
+	 * \param[in] geo_fine - Geometrical definition of the fine grid.
+	 * \param[in] geo_coarse - Geometrical definition of the coarse grid.
+	 * \param[in] config - Definition of the particular problem.
+	 */
+	void SetRestricted_Residual(CSolver *sol_fine, CSolver *sol_coarse, CGeometry *geo_fine, 
+								CGeometry *geo_coarse, CConfig *config);
+
+	/*! 
+	 * \brief Restrict solution from fine grid to a coarse grid. 
+	 * \param[in] RunTime_EqSystem - System of equations which is going to be solved.
+	 * \param[in] sol_fine - Pointer to the solution on the fine grid.
+	 * \param[out] sol_coarse - Pointer to the solution on the coarse grid.
+	 * \param[in] geo_fine - Geometrical definition of the fine grid.
+	 * \param[in] geo_coarse - Geometrical definition of the coarse grid.
+	 * \param[in] config - Definition of the particular problem.
+	 * \param[in] iMesh - Index of the mesh in multigrid computations.
+	 * \param[in] InclSharedDomain - Include the shared domain in the interpolation.
+	 */
+	void SetRestricted_Solution(unsigned short RunTime_EqSystem, CSolver *sol_fine, CSolver *sol_coarse, CGeometry *geo_fine, CGeometry *geo_coarse, CConfig *config);
+	
+	/*! 
+	 * \brief Compute the gradient in coarse grid using the fine grid information. 
+	 * \param[in] RunTime_EqSystem - System of equations which is going to be solved.
+	 * \param[in] sol_fine - Pointer to the solution on the fine grid.
+	 * \param[out] sol_coarse - Pointer to the solution on the coarse grid.
+	 * \param[in] geo_fine - Geometrical definition of the fine grid.
+	 * \param[in] geo_coarse - Geometrical definition of the coarse grid.
+	 * \param[in] config - Definition of the particular problem.
+	 */
+	void SetRestricted_Gradient(unsigned short RunTime_EqSystem, CSolver **sol_fine, CSolver **sol_coarse, 
+								CGeometry *geo_fine, CGeometry *geo_coarse, CConfig *config);
+
+	/*! 
+	 * \brief Add the truncation error to the residual. 
+	 * \param[in] geometry - Geometrical definition of the problem.
+	 * \param[in] flow - Flow solution.
+	 */
+	void SetResidual_Term(CGeometry *geometry, CSolver *flow);
+	
+	/*! 
+	 * \brief Compute the forcing term. 
+	 * \param[in] sol_fine - Pointer to the solution on the fine grid.
+	 * \param[in] sol_coarse - Pointer to the solution on the coarse grid.
+	 * \param[in] geo_fine - Geometrical definition of the fine grid.
+	 * \param[in] geo_coarse - Geometrical definition of the coarse grid.
+	 * \param[in] config - Definition of the particular problem.
+	 */
+	void SetForcing_Term(CSolver *sol_fine, CSolver *sol_coarse, CGeometry *geo_fine, CGeometry *geo_coarse, 
+						 CConfig *config);
+};
+
+/*! 
+ * \class CSingleGridIntegration
+ * \brief Class for doing the numerical integration of the turbulence model.
+ * \author A. Bueno.
+ * \version 2.0.7
+ */
+class CSingleGridIntegration : public CIntegration {
+public:
+	
+	/*! 
+	 * \brief Constructor of the class.
+	 * \param[in] config - Definition of the particular problem.
+	 */
+	CSingleGridIntegration(CConfig *config);
+	
+	/*! 
+	 * \brief Destructor of the class. 
+	 */
+	~CSingleGridIntegration(void);
+	
+	/*! 
+	 * \brief Do the numerical integration (implicit) of the turbulence solver. 
+	 * \param[in] geometry - Geometrical definition of the problem.
+	 * \param[in] solver_container - Container vector with all the solutions.
+	 * \param[in] numerics_container - Description of the numerical method (the way in which the equations are solved).
+	 * \param[in] config - Definition of the particular problem.
+	 * \param[in] RunTime_EqSystem - System of equations which is going to be solved.
+	 * \param[in] Iteration - Current iteration.
+	 */
+	void SingleGrid_Iteration(CGeometry ***geometry, CSolver ****solver_container, CNumerics *****numerics_container,
+							 CConfig **config, unsigned short RunTime_EqSystem, unsigned long Iteration, unsigned short iZone);
+  
+  /*!
+	 * \brief Restrict solution from fine grid to a coarse grid.
+	 * \param[in] RunTime_EqSystem - System of equations which is going to be solved.
+	 * \param[in] sol_fine - Pointer to the solution on the fine grid.
+	 * \param[out] sol_coarse - Pointer to the solution on the coarse grid.
+	 * \param[in] geo_fine - Geometrical definition of the fine grid.
+	 * \param[in] geo_coarse - Geometrical definition of the coarse grid.
+	 * \param[in] config - Definition of the particular problem.
+	 * \param[in] iMesh - Index of the mesh in multigrid computations.
+	 * \param[in] InclSharedDomain - Include the shared domain in the interpolation.
+	 */
+	void SetRestricted_Solution(unsigned short RunTime_EqSystem, CSolver **sol_fine, CSolver **sol_coarse, CGeometry *geo_fine, CGeometry *geo_coarse, CConfig *config);
+  
+};
+
+/*! 
+ * \class CPotentialIntegration
+ * \brief Class for doing the numerical integration of the potential equation.
+ * \author F. Palacios.
+ * \version 2.0.7
+ */
+class CPotentialIntegration : public CIntegration {
+public:
+	
+	/*! 
+	 * \brief Constructor of the class.
+	 * \param[in] config - Definition of the particular problem.
+	 */
+	CPotentialIntegration(CConfig *config);
+	
+	/*! 
+	 * \brief Destructor of the class. 
+	 */
+	~CPotentialIntegration(void);
+	
+	/*! 
+	 * \brief Do the numerical integration (Galerkin explicit) of the potential equation. 
+	 * \param[in] geometry - Geometrical definition of the problem.
+	 * \param[in] solver_container - Container vector with all the solutions.
+	 * \param[in] numerics_container - Description of the numerical method (the way in which the equations are solved).
+	 * \param[in] config - Definition of the particular problem.
+	 * \param[in] RunTime_EqSystem - System of equations which is going to be solved.
+	 * \param[in] iMesh - Index of the mesh in multigrid computations.
+	 */
+	void SetPotential_Solver(CGeometry ***geometry, CSolver ****solver_container, CNumerics *****numerics_container,
+                           CConfig **config, unsigned short RunTime_EqSystem, unsigned short iMesh, unsigned short iZone);
+};
+
+#include "integration_structure.inl"
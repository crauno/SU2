<<<<<<< HEAD
su2_cfd_src = files(['driver_adjoint_singlezone.cpp',
                     'driver_adjoint_multizone.cpp',
                     'solver_direct_transition.cpp',
=======
su2_cfd_src = files(['solver_direct_transition.cpp',
>>>>>>> 689ecf5e
                     'solver_adjoint_turbulent.cpp',
                     'integration_structure.cpp',
                     'solver_direct_mean_fem.cpp',
                     'numerics_adjoint_mean.cpp',
                     'transport_model.cpp',
                     'numerics_adjoint_turbulent.cpp',
                     'fluid_model_pvdw.cpp',
                     'integration_time.cpp',
                     'fluid_model_pig.cpp',
                     'solver_direct_mean.cpp',
                     'iteration_structure.cpp',
                     'fluid_model_inc.cpp',
                     'solver_adjoint_mean.cpp',
                     'solver_adjoint_elasticity.cpp',
                     'solver_structure.cpp',
                     'numerics_direct_transition.cpp',
                     'solver_template.cpp',
                     'solver_direct_elasticity.cpp',
                     'definition_structure.cpp',
                     'numerics_direct_mean_inc.cpp',
                     'transfer_physics.cpp',
                     'solver_direct_turbulent.cpp',
                     'fluid_model.cpp',
                     'solver_direct_mean_inc.cpp',
                     'numerics_direct_mean.cpp',
                     'solver_direct_heat.cpp',
                     'numerics_direct_heat.cpp',
                     'fluid_model_ppr.cpp',
                     'numerics_direct_elasticity.cpp',
                     'numerics_direct_turbulent.cpp',
                     'numerics_direct_elasticity_linear.cpp',
                     'python_wrapper_structure.cpp',
                     'numerics_structure.cpp',
                     'numerics_template.cpp',
                     'transfer_structure.cpp',
                     'solver_adjoint_discrete.cpp',
                     'numerics_direct_elasticity_nonlinear.cpp',
                     'SU2_CFD.cpp'])

su2_cfd_src += files(['output/CAdjElasticityOutput.cpp',
                      'output/CAdjFlowCompOutput.cpp',
                      'output/CAdjFlowIncOutput.cpp',
                      'output/CAdjHeatOutput.cpp',
                      'output/CBaselineOutput.cpp',
                      'output/CDriverOutput.cpp',
                      'output/CElasticityOutput.cpp',
                      'output/CFlowCompOutput.cpp',
                      'output/CFlowCompFEMOutput.cpp',
                      'output/CFlowOutput.cpp',
                      'output/CFlowIncOutput.cpp',
                      'output/CHeatOutput.cpp',
                      'output/CMeshOutput.cpp',
                      'output/output_physics.cpp',
                      'output/COutput.cpp',
                      'output/output_structure_legacy.cpp',
		      'output/filewriter/CParallelDataSorter.cpp',
		      'output/filewriter/CFVMDataSorter.cpp',
		      'output/filewriter/CFEMDataSorter.cpp',
		      'output/filewriter/CSurfaceFEMDataSorter.cpp',
		      'output/filewriter/CSurfaceFVMDataSorter.cpp',
		      'output/filewriter/CParallelFileWriter.cpp',
		      'output/filewriter/CParaviewFileWriter.cpp',
		      'output/filewriter/CParaviewBinaryFileWriter.cpp',
		      'output/filewriter/CTecplotFileWriter.cpp',
		      'output/filewriter/CTecplotBinaryFileWriter.cpp',
		      'output/filewriter/CCSVFileWriter.cpp',
		      'output/filewriter/CSU2FileWriter.cpp',
		      'output/filewriter/CSU2BinaryFileWriter.cpp',
		      'output/filewriter/CSU2MeshFileWriter.cpp'])

su2_cfd_src += files(['variables/CIncNSVariable.cpp',
                     'variables/CTransLMVariable.cpp',
	                   'variables/CAdjEulerVariable.cpp',
                     'variables/CHeatFVMVariable.cpp',
                     'variables/CTurbVariable.cpp',
                     'variables/CAdjNSVariable.cpp',
                     'variables/CBaselineVariable.cpp',
                     'variables/CDiscAdjFEAVariable.cpp',
                     'variables/CFEABoundVariable.cpp',
                     'variables/CDiscAdjVariable.cpp',
                     'variables/CTurbSAVariable.cpp',
                     'variables/CFEAVariable.cpp',
                     'variables/CTurbSSTVariable.cpp',
                     'variables/CVariable.cpp',
                     'variables/CNSVariable.cpp',
                     'variables/CAdjTurbVariable.cpp',
                     'variables/CIncEulerVariable.cpp',
                     'variables/CEulerVariable.cpp'])

su2_cfd_src += files(['drivers/CDriver.cpp',
                      'drivers/CMultizoneDriver.cpp',
                      'drivers/CSinglezoneDriver.cpp',
                      'drivers/CDiscAdjSinglezoneDriver.cpp',
                      'drivers/CDummyDriver.cpp'])

su2_cfd = executable('SU2_CFD',
                     su2_cfd_src, 
		     install : true, 
		     dependencies : [su2_deps, common_dep], 
		     cpp_args:  ['-fPIC'] + [su2_cpp_args])

if get_option('enable-autodiff')
  su2_cfd_ad = executable('SU2_CFD_AD',
                          su2_cfd_src,
			  install : true, 
			  dependencies : [su2_deps, codi_dep, commonAD_dep], 
			  cpp_args: ['-fPIC'] + [su2_cpp_args, codi_rev_args])
endif

if get_option('enable-directdiff')
  su2_cfd_dd = executable('SU2_CFD_DIRECTDIFF',
                          su2_cfd_src,
			  install : true, 
			  dependencies : [su2_deps, codi_dep, commonDD_dep], 
			  cpp_args: ['-fPIC'] + [su2_cpp_args, codi_for_args])
endif<|MERGE_RESOLUTION|>--- conflicted
+++ resolved
@@ -1,10 +1,4 @@
-<<<<<<< HEAD
-su2_cfd_src = files(['driver_adjoint_singlezone.cpp',
-                     'driver_adjoint_multizone.cpp',
-                     'solver_direct_transition.cpp',
-=======
 su2_cfd_src = files(['solver_direct_transition.cpp',
->>>>>>> 689ecf5e
                      'solver_adjoint_turbulent.cpp',
                      'integration_structure.cpp',
                      'solver_direct_mean_fem.cpp',

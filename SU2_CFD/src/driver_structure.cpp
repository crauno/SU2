/*!
 * \file driver_structure.cpp
 * \brief The main subroutines for driving single or multi-zone problems.
 * \author T. Economon, H. Kline, R. Sanchez, F. Palacios
 * \version 6.1.0 "Falcon"
 *
 * The current SU2 release has been coordinated by the
 * SU2 International Developers Society <www.su2devsociety.org>
 * with selected contributions from the open-source community.
 *
 * The main research teams contributing to the current release are:
 *  - Prof. Juan J. Alonso's group at Stanford University.
 *  - Prof. Piero Colonna's group at Delft University of Technology.
 *  - Prof. Nicolas R. Gauger's group at Kaiserslautern University of Technology.
 *  - Prof. Alberto Guardone's group at Polytechnic University of Milan.
 *  - Prof. Rafael Palacios' group at Imperial College London.
 *  - Prof. Vincent Terrapon's group at the University of Liege.
 *  - Prof. Edwin van der Weide's group at the University of Twente.
 *  - Lab. of New Concepts in Aeronautics at Tech. Institute of Aeronautics.
 *
 * Copyright 2012-2018, Francisco D. Palacios, Thomas D. Economon,
 *                      Tim Albring, and the SU2 contributors.
 *
 * SU2 is free software; you can redistribute it and/or
 * modify it under the terms of the GNU Lesser General Public
 * License as published by the Free Software Foundation; either
 * version 2.1 of the License, or (at your option) any later version.
 *
 * SU2 is distributed in the hope that it will be useful,
 * but WITHOUT ANY WARRANTY; without even the implied warranty of
 * MERCHANTABILITY or FITNESS FOR A PARTICULAR PURPOSE. See the GNU
 * Lesser General Public License for more details.
 *
 * You should have received a copy of the GNU Lesser General Public
 * License along with SU2. If not, see <http://www.gnu.org/licenses/>.
 */

#include "../include/driver_structure.hpp"
#include "../include/definition_structure.hpp"

#ifdef VTUNEPROF
#include <ittnotify.h>
#endif

CDriver::CDriver(char* confFile,
                 unsigned short val_nZone,
                 unsigned short val_nDim,
                 bool val_periodic,
                 SU2_Comm MPICommunicator):config_file_name(confFile), StartTime(0.0), StopTime(0.0), UsedTime(0.0), ExtIter(0), nZone(val_nZone), nDim(val_nDim), StopCalc(false), fsi(false), fem_solver(false) {


  unsigned short jZone, iSol;
  unsigned short Kind_Grid_Movement;
  bool initStaticMovement;

  SU2_MPI::SetComm(MPICommunicator);

  rank = SU2_MPI::GetRank();
  size = SU2_MPI::GetSize();

  /*--- Start timer to track preprocessing for benchmarking. ---*/
  
#ifndef HAVE_MPI
  StartTime = su2double(clock())/su2double(CLOCKS_PER_SEC);
#else
  StartTime = MPI_Wtime();
#endif
  
  /*--- Create pointers to all of the classes that may be used throughout
   the SU2_CFD code. In general, the pointers are instantiated down a
   hierarchy over all zones, multigrid levels, equation sets, and equation
   terms as described in the comments below. ---*/

  ConvHist_file                  = NULL;
  iteration_container            = NULL;
  output                         = NULL;
  integration_container          = NULL;
  geometry_container             = NULL;
  solver_container               = NULL;
  numerics_container             = NULL;
  config_container               = NULL;
  surface_movement               = NULL;
  grid_movement                  = NULL;
  FFDBox                         = NULL;
  interpolator_container         = NULL;
  transfer_container             = NULL;
  transfer_types                 = NULL;
  nInst                          = NULL;


  /*--- Definition and of the containers for all possible zones. ---*/

  iteration_container            = new CIteration**[nZone];
  solver_container               = new CSolver****[nZone];
  integration_container          = new CIntegration***[nZone];
  numerics_container             = new CNumerics*****[nZone];
  config_container               = new CConfig*[nZone];
  geometry_container             = new CGeometry***[nZone];
  surface_movement               = new CSurfaceMovement*[nZone];
  grid_movement                  = new CVolumetricMovement**[nZone];
  FFDBox                         = new CFreeFormDefBox**[nZone];
  interpolator_container         = new CInterpolator**[nZone];
  transfer_container             = new CTransfer**[nZone];
  transfer_types                 = new unsigned short*[nZone];
  nInst                          = new unsigned short[nZone];
  driver_config                  = NULL;


  for (iZone = 0; iZone < nZone; iZone++) {
    solver_container[iZone]               = NULL;
    integration_container[iZone]          = NULL;
    numerics_container[iZone]             = NULL;
    config_container[iZone]               = NULL;
    geometry_container[iZone]             = NULL;
    surface_movement[iZone]               = NULL;
    grid_movement[iZone]                  = NULL;
    FFDBox[iZone]                         = NULL;
    interpolator_container[iZone]         = NULL;
    transfer_container[iZone]             = NULL;
    transfer_types[iZone]                 = new unsigned short[nZone];
    nInst[iZone]                          = 1;
  }

  /*--- Preprocessing of the config and mesh files. In this routine, the config file is read
   and it is determined whether a problem is single physics or multiphysics. . ---*/

  Input_Preprocessing(MPICommunicator, val_periodic);

  /*--- Preprocessing of the geometry for all zones. In this routine, the edge-
   based data structure is constructed, i.e. node and cell neighbors are
   identified and linked, face areas and volumes of the dual mesh cells are
   computed, and the multigrid levels are created using an agglomeration procedure. ---*/

  if (rank == MASTER_NODE)
    cout << endl <<"------------------------- Geometry Preprocessing ------------------------" << endl;

    /*--- Determine whether or not the FEM solver is used, which decides the
     type of geometry classes that are instantiated. Only adapted for single-zone problems ---*/
    fem_solver = ((config_container[ZONE_0]->GetKind_Solver() == FEM_EULER)         ||
                  (config_container[ZONE_0]->GetKind_Solver() == FEM_NAVIER_STOKES) ||
                  (config_container[ZONE_0]->GetKind_Solver() == FEM_RANS)          ||
                  (config_container[ZONE_0]->GetKind_Solver() == FEM_LES)           ||
                  (config_container[ZONE_0]->GetKind_Solver() == DISC_ADJ_FEM_EULER) ||
                  (config_container[ZONE_0]->GetKind_Solver() == DISC_ADJ_FEM_NS)    ||
                  (config_container[ZONE_0]->GetKind_Solver() == DISC_ADJ_FEM_RANS));

  if( fem_solver ) {
    switch( config_container[ZONE_0]->GetKind_FEM_Flow() ) {
      case DG: {
        Geometrical_Preprocessing_DGFEM();
        break;
      }
    }
  }
  else {
    Geometrical_Preprocessing();
  }

  for (iZone = 0; iZone < nZone; iZone++) {

    for (iInst = 0; iInst < nInst[iZone]; iInst++){

      /*--- Computation of wall distances for turbulence modeling ---*/

      if ((config_container[iZone]->GetKind_Solver() == RANS) ||
          (config_container[iZone]->GetKind_Solver() == ADJ_RANS) ||
          (config_container[iZone]->GetKind_Solver() == DISC_ADJ_RANS) ||
          (config_container[iZone]->GetKind_Solver() == FEM_RANS) ||
          (config_container[iZone]->GetKind_Solver() == FEM_LES) ) {

        if (rank == MASTER_NODE)
          cout << "Computing wall distances." << endl;

        geometry_container[iZone][iInst][MESH_0]->ComputeWall_Distance(config_container[iZone]);
      }

      /*--- Computation of positive surface area in the z-plane which is used for
     the calculation of force coefficient (non-dimensionalization). ---*/

      geometry_container[iZone][iInst][MESH_0]->SetPositive_ZArea(config_container[iZone]);

      /*--- Set the near-field, interface and actuator disk boundary conditions, if necessary. ---*/

      for (iMesh = 0; iMesh <= config_container[iZone]->GetnMGLevels(); iMesh++) {
        geometry_container[iZone][iInst][iMesh]->MatchNearField(config_container[iZone]);
        geometry_container[iZone][iInst][iMesh]->MatchInterface(config_container[iZone]);
        geometry_container[iZone][iInst][iMesh]->MatchActuator_Disk(config_container[iZone]);
      }

    }

  }

  /*--- If activated by the compile directive, perform a partition analysis. ---*/
#if PARTITION
  if( fem_solver ) Partition_Analysis_FEM(geometry_container[ZONE_0][INST_0][MESH_0], config_container[ZONE_0]);
  else Partition_Analysis(geometry_container[ZONE_0][INST_0][MESH_0], config_container[ZONE_0]);
#endif

  /*--- Output some information about the driver that has been instantiated for the problem. ---*/

  if (rank == MASTER_NODE)
    cout << endl <<"------------------------- Driver information --------------------------" << endl;

  fsi = config_container[ZONE_0]->GetFSI_Simulation();
  bool stat_fsi = ((config_container[ZONE_0]->GetDynamic_Analysis() == STATIC) && (config_container[ZONE_0]->GetUnsteady_Simulation() == STEADY));
  bool disc_adj_fsi = (config_container[ZONE_0]->GetDiscrete_Adjoint());

  if ( (config_container[ZONE_0]->GetKind_Solver() == FEM_ELASTICITY ||
        config_container[ZONE_0]->GetKind_Solver() == DISC_ADJ_FEM) ) {
    if (rank == MASTER_NODE) cout << "A General driver has been instantiated." << endl;
  }
  else if (config_container[ZONE_0]->GetUnsteady_Simulation() == HARMONIC_BALANCE) {
    if (rank == MASTER_NODE) cout << "A Harmonic Balance driver has been instantiated." << endl;
  }
  else if (nZone == 2 && fsi) {
    if (disc_adj_fsi) {
      if (stat_fsi)
        if (rank == MASTER_NODE) cout << "A Discrete-Adjoint driver for Fluid-Structure Interaction has been instantiated." << endl;
    }
    else{
      if (stat_fsi){if (rank == MASTER_NODE) cout << "A Static Fluid-Structure Interaction driver has been instantiated." << endl;}
      else{if (rank == MASTER_NODE) cout << "A Dynamic Fluid-Structure Interaction driver has been instantiated." << endl;}
    }

  }
  else if (config_container[ZONE_0]->GetBoolZoneSpecific()) {
    if (rank == MASTER_NODE) {
      cout << "A multi physical zones driver has been instantiated." << endl;
      for(unsigned short iZone = 0; iZone < nZone; iZone++) {

        unsigned short Kind_Regime = config_container[iZone]->GetKind_Regime();
        cout << "   Zone " << (iZone+1) << ": ";

        switch (config_container[iZone]->GetKind_Solver()) {
          case EULER: case DISC_ADJ_EULER:
            if (Kind_Regime == COMPRESSIBLE) cout << "Compressible Euler equations." << endl;
            if (Kind_Regime == INCOMPRESSIBLE) cout << "Incompressible Euler equations." << endl;
            break;
          case NAVIER_STOKES: case DISC_ADJ_NAVIER_STOKES:
            if (Kind_Regime == COMPRESSIBLE) cout << "Compressible Laminar Navier-Stokes' equations." << endl;
            if (Kind_Regime == INCOMPRESSIBLE) cout << "Incompressible Laminar Navier-Stokes' equations." << endl;
            break;
          case RANS: case DISC_ADJ_RANS:
            if (Kind_Regime == COMPRESSIBLE) cout << "Compressible RANS equations." << endl;
            if (Kind_Regime == INCOMPRESSIBLE) cout << "Incompressible RANS equations." << endl;
            break;
          case HEAT_EQUATION_FVM: case DISC_ADJ_HEAT: cout << "Heat equation." << endl; break;
          case FEM_ELASTICITY: case DISC_ADJ_FEM: cout << "Elasticity solver." << endl; break;
          case ADJ_EULER: cout << "Continuous Euler adjoint equations." << endl; break;
          case ADJ_NAVIER_STOKES: cout << "Continuous Navier-Stokes adjoint equations." << endl; break;
          case ADJ_RANS: cout << "Continuous RANS adjoint equations." << endl; break;
        }
      }
    }
  }
  else {
    if (rank == MASTER_NODE) cout << "A Fluid driver has been instantiated." << endl;
  }

  for (iZone = 0; iZone < nZone; iZone++) {

    /*--- Instantiate the type of physics iteration to be executed within each zone. For
     example, one can execute the same physics across multiple zones (mixing plane),
     different physics in different zones (fluid-structure interaction), or couple multiple
     systems tightly within a single zone by creating a new iteration class (e.g., RANS). ---*/
    
    if (rank == MASTER_NODE) {
      cout << endl <<"------------------------ Iteration Preprocessing ------------------------" << endl;
    }

    iteration_container[iZone] = new CIteration* [nInst[iZone]];
    for (iInst = 0; iInst < nInst[iZone]; iInst++){
      iteration_container[iZone][iInst] = NULL;
    }

    Iteration_Preprocessing();

    /*--- Definition of the solver class: solver_container[#ZONES][#INSTANCES][#MG_GRIDS][#EQ_SYSTEMS].
     The solver classes are specific to a particular set of governing equations,
     and they contain the subroutines with instructions for computing each spatial
     term of the PDE, i.e. loops over the edges to compute convective and viscous
     fluxes, loops over the nodes to compute source terms, and routines for
     imposing various boundary condition type for the PDE. ---*/

    if (rank == MASTER_NODE)
      cout << endl <<"------------------------- Solver Preprocessing --------------------------" << endl;

    solver_container[iZone] = new CSolver*** [nInst[iZone]];


    for (iInst = 0; iInst < nInst[iZone]; iInst++){
      solver_container[iZone][iInst] = NULL;

      solver_container[iZone][iInst] = new CSolver** [config_container[iZone]->GetnMGLevels()+1];
      for (iMesh = 0; iMesh <= config_container[iZone]->GetnMGLevels(); iMesh++)
        solver_container[iZone][iInst][iMesh] = NULL;

      for (iMesh = 0; iMesh <= config_container[iZone]->GetnMGLevels(); iMesh++) {
        solver_container[iZone][iInst][iMesh] = new CSolver* [MAX_SOLS];
        for (iSol = 0; iSol < MAX_SOLS; iSol++)
          solver_container[iZone][iInst][iMesh][iSol] = NULL;
      }

      Solver_Preprocessing(solver_container[iZone], geometry_container[iZone],
                           config_container[iZone], iInst);

    } // End of loop over iInst

    if (rank == MASTER_NODE)
      cout << endl <<"----------------- Integration and Numerics Preprocessing ----------------" << endl;

    /*--- Definition of the integration class: integration_container[#ZONES][#INSTANCES][#EQ_SYSTEMS].
     The integration class orchestrates the execution of the spatial integration
     subroutines contained in the solver class (including multigrid) for computing
     the residual at each node, R(U) and then integrates the equations to a
     steady state or time-accurately. ---*/

    integration_container[iZone] = new CIntegration** [nInst[iZone]];
    for (iInst = 0; iInst < nInst[iZone]; iInst++){
      integration_container[iZone][iInst] = NULL;

      integration_container[iZone][iInst] = new CIntegration*[MAX_SOLS];
      Integration_Preprocessing(integration_container[iZone], geometry_container[iZone],
          config_container[iZone], iInst);
    }
    
    if (rank == MASTER_NODE) cout << "Integration Preprocessing." << endl;

    /*--- Definition of the numerical method class:
     numerics_container[#ZONES][#INSTANCES][#MG_GRIDS][#EQ_SYSTEMS][#EQ_TERMS].
     The numerics class contains the implementation of the numerical methods for
     evaluating convective or viscous fluxes between any two nodes in the edge-based
     data structure (centered, upwind, galerkin), as well as any source terms
     (piecewise constant reconstruction) evaluated in each dual mesh volume. ---*/

    numerics_container[iZone] = new CNumerics****[nInst[iZone]];
    for (iInst = 0; iInst < nInst[iZone]; iInst++){
      numerics_container[iZone][iInst] = NULL;

      numerics_container[iZone][iInst] = new CNumerics***[config_container[iZone]->GetnMGLevels()+1];

      Numerics_Preprocessing(numerics_container[iZone], solver_container[iZone],
          geometry_container[iZone], config_container[iZone], iInst);
    }

    if (rank == MASTER_NODE) cout << "Numerics Preprocessing." << endl;

  }

  /*--- Definition of the interface and transfer conditions between different zones.
   *--- The transfer container is defined for zones paired one to one.
   *--- This only works for a multizone FSI problem (nZone > 1).
   *--- Also, at the moment this capability is limited to two zones (nZone < 3).
   *--- This will change in the future. ---*/

  if ((rank == MASTER_NODE) && nZone > 1)
    cout << endl <<"------------------- Multizone Interface Preprocessing -------------------" << endl;

  if ( nZone > 1 ) {
    for (iZone = 0; iZone < nZone; iZone++){
      transfer_container[iZone] = new CTransfer*[nZone];
      interpolator_container[iZone] = new CInterpolator*[nZone];
      for (jZone = 0; jZone < nZone; jZone++){
        transfer_container[iZone][jZone]             = NULL;
        interpolator_container[iZone][jZone]         = NULL;
      }
    }
    Interface_Preprocessing();
  }

  /*--- Instantiate the geometry movement classes for the solution of unsteady
   flows on dynamic meshes, including rigid mesh transformations, dynamically
   deforming meshes, and preprocessing of harmonic balance. ---*/

  for (iZone = 0; iZone < nZone; iZone++) {

    grid_movement[iZone] = new CVolumetricMovement*[nInst[iZone]];
    for (iInst = 0; iInst < nInst[iZone]; iInst++)
      grid_movement[iZone][iInst] = NULL;

    if (!fem_solver && (config_container[iZone]->GetGrid_Movement() ||
                        (config_container[iZone]->GetDirectDiff() == D_DESIGN))) {
      if (rank == MASTER_NODE)
        cout << "Setting dynamic mesh structure for zone "<< iZone + 1<<"." << endl;
      for (iInst = 0; iInst < nInst[iZone]; iInst++){
        grid_movement[iZone][iInst] = new CVolumetricMovement(geometry_container[iZone][iInst][MESH_0], config_container[iZone]);
      }
      FFDBox[iZone] = new CFreeFormDefBox*[MAX_NUMBER_FFD];
      surface_movement[iZone] = new CSurfaceMovement();
      surface_movement[iZone]->CopyBoundary(geometry_container[iZone][INST_0][MESH_0], config_container[iZone]);
      if (config_container[iZone]->GetUnsteady_Simulation() == HARMONIC_BALANCE){
        for (iInst = 0; iInst < nInst[iZone]; iInst++){
          if (rank == MASTER_NODE) cout << endl <<  "Instance "<< iInst + 1 <<":" << endl;
          iteration_container[ZONE_0][iInst]->SetGrid_Movement(geometry_container, surface_movement, grid_movement, FFDBox, solver_container, config_container, ZONE_0, iInst, 0, 0);
        }
      }
    }

    if (config_container[iZone]->GetDirectDiff() == D_DESIGN) {
      if (rank == MASTER_NODE)
        cout << "Setting surface/volume derivatives." << endl;

      /*--- Set the surface derivatives, i.e. the derivative of the surface mesh nodes with respect to the design variables ---*/

      surface_movement[iZone]->SetSurface_Derivative(geometry_container[iZone][INST_0][MESH_0],config_container[iZone]);

      /*--- Call the volume deformation routine with derivative mode enabled.
       This computes the derivative of the volume mesh with respect to the surface nodes ---*/

      for (iInst = 0; iInst < nInst[iZone]; iInst++){
        grid_movement[iZone][iInst]->SetVolume_Deformation(geometry_container[iZone][iInst][MESH_0],config_container[iZone], true, true);

        /*--- Update the multi-grid structure to propagate the derivative information to the coarser levels ---*/

        geometry_container[iZone][iInst][MESH_0]->UpdateGeometry(geometry_container[iZone][INST_0],config_container[iZone]);

        /*--- Set the derivative of the wall-distance with respect to the surface nodes ---*/

        if ( (config_container[iZone]->GetKind_Solver() == RANS) ||
            (config_container[iZone]->GetKind_Solver() == ADJ_RANS) ||
            (config_container[iZone]->GetKind_Solver() == DISC_ADJ_RANS))
          geometry_container[iZone][iInst][MESH_0]->ComputeWall_Distance(config_container[iZone]);
      }
    }

    if (config_container[iZone]->GetKind_GridMovement(iZone) == FLUID_STRUCTURE_STATIC){
      if (rank == MASTER_NODE)
        cout << "Setting moving mesh structure for static FSI problems." << endl;
      /*--- Instantiate the container for the grid movement structure ---*/
      for (iInst = 0; iInst < nInst[iZone]; iInst++)
        grid_movement[iZone][iInst] = new CElasticityMovement(geometry_container[iZone][iInst][MESH_0], config_container[iZone]);
    }

  }

  if(fsi && (config_container[ZONE_0]->GetRestart() || config_container[ZONE_0]->GetDiscrete_Adjoint())){
    if (rank == MASTER_NODE)cout << endl <<"Restarting Fluid and Structural Solvers." << endl;

    for (iZone = 0; iZone < nZone; iZone++) {
    	for (iInst = 0; iInst < nInst[iZone]; iInst++){
        Solver_Restart(solver_container[iZone], geometry_container[iZone],
                       config_container[iZone], true, iInst);
    	}
    }

  }

  /*---If the Grid Movement is static initialize the static mesh movment.
       Not for the FEM solver, because this is handled later, because
       the integration points must be known. ---*/
  if( !fem_solver ) {
    Kind_Grid_Movement = config_container[ZONE_0]->GetKind_GridMovement(ZONE_0);
    initStaticMovement = (config_container[ZONE_0]->GetGrid_Movement() && (Kind_Grid_Movement == MOVING_WALL
                          || Kind_Grid_Movement == ROTATING_FRAME || Kind_Grid_Movement == STEADY_TRANSLATION));


    if(initStaticMovement){
      if (rank == MASTER_NODE)cout << endl <<"--------------------- Initialize Static Mesh Movement --------------------" << endl;

        InitStaticMeshMovement();
    }

    if (config_container[ZONE_0]->GetBoolTurbomachinery()){
      if (rank == MASTER_NODE)cout << endl <<"---------------------- Turbomachinery Preprocessing ---------------------" << endl;
        TurbomachineryPreprocessing();
    }
  }

  if (rank == MASTER_NODE) cout << endl << "---------------------- Python Interface Preprocessing ---------------------" << endl;
  PythonInterface_Preprocessing();

  /*--- Definition of the output class (one for all zones). The output class
   manages the writing of all restart, volume solution, surface solution,
   surface comma-separated value, and convergence history files (both in serial
   and in parallel). ---*/

  output = new COutput(config_container[ZONE_0]);

  /*--- Open the convergence history file ---*/
  ConvHist_file = NULL;
  ConvHist_file = new ofstream*[nZone];
  for (iZone = 0; iZone < nZone; iZone++) {
    ConvHist_file[iZone] = NULL;
    if (rank == MASTER_NODE){
      ConvHist_file[iZone] = new ofstream[nInst[iZone]];
      for (iInst = 0; iInst < nInst[iZone]; iInst++) {
        output->SetConvHistory_Header(&ConvHist_file[iZone][iInst], config_container[iZone], iZone, iInst);
        config_container[iZone]->SetHistFile(&ConvHist_file[iZone][INST_0]);
      }
    }
  }
  /*--- Check for an unsteady restart. Update ExtIter if necessary. ---*/
  if (config_container[ZONE_0]->GetWrt_Unsteady() && config_container[ZONE_0]->GetRestart())
    ExtIter = config_container[ZONE_0]->GetUnst_RestartIter();

  /*--- Check for a dynamic restart (structural analysis). Update ExtIter if necessary. ---*/
  if (config_container[ZONE_0]->GetKind_Solver() == FEM_ELASTICITY
      && config_container[ZONE_0]->GetWrt_Dynamic() && config_container[ZONE_0]->GetRestart())
    ExtIter = config_container[ZONE_0]->GetDyn_RestartIter();

  /*--- Open the FSI convergence history file ---*/

  if (fsi){
      if (rank == MASTER_NODE) cout << endl <<"Opening FSI history file." << endl;
      unsigned short ZONE_FLOW = 0, ZONE_STRUCT = 1;
      output->SpecialOutput_FSI(&FSIHist_file, geometry_container, solver_container,
                                config_container, integration_container, 0,
                                ZONE_FLOW, ZONE_STRUCT, true);
  }

  /*--- Preprocessing time is reported now, but not included in the next compute portion. ---*/
  
#ifndef HAVE_MPI
  StopTime = su2double(clock())/su2double(CLOCKS_PER_SEC);
#else
  StopTime = MPI_Wtime();
#endif
  
  /*--- Compute/print the total time for performance benchmarking. ---*/
  
  UsedTime = StopTime-StartTime;
  UsedTimePreproc    = UsedTime;
  UsedTimeCompute    = 0.0;
  UsedTimeOutput     = 0.0;
  IterCount          = 0;
  OutputCount        = 0;
  MDOFs              = 0.0;
  MDOFsDomain        = 0.0;
  for (iZone = 0; iZone < nZone; iZone++) {
    MDOFs       += (su2double)DOFsPerPoint*(su2double)geometry_container[iZone][INST_0][MESH_0]->GetGlobal_nPoint()/(1.0e6);
    MDOFsDomain += (su2double)DOFsPerPoint*(su2double)geometry_container[iZone][INST_0][MESH_0]->GetGlobal_nPointDomain()/(1.0e6);
  }

  /*--- Reset timer for compute/output performance benchmarking. ---*/
#ifndef HAVE_MPI
  StopTime = su2double(clock())/su2double(CLOCKS_PER_SEC);
#else
  StopTime = MPI_Wtime();
#endif

  /*--- Compute/print the total time for performance benchmarking. ---*/

  UsedTime = StopTime-StartTime;
  UsedTimePreproc = UsedTime;

  /*--- Reset timer for compute performance benchmarking. ---*/
#ifndef HAVE_MPI
  StartTime = su2double(clock())/su2double(CLOCKS_PER_SEC);
#else
  StartTime = MPI_Wtime();
#endif

}

void CDriver::Postprocessing() {

  bool isBinary = config_container[ZONE_0]->GetWrt_Binary_Restart();
  bool wrt_perf = config_container[ZONE_0]->GetWrt_Performance();
  
    /*--- Output some information to the console. ---*/

  if (rank == MASTER_NODE) {

    /*--- Print out the number of non-physical points and reconstructions ---*/

    if (config_container[ZONE_0]->GetNonphysical_Points() > 0)
      cout << "Warning: there are " << config_container[ZONE_0]->GetNonphysical_Points() << " non-physical points in the solution." << endl;
    if (config_container[ZONE_0]->GetNonphysical_Reconstr() > 0)
      cout << "Warning: " << config_container[ZONE_0]->GetNonphysical_Reconstr() << " reconstructed states for upwinding are non-physical." << endl;

    /*--- Close the convergence history file. ---*/
    for (iZone = 0; iZone < nZone; iZone++) {
      for (iInst = 0; iInst < nInst[iZone]; iInst++) {
        ConvHist_file[iZone][iInst].close();
      }
      delete [] ConvHist_file[iZone];
    }
    delete [] ConvHist_file;

  }

  if (rank == MASTER_NODE)
    cout << endl <<"------------------------- Solver Postprocessing -------------------------" << endl;

  for (iZone = 0; iZone < nZone; iZone++) {
    for (iInst = 0; iInst < nInst[iZone]; iInst++){
      Numerics_Postprocessing(numerics_container[iZone], solver_container[iZone][iInst],
          geometry_container[iZone][iInst], config_container[iZone], iInst);
    }
    delete [] numerics_container[iZone];
  }
  delete [] numerics_container;
  if (rank == MASTER_NODE) cout << "Deleted CNumerics container." << endl;
  
  for (iZone = 0; iZone < nZone; iZone++) {
    for (iInst = 0; iInst < nInst[iZone]; iInst++){
      Integration_Postprocessing(integration_container[iZone],
          geometry_container[iZone][iInst],
          config_container[iZone],
          iInst);
    }
    delete [] integration_container[iZone];
  }
  delete [] integration_container;
  if (rank == MASTER_NODE) cout << "Deleted CIntegration container." << endl;
  
  for (iZone = 0; iZone < nZone; iZone++) {
    for (iInst = 0; iInst < nInst[iZone]; iInst++){
      Solver_Postprocessing(solver_container[iZone],
          geometry_container[iZone][iInst],
          config_container[iZone],
          iInst);
    }
    delete [] solver_container[iZone];
  }
  delete [] solver_container;
  if (rank == MASTER_NODE) cout << "Deleted CSolver container." << endl;
  
  for (iZone = 0; iZone < nZone; iZone++) {
	for (iInst = 0; iInst < nInst[iZone]; iInst++)
    delete iteration_container[iZone][iInst];
    delete [] iteration_container[iZone];
  }
  delete [] iteration_container;
  if (rank == MASTER_NODE) cout << "Deleted CIteration container." << endl;
  
  if (interpolator_container != NULL) {
    for (iZone = 0; iZone < nZone; iZone++) {
      if (interpolator_container[iZone] != NULL){
        delete [] interpolator_container[iZone];
      }
    }
    delete [] interpolator_container;
    if (rank == MASTER_NODE) cout << "Deleted CInterpolator container." << endl;
  }
  
  if (transfer_container != NULL) {
    for (iZone = 0; iZone < nZone; iZone++) {
      if (transfer_container[iZone] != NULL) {
        for (unsigned short jZone = 0; jZone < nZone; jZone++)
          if (transfer_container[iZone][jZone] != NULL)
            delete transfer_container[iZone][jZone];
        delete [] transfer_container[iZone];
      }
    }
    delete [] transfer_container;
    if (rank == MASTER_NODE) cout << "Deleted CTransfer container." << endl;
  }
  
  if (transfer_types != NULL) {
    for (iZone = 0; iZone < nZone; iZone++) {
      if (transfer_types[iZone] != NULL)
      delete [] transfer_types[iZone];
    }
    delete [] transfer_types;
  }
  
  for (iZone = 0; iZone < nZone; iZone++) {
    if (geometry_container[iZone] != NULL) {
      for (iInst = 0; iInst < nInst[iZone]; iInst++){
        for (unsigned short iMGlevel = 0; iMGlevel < config_container[iZone]->GetnMGLevels()+1; iMGlevel++) {
          if (geometry_container[iZone][iInst][iMGlevel] != NULL) delete geometry_container[iZone][iInst][iMGlevel];
        }
        if (geometry_container[iZone][iInst] != NULL) delete [] geometry_container[iZone][iInst];
      }
      delete [] geometry_container[iZone];
    }
  }
  delete [] geometry_container;
  if (rank == MASTER_NODE) cout << "Deleted CGeometry container." << endl;

  for (iZone = 0; iZone < nZone; iZone++) {
    delete [] FFDBox[iZone];
  }
  delete [] FFDBox;
  if (rank == MASTER_NODE) cout << "Deleted CFreeFormDefBox class." << endl;

  for (iZone = 0; iZone < nZone; iZone++) {
    delete surface_movement[iZone];
  }
  delete [] surface_movement;
  if (rank == MASTER_NODE) cout << "Deleted CSurfaceMovement class." << endl;

  for (iZone = 0; iZone < nZone; iZone++) {
    for (iInst = 0; iInst < nInst[iZone]; iInst++){
      if (grid_movement[iZone][iInst] != NULL) delete grid_movement[iZone][iInst];
    }
    if (grid_movement[iZone] != NULL) delete [] grid_movement[iZone];
  }
  delete [] grid_movement;
  if (rank == MASTER_NODE) cout << "Deleted CVolumetricMovement class." << endl;

  /*--- Output profiling information ---*/
  // Note that for now this is called only by a single thread, but all
  // necessary variables have been made thread private for safety (tick/tock)!!

  config_container[ZONE_0]->SetProfilingCSV();
  config_container[ZONE_0]->GEMMProfilingCSV();

  /*--- Deallocate config container ---*/
  if (config_container!= NULL) {
    for (iZone = 0; iZone < nZone; iZone++) {
      if (config_container[iZone] != NULL) {
        delete config_container[iZone];
      }
    }
    delete [] config_container;
  }
  if (rank == MASTER_NODE) cout << "Deleted CConfig container." << endl;

  if (nInst != NULL) delete [] nInst;
  if (rank == MASTER_NODE) cout << "Deleted nInst container." << endl;
  
  /*--- Deallocate output container ---*/
  if (output!= NULL) delete output;
  if (rank == MASTER_NODE) cout << "Deleted COutput class." << endl;

  if (rank == MASTER_NODE) cout << "-------------------------------------------------------------------------" << endl;


  /*--- Stop the timer and output the final performance summary. ---*/
  
#ifndef HAVE_MPI
  StopTime = su2double(clock())/su2double(CLOCKS_PER_SEC);
#else
  StopTime = MPI_Wtime();
#endif
  UsedTime = StopTime-StartTime;
  UsedTimeCompute += UsedTime;
  
  if ((rank == MASTER_NODE) && (wrt_perf)) {
    su2double TotalTime = UsedTimePreproc + UsedTimeCompute + UsedTimeOutput;
    cout.precision(6);
    cout << endl << endl <<"-------------------------- Performance Summary --------------------------" << endl;
    cout << "Simulation totals:" << endl;
    cout << setw(25) << "Cores:" << setw(12) << size << " | ";
    cout << setw(20) << "DOFs/point:" << setw(12) << (su2double)DOFsPerPoint << endl;
    cout << setw(25) << "DOFs/core:" << setw(12) << 1.0e6*MDOFsDomain/(su2double)size << " | ";
    cout << setw(20) << "Ghost DOFs/core:" << setw(12) << 1.0e6*(MDOFs-MDOFsDomain)/(su2double)size << endl;
    cout << setw(25) << "Wall-clock time (hrs):" << setw(12) << (TotalTime)/(60.0*60.0) << " | ";
    cout << setw(20) << "Core-hrs:" << setw(12) << (su2double)size*(TotalTime)/(60.0*60.0) << endl;
    cout << endl;
    cout << "Preprocessing phase:" << endl;
    cout << setw(25) << "Preproc. Time (s):"  << setw(12)<< UsedTimePreproc << " | ";
    cout << setw(20) << "Preproc. Time (%):" << setw(12)<< ((UsedTimePreproc * 100.0) / (TotalTime)) << endl;
    cout << endl;
    cout << "Compute phase:" << endl;
    cout << setw(25) << "Compute Time (s):"  << setw(12)<< UsedTimeCompute << " | ";
    cout << setw(20) << "Compute Time (%):" << setw(12)<< ((UsedTimeCompute * 100.0) / (TotalTime)) << endl;
    cout << setw(25) << "Iteration count:"  << setw(12)<< IterCount << " | ";
    if (IterCount != 0) {
      cout << setw(20) << "Avg. s/iter:" << setw(12)<< UsedTimeCompute/(su2double)IterCount << endl;
      cout << setw(25) << "Core-s/iter/MDOFs:" << setw(12)<< (su2double)size*UsedTimeCompute/(su2double)IterCount/MDOFsDomain << " | ";
      cout << setw(20) << "MDOFs/s:" << setw(12)<< MDOFsDomain*(su2double)IterCount/UsedTimeCompute << endl;
    } else cout << endl;
    cout << endl;
    cout << "Output phase:" << endl;
    cout << setw(25) << "Output Time (s):"  << setw(12)<< UsedTimeOutput << " | ";
    cout << setw(20) << "Output Time (%):" << setw(12)<< ((UsedTimeOutput * 100.0) / (TotalTime)) << endl;
    cout << setw(25) << "Output count:" << setw(12)<< OutputCount << " | ";
    if (OutputCount != 0) {
      cout << setw(20)<< "Avg. s/output:" << setw(12)<< UsedTimeOutput/(su2double)OutputCount << endl;
      if (isBinary) {
        cout << setw(25)<< "Restart Aggr. BW (MB/s):" << setw(12)<< BandwidthSum/(su2double)OutputCount << " | ";
        cout << setw(20)<< "MB/s/core:" << setw(12)<< BandwidthSum/(su2double)OutputCount/(su2double)size << endl;
      }
    } else cout << endl;
    cout << "-------------------------------------------------------------------------" << endl;
    cout << endl;
  }

  /*--- Exit the solver cleanly ---*/

  if (rank == MASTER_NODE)
    cout << endl <<"------------------------- Exit Success (SU2_CFD) ------------------------" << endl << endl;

}


void CDriver::Input_Preprocessing(SU2_Comm MPICommunicator, bool val_periodic) {

  char zone_file_name[MAX_STRING_SIZE];

  /*--- Initialize the configuration of the driver ---*/

  driver_config = new CConfig(config_file_name, SU2_CFD, ZONE_0, nZone, nDim, VERB_NONE);

  /*--- Loop over all zones to initialize the various classes. In most
   cases, nZone is equal to one. This represents the solution of a partial
   differential equation on a single block, unstructured mesh. ---*/

  for (iZone = 0; iZone < nZone; iZone++) {

    /*--- Definition of the configuration option class for all zones. In this
     constructor, the input configuration file is parsed and all options are
     read and stored. ---*/

    if (driver_config->GetKind_Solver() == MULTIZONE){
      strcpy(zone_file_name, driver_config->GetConfigFilename(iZone).c_str());
      config_container[iZone] = new CConfig(zone_file_name, SU2_CFD, iZone, nZone, nDim, VERB_HIGH);
    }
    else{
      config_container[iZone] = new CConfig(config_file_name, SU2_CFD, iZone, nZone, nDim, VERB_HIGH);
    }

    /*--- Set the MPI communicator ---*/

    config_container[iZone]->SetMPICommunicator(MPICommunicator);

  }

  /*--- Set the multizone part of the problem. ---*/
  if (driver_config->GetKind_Solver() == MULTIZONE){
    for (iZone = 0; iZone < nZone; iZone++) {
      /*--- Set the interface markers for multizone ---*/
      config_container[iZone]->SetMultizone(driver_config, config_container);
    }
  }

  for (iZone = 0; iZone < nZone; iZone++) {

    /*--- Determine whether or not the FEM solver is used, which decides the
     type of geometry classes that are instantiated. ---*/
    fem_solver = ((config_container[iZone]->GetKind_Solver() == FEM_EULER)         ||
                  (config_container[iZone]->GetKind_Solver() == FEM_NAVIER_STOKES) ||
                  (config_container[iZone]->GetKind_Solver() == FEM_RANS)          ||
                  (config_container[iZone]->GetKind_Solver() == FEM_LES)           ||
                  (config_container[iZone]->GetKind_Solver() == DISC_ADJ_FEM_EULER) ||
                  (config_container[iZone]->GetKind_Solver() == DISC_ADJ_FEM_NS)    ||
                  (config_container[iZone]->GetKind_Solver() == DISC_ADJ_FEM_RANS));

    /*--- Read the number of instances for each zone ---*/

    nInst[iZone] = config_container[iZone]->GetnTimeInstances();

    geometry_container[iZone] = new CGeometry** [nInst[iZone]];

    for (iInst = 0; iInst < nInst[iZone]; iInst++){

      config_container[iZone]->SetiInst(iInst);

      /*--- Definition of the geometry class to store the primal grid in the
     partitioning process. ---*/

      CGeometry *geometry_aux = NULL;

      /*--- For the FEM solver with time-accurate local time-stepping, use
       a dummy solver class to retrieve the initial flow state. ---*/

      CSolver *solver_aux = NULL;
      if (fem_solver) solver_aux = new CFEM_DG_EulerSolver(config_container[iZone], nDim, MESH_0);

      /*--- All ranks process the grid and call ParMETIS for partitioning ---*/

      geometry_aux = new CPhysicalGeometry(config_container[iZone], iZone, nZone);

      /*--- Color the initial grid and set the send-receive domains (ParMETIS) ---*/

      if ( fem_solver ) geometry_aux->SetColorFEMGrid_Parallel(config_container[iZone]);
      else              geometry_aux->SetColorGrid_Parallel(config_container[iZone]);

      /*--- Allocate the memory of the current domain, and divide the grid
     between the ranks. ---*/

      geometry_container[iZone][iInst] = NULL;
      geometry_container[iZone][iInst] = new CGeometry *[config_container[iZone]->GetnMGLevels()+1];


      if( fem_solver ) {
        switch( config_container[iZone]->GetKind_FEM_Flow() ) {
          case DG: {
            geometry_container[iZone][iInst][MESH_0] = new CMeshFEM_DG(geometry_aux, config_container[iZone]);
            break;
          }

          default: {
            SU2_MPI::Error("Unknown FEM flow solver.", CURRENT_FUNCTION);
            break;
          }
        }
      }
      else {

        /*--- Until we finish the new periodic BC implementation, use the old
         partitioning routines for cases with periodic BCs. The old routines 
         will be entirely removed eventually in favor of the new methods. ---*/

        if (val_periodic) {
          geometry_container[iZone][iInst][MESH_0] = new CPhysicalGeometry(geometry_aux, config_container[iZone]);
        } else {
          geometry_container[iZone][iInst][MESH_0] = new CPhysicalGeometry(geometry_aux, config_container[iZone], val_periodic);
        }
      }

      /*--- Deallocate the memory of geometry_aux and solver_aux ---*/

      delete geometry_aux;
      if (solver_aux != NULL) delete solver_aux;

      /*--- Add the Send/Receive boundaries ---*/
      geometry_container[iZone][iInst][MESH_0]->SetSendReceive(config_container[iZone]);

      /*--- Add the Send/Receive boundaries ---*/
      geometry_container[iZone][iInst][MESH_0]->SetBoundaries(config_container[iZone]);

    }

  }

}

void CDriver::Geometrical_Preprocessing() {

  unsigned short iMGlevel;
  unsigned short requestedMGlevels = config_container[ZONE_0]->GetnMGLevels();
  unsigned long iPoint;
  bool fea = false;

  for (iZone = 0; iZone < nZone; iZone++) {

    fea = ((config_container[iZone]->GetKind_Solver() == FEM_ELASTICITY) ||
        (config_container[iZone]->GetKind_Solver() == DISC_ADJ_FEM));

    for (iInst = 0; iInst < nInst[iZone]; iInst++){

      /*--- Compute elements surrounding points, points surrounding points ---*/

      if (rank == MASTER_NODE) cout << "Setting point connectivity." << endl;
      geometry_container[iZone][iInst][MESH_0]->SetPoint_Connectivity();

      /*--- Renumbering points using Reverse Cuthill McKee ordering ---*/

      if (rank == MASTER_NODE) cout << "Renumbering points (Reverse Cuthill McKee Ordering)." << endl;
      geometry_container[iZone][iInst][MESH_0]->SetRCM_Ordering(config_container[iZone]);

      /*--- recompute elements surrounding points, points surrounding points ---*/

      if (rank == MASTER_NODE) cout << "Recomputing point connectivity." << endl;
      geometry_container[iZone][iInst][MESH_0]->SetPoint_Connectivity();

      /*--- Compute elements surrounding elements ---*/

      if (rank == MASTER_NODE) cout << "Setting element connectivity." << endl;
      geometry_container[iZone][iInst][MESH_0]->SetElement_Connectivity();

      /*--- Check the orientation before computing geometrical quantities ---*/

      geometry_container[iZone][iInst][MESH_0]->SetBoundVolume();
      if (config_container[iZone]->GetReorientElements()) {
        if (rank == MASTER_NODE) cout << "Checking the numerical grid orientation." << endl;
        geometry_container[iZone][iInst][MESH_0]->Check_IntElem_Orientation(config_container[iZone]);
        geometry_container[iZone][iInst][MESH_0]->Check_BoundElem_Orientation(config_container[iZone]);
      }

      /*--- Create the edge structure ---*/

      if (rank == MASTER_NODE) cout << "Identifying edges and vertices." << endl;
      geometry_container[iZone][iInst][MESH_0]->SetEdges();
      geometry_container[iZone][iInst][MESH_0]->SetVertex(config_container[iZone]);

      /*--- Compute cell center of gravity ---*/

      if ((rank == MASTER_NODE) && (!fea)) cout << "Computing centers of gravity." << endl;
      geometry_container[iZone][iInst][MESH_0]->SetCoord_CG();

      /*--- Create the control volume structures ---*/

      if ((rank == MASTER_NODE) && (!fea)) cout << "Setting the control volume structure." << endl;
      geometry_container[iZone][iInst][MESH_0]->SetControlVolume(config_container[iZone], ALLOCATE);
      geometry_container[iZone][iInst][MESH_0]->SetBoundControlVolume(config_container[iZone], ALLOCATE);

      /*--- Compute the max length. ---*/

      if ((rank == MASTER_NODE) && (!fea)) cout << "Finding max control volume width." << endl;
      geometry_container[iZone][iInst][MESH_0]->SetMaxLength(config_container[iZone]);

      /*--- Visualize a dual control volume if requested ---*/

      if ((config_container[iZone]->GetVisualize_CV() >= 0) &&
          (config_container[iZone]->GetVisualize_CV() < (long)geometry_container[iZone][iInst][MESH_0]->GetnPointDomain()))
        geometry_container[iZone][iInst][MESH_0]->VisualizeControlVolume(config_container[iZone], UPDATE);

      /*--- Identify closest normal neighbor ---*/

      if (rank == MASTER_NODE) cout << "Searching for the closest normal neighbors to the surfaces." << endl;
      geometry_container[iZone][iInst][MESH_0]->FindNormal_Neighbor(config_container[iZone]);

      /*--- Store the global to local mapping. ---*/

      if (rank == MASTER_NODE) cout << "Storing a mapping from global to local point index." << endl;
      geometry_container[iZone][iInst][MESH_0]->SetGlobal_to_Local_Point();

      /*--- Compute the surface curvature ---*/

      if ((rank == MASTER_NODE) && (!fea)) cout << "Compute the surface curvature." << endl;
      geometry_container[iZone][iInst][MESH_0]->ComputeSurf_Curvature(config_container[iZone]);

      /*--- Check for periodicity and disable MG if necessary. ---*/

      if (rank == MASTER_NODE) cout << "Checking for periodicity." << endl;
      geometry_container[iZone][iInst][MESH_0]->Check_Periodicity(config_container[iZone]);

      if ((config_container[iZone]->GetnMGLevels() != 0) && (rank == MASTER_NODE))
        cout << "Setting the multigrid structure." << endl;

    }

  }

  /*--- Loop over all zones at each grid level. ---*/

  for (iZone = 0; iZone < nZone; iZone++) {

    /*--- Loop over all the instances ---*/

    for (iInst = 0; iInst < nInst[iZone]; iInst++){

      /*--- Loop over all the new grid ---*/

      for (iMGlevel = 1; iMGlevel <= config_container[iZone]->GetnMGLevels(); iMGlevel++) {

        /*--- Create main agglomeration structure ---*/

        geometry_container[iZone][iInst][iMGlevel] = new CMultiGridGeometry(geometry_container, config_container, iMGlevel, iZone, iInst);

        /*--- Compute points surrounding points. ---*/

        geometry_container[iZone][iInst][iMGlevel]->SetPoint_Connectivity(geometry_container[iZone][iInst][iMGlevel-1]);

        /*--- Create the edge structure ---*/

        geometry_container[iZone][iInst][iMGlevel]->SetEdges();
        geometry_container[iZone][iInst][iMGlevel]->SetVertex(geometry_container[iZone][iInst][iMGlevel-1], config_container[iZone]);

        /*--- Create the control volume structures ---*/

        geometry_container[iZone][iInst][iMGlevel]->SetControlVolume(config_container[iZone], geometry_container[iZone][iInst][iMGlevel-1], ALLOCATE);
        geometry_container[iZone][iInst][iMGlevel]->SetBoundControlVolume(config_container[iZone], geometry_container[iZone][iInst][iMGlevel-1], ALLOCATE);
        geometry_container[iZone][iInst][iMGlevel]->SetCoord(geometry_container[iZone][iInst][iMGlevel-1]);

        /*--- Compute the max length. ---*/

        geometry_container[iZone][iInst][iMGlevel]->SetMaxLength(config_container[iZone]);

        /*--- Find closest neighbor to a surface point ---*/

        geometry_container[iZone][iInst][iMGlevel]->FindNormal_Neighbor(config_container[iZone]);

        /*--- Protect against the situation that we were not able to complete
       the agglomeration for this level, i.e., there weren't enough points.
       We need to check if we changed the total number of levels and delete
       the incomplete CMultiGridGeometry object. ---*/

        if (config_container[iZone]->GetnMGLevels() != requestedMGlevels) {
          delete geometry_container[iZone][iInst][iMGlevel];
          break;
        }

      }

    }

  }

  /*--- For unsteady simulations, initialize the grid volumes
   and coordinates for previous solutions. Loop over all zones/grids ---*/

  for (iZone = 0; iZone < nZone; iZone++) {
    for (iInst = 0; iInst < nInst[iZone]; iInst++){
      if (config_container[iZone]->GetUnsteady_Simulation() && config_container[iZone]->GetGrid_Movement()) {
        for (iMGlevel = 0; iMGlevel <= config_container[iZone]->GetnMGLevels(); iMGlevel++) {
          for (iPoint = 0; iPoint < geometry_container[iZone][iInst][iMGlevel]->GetnPoint(); iPoint++) {

            /*--- Update cell volume ---*/

            geometry_container[iZone][iInst][iMGlevel]->node[iPoint]->SetVolume_n();
            geometry_container[iZone][iInst][iMGlevel]->node[iPoint]->SetVolume_nM1();

            /*--- Update point coordinates ---*/
            geometry_container[iZone][iInst][iMGlevel]->node[iPoint]->SetCoord_n();
            geometry_container[iZone][iInst][iMGlevel]->node[iPoint]->SetCoord_n1();

          }
        }
      }
    }
  }

}

void CDriver::Geometrical_Preprocessing_DGFEM() {

  /*--- Loop over the number of zones of the fine grid. ---*/

  for(unsigned short iZone = 0; iZone < nZone; iZone++) {

    /*--- Loop over the time instances of this zone. ---*/
    for(unsigned short iInst = 0; iInst < nInst[iZone]; iInst++) {

      /*--- Carry out a dynamic cast to CMeshFEM_DG, such that it is not needed to
       define all virtual functions in the base class CGeometry. ---*/
      CMeshFEM_DG *DGMesh = dynamic_cast<CMeshFEM_DG *>(geometry_container[iZone][iInst][MESH_0]);

      /*--- Determine the standard elements for the volume elements. ---*/
      if (rank == MASTER_NODE) cout << "Creating standard volume elements." << endl;
      DGMesh->CreateStandardVolumeElements(config_container[iZone]);

      /*--- Create the face information needed to compute the contour integral
       for the elements in the Discontinuous Galerkin formulation. ---*/
      if (rank == MASTER_NODE) cout << "Creating face information." << endl;
      DGMesh->CreateFaces(config_container[iZone]);

      /*--- Compute the metric terms of the volume elements. ---*/
      if (rank == MASTER_NODE) cout << "Computing metric terms volume elements." << endl;
      DGMesh->MetricTermsVolumeElements(config_container[iZone]);

      /*--- Compute the metric terms of the surface elements. ---*/
      if (rank == MASTER_NODE) cout << "Computing metric terms surface elements." << endl;
      DGMesh->MetricTermsSurfaceElements(config_container[iZone]);

      /*--- Compute a length scale of the volume elements. ---*/
      if (rank == MASTER_NODE) cout << "Computing length scale volume elements." << endl;
      DGMesh->LengthScaleVolumeElements();

      /*--- Compute the coordinates of the integration points. ---*/
      if (rank == MASTER_NODE) cout << "Computing coordinates of the integration points." << endl;
      DGMesh->CoordinatesIntegrationPoints();

      /*--- Compute the coordinates of the location of the solution DOFs. This is different
            from the grid points when a different polynomial degree is used to represent the
            geometry and solution. ---*/
      if (rank == MASTER_NODE) cout << "Computing coordinates of the solution DOFs." << endl;
      DGMesh->CoordinatesSolDOFs();

      /*--- Initialize the static mesh movement, if necessary. ---*/
      const unsigned short Kind_Grid_Movement = config_container[iZone]->GetKind_GridMovement(iZone);
      const bool initStaticMovement = (config_container[iZone]->GetGrid_Movement() &&
                                      (Kind_Grid_Movement == MOVING_WALL    ||
                                       Kind_Grid_Movement == ROTATING_FRAME ||
                                       Kind_Grid_Movement == STEADY_TRANSLATION));

      if(initStaticMovement){
        if (rank == MASTER_NODE) cout << "Initialize Static Mesh Movement" << endl;
        DGMesh->InitStaticMeshMovement(config_container[iZone], Kind_Grid_Movement, iZone);
      }

      /*--- Perform the preprocessing tasks when wall functions are used. ---*/
      if (rank == MASTER_NODE) cout << "Preprocessing for the wall functions. " << endl;
      DGMesh->WallFunctionPreprocessing(config_container[iZone]);

      /*--- Store the global to local mapping. ---*/
      if (rank == MASTER_NODE) cout << "Storing a mapping from global to local DOF index." << endl;
      geometry_container[iZone][iInst][MESH_0]->SetGlobal_to_Local_Point();
    }

    /*--- Loop to create the coarser grid levels. ---*/

    for(unsigned short iMGlevel=1; iMGlevel<=config_container[ZONE_0]->GetnMGLevels(); iMGlevel++) {

      SU2_MPI::Error("Geometrical_Preprocessing_DGFEM: Coarse grid levels not implemented yet.",
                     CURRENT_FUNCTION);
    }
  }
}

void CDriver::Solver_Preprocessing(CSolver ****solver_container, CGeometry ***geometry,
                                   CConfig *config, unsigned short val_iInst) {
  
  unsigned short iMGlevel;
  bool euler, ns, turbulent,
  fem_euler, fem_ns, fem_turbulent, fem_transition,
  adj_euler, adj_ns, adj_turb,
  heat_fvm,
  fem, disc_adj_fem,
  spalart_allmaras, neg_spalart_allmaras, menter_sst, transition,
  template_solver, disc_adj, disc_adj_turb, disc_adj_heat,
  fem_dg_flow, fem_dg_shock_persson,
  e_spalart_allmaras, comp_spalart_allmaras, e_comp_spalart_allmaras;
  
  /*--- Count the number of DOFs per solution point. ---*/
  
  DOFsPerPoint = 0;
  
  /*--- Initialize some useful booleans ---*/

  euler            = false;  ns              = false;  turbulent     = false;
  fem_euler        = false;  fem_ns          = false;  fem_turbulent = false;
  adj_euler        = false;  adj_ns          = false;  adj_turb      = false;
  spalart_allmaras = false;  menter_sst      = false;  disc_adj_turb = false;
  neg_spalart_allmaras = false;
  disc_adj         = false;
  fem              = false;  disc_adj_fem     = false;
  heat_fvm         = false;  disc_adj_heat    = false;
  transition       = false;  fem_transition   = false;
  template_solver  = false;
  fem_dg_flow      = false;  fem_dg_shock_persson = false;
  e_spalart_allmaras = false; comp_spalart_allmaras = false; e_comp_spalart_allmaras = false;
  
  bool compressible   = (config->GetKind_Regime() == COMPRESSIBLE);
  bool incompressible = (config->GetKind_Regime() == INCOMPRESSIBLE);

  /*--- Assign booleans ---*/
  
  switch (config->GetKind_Solver()) {
    case TEMPLATE_SOLVER: template_solver = true; break;
    case EULER : euler = true; break;
    case NAVIER_STOKES: ns = true; heat_fvm = config->GetWeakly_Coupled_Heat(); break;
    case RANS : ns = true; turbulent = true; if (config->GetKind_Trans_Model() == LM) transition = true; heat_fvm = config->GetWeakly_Coupled_Heat(); break;
    case FEM_EULER : fem_euler = true; break;
    case FEM_NAVIER_STOKES: fem_ns = true; break;
    case FEM_RANS : fem_ns = true; fem_turbulent = true; if(config->GetKind_Trans_Model() == LM) fem_transition = true; break;
    case FEM_LES : fem_ns = true; break;
    case HEAT_EQUATION_FVM: heat_fvm = true; break;
    case FEM_ELASTICITY: fem = true; break;
    case ADJ_EULER : euler = true; adj_euler = true; break;
    case ADJ_NAVIER_STOKES : ns = true; turbulent = (config->GetKind_Turb_Model() != NONE); adj_ns = true; break;
    case ADJ_RANS : ns = true; turbulent = true; adj_ns = true; adj_turb = (!config->GetFrozen_Visc_Cont()); break;
    case DISC_ADJ_EULER: euler = true; disc_adj = true; break;
    case DISC_ADJ_NAVIER_STOKES: ns = true; disc_adj = true; heat_fvm = config->GetWeakly_Coupled_Heat(); break;
    case DISC_ADJ_RANS: ns = true; turbulent = true; disc_adj = true; disc_adj_turb = (!config->GetFrozen_Visc_Disc()); heat_fvm = config->GetWeakly_Coupled_Heat(); break;
    case DISC_ADJ_FEM_EULER: fem_euler = true; disc_adj = true; break;
    case DISC_ADJ_FEM_NS: fem_ns = true; disc_adj = true; break;
    case DISC_ADJ_FEM_RANS: fem_ns = true; fem_turbulent = true; disc_adj = true; if(config->GetKind_Trans_Model() == LM) fem_transition = true; break;
    case DISC_ADJ_FEM: fem = true; disc_adj_fem = true; break;
    case DISC_ADJ_HEAT: heat_fvm = true; disc_adj_heat = true; break;
  }
  
  /*--- Determine the kind of FEM solver used for the flow. ---*/

  switch( config->GetKind_FEM_Flow() ) {
    case DG: fem_dg_flow = true; break;
  }

  /*--- Determine the kind of shock capturing method for FEM DG solver. ---*/

  switch( config->GetKind_FEM_DG_Shock() ) {
    case PERSSON: fem_dg_shock_persson = true; break;
  }

  /*--- Assign turbulence model booleans ---*/

  if (turbulent || fem_turbulent)
    switch (config->GetKind_Turb_Model()) {
      case SA:     spalart_allmaras = true;     break;
      case SA_NEG: neg_spalart_allmaras = true; break;
      case SST:    menter_sst = true;           break;
      case SA_E:   e_spalart_allmaras = true;   break;
      case SA_COMP: comp_spalart_allmaras = true; break;
      case SA_E_COMP: e_comp_spalart_allmaras = true; break;
      default: SU2_MPI::Error("Specified turbulence model unavailable or none selected", CURRENT_FUNCTION); break;
    }
  
  /*--- Definition of the Class for the solution: solver_container[DOMAIN][INSTANCE][MESH_LEVEL][EQUATION]. Note that euler, ns
   and potential are incompatible, they use the same position in sol container ---*/

  for (iMGlevel = 0; iMGlevel <= config->GetnMGLevels(); iMGlevel++) {
    
    /*--- Allocate solution for a template problem ---*/
    
    if (template_solver) {
      solver_container[val_iInst][iMGlevel][TEMPLATE_SOL] = new CTemplateSolver(geometry[val_iInst][iMGlevel], config);
      if (iMGlevel == MESH_0) DOFsPerPoint += solver_container[val_iInst][iMGlevel][TEMPLATE_SOL]->GetnVar();
    }
    
    /*--- Allocate solution for direct problem, and run the preprocessing and postprocessing ---*/
    
    if (euler) {
      if (compressible) {
        solver_container[val_iInst][iMGlevel][FLOW_SOL] = new CEulerSolver(geometry[val_iInst][iMGlevel], config, iMGlevel);
        solver_container[val_iInst][iMGlevel][FLOW_SOL]->Preprocessing(geometry[val_iInst][iMGlevel], solver_container[val_iInst][iMGlevel], config, iMGlevel, NO_RK_ITER, RUNTIME_FLOW_SYS, false);
      }
      if (incompressible) {
        solver_container[val_iInst][iMGlevel][FLOW_SOL] = new CIncEulerSolver(geometry[val_iInst][iMGlevel], config, iMGlevel);
        solver_container[val_iInst][iMGlevel][FLOW_SOL]->Preprocessing(geometry[val_iInst][iMGlevel], solver_container[val_iInst][iMGlevel], config, iMGlevel, NO_RK_ITER, RUNTIME_FLOW_SYS, false);
      }
      if (iMGlevel == MESH_0) DOFsPerPoint += solver_container[val_iInst][iMGlevel][FLOW_SOL]->GetnVar();
    }
    if (ns) {
      if (compressible) {
        solver_container[val_iInst][iMGlevel][FLOW_SOL] = new CNSSolver(geometry[val_iInst][iMGlevel], config, iMGlevel);
      }
      if (incompressible) {
        solver_container[val_iInst][iMGlevel][FLOW_SOL] = new CIncNSSolver(geometry[val_iInst][iMGlevel], config, iMGlevel);
      }
      if (iMGlevel == MESH_0) DOFsPerPoint += solver_container[val_iInst][iMGlevel][FLOW_SOL]->GetnVar();
    }
    if (turbulent) {
      if (spalart_allmaras || e_spalart_allmaras || comp_spalart_allmaras || e_comp_spalart_allmaras || neg_spalart_allmaras) {
        solver_container[val_iInst][iMGlevel][TURB_SOL] = new CTurbSASolver(geometry[val_iInst][iMGlevel], config, iMGlevel, solver_container[val_iInst][iMGlevel][FLOW_SOL]->GetFluidModel() );
        solver_container[val_iInst][iMGlevel][FLOW_SOL]->Preprocessing(geometry[val_iInst][iMGlevel], solver_container[val_iInst][iMGlevel], config, iMGlevel, NO_RK_ITER, RUNTIME_FLOW_SYS, false);
        solver_container[val_iInst][iMGlevel][TURB_SOL]->Postprocessing(geometry[val_iInst][iMGlevel], solver_container[val_iInst][iMGlevel], config, iMGlevel);
      }
      else if (menter_sst) {
        solver_container[val_iInst][iMGlevel][TURB_SOL] = new CTurbSSTSolver(geometry[val_iInst][iMGlevel], config, iMGlevel);
        solver_container[val_iInst][iMGlevel][FLOW_SOL]->Preprocessing(geometry[val_iInst][iMGlevel], solver_container[val_iInst][iMGlevel], config, iMGlevel, NO_RK_ITER, RUNTIME_FLOW_SYS, false);
        solver_container[val_iInst][iMGlevel][TURB_SOL]->Postprocessing(geometry[val_iInst][iMGlevel], solver_container[val_iInst][iMGlevel], config, iMGlevel);
        solver_container[val_iInst][iMGlevel][FLOW_SOL]->Preprocessing(geometry[val_iInst][iMGlevel], solver_container[val_iInst][iMGlevel], config, iMGlevel, NO_RK_ITER, RUNTIME_FLOW_SYS, false);
      }
      if (iMGlevel == MESH_0) DOFsPerPoint += solver_container[val_iInst][iMGlevel][TURB_SOL]->GetnVar();
      if (transition) {
        solver_container[val_iInst][iMGlevel][TRANS_SOL] = new CTransLMSolver(geometry[val_iInst][iMGlevel], config, iMGlevel);
        if (iMGlevel == MESH_0) DOFsPerPoint += solver_container[val_iInst][iMGlevel][TRANS_SOL]->GetnVar();
      }
    }
    if (fem_euler) {
      if( fem_dg_flow ) {
        if( fem_dg_shock_persson ) {
          solver_container[val_iInst][iMGlevel][FLOW_SOL] = new CFEM_DG_NSSolver(geometry[val_iInst][iMGlevel], config, iMGlevel);
        }
        else {
          solver_container[val_iInst][iMGlevel][FLOW_SOL] = new CFEM_DG_EulerSolver(geometry[val_iInst][iMGlevel], config, iMGlevel);
        }
      }
    }
    if (fem_ns) {
      if( fem_dg_flow )
        solver_container[val_iInst][iMGlevel][FLOW_SOL] = new CFEM_DG_NSSolver(geometry[val_iInst][iMGlevel], config, iMGlevel);
    }
    if (fem_turbulent) {
      SU2_MPI::Error("Finite element turbulence model not yet implemented.", CURRENT_FUNCTION);

      if(fem_transition)
        SU2_MPI::Error("Finite element transition model not yet implemented.", CURRENT_FUNCTION);
    }
    if (heat_fvm) {
      solver_container[val_iInst][iMGlevel][HEAT_SOL] = new CHeatSolverFVM(geometry[val_iInst][iMGlevel], config, iMGlevel);
      if (iMGlevel == MESH_0) DOFsPerPoint += solver_container[val_iInst][iMGlevel][HEAT_SOL]->GetnVar();
    }
    if (fem) {
      solver_container[val_iInst][iMGlevel][FEA_SOL] = new CFEASolver(geometry[val_iInst][iMGlevel], config);
      if (iMGlevel == MESH_0) DOFsPerPoint += solver_container[val_iInst][iMGlevel][FEA_SOL]->GetnVar();
    }
    
    /*--- Allocate solution for adjoint problem ---*/
    
    if (adj_euler) {
      if (compressible) {
        solver_container[val_iInst][iMGlevel][ADJFLOW_SOL] = new CAdjEulerSolver(geometry[val_iInst][iMGlevel], config, iMGlevel);
      }
      if (incompressible) {
        SU2_MPI::Error("Continuous adjoint for the incompressible solver is not currently available.", CURRENT_FUNCTION);
      }
      if (iMGlevel == MESH_0) DOFsPerPoint += solver_container[val_iInst][iMGlevel][ADJFLOW_SOL]->GetnVar();
    }
    if (adj_ns) {
      if (compressible) {
        solver_container[val_iInst][iMGlevel][ADJFLOW_SOL] = new CAdjNSSolver(geometry[val_iInst][iMGlevel], config, iMGlevel);
      }
      if (incompressible) {
        SU2_MPI::Error("Continuous adjoint for the incompressible solver is not currently available.", CURRENT_FUNCTION);
      }
      if (iMGlevel == MESH_0) DOFsPerPoint += solver_container[val_iInst][iMGlevel][ADJFLOW_SOL]->GetnVar();
    }
    if (adj_turb) {
      solver_container[val_iInst][iMGlevel][ADJTURB_SOL] = new CAdjTurbSolver(geometry[val_iInst][iMGlevel], config, iMGlevel);
      if (iMGlevel == MESH_0) DOFsPerPoint += solver_container[val_iInst][iMGlevel][ADJTURB_SOL]->GetnVar();
    }
     
    if (disc_adj) {
      solver_container[val_iInst][iMGlevel][ADJFLOW_SOL] = new CDiscAdjSolver(geometry[val_iInst][iMGlevel], config, solver_container[val_iInst][iMGlevel][FLOW_SOL], RUNTIME_FLOW_SYS, iMGlevel);
      if (iMGlevel == MESH_0) DOFsPerPoint += solver_container[val_iInst][iMGlevel][ADJFLOW_SOL]->GetnVar();
      if (disc_adj_turb) {
        solver_container[val_iInst][iMGlevel][ADJTURB_SOL] = new CDiscAdjSolver(geometry[val_iInst][iMGlevel], config, solver_container[val_iInst][iMGlevel][TURB_SOL], RUNTIME_TURB_SYS, iMGlevel);
        if (iMGlevel == MESH_0) DOFsPerPoint += solver_container[val_iInst][iMGlevel][ADJTURB_SOL]->GetnVar();
<<<<<<< HEAD
=======
      }
      if (heat_fvm) {
        solver_container[val_iInst][iMGlevel][ADJHEAT_SOL] = new CDiscAdjSolver(geometry[val_iInst][iMGlevel], config, solver_container[val_iInst][iMGlevel][HEAT_SOL], RUNTIME_HEAT_SYS, iMGlevel);
        if (iMGlevel == MESH_0) DOFsPerPoint += solver_container[val_iInst][iMGlevel][ADJHEAT_SOL]->GetnVar();
      }
>>>>>>> dff544cd
    }
  }
    
    if (disc_adj_fem) {
      solver_container[val_iInst][iMGlevel][ADJFEA_SOL] = new CDiscAdjFEASolver(geometry[val_iInst][iMGlevel], config, solver_container[val_iInst][iMGlevel][FEA_SOL], RUNTIME_FEA_SYS, iMGlevel);
      if (iMGlevel == MESH_0) DOFsPerPoint += solver_container[val_iInst][iMGlevel][ADJFEA_SOL]->GetnVar();
    }

    if (disc_adj_heat) {
      solver_container[val_iInst][iMGlevel][ADJHEAT_SOL] = new CDiscAdjSolver(geometry[val_iInst][iMGlevel], config, solver_container[val_iInst][iMGlevel][HEAT_SOL], RUNTIME_HEAT_SYS, iMGlevel);
      if (iMGlevel == MESH_0) DOFsPerPoint += solver_container[val_iInst][iMGlevel][ADJHEAT_SOL]->GetnVar();
    }
  }


  /*--- Check for restarts and use the LoadRestart() routines. ---*/

  bool update_geo = true;
  if (config->GetFSI_Simulation()) update_geo = false;

  Solver_Restart(solver_container, geometry, config, update_geo, val_iInst);

  /*--- Set up any necessary inlet profiles ---*/

  Inlet_Preprocessing(solver_container[val_iInst], geometry[val_iInst], config);

}

void CDriver::Inlet_Preprocessing(CSolver ***solver_container, CGeometry **geometry,
                                  CConfig *config) {

  bool euler, ns, turbulent,
  adj_euler, adj_ns, adj_turb,
  heat,
  fem,
  template_solver, disc_adj, disc_adj_fem, disc_adj_turb;
  int val_iter = 0;
  unsigned short iMesh;

  /*--- Initialize some useful booleans ---*/

  euler            = false;  ns              = false;  turbulent = false;
  adj_euler        = false;  adj_ns          = false;  adj_turb  = false;
  disc_adj         = false;
  fem              = false;  disc_adj_fem     = false;
  heat             = false;  disc_adj_turb    = false;
  template_solver  = false;

  /*--- Adjust iteration number for unsteady restarts. ---*/

  bool dual_time = ((config->GetUnsteady_Simulation() == DT_STEPPING_1ST) ||
                    (config->GetUnsteady_Simulation() == DT_STEPPING_2ND));
  bool time_stepping = config->GetUnsteady_Simulation() == TIME_STEPPING;
  bool adjoint = (config->GetDiscrete_Adjoint() || config->GetContinuous_Adjoint());

  if (dual_time) {
    if (adjoint) val_iter = SU2_TYPE::Int(config->GetUnst_AdjointIter())-1;
    else if (config->GetUnsteady_Simulation() == DT_STEPPING_1ST)
      val_iter = SU2_TYPE::Int(config->GetUnst_RestartIter())-1;
    else val_iter = SU2_TYPE::Int(config->GetUnst_RestartIter())-2;
  }

  if (time_stepping) {
    if (adjoint) val_iter = SU2_TYPE::Int(config->GetUnst_AdjointIter())-1;
    else val_iter = SU2_TYPE::Int(config->GetUnst_RestartIter())-1;
  }

  /*--- Assign booleans ---*/

  switch (config->GetKind_Solver()) {
    case TEMPLATE_SOLVER: template_solver = true; break;
    case EULER : euler = true; break;
    case NAVIER_STOKES: ns = true; break;
    case RANS : ns = true; turbulent = true; break;
    case HEAT_EQUATION_FVM: heat = true; break;
    case FEM_ELASTICITY: fem = true; break;
    case ADJ_EULER : euler = true; adj_euler = true; break;
    case ADJ_NAVIER_STOKES : ns = true; turbulent = (config->GetKind_Turb_Model() != NONE); adj_ns = true; break;
    case ADJ_RANS : ns = true; turbulent = true; adj_ns = true; adj_turb = (!config->GetFrozen_Visc_Cont()); break;
    case DISC_ADJ_EULER: euler = true; disc_adj = true; break;
    case DISC_ADJ_NAVIER_STOKES: ns = true; disc_adj = true; break;
    case DISC_ADJ_RANS: ns = true; turbulent = true; disc_adj = true; disc_adj_turb = (!config->GetFrozen_Visc_Disc()); break;
    case DISC_ADJ_FEM: fem = true; disc_adj_fem = true; break;
  }


  /*--- Load inlet profile files for any of the active solver containers. 
   Note that these routines fill the fine grid data structures for the markers
   and restrict values down to all coarser MG levels. ---*/

  if (config->GetInlet_Profile_From_File()) {

    /*--- Use LoadInletProfile() routines for the particular solver. ---*/

    if (rank == MASTER_NODE) {
      cout << endl;
      cout << "Reading inlet profile from file: ";
      cout << config->GetInlet_FileName() << endl;
    }

    bool no_profile = false;

    if (euler || ns || adj_euler || adj_ns || disc_adj) {
      solver_container[MESH_0][FLOW_SOL]->LoadInletProfile(geometry, solver_container, config, val_iter, FLOW_SOL, INLET_FLOW);
    }
    if (turbulent || adj_turb || disc_adj_turb) {
      solver_container[MESH_0][TURB_SOL]->LoadInletProfile(geometry, solver_container, config, val_iter, TURB_SOL, INLET_FLOW);
    }

    if (template_solver) {
      no_profile = true;
    }
    if (heat) {
      no_profile = true;
    }
    if (fem) {
      no_profile = true;
    }
    if (disc_adj_fem) {
      no_profile = true;
    }

    /*--- Exit if profiles were requested for a solver that is not available. ---*/

    if (no_profile) {
      SU2_MPI::Error(string("Inlet profile specification via file (C++) has not been \n") +
                     string("implemented yet for this solver.\n") +
                     string("Please set SPECIFIED_INLET_PROFILE= NO and try again."), CURRENT_FUNCTION);
    }

  } else {

    /*--- Uniform inlets or python-customized inlets ---*/

    /* --- Initialize quantities for inlet boundary
     * This routine does not check if they python wrapper is being used to
     * set custom boundary conditions.  This is intentional; the
     * default values for python custom BCs are initialized with the default
     * values specified in the config (avoiding non physical values) --- */

    for (iMesh = 0; iMesh <= config->GetnMGLevels(); iMesh++) {
      for(unsigned short iMarker=0; iMarker < config->GetnMarker_All(); iMarker++) {
        if (euler || ns || adj_euler || adj_ns || disc_adj)
          solver_container[iMesh][FLOW_SOL]->SetUniformInlet(config, iMarker);
        if (turbulent)
          solver_container[iMesh][TURB_SOL]->SetUniformInlet(config, iMarker);
      }
    }
    
  }
  
}

void CDriver::Solver_Restart(CSolver ****solver_container, CGeometry ***geometry,
                             CConfig *config, bool update_geo, unsigned short val_iInst) {

  bool euler, ns, turbulent,
  adj_euler, adj_ns, adj_turb,
  heat_fvm, fem, fem_euler, fem_ns, fem_dg_flow,
  template_solver, disc_adj, disc_adj_fem, disc_adj_turb, disc_adj_heat;
  int val_iter = 0;

  /*--- Initialize some useful booleans ---*/

  euler            = false;  ns           = false;  turbulent   = false;
  adj_euler        = false;  adj_ns       = false;  adj_turb    = false;
  fem_euler        = false;  fem_ns       = false;  fem_dg_flow = false;
  disc_adj         = false;
  fem              = false;  disc_adj_fem     = false;
  disc_adj_turb    = false;
  heat_fvm         = false;  disc_adj_heat    = false;
  template_solver  = false;

  /*--- Check for restarts and use the LoadRestart() routines. ---*/

  bool restart      = config->GetRestart();
  bool restart_flow = config->GetRestart_Flow();
  bool no_restart   = false;

  /*--- Adjust iteration number for unsteady restarts. ---*/

  bool dual_time = ((config->GetUnsteady_Simulation() == DT_STEPPING_1ST) ||
                    (config->GetUnsteady_Simulation() == DT_STEPPING_2ND));
  bool time_stepping = config->GetUnsteady_Simulation() == TIME_STEPPING;
  bool adjoint = (config->GetDiscrete_Adjoint() || config->GetContinuous_Adjoint());
  bool dynamic = (config->GetDynamic_Analysis() == DYNAMIC); // Dynamic simulation (FSI).

  if (dual_time) {
    if (adjoint) val_iter = SU2_TYPE::Int(config->GetUnst_AdjointIter())-1;
    else if (config->GetUnsteady_Simulation() == DT_STEPPING_1ST)
      val_iter = SU2_TYPE::Int(config->GetUnst_RestartIter())-1;
    else val_iter = SU2_TYPE::Int(config->GetUnst_RestartIter())-2;
  }

  if (time_stepping) {
    if (adjoint) val_iter = SU2_TYPE::Int(config->GetUnst_AdjointIter())-1;
    else val_iter = SU2_TYPE::Int(config->GetUnst_RestartIter())-1;
  }

  /*--- Assign booleans ---*/

  switch (config->GetKind_Solver()) {
    case TEMPLATE_SOLVER: template_solver = true; break;
    case EULER : euler = true; break;
    case NAVIER_STOKES: ns = true; heat_fvm = config->GetWeakly_Coupled_Heat(); break;
    case RANS : ns = true; turbulent = true; heat_fvm = config->GetWeakly_Coupled_Heat(); break;
    case FEM_EULER : fem_euler = true; break;
    case FEM_NAVIER_STOKES: fem_ns = true; break;
    case FEM_RANS : fem_ns = true; break;
    case FEM_LES : fem_ns = true; break;
    case HEAT_EQUATION_FVM: heat_fvm = true; break;
    case FEM_ELASTICITY: fem = true; break;
    case ADJ_EULER : euler = true; adj_euler = true; break;
    case ADJ_NAVIER_STOKES : ns = true; turbulent = (config->GetKind_Turb_Model() != NONE); adj_ns = true; break;
    case ADJ_RANS : ns = true; turbulent = true; adj_ns = true; adj_turb = (!config->GetFrozen_Visc_Cont()); break;
    case DISC_ADJ_EULER: euler = true; disc_adj = true; break;
    case DISC_ADJ_NAVIER_STOKES: ns = true; disc_adj = true; heat_fvm = config->GetWeakly_Coupled_Heat(); break;
    case DISC_ADJ_RANS: ns = true; turbulent = true; disc_adj = true; disc_adj_turb = (!config->GetFrozen_Visc_Disc()); heat_fvm = config->GetWeakly_Coupled_Heat(); break;
    case DISC_ADJ_FEM_EULER: fem_euler = true; disc_adj = true; break;
    case DISC_ADJ_FEM_NS: fem_ns = true; disc_adj = true; break;
    case DISC_ADJ_FEM_RANS: fem_ns = true; turbulent = true; disc_adj = true; disc_adj_turb = (!config->GetFrozen_Visc_Disc()); break;
    case DISC_ADJ_FEM: fem = true; disc_adj_fem = true; break;
    case DISC_ADJ_HEAT: heat_fvm = true; disc_adj_heat = true; break;

  }

  /*--- Determine the kind of FEM solver used for the flow. ---*/

  switch( config->GetKind_FEM_Flow() ) {
    case DG: fem_dg_flow = true; break;
  }

  /*--- Load restarts for any of the active solver containers. Note that
   these restart routines fill the fine grid and interpolate to all MG levels. ---*/

  if (restart || restart_flow) {
    if (euler || ns) {
      solver_container[val_iInst][MESH_0][FLOW_SOL]->LoadRestart(geometry[val_iInst], solver_container[val_iInst], config, val_iter, update_geo);
    }
    if (turbulent) {
      solver_container[val_iInst][MESH_0][TURB_SOL]->LoadRestart(geometry[val_iInst], solver_container[val_iInst], config, val_iter, update_geo);
    }
    if (fem) {
      if (dynamic) val_iter = SU2_TYPE::Int(config->GetDyn_RestartIter())-1;
      solver_container[val_iInst][MESH_0][FEA_SOL]->LoadRestart(geometry[val_iInst], solver_container[val_iInst], config, val_iter, update_geo);
    }
    if (fem_euler || fem_ns) {
      if (fem_dg_flow)
        solver_container[val_iInst][MESH_0][FLOW_SOL]->LoadRestart(geometry[val_iInst], solver_container[val_iInst], config, val_iter, update_geo);
    }
    if (heat_fvm) {
      solver_container[val_iInst][MESH_0][HEAT_SOL]->LoadRestart(geometry[val_iInst], solver_container[val_iInst], config, val_iter, update_geo);
    }
  }

  if (restart) {
    if (template_solver) {
      no_restart = true;
    }
    if (heat_fvm) {
      solver_container[val_iInst][MESH_0][HEAT_SOL]->LoadRestart(geometry[val_iInst], solver_container[val_iInst], config, val_iter, update_geo);
    }
    if (adj_euler || adj_ns) {
      solver_container[val_iInst][MESH_0][ADJFLOW_SOL]->LoadRestart(geometry[val_iInst], solver_container[val_iInst], config, val_iter, update_geo);
    }
    if (adj_turb) {
      no_restart = true;
    }
    if (disc_adj) {
      solver_container[val_iInst][MESH_0][ADJFLOW_SOL]->LoadRestart(geometry[val_iInst], solver_container[val_iInst], config, val_iter, update_geo);
      if (disc_adj_turb)
        solver_container[val_iInst][MESH_0][ADJTURB_SOL]->LoadRestart(geometry[val_iInst], solver_container[val_iInst], config, val_iter, update_geo);
      if (disc_adj_heat)
        solver_container[val_iInst][MESH_0][ADJHEAT_SOL]->LoadRestart(geometry[val_iInst], solver_container[val_iInst], config, val_iter, update_geo);
    }
    if (disc_adj_fem) {
        if (dynamic) val_iter = SU2_TYPE::Int(config->GetDyn_RestartIter())-1;
        solver_container[val_iInst][MESH_0][ADJFEA_SOL]->LoadRestart(geometry[val_iInst], solver_container[val_iInst], config, val_iter, update_geo);
    }
    if (disc_adj_heat) {
      solver_container[val_iInst][MESH_0][ADJHEAT_SOL]->LoadRestart(geometry[val_iInst], solver_container[val_iInst], config, val_iter, update_geo);
    }
  }

  /*--- Exit if a restart was requested for a solver that is not available. ---*/

  if (no_restart) {
    SU2_MPI::Error(string("A restart capability has not been implemented yet for this solver.\n") +
                   string("Please set RESTART_SOL= NO and try again."), CURRENT_FUNCTION);
  }

  /*--- Think about calls to pre / post-processing here, plus realizability checks. ---*/
  

}

void CDriver::Solver_Postprocessing(CSolver ****solver_container, CGeometry **geometry,
                                    CConfig *config, unsigned short val_iInst) {
  unsigned short iMGlevel;
  bool euler, ns, turbulent,
  adj_euler, adj_ns, adj_turb,
  heat_fvm, fem,
  spalart_allmaras, neg_spalart_allmaras, menter_sst, transition,
  template_solver, disc_adj, disc_adj_turb, disc_adj_fem, disc_adj_heat,
  e_spalart_allmaras, comp_spalart_allmaras, e_comp_spalart_allmaras;

  /*--- Initialize some useful booleans ---*/
  
  euler            = false;  ns              = false;  turbulent = false;
  adj_euler        = false;  adj_ns          = false;  adj_turb  = false;
  spalart_allmaras = false;  menter_sst      = false;  disc_adj_turb = false;
  neg_spalart_allmaras = false;
  disc_adj        = false;
  fem              = false;  disc_adj_fem    = false;
  heat_fvm        = false;   disc_adj_heat   = false;
  transition       = false;
  template_solver  = false;
  e_spalart_allmaras = false; comp_spalart_allmaras = false; e_comp_spalart_allmaras = false;
  
  /*--- Assign booleans ---*/
  
  switch (config->GetKind_Solver()) {
    case TEMPLATE_SOLVER: template_solver = true; break;
    case EULER : euler = true; break;
    case NAVIER_STOKES: ns = true; heat_fvm = config->GetWeakly_Coupled_Heat(); break;
    case RANS : ns = true; turbulent = true; if (config->GetKind_Trans_Model() == LM) transition = true; heat_fvm = config->GetWeakly_Coupled_Heat(); break;
    case FEM_EULER : euler = true; break;
    case FEM_NAVIER_STOKES:
    case FEM_LES: ns = true; break;
    case FEM_RANS: ns = true; turbulent = true; if (config->GetKind_Trans_Model() == LM) transition = true; break;
    case HEAT_EQUATION_FVM: heat_fvm = true; break;
    case FEM_ELASTICITY: fem = true; break;
    case ADJ_EULER : euler = true; adj_euler = true; break;
    case ADJ_NAVIER_STOKES : ns = true; turbulent = (config->GetKind_Turb_Model() != NONE); adj_ns = true; break;
    case ADJ_RANS : ns = true; turbulent = true; adj_ns = true; adj_turb = (!config->GetFrozen_Visc_Cont()); break;
    case DISC_ADJ_EULER: euler = true; disc_adj = true; break;
    case DISC_ADJ_NAVIER_STOKES: ns = true; disc_adj = true; heat_fvm = config->GetWeakly_Coupled_Heat(); break;
    case DISC_ADJ_RANS: ns = true; turbulent = true; disc_adj = true; disc_adj_turb = (!config->GetFrozen_Visc_Disc()); heat_fvm = config->GetWeakly_Coupled_Heat(); break;
    case DISC_ADJ_FEM_EULER: euler = true; disc_adj = true; break;
    case DISC_ADJ_FEM_NS: ns = true; disc_adj = true; break;
    case DISC_ADJ_FEM_RANS: ns = true; turbulent = true; disc_adj = true; disc_adj_turb = (!config->GetFrozen_Visc_Disc()); break;
    case DISC_ADJ_FEM: fem = true; disc_adj_fem = true; break;
    case DISC_ADJ_HEAT: heat_fvm = true; disc_adj_heat = true; break;
  }
  
  /*--- Assign turbulence model booleans ---*/
  
  if (turbulent)
    switch (config->GetKind_Turb_Model()) {
      case SA:     spalart_allmaras = true;     break;
      case SA_NEG: neg_spalart_allmaras = true; break;
      case SST:    menter_sst = true;           break;
    case SA_E: e_spalart_allmaras = true; break;
    case SA_COMP: comp_spalart_allmaras = true; break;
    case SA_E_COMP: e_comp_spalart_allmaras = true; break;
    }
  
  /*--- Definition of the Class for the solution: solver_container[DOMAIN][MESH_LEVEL][EQUATION]. Note that euler, ns
   and potential are incompatible, they use the same position in sol container ---*/
  
  for (iMGlevel = 0; iMGlevel <= config->GetnMGLevels(); iMGlevel++) {
    
    /*--- DeAllocate solution for a template problem ---*/
    
    if (template_solver) {
      delete solver_container[val_iInst][iMGlevel][TEMPLATE_SOL];
    }

    /*--- DeAllocate solution for adjoint problem ---*/
    
    if (adj_euler || adj_ns || disc_adj) {
      delete solver_container[val_iInst][iMGlevel][ADJFLOW_SOL];
      if (disc_adj_turb || adj_turb) {
        delete solver_container[val_iInst][iMGlevel][ADJTURB_SOL];
      }
      if (heat_fvm) {
        delete solver_container[val_iInst][iMGlevel][ADJHEAT_SOL];
      }
    }

    if (disc_adj_heat) {
      delete solver_container[val_iInst][iMGlevel][ADJHEAT_SOL];
    }

    /*--- DeAllocate solution for direct problem ---*/
    
    if (euler || ns) {
      delete solver_container[val_iInst][iMGlevel][FLOW_SOL];
    }

    if (turbulent) {
      if (spalart_allmaras || neg_spalart_allmaras || menter_sst || e_spalart_allmaras || comp_spalart_allmaras || e_comp_spalart_allmaras) {
        delete solver_container[val_iInst][iMGlevel][TURB_SOL];
      }
      if (transition) {
        delete solver_container[val_iInst][iMGlevel][TRANS_SOL];
      }
    }
    if (heat_fvm) {
      delete solver_container[val_iInst][iMGlevel][HEAT_SOL];
    }
    if (fem) {
      delete solver_container[val_iInst][iMGlevel][FEA_SOL];
    }
    if (disc_adj_fem) {
      delete solver_container[val_iInst][iMGlevel][ADJFEA_SOL];
    }
    
    delete [] solver_container[val_iInst][iMGlevel];
  }
  
  delete [] solver_container[val_iInst];

}

void CDriver::Integration_Preprocessing(CIntegration ***integration_container,
    CGeometry ***geometry, CConfig *config, unsigned short val_iInst) {

  bool euler, adj_euler, ns, adj_ns, turbulent, adj_turb, fem,
      fem_euler, fem_ns, fem_turbulent,
      heat_fvm, template_solver, transition, disc_adj, disc_adj_fem, disc_adj_heat;

  /*--- Initialize some useful booleans ---*/
  euler            = false; adj_euler        = false;
  ns               = false; adj_ns           = false;
  turbulent        = false; adj_turb         = false;
  disc_adj         = false;
  fem_euler        = false;
  fem_ns           = false;
  fem_turbulent    = false;
  heat_fvm         = false; disc_adj_heat    = false;
  fem 			       = false; disc_adj_fem     = false;
  transition       = false;
  template_solver  = false;

  /*--- Assign booleans ---*/
  switch (config->GetKind_Solver()) {
    case TEMPLATE_SOLVER: template_solver = true; break;
    case EULER : euler = true; break;
    case NAVIER_STOKES: ns = true;  heat_fvm = config->GetWeakly_Coupled_Heat(); break;
    case RANS : ns = true; turbulent = true; if (config->GetKind_Trans_Model() == LM) transition = true; heat_fvm = config->GetWeakly_Coupled_Heat(); break;
    case FEM_EULER : fem_euler = true; break;
    case FEM_NAVIER_STOKES: fem_ns = true; break;
    case FEM_RANS : fem_ns = true; fem_turbulent = true; break;
    case FEM_LES :  fem_ns = true; break;
    case HEAT_EQUATION_FVM: heat_fvm = true; break;
    case FEM_ELASTICITY: fem = true; break;
    case ADJ_EULER : euler = true; adj_euler = true; break;
    case ADJ_NAVIER_STOKES : ns = true; turbulent = (config->GetKind_Turb_Model() != NONE); adj_ns = true; break;
    case ADJ_RANS : ns = true; turbulent = true; adj_ns = true; adj_turb = (!config->GetFrozen_Visc_Cont()); break;
    case DISC_ADJ_EULER : euler = true; disc_adj = true; break;
    case DISC_ADJ_FEM_EULER: fem_euler = true; disc_adj = true; break;
    case DISC_ADJ_FEM_NS: fem_ns = true; disc_adj = true; break;
    case DISC_ADJ_FEM_RANS: fem_ns = true; fem_turbulent = true; disc_adj = true; break;
    case DISC_ADJ_NAVIER_STOKES: ns = true; disc_adj = true; heat_fvm = config->GetWeakly_Coupled_Heat(); break;
    case DISC_ADJ_RANS : ns = true; turbulent = true; disc_adj = true; heat_fvm = config->GetWeakly_Coupled_Heat(); break;
    case DISC_ADJ_FEM: fem = true; disc_adj_fem = true; break;
    case DISC_ADJ_HEAT: heat_fvm = true; disc_adj_heat = true; break;
  }

  /*--- Allocate solution for a template problem ---*/
  if (template_solver) integration_container[val_iInst][TEMPLATE_SOL] = new CSingleGridIntegration(config);

  /*--- Allocate solution for direct problem ---*/
  if (euler) integration_container[val_iInst][FLOW_SOL] = new CMultiGridIntegration(config);
  if (ns) integration_container[val_iInst][FLOW_SOL] = new CMultiGridIntegration(config);
  if (turbulent) integration_container[val_iInst][TURB_SOL] = new CSingleGridIntegration(config);
  if (transition) integration_container[val_iInst][TRANS_SOL] = new CSingleGridIntegration(config);
  if (heat_fvm) integration_container[val_iInst][HEAT_SOL] = new CSingleGridIntegration(config);
  if (fem) integration_container[val_iInst][FEA_SOL] = new CStructuralIntegration(config);

  /*--- Allocate integration container for finite element flow solver. ---*/

  if (fem_euler) integration_container[val_iInst][FLOW_SOL] = new CFEM_DG_Integration(config);
  if (fem_ns)    integration_container[val_iInst][FLOW_SOL] = new CFEM_DG_Integration(config);
  //if (fem_turbulent) integration_container[val_iInst][FEM_TURB_SOL] = new CSingleGridIntegration(config);

  if (fem_turbulent)
    SU2_MPI::Error("No turbulent FEM solver yet", CURRENT_FUNCTION);

  /*--- Allocate solution for adjoint problem ---*/
  if (adj_euler) integration_container[val_iInst][ADJFLOW_SOL] = new CMultiGridIntegration(config);
  if (adj_ns) integration_container[val_iInst][ADJFLOW_SOL] = new CMultiGridIntegration(config);
  if (adj_turb) integration_container[val_iInst][ADJTURB_SOL] = new CSingleGridIntegration(config);

  if (disc_adj) integration_container[val_iInst][ADJFLOW_SOL] = new CIntegration(config);
  if (disc_adj_fem) integration_container[val_iInst][ADJFEA_SOL] = new CIntegration(config);
  if (disc_adj_heat) integration_container[val_iInst][ADJHEAT_SOL] = new CIntegration(config);

}

void CDriver::Integration_Postprocessing(CIntegration ***integration_container,
    CGeometry **geometry, CConfig *config, unsigned short val_iInst) {
  bool euler, adj_euler, ns, adj_ns, turbulent, adj_turb, fem,
      fem_euler, fem_ns, fem_turbulent,
      heat_fvm, template_solver, transition, disc_adj, disc_adj_fem, disc_adj_heat;

  /*--- Initialize some useful booleans ---*/
  euler            = false; adj_euler        = false;
  ns               = false; adj_ns           = false;
  turbulent        = false; adj_turb         = false;
  disc_adj         = false;
  fem_euler        = false;
  fem_ns           = false;
  fem_turbulent    = false;
  heat_fvm         = false; disc_adj_heat    = false;
  fem              = false; disc_adj_fem     = false;
  transition       = false;
  template_solver  = false;

  /*--- Assign booleans ---*/
  switch (config->GetKind_Solver()) {
    case TEMPLATE_SOLVER: template_solver = true; break;
    case EULER : euler = true; break;
    case NAVIER_STOKES: ns = true; heat_fvm = config->GetWeakly_Coupled_Heat(); break;
    case RANS : ns = true; turbulent = true; if (config->GetKind_Trans_Model() == LM) transition = true; heat_fvm = config->GetWeakly_Coupled_Heat(); break;
    case FEM_EULER : fem_euler = true; break;
    case FEM_NAVIER_STOKES: fem_ns = true; break;
    case FEM_RANS : fem_ns = true; fem_turbulent = true; break;
    case FEM_LES :  fem_ns = true; break;
    case HEAT_EQUATION_FVM: heat_fvm = true; break;
    case FEM_ELASTICITY: fem = true; break;
    case ADJ_EULER : euler = true; adj_euler = true; break;
    case ADJ_NAVIER_STOKES : ns = true; turbulent = (config->GetKind_Turb_Model() != NONE); adj_ns = true; break;
    case ADJ_RANS : ns = true; turbulent = true; adj_ns = true; adj_turb = (!config->GetFrozen_Visc_Cont()); break;
    case DISC_ADJ_EULER : euler = true; disc_adj = true; break;
    case DISC_ADJ_NAVIER_STOKES: ns = true; disc_adj = true; heat_fvm = config->GetWeakly_Coupled_Heat(); break;
    case DISC_ADJ_RANS : ns = true; turbulent = true; disc_adj = true; heat_fvm = config->GetWeakly_Coupled_Heat(); break;
    case DISC_ADJ_FEM_EULER: fem_euler = true; disc_adj = true; break;
    case DISC_ADJ_FEM_NS: fem_ns = true; disc_adj = true; break;
    case DISC_ADJ_FEM_RANS: fem_ns = true; fem_turbulent = true; disc_adj = true; break;
    case DISC_ADJ_FEM: fem = true; disc_adj_fem = true; break;
    case DISC_ADJ_HEAT: heat_fvm = true; disc_adj_heat = true; break;
  }

  /*--- DeAllocate solution for a template problem ---*/
  if (template_solver) integration_container[val_iInst][TEMPLATE_SOL] = new CSingleGridIntegration(config);

  /*--- DeAllocate solution for direct problem ---*/
  if (euler || ns) delete integration_container[val_iInst][FLOW_SOL];
  if (turbulent) delete integration_container[val_iInst][TURB_SOL];
  if (transition) delete integration_container[val_iInst][TRANS_SOL];
  if (heat_fvm) delete integration_container[val_iInst][HEAT_SOL];
  if (fem) delete integration_container[val_iInst][FEA_SOL];
  if (disc_adj_fem) delete integration_container[val_iInst][ADJFEA_SOL];
  if (disc_adj_heat) delete integration_container[val_iInst][ADJHEAT_SOL];

  /*--- DeAllocate solution for adjoint problem ---*/
  if (adj_euler || adj_ns || disc_adj) delete integration_container[val_iInst][ADJFLOW_SOL];
  if (adj_turb) delete integration_container[val_iInst][ADJTURB_SOL];

  /*--- DeAllocate integration container for finite element flow solver. ---*/
  if (fem_euler || fem_ns) delete integration_container[val_iInst][FLOW_SOL];
  //if (fem_turbulent)     delete integration_container[val_iInst][FEM_TURB_SOL];

  if (fem_turbulent)
    SU2_MPI::Error("No turbulent FEM solver yet", CURRENT_FUNCTION);

  delete [] integration_container[val_iInst];
}

void CDriver::Numerics_Preprocessing(CNumerics *****numerics_container,
                                     CSolver ****solver_container, CGeometry ***geometry,
                                     CConfig *config, unsigned short val_iInst) {

  unsigned short iMGlevel, iSol, nDim,
  
  nVar_Template         = 0,
  nVar_Flow             = 0,
  nVar_Trans            = 0,
  nVar_Turb             = 0,
  nVar_Adj_Flow         = 0,
  nVar_Adj_Turb         = 0,
  nVar_FEM              = 0,
  nVar_Heat             = 0;
  
  su2double *constants = NULL;
  
  bool
  euler, adj_euler,
  ns, adj_ns,
  turbulent, adj_turb,
  fem_euler, fem_ns, fem_turbulent,
  spalart_allmaras, neg_spalart_allmaras, menter_sst,
  fem,
  heat_fvm,
  transition,
  template_solver;
  bool e_spalart_allmaras, comp_spalart_allmaras, e_comp_spalart_allmaras;
  
  bool compressible = (config->GetKind_Regime() == COMPRESSIBLE);
  bool incompressible = (config->GetKind_Regime() == INCOMPRESSIBLE);
  bool ideal_gas = (config->GetKind_FluidModel() == STANDARD_AIR || config->GetKind_FluidModel() == IDEAL_GAS );
  bool roe_low_dissipation = config->GetKind_RoeLowDiss() != NO_ROELOWDISS;
  
  /*--- Initialize some useful booleans ---*/
  euler            = false; ns     = false; turbulent     = false;
  fem_euler        = false; fem_ns = false; fem_turbulent = false;
  adj_euler        = false;   adj_ns           = false;   adj_turb         = false;
  heat_fvm         = false;
  fem              = false;
  spalart_allmaras = false; neg_spalart_allmaras = false;	menter_sst       = false;
  transition       = false;
  template_solver  = false;
  e_spalart_allmaras = false; comp_spalart_allmaras = false; e_comp_spalart_allmaras = false;
  
  /*--- Assign booleans ---*/
  switch (config->GetKind_Solver()) {
    case TEMPLATE_SOLVER: template_solver = true; break;
    case EULER : case DISC_ADJ_EULER: euler = true; break;
    case NAVIER_STOKES: case DISC_ADJ_NAVIER_STOKES: ns = true; heat_fvm = config->GetWeakly_Coupled_Heat(); break;
    case RANS : case DISC_ADJ_RANS:  ns = true; turbulent = true; if (config->GetKind_Trans_Model() == LM) transition = true; heat_fvm = config->GetWeakly_Coupled_Heat(); break;
    case FEM_EULER : case DISC_ADJ_FEM_EULER : fem_euler = true; break;
    case FEM_NAVIER_STOKES: case DISC_ADJ_FEM_NS : fem_ns = true; break;
    case FEM_RANS : case DISC_ADJ_FEM_RANS : fem_ns = true; fem_turbulent = true; break;
    case FEM_LES :  fem_ns = true; break;
    case HEAT_EQUATION_FVM: heat_fvm = true; break;
    case FEM_ELASTICITY: case DISC_ADJ_FEM: fem = true; break;
    case ADJ_EULER : euler = true; adj_euler = true; break;
    case ADJ_NAVIER_STOKES : ns = true; turbulent = (config->GetKind_Turb_Model() != NONE); adj_ns = true; break;
    case ADJ_RANS : ns = true; turbulent = true; adj_ns = true; adj_turb = (!config->GetFrozen_Visc_Cont()); break;
  }
  
  /*--- Assign turbulence model booleans ---*/

  if (turbulent || fem_turbulent)
    switch (config->GetKind_Turb_Model()) {
      case SA:     spalart_allmaras = true;     break;
      case SA_NEG: neg_spalart_allmaras = true; break;
      case SA_E:   e_spalart_allmaras = true; break;
      case SA_COMP:   comp_spalart_allmaras = true; break;
      case SA_E_COMP:   e_comp_spalart_allmaras = true; break;
      case SST:    menter_sst = true; constants = solver_container[val_iInst][MESH_0][TURB_SOL]->GetConstants(); break;
      default: SU2_MPI::Error("Specified turbulence model unavailable or none selected", CURRENT_FUNCTION); break;
    }
  
  /*--- Number of variables for the template ---*/
  
  if (template_solver) nVar_Flow = solver_container[val_iInst][MESH_0][FLOW_SOL]->GetnVar();
  
  /*--- Number of variables for direct problem ---*/

  if (euler)        nVar_Flow = solver_container[val_iInst][MESH_0][FLOW_SOL]->GetnVar();
  if (ns)           nVar_Flow = solver_container[val_iInst][MESH_0][FLOW_SOL]->GetnVar();
  if (turbulent)    nVar_Turb = solver_container[val_iInst][MESH_0][TURB_SOL]->GetnVar();
  if (transition)   nVar_Trans = solver_container[val_iInst][MESH_0][TRANS_SOL]->GetnVar();

  if (fem_euler)        nVar_Flow = solver_container[val_iInst][MESH_0][FLOW_SOL]->GetnVar();
  if (fem_ns)           nVar_Flow = solver_container[val_iInst][MESH_0][FLOW_SOL]->GetnVar();
  //if (fem_turbulent)    nVar_Turb = solver_container[val_iInst][MESH_0][FEM_TURB_SOL]->GetnVar();
  
  if (fem)          nVar_FEM = solver_container[val_iInst][MESH_0][FEA_SOL]->GetnVar();
  if (heat_fvm)     nVar_Heat = solver_container[val_iInst][MESH_0][HEAT_SOL]->GetnVar();

  /*--- Number of variables for adjoint problem ---*/
  
  if (adj_euler)        nVar_Adj_Flow = solver_container[val_iInst][MESH_0][ADJFLOW_SOL]->GetnVar();
  if (adj_ns)           nVar_Adj_Flow = solver_container[val_iInst][MESH_0][ADJFLOW_SOL]->GetnVar();
  if (adj_turb)         nVar_Adj_Turb = solver_container[val_iInst][MESH_0][ADJTURB_SOL]->GetnVar();
  
  /*--- Number of dimensions ---*/
  
  nDim = geometry[val_iInst][MESH_0]->GetnDim();
  
  /*--- Definition of the Class for the numerical method: numerics_container[INSTANCE_LEVEL][MESH_LEVEL][EQUATION][EQ_TERM] ---*/
  if (fem){
    for (iMGlevel = 0; iMGlevel <= config->GetnMGLevels(); iMGlevel++) {
      numerics_container[val_iInst][iMGlevel] = new CNumerics** [MAX_SOLS];
      for (iSol = 0; iSol < MAX_SOLS; iSol++)
        numerics_container[val_iInst][iMGlevel][iSol] = new CNumerics* [MAX_TERMS_FEA];
    }
  }
  else{
    for (iMGlevel = 0; iMGlevel <= config->GetnMGLevels(); iMGlevel++) {
      numerics_container[val_iInst][iMGlevel] = new CNumerics** [MAX_SOLS];
      for (iSol = 0; iSol < MAX_SOLS; iSol++)
        numerics_container[val_iInst][iMGlevel][iSol] = new CNumerics* [MAX_TERMS];
    }
  }
  
  /*--- Solver definition for the template problem ---*/
  if (template_solver) {
    
    /*--- Definition of the convective scheme for each equation and mesh level ---*/
    switch (config->GetKind_ConvNumScheme_Template()) {
      case SPACE_CENTERED : case SPACE_UPWIND :
        for (iMGlevel = 0; iMGlevel <= config->GetnMGLevels(); iMGlevel++)
          numerics_container[val_iInst][iMGlevel][TEMPLATE_SOL][CONV_TERM] = new CConvective_Template(nDim, nVar_Template, config);
        break;
      default : SU2_MPI::Error("Convective scheme not implemented (template_solver).", CURRENT_FUNCTION); break;
    }
    
    /*--- Definition of the viscous scheme for each equation and mesh level ---*/
    for (iMGlevel = 0; iMGlevel <= config->GetnMGLevels(); iMGlevel++)
      numerics_container[val_iInst][iMGlevel][TEMPLATE_SOL][VISC_TERM] = new CViscous_Template(nDim, nVar_Template, config);
    
    /*--- Definition of the source term integration scheme for each equation and mesh level ---*/
    for (iMGlevel = 0; iMGlevel <= config->GetnMGLevels(); iMGlevel++)
      numerics_container[val_iInst][iMGlevel][TEMPLATE_SOL][SOURCE_FIRST_TERM] = new CSource_Template(nDim, nVar_Template, config);
    
    /*--- Definition of the boundary condition method ---*/
    for (iMGlevel = 0; iMGlevel <= config->GetnMGLevels(); iMGlevel++) {
      numerics_container[val_iInst][iMGlevel][TEMPLATE_SOL][CONV_BOUND_TERM] = new CConvective_Template(nDim, nVar_Template, config);
    }
    
  }
  
  /*--- Solver definition for the Potential, Euler, Navier-Stokes problems ---*/
  if ((euler) || (ns)) {
    
    /*--- Definition of the convective scheme for each equation and mesh level ---*/
    switch (config->GetKind_ConvNumScheme_Flow()) {
      case NO_CONVECTIVE :
        SU2_MPI::Error("No convective scheme.", CURRENT_FUNCTION);
        break;
        
      case SPACE_CENTERED :
        if (compressible) {
          /*--- Compressible flow ---*/
          switch (config->GetKind_Centered_Flow()) {
            case NO_CENTERED : cout << "No centered scheme." << endl; break;
            case LAX : numerics_container[val_iInst][MESH_0][FLOW_SOL][CONV_TERM] = new CCentLax_Flow(nDim, nVar_Flow, config); break;
            case JST : numerics_container[val_iInst][MESH_0][FLOW_SOL][CONV_TERM] = new CCentJST_Flow(nDim, nVar_Flow, config); break;
            case JST_KE : numerics_container[val_iInst][MESH_0][FLOW_SOL][CONV_TERM] = new CCentJST_KE_Flow(nDim, nVar_Flow, config); break;
            default : SU2_MPI::Error("Centered scheme not implemented.", CURRENT_FUNCTION); break;
          }
          
          for (iMGlevel = 1; iMGlevel <= config->GetnMGLevels(); iMGlevel++)
            numerics_container[val_iInst][iMGlevel][FLOW_SOL][CONV_TERM] = new CCentLax_Flow(nDim, nVar_Flow, config);
          
          /*--- Definition of the boundary condition method ---*/
          for (iMGlevel = 0; iMGlevel <= config->GetnMGLevels(); iMGlevel++)
            numerics_container[val_iInst][iMGlevel][FLOW_SOL][CONV_BOUND_TERM] = new CUpwRoe_Flow(nDim, nVar_Flow, config, false);
          
        }
        if (incompressible) {
          /*--- Incompressible flow, use preconditioning method ---*/
          switch (config->GetKind_Centered_Flow()) {
            case NO_CENTERED : cout << "No centered scheme." << endl; break;
            case LAX : numerics_container[val_iInst][MESH_0][FLOW_SOL][CONV_TERM] = new CCentLaxInc_Flow(nDim, nVar_Flow, config); break;
            case JST : numerics_container[val_iInst][MESH_0][FLOW_SOL][CONV_TERM] = new CCentJSTInc_Flow(nDim, nVar_Flow, config); break;
            default : SU2_MPI::Error("Centered scheme not implemented.\n Currently, only JST and LAX-FRIEDRICH are available for incompressible flows.", CURRENT_FUNCTION); break;
          }
          for (iMGlevel = 1; iMGlevel <= config->GetnMGLevels(); iMGlevel++)
            numerics_container[val_iInst][iMGlevel][FLOW_SOL][CONV_TERM] = new CCentLaxInc_Flow(nDim, nVar_Flow, config);
          
          /*--- Definition of the boundary condition method ---*/
          for (iMGlevel = 0; iMGlevel <= config->GetnMGLevels(); iMGlevel++)
            numerics_container[val_iInst][iMGlevel][FLOW_SOL][CONV_BOUND_TERM] = new CUpwFDSInc_Flow(nDim, nVar_Flow, config);
          
        }
        break;
      case SPACE_UPWIND :
        if (compressible) {
          /*--- Compressible flow ---*/
          switch (config->GetKind_Upwind_Flow()) {
            case NO_UPWIND : cout << "No upwind scheme." << endl; break;
            case ROE:
              if (ideal_gas) {
                
                for (iMGlevel = 0; iMGlevel <= config->GetnMGLevels(); iMGlevel++) {
                  numerics_container[val_iInst][iMGlevel][FLOW_SOL][CONV_TERM] = new CUpwRoe_Flow(nDim, nVar_Flow, config, roe_low_dissipation);
                  numerics_container[val_iInst][iMGlevel][FLOW_SOL][CONV_BOUND_TERM] = new CUpwRoe_Flow(nDim, nVar_Flow, config, false);
                }
              } else {
                
                for (iMGlevel = 0; iMGlevel <= config->GetnMGLevels(); iMGlevel++) {
                  numerics_container[val_iInst][iMGlevel][FLOW_SOL][CONV_TERM] = new CUpwGeneralRoe_Flow(nDim, nVar_Flow, config);
                  numerics_container[val_iInst][iMGlevel][FLOW_SOL][CONV_BOUND_TERM] = new CUpwGeneralRoe_Flow(nDim, nVar_Flow, config);
                }
              }
              break;
              
            case AUSM:
              for (iMGlevel = 0; iMGlevel <= config->GetnMGLevels(); iMGlevel++) {
                numerics_container[val_iInst][iMGlevel][FLOW_SOL][CONV_TERM] = new CUpwAUSM_Flow(nDim, nVar_Flow, config);
                numerics_container[val_iInst][iMGlevel][FLOW_SOL][CONV_BOUND_TERM] = new CUpwAUSM_Flow(nDim, nVar_Flow, config);
              }
              break;

	    case AUSMPLUSUP:
              for (iMGlevel = 0; iMGlevel <= config->GetnMGLevels(); iMGlevel++) {
                numerics_container[val_iInst][iMGlevel][FLOW_SOL][CONV_TERM] = new CUpwAUSMPLUSUP_Flow(nDim, nVar_Flow, config);
                numerics_container[val_iInst][iMGlevel][FLOW_SOL][CONV_BOUND_TERM] = new CUpwAUSMPLUSUP_Flow(nDim, nVar_Flow, config);
              }
              break;
              
            case TURKEL:
              for (iMGlevel = 0; iMGlevel <= config->GetnMGLevels(); iMGlevel++) {
                numerics_container[val_iInst][iMGlevel][FLOW_SOL][CONV_TERM] = new CUpwTurkel_Flow(nDim, nVar_Flow, config);
                numerics_container[val_iInst][iMGlevel][FLOW_SOL][CONV_BOUND_TERM] = new CUpwTurkel_Flow(nDim, nVar_Flow, config);
              }
              break;
                  
            case L2ROE:
              for (iMGlevel = 0; iMGlevel <= config->GetnMGLevels(); iMGlevel++) {
                numerics_container[val_iInst][iMGlevel][FLOW_SOL][CONV_TERM] = new CUpwL2Roe_Flow(nDim, nVar_Flow, config);
                numerics_container[val_iInst][iMGlevel][FLOW_SOL][CONV_BOUND_TERM] = new CUpwL2Roe_Flow(nDim, nVar_Flow, config);
              }
              break;
            case LMROE:
              for (iMGlevel = 0; iMGlevel <= config->GetnMGLevels(); iMGlevel++) {
                numerics_container[val_iInst][iMGlevel][FLOW_SOL][CONV_TERM] = new CUpwLMRoe_Flow(nDim, nVar_Flow, config);
                numerics_container[val_iInst][iMGlevel][FLOW_SOL][CONV_BOUND_TERM] = new CUpwLMRoe_Flow(nDim, nVar_Flow, config);
              }
              break;

            case SLAU:
              for (iMGlevel = 0; iMGlevel <= config->GetnMGLevels(); iMGlevel++) {
                numerics_container[val_iInst][iMGlevel][FLOW_SOL][CONV_TERM] = new CUpwSLAU_Flow(nDim, nVar_Flow, config, roe_low_dissipation);
                numerics_container[val_iInst][iMGlevel][FLOW_SOL][CONV_BOUND_TERM] = new CUpwSLAU_Flow(nDim, nVar_Flow, config, false);
              }
              break;
              
            case SLAU2:
              for (iMGlevel = 0; iMGlevel <= config->GetnMGLevels(); iMGlevel++) {
                numerics_container[val_iInst][iMGlevel][FLOW_SOL][CONV_TERM] = new CUpwSLAU2_Flow(nDim, nVar_Flow, config, roe_low_dissipation);
                numerics_container[val_iInst][iMGlevel][FLOW_SOL][CONV_BOUND_TERM] = new CUpwSLAU2_Flow(nDim, nVar_Flow, config, false);
              }
              break;
              
            case HLLC:
              if (ideal_gas) {
                for (iMGlevel = 0; iMGlevel <= config->GetnMGLevels(); iMGlevel++) {
                  numerics_container[val_iInst][iMGlevel][FLOW_SOL][CONV_TERM] = new CUpwHLLC_Flow(nDim, nVar_Flow, config);
                  numerics_container[val_iInst][iMGlevel][FLOW_SOL][CONV_BOUND_TERM] = new CUpwHLLC_Flow(nDim, nVar_Flow, config);
                }
              }
              else {
                for (iMGlevel = 0; iMGlevel <= config->GetnMGLevels(); iMGlevel++) {
                  numerics_container[val_iInst][iMGlevel][FLOW_SOL][CONV_TERM] = new CUpwGeneralHLLC_Flow(nDim, nVar_Flow, config);
                  numerics_container[val_iInst][iMGlevel][FLOW_SOL][CONV_BOUND_TERM] = new CUpwGeneralHLLC_Flow(nDim, nVar_Flow, config);
                }
              }
              break;
              
            case MSW:
              for (iMGlevel = 0; iMGlevel <= config->GetnMGLevels(); iMGlevel++) {
                numerics_container[val_iInst][iMGlevel][FLOW_SOL][CONV_TERM] = new CUpwMSW_Flow(nDim, nVar_Flow, config);
                numerics_container[val_iInst][iMGlevel][FLOW_SOL][CONV_BOUND_TERM] = new CUpwMSW_Flow(nDim, nVar_Flow, config);
              }
              break;
              
            case CUSP:
              for (iMGlevel = 0; iMGlevel <= config->GetnMGLevels(); iMGlevel++) {
                numerics_container[val_iInst][iMGlevel][FLOW_SOL][CONV_TERM] = new CUpwCUSP_Flow(nDim, nVar_Flow, config);
                numerics_container[val_iInst][iMGlevel][FLOW_SOL][CONV_BOUND_TERM] = new CUpwCUSP_Flow(nDim, nVar_Flow, config);
              }
              break;
              
            default : SU2_MPI::Error("Upwind scheme not implemented.", CURRENT_FUNCTION); break;
          }
          
        }
        if (incompressible) {
          /*--- Incompressible flow, use artificial compressibility method ---*/
          switch (config->GetKind_Upwind_Flow()) {
            case NO_UPWIND : cout << "No upwind scheme." << endl; break;
            case FDS:
              for (iMGlevel = 0; iMGlevel <= config->GetnMGLevels(); iMGlevel++) {
                numerics_container[val_iInst][iMGlevel][FLOW_SOL][CONV_TERM] = new CUpwFDSInc_Flow(nDim, nVar_Flow, config);
                numerics_container[val_iInst][iMGlevel][FLOW_SOL][CONV_BOUND_TERM] = new CUpwFDSInc_Flow(nDim, nVar_Flow, config);
              }
              break;
            default : SU2_MPI::Error("Upwind scheme not implemented.\n Currently, only FDS is available for incompressible flows.", CURRENT_FUNCTION); break;
          }
        }
        break;
        
      default :
        SU2_MPI::Error("Convective scheme not implemented (Euler and Navier-Stokes).", CURRENT_FUNCTION);
        break;
    }
    
    /*--- Definition of the viscous scheme for each equation and mesh level ---*/
    if (compressible) {
      if (ideal_gas) {
        
        /*--- Compressible flow Ideal gas ---*/
        numerics_container[val_iInst][MESH_0][FLOW_SOL][VISC_TERM] = new CAvgGradCorrected_Flow(nDim, nVar_Flow, config);
        for (iMGlevel = 1; iMGlevel <= config->GetnMGLevels(); iMGlevel++)
          numerics_container[val_iInst][iMGlevel][FLOW_SOL][VISC_TERM] = new CAvgGrad_Flow(nDim, nVar_Flow, config);
        
        /*--- Definition of the boundary condition method ---*/
        for (iMGlevel = 0; iMGlevel <= config->GetnMGLevels(); iMGlevel++)
          numerics_container[val_iInst][iMGlevel][FLOW_SOL][VISC_BOUND_TERM] = new CAvgGrad_Flow(nDim, nVar_Flow, config);
        
      } else {
        
        /*--- Compressible flow Realgas ---*/
        numerics_container[val_iInst][MESH_0][FLOW_SOL][VISC_TERM] = new CGeneralAvgGradCorrected_Flow(nDim, nVar_Flow, config);
        for (iMGlevel = 1; iMGlevel <= config->GetnMGLevels(); iMGlevel++)
          numerics_container[val_iInst][iMGlevel][FLOW_SOL][VISC_TERM] = new CGeneralAvgGrad_Flow(nDim, nVar_Flow, config);
        
        /*--- Definition of the boundary condition method ---*/
        for (iMGlevel = 0; iMGlevel <= config->GetnMGLevels(); iMGlevel++)
          numerics_container[val_iInst][iMGlevel][FLOW_SOL][VISC_BOUND_TERM] = new CGeneralAvgGrad_Flow(nDim, nVar_Flow, config);
        
      }
    }
    if (incompressible) {
      /*--- Incompressible flow, use preconditioning method ---*/
      numerics_container[val_iInst][MESH_0][FLOW_SOL][VISC_TERM] = new CAvgGradCorrectedInc_Flow(nDim, nVar_Flow, config);
      for (iMGlevel = 1; iMGlevel <= config->GetnMGLevels(); iMGlevel++)
        numerics_container[val_iInst][iMGlevel][FLOW_SOL][VISC_TERM] = new CAvgGradInc_Flow(nDim, nVar_Flow, config);
      
      /*--- Definition of the boundary condition method ---*/
      for (iMGlevel = 0; iMGlevel <= config->GetnMGLevels(); iMGlevel++)
        numerics_container[val_iInst][iMGlevel][FLOW_SOL][VISC_BOUND_TERM] = new CAvgGradInc_Flow(nDim, nVar_Flow, config);
    }
    
    /*--- Definition of the source term integration scheme for each equation and mesh level ---*/
    for (iMGlevel = 0; iMGlevel <= config->GetnMGLevels(); iMGlevel++) {
      
      if (config->GetBody_Force() == YES)
        if (incompressible) numerics_container[val_iInst][iMGlevel][FLOW_SOL][SOURCE_FIRST_TERM] = new CSourceIncBodyForce(nDim, nVar_Flow, config);
        else numerics_container[val_iInst][iMGlevel][FLOW_SOL][SOURCE_FIRST_TERM] = new CSourceBodyForce(nDim, nVar_Flow, config);
      else if (incompressible && (config->GetKind_DensityModel() == BOUSSINESQ))
        numerics_container[val_iInst][iMGlevel][FLOW_SOL][SOURCE_FIRST_TERM] = new CSourceBoussinesq(nDim, nVar_Flow, config);
      else if (config->GetRotating_Frame() == YES)
        numerics_container[val_iInst][iMGlevel][FLOW_SOL][SOURCE_FIRST_TERM] = new CSourceRotatingFrame_Flow(nDim, nVar_Flow, config);
      else if (config->GetAxisymmetric() == YES)
        if (incompressible) numerics_container[val_iInst][iMGlevel][FLOW_SOL][SOURCE_FIRST_TERM] = new CSourceIncAxisymmetric_Flow(nDim, nVar_Flow, config);
      else numerics_container[val_iInst][iMGlevel][FLOW_SOL][SOURCE_FIRST_TERM] = new CSourceAxisymmetric_Flow(nDim, nVar_Flow, config);
      else if (config->GetGravityForce() == YES)
        numerics_container[val_iInst][iMGlevel][FLOW_SOL][SOURCE_FIRST_TERM] = new CSourceGravity(nDim, nVar_Flow, config);
      else if (config->GetWind_Gust() == YES)
        numerics_container[val_iInst][iMGlevel][FLOW_SOL][SOURCE_FIRST_TERM] = new CSourceWindGust(nDim, nVar_Flow, config);
      else
        numerics_container[val_iInst][iMGlevel][FLOW_SOL][SOURCE_FIRST_TERM] = new CSourceNothing(nDim, nVar_Flow, config);
      
      numerics_container[val_iInst][iMGlevel][FLOW_SOL][SOURCE_SECOND_TERM] = new CSourceNothing(nDim, nVar_Flow, config);
    }
    
  }

  /*--- Riemann solver definition for the Euler, Navier-Stokes problems for the FEM discretization. ---*/
  if ((fem_euler) || (fem_ns)) {

    switch (config->GetRiemann_Solver_FEM()) {
      case NO_UPWIND : cout << "Riemann solver disabled." << endl; break;
      case ROE:
      case LAX_FRIEDRICH:
        /* Hard coded optimized implementation is used in the DG solver. No need to allocate the
           corresponding entry in numerics. */
        break;

      case AUSM:
        for (iMGlevel = 0; iMGlevel <= config->GetnMGLevels(); iMGlevel++) {
          numerics_container[val_iInst][iMGlevel][FLOW_SOL][CONV_TERM] = new CUpwAUSM_Flow(nDim, nVar_Flow, config);
          numerics_container[val_iInst][iMGlevel][FLOW_SOL][CONV_BOUND_TERM] = new CUpwAUSM_Flow(nDim, nVar_Flow, config);
        }
        break;

      case TURKEL:
        for (iMGlevel = 0; iMGlevel <= config->GetnMGLevels(); iMGlevel++) {
          numerics_container[val_iInst][iMGlevel][FLOW_SOL][CONV_TERM] = new CUpwTurkel_Flow(nDim, nVar_Flow, config);
          numerics_container[val_iInst][iMGlevel][FLOW_SOL][CONV_BOUND_TERM] = new CUpwTurkel_Flow(nDim, nVar_Flow, config);
        }
        break;

      case HLLC:
          for (iMGlevel = 0; iMGlevel <= config->GetnMGLevels(); iMGlevel++) {
            numerics_container[val_iInst][iMGlevel][FLOW_SOL][CONV_TERM] = new CUpwHLLC_Flow(nDim, nVar_Flow, config);
            numerics_container[val_iInst][iMGlevel][FLOW_SOL][CONV_BOUND_TERM] = new CUpwHLLC_Flow(nDim, nVar_Flow, config);
          }
        break;

      case MSW:
        for (iMGlevel = 0; iMGlevel <= config->GetnMGLevels(); iMGlevel++) {
          numerics_container[val_iInst][iMGlevel][FLOW_SOL][CONV_TERM] = new CUpwMSW_Flow(nDim, nVar_Flow, config);
          numerics_container[val_iInst][iMGlevel][FLOW_SOL][CONV_BOUND_TERM] = new CUpwMSW_Flow(nDim, nVar_Flow, config);
        }
        break;

      case CUSP:
        for (iMGlevel = 0; iMGlevel <= config->GetnMGLevels(); iMGlevel++) {
          numerics_container[val_iInst][iMGlevel][FLOW_SOL][CONV_TERM] = new CUpwCUSP_Flow(nDim, nVar_Flow, config);
          numerics_container[val_iInst][iMGlevel][FLOW_SOL][CONV_BOUND_TERM] = new CUpwCUSP_Flow(nDim, nVar_Flow, config);
        }
        break;

      default :
        SU2_MPI::Error("Riemann solver not implemented.", CURRENT_FUNCTION);
    }

  }

  /*--- Solver definition for the turbulent model problem ---*/
  
  if (turbulent) {
    
    /*--- Definition of the convective scheme for each equation and mesh level ---*/
    
    switch (config->GetKind_ConvNumScheme_Turb()) {
      case NONE :
        break;
      case SPACE_UPWIND :
        for (iMGlevel = 0; iMGlevel <= config->GetnMGLevels(); iMGlevel++) {
          if (spalart_allmaras || neg_spalart_allmaras || e_spalart_allmaras || comp_spalart_allmaras || e_comp_spalart_allmaras ) {
            numerics_container[val_iInst][iMGlevel][TURB_SOL][CONV_TERM] = new CUpwSca_TurbSA(nDim, nVar_Turb, config);
          }
          else if (menter_sst) numerics_container[val_iInst][iMGlevel][TURB_SOL][CONV_TERM] = new CUpwSca_TurbSST(nDim, nVar_Turb, config);
        }
        break;
      default :
        SU2_MPI::Error("Convective scheme not implemented (turbulent).", CURRENT_FUNCTION);
        break;
    }
    
    /*--- Definition of the viscous scheme for each equation and mesh level ---*/
    
    for (iMGlevel = 0; iMGlevel <= config->GetnMGLevels(); iMGlevel++) {
      if (spalart_allmaras || e_spalart_allmaras || comp_spalart_allmaras || e_comp_spalart_allmaras){
        numerics_container[val_iInst][iMGlevel][TURB_SOL][VISC_TERM] = new CAvgGrad_TurbSA(nDim, nVar_Turb, true, config);
      }
      else if (neg_spalart_allmaras) numerics_container[val_iInst][iMGlevel][TURB_SOL][VISC_TERM] = new CAvgGrad_TurbSA_Neg(nDim, nVar_Turb, true, config);
      else if (menter_sst) numerics_container[val_iInst][iMGlevel][TURB_SOL][VISC_TERM] = new CAvgGrad_TurbSST(nDim, nVar_Turb, constants, true, config);
    }
    
    /*--- Definition of the source term integration scheme for each equation and mesh level ---*/
    
    for (iMGlevel = 0; iMGlevel <= config->GetnMGLevels(); iMGlevel++) {
      if (spalart_allmaras) numerics_container[val_iInst][iMGlevel][TURB_SOL][SOURCE_FIRST_TERM] = new CSourcePieceWise_TurbSA(nDim, nVar_Turb, config);
      else if (e_spalart_allmaras) numerics_container[val_iInst][iMGlevel][TURB_SOL][SOURCE_FIRST_TERM] = new CSourcePieceWise_TurbSA_E(nDim, nVar_Turb, config);
      else if (comp_spalart_allmaras) numerics_container[val_iInst][iMGlevel][TURB_SOL][SOURCE_FIRST_TERM] = new CSourcePieceWise_TurbSA_COMP(nDim, nVar_Turb, config);
      else if (e_comp_spalart_allmaras) numerics_container[val_iInst][iMGlevel][TURB_SOL][SOURCE_FIRST_TERM] = new CSourcePieceWise_TurbSA_E_COMP(nDim, nVar_Turb, config);
      else if (neg_spalart_allmaras) numerics_container[val_iInst][iMGlevel][TURB_SOL][SOURCE_FIRST_TERM] = new CSourcePieceWise_TurbSA_Neg(nDim, nVar_Turb, config);
      else if (menter_sst) numerics_container[val_iInst][iMGlevel][TURB_SOL][SOURCE_FIRST_TERM] = new CSourcePieceWise_TurbSST(nDim, nVar_Turb, constants, config);
      numerics_container[val_iInst][iMGlevel][TURB_SOL][SOURCE_SECOND_TERM] = new CSourceNothing(nDim, nVar_Turb, config);
    }
    
    /*--- Definition of the boundary condition method ---*/
    
    for (iMGlevel = 0; iMGlevel <= config->GetnMGLevels(); iMGlevel++) {
      if (spalart_allmaras || e_spalart_allmaras || comp_spalart_allmaras || e_comp_spalart_allmaras) {
        numerics_container[val_iInst][iMGlevel][TURB_SOL][CONV_BOUND_TERM] = new CUpwSca_TurbSA(nDim, nVar_Turb, config);
        numerics_container[val_iInst][iMGlevel][TURB_SOL][VISC_BOUND_TERM] = new CAvgGrad_TurbSA(nDim, nVar_Turb, false, config);
      }
      else if (neg_spalart_allmaras) {
        numerics_container[val_iInst][iMGlevel][TURB_SOL][CONV_BOUND_TERM] = new CUpwSca_TurbSA(nDim, nVar_Turb, config);
        numerics_container[val_iInst][iMGlevel][TURB_SOL][VISC_BOUND_TERM] = new CAvgGrad_TurbSA_Neg(nDim, nVar_Turb, false, config);
      }
      else if (menter_sst) {
        numerics_container[val_iInst][iMGlevel][TURB_SOL][CONV_BOUND_TERM] = new CUpwSca_TurbSST(nDim, nVar_Turb, config);
        numerics_container[val_iInst][iMGlevel][TURB_SOL][VISC_BOUND_TERM] = new CAvgGrad_TurbSST(nDim, nVar_Turb, constants, false, config);
      }
    }
  }
  
  /*--- Solver definition for the transition model problem ---*/
  if (transition) {
    
    /*--- Definition of the convective scheme for each equation and mesh level ---*/
    switch (config->GetKind_ConvNumScheme_Turb()) {
      case NONE :
        break;
      case SPACE_UPWIND :
        for (iMGlevel = 0; iMGlevel <= config->GetnMGLevels(); iMGlevel++) {
          numerics_container[val_iInst][iMGlevel][TRANS_SOL][CONV_TERM] = new CUpwSca_TransLM(nDim, nVar_Trans, config);
        }
        break;
      default :
        SU2_MPI::Error("Convective scheme not implemented (transition).", CURRENT_FUNCTION);
        break;
    }
    
    /*--- Definition of the viscous scheme for each equation and mesh level ---*/
    for (iMGlevel = 0; iMGlevel <= config->GetnMGLevels(); iMGlevel++) {
      numerics_container[val_iInst][iMGlevel][TRANS_SOL][VISC_TERM] = new CAvgGradCorrected_TransLM(nDim, nVar_Trans, config);
    }
    
    /*--- Definition of the source term integration scheme for each equation and mesh level ---*/
    for (iMGlevel = 0; iMGlevel <= config->GetnMGLevels(); iMGlevel++) {
      numerics_container[val_iInst][iMGlevel][TRANS_SOL][SOURCE_FIRST_TERM] = new CSourcePieceWise_TransLM(nDim, nVar_Trans, config);
      numerics_container[val_iInst][iMGlevel][TRANS_SOL][SOURCE_SECOND_TERM] = new CSourceNothing(nDim, nVar_Trans, config);
    }
    
    /*--- Definition of the boundary condition method ---*/
    for (iMGlevel = 0; iMGlevel <= config->GetnMGLevels(); iMGlevel++) {
      numerics_container[val_iInst][iMGlevel][TRANS_SOL][CONV_BOUND_TERM] = new CUpwLin_TransLM(nDim, nVar_Trans, config);
    }
  }
  
  /*--- Solver definition of the finite volume heat solver  ---*/
  if (heat_fvm) {

    /*--- Definition of the viscous scheme for each equation and mesh level ---*/
    for (iMGlevel = 0; iMGlevel <= config->GetnMGLevels(); iMGlevel++) {

      numerics_container[val_iInst][iMGlevel][HEAT_SOL][VISC_TERM] = new CAvgGradCorrected_Heat(nDim, nVar_Heat, config);
      numerics_container[val_iInst][iMGlevel][HEAT_SOL][VISC_BOUND_TERM] = new CAvgGrad_Heat(nDim, nVar_Heat, config);

      switch (config->GetKind_ConvNumScheme_Heat()) {

        case SPACE_UPWIND :
          numerics_container[val_iInst][iMGlevel][HEAT_SOL][CONV_TERM] = new CUpwSca_Heat(nDim, nVar_Heat, config);
          numerics_container[val_iInst][iMGlevel][HEAT_SOL][CONV_BOUND_TERM] = new CUpwSca_Heat(nDim, nVar_Heat, config);
          break;

        case SPACE_CENTERED :
          numerics_container[val_iInst][iMGlevel][HEAT_SOL][CONV_TERM] = new CCentSca_Heat(nDim, nVar_Heat, config);
          numerics_container[val_iInst][iMGlevel][HEAT_SOL][CONV_BOUND_TERM] = new CUpwSca_Heat(nDim, nVar_Heat, config);
        break;

        default :
          cout << "Convective scheme not implemented (heat)." << endl; exit(EXIT_FAILURE);
        break;
      }
    }
  }
  
  /*--- Solver definition for the flow adjoint problem ---*/
  
  if (adj_euler || adj_ns) {
    
    /*--- Definition of the convective scheme for each equation and mesh level ---*/
    
    switch (config->GetKind_ConvNumScheme_AdjFlow()) {
      case NO_CONVECTIVE :
        SU2_MPI::Error("No convective scheme.", CURRENT_FUNCTION);
        break;
        
      case SPACE_CENTERED :
        
        if (compressible) {
          
          /*--- Compressible flow ---*/
          
          switch (config->GetKind_Centered_AdjFlow()) {
            case NO_CENTERED : cout << "No centered scheme." << endl; break;
            case LAX : numerics_container[val_iInst][MESH_0][ADJFLOW_SOL][CONV_TERM] = new CCentLax_AdjFlow(nDim, nVar_Adj_Flow, config); break;
            case JST : numerics_container[val_iInst][MESH_0][ADJFLOW_SOL][CONV_TERM] = new CCentJST_AdjFlow(nDim, nVar_Adj_Flow, config); break;
            default : SU2_MPI::Error("Centered scheme not implemented.", CURRENT_FUNCTION); break;
          }
          
          for (iMGlevel = 1; iMGlevel <= config->GetnMGLevels(); iMGlevel++)
            numerics_container[val_iInst][iMGlevel][ADJFLOW_SOL][CONV_TERM] = new CCentLax_AdjFlow(nDim, nVar_Adj_Flow, config);
          
          for (iMGlevel = 0; iMGlevel <= config->GetnMGLevels(); iMGlevel++)
            numerics_container[val_iInst][iMGlevel][ADJFLOW_SOL][CONV_BOUND_TERM] = new CUpwRoe_AdjFlow(nDim, nVar_Adj_Flow, config);
          
        }
        
        if (incompressible) {

          SU2_MPI::Error("Schemes not implemented for incompressible continuous adjoint.", CURRENT_FUNCTION);

        }
        
        break;
        
      case SPACE_UPWIND :
        
        if (compressible) {
          
          /*--- Compressible flow ---*/
          
          switch (config->GetKind_Upwind_AdjFlow()) {
            case NO_UPWIND : cout << "No upwind scheme." << endl; break;
            case ROE:
              for (iMGlevel = 0; iMGlevel <= config->GetnMGLevels(); iMGlevel++) {
                numerics_container[val_iInst][iMGlevel][ADJFLOW_SOL][CONV_TERM] = new CUpwRoe_AdjFlow(nDim, nVar_Adj_Flow, config);
                numerics_container[val_iInst][iMGlevel][ADJFLOW_SOL][CONV_BOUND_TERM] = new CUpwRoe_AdjFlow(nDim, nVar_Adj_Flow, config);
              }
              break;
            default : SU2_MPI::Error("Upwind scheme not implemented.", CURRENT_FUNCTION); break;
          }
        }
        
        if (incompressible) {
          
          SU2_MPI::Error("Schemes not implemented for incompressible continuous adjoint.", CURRENT_FUNCTION);

        }
        
        break;
        
      default :
        SU2_MPI::Error("Convective scheme not implemented (adj_euler and adj_ns).", CURRENT_FUNCTION);
        break;
    }
    
    /*--- Definition of the viscous scheme for each equation and mesh level ---*/
    
    if (compressible) {
      
      /*--- Compressible flow ---*/
      
      numerics_container[val_iInst][MESH_0][ADJFLOW_SOL][VISC_TERM] = new CAvgGradCorrected_AdjFlow(nDim, nVar_Adj_Flow, config);
      numerics_container[val_iInst][MESH_0][ADJFLOW_SOL][VISC_BOUND_TERM] = new CAvgGrad_AdjFlow(nDim, nVar_Adj_Flow, config);
      
      for (iMGlevel = 1; iMGlevel <= config->GetnMGLevels(); iMGlevel++) {
        numerics_container[val_iInst][iMGlevel][ADJFLOW_SOL][VISC_TERM] = new CAvgGrad_AdjFlow(nDim, nVar_Adj_Flow, config);
        numerics_container[val_iInst][iMGlevel][ADJFLOW_SOL][VISC_BOUND_TERM] = new CAvgGrad_AdjFlow(nDim, nVar_Adj_Flow, config);
      }
      
    }
    
    if (incompressible) {
      
      SU2_MPI::Error("Schemes not implemented for incompressible continuous adjoint.", CURRENT_FUNCTION);

    }
    
    /*--- Definition of the source term integration scheme for each equation and mesh level ---*/
    
    for (iMGlevel = 0; iMGlevel <= config->GetnMGLevels(); iMGlevel++) {
      
      /*--- Note that RANS is incompatible with Axisymmetric or Rotational (Fix it!) ---*/
      
      if (compressible) {
        
        if (adj_ns) {
          
          numerics_container[val_iInst][iMGlevel][ADJFLOW_SOL][SOURCE_FIRST_TERM] = new CSourceViscous_AdjFlow(nDim, nVar_Adj_Flow, config);
          
          if (config->GetRotating_Frame() == YES)
            numerics_container[val_iInst][iMGlevel][ADJFLOW_SOL][SOURCE_SECOND_TERM] = new CSourceRotatingFrame_AdjFlow(nDim, nVar_Adj_Flow, config);
          else
            numerics_container[val_iInst][iMGlevel][ADJFLOW_SOL][SOURCE_SECOND_TERM] = new CSourceConservative_AdjFlow(nDim, nVar_Adj_Flow, config);
          
        }
        
        else {
          
          if (config->GetRotating_Frame() == YES)
            numerics_container[val_iInst][iMGlevel][ADJFLOW_SOL][SOURCE_FIRST_TERM] = new CSourceRotatingFrame_AdjFlow(nDim, nVar_Adj_Flow, config);
          else if (config->GetAxisymmetric() == YES)
            numerics_container[val_iInst][iMGlevel][ADJFLOW_SOL][SOURCE_FIRST_TERM] = new CSourceAxisymmetric_AdjFlow(nDim, nVar_Adj_Flow, config);
          else
            numerics_container[val_iInst][iMGlevel][ADJFLOW_SOL][SOURCE_FIRST_TERM] = new CSourceNothing(nDim, nVar_Adj_Flow, config);
          
          numerics_container[val_iInst][iMGlevel][ADJFLOW_SOL][SOURCE_SECOND_TERM] = new CSourceNothing(nDim, nVar_Adj_Flow, config);
          
        }
        
      }
      
      if (incompressible) {
        
        SU2_MPI::Error("Schemes not implemented for incompressible continuous adjoint.", CURRENT_FUNCTION);

      }
      
    }
    
  }
  
  /*--- Solver definition for the turbulent adjoint problem ---*/
  if (adj_turb) {
    /*--- Definition of the convective scheme for each equation and mesh level ---*/
    switch (config->GetKind_ConvNumScheme_AdjTurb()) {
      case NONE :
        break;
      case SPACE_UPWIND :
        for (iMGlevel = 0; iMGlevel <= config->GetnMGLevels(); iMGlevel++)
          if (spalart_allmaras) {
            numerics_container[val_iInst][iMGlevel][ADJTURB_SOL][CONV_TERM] = new CUpwSca_AdjTurb(nDim, nVar_Adj_Turb, config);
          }
          else if (neg_spalart_allmaras) {SU2_MPI::Error("Adjoint Neg SA turbulence model not implemented.", CURRENT_FUNCTION);}
          else if (menter_sst) {SU2_MPI::Error("Adjoint SST turbulence model not implemented.", CURRENT_FUNCTION);}
          else if (e_spalart_allmaras) {SU2_MPI::Error("Adjoint Edward's SA turbulence model not implemented.", CURRENT_FUNCTION);}
          else if (comp_spalart_allmaras) {SU2_MPI::Error("Adjoint CC SA turbulence model not implemented.", CURRENT_FUNCTION);}
          else if (e_comp_spalart_allmaras) {SU2_MPI::Error("Adjoint CC Edward's SA turbulence model not implemented.", CURRENT_FUNCTION);}
        break;
      default :
        SU2_MPI::Error("Convective scheme not implemented (adj_turb).", CURRENT_FUNCTION);
        break;
    }
    
    /*--- Definition of the viscous scheme for each equation and mesh level ---*/
    for (iMGlevel = 0; iMGlevel <= config->GetnMGLevels(); iMGlevel++) {
      if (spalart_allmaras) {
        numerics_container[val_iInst][iMGlevel][ADJTURB_SOL][VISC_TERM] = new CAvgGradCorrected_AdjTurb(nDim, nVar_Adj_Turb, config);
      }

      else if (neg_spalart_allmaras) {SU2_MPI::Error("Adjoint Neg SA turbulence model not implemented.", CURRENT_FUNCTION);}
      else if (menter_sst) {SU2_MPI::Error("Adjoint SST turbulence model not implemented.", CURRENT_FUNCTION);}
      else if (e_spalart_allmaras) {SU2_MPI::Error("Adjoint Edward's SA turbulence model not implemented.", CURRENT_FUNCTION);}
      else if (comp_spalart_allmaras) {SU2_MPI::Error("Adjoint CC SA turbulence model not implemented.", CURRENT_FUNCTION);}
      else if (e_comp_spalart_allmaras) {SU2_MPI::Error("Adjoint CC Edward's SA turbulence model not implemented.", CURRENT_FUNCTION);}
    }
    
    /*--- Definition of the source term integration scheme for each equation and mesh level ---*/
    for (iMGlevel = 0; iMGlevel <= config->GetnMGLevels(); iMGlevel++) {
      if (spalart_allmaras) {
        numerics_container[val_iInst][iMGlevel][ADJTURB_SOL][SOURCE_FIRST_TERM] = new CSourcePieceWise_AdjTurb(nDim, nVar_Adj_Turb, config);
        numerics_container[val_iInst][iMGlevel][ADJTURB_SOL][SOURCE_SECOND_TERM] = new CSourceConservative_AdjTurb(nDim, nVar_Adj_Turb, config);
      }
      else if (neg_spalart_allmaras) {SU2_MPI::Error("Adjoint Neg SA turbulence model not implemented.", CURRENT_FUNCTION);}
      else if (menter_sst) {SU2_MPI::Error("Adjoint SST turbulence model not implemented.", CURRENT_FUNCTION);}
      else if (e_spalart_allmaras) {SU2_MPI::Error("Adjoint Edward's SA turbulence model not implemented.", CURRENT_FUNCTION);}
      else if (comp_spalart_allmaras) {SU2_MPI::Error("Adjoint CC SA turbulence model not implemented.", CURRENT_FUNCTION);}
      else if (e_comp_spalart_allmaras) {SU2_MPI::Error("Adjoint CC Edward's SA turbulence model not implemented.", CURRENT_FUNCTION);}
    }
    
    /*--- Definition of the boundary condition method ---*/
    for (iMGlevel = 0; iMGlevel <= config->GetnMGLevels(); iMGlevel++) {
      if (spalart_allmaras) numerics_container[val_iInst][iMGlevel][ADJTURB_SOL][CONV_BOUND_TERM] = new CUpwLin_AdjTurb(nDim, nVar_Adj_Turb, config);
      else if (neg_spalart_allmaras) {SU2_MPI::Error("Adjoint Neg SA turbulence model not implemented.", CURRENT_FUNCTION);}
      else if (menter_sst) {SU2_MPI::Error("Adjoint SST turbulence model not implemented.", CURRENT_FUNCTION);}
      else if (e_spalart_allmaras) {SU2_MPI::Error("Adjoint Edward's SA turbulence model not implemented.", CURRENT_FUNCTION);}
      else if (comp_spalart_allmaras) {SU2_MPI::Error("Adjoint CC SA turbulence model not implemented.", CURRENT_FUNCTION);}
      else if (e_comp_spalart_allmaras) {SU2_MPI::Error("Adjoint CC Edward's SA turbulence model not implemented.", CURRENT_FUNCTION);}
    }
    
  }

  /*--- Solver definition for the FEM problem ---*/
  if (fem) {

  /*--- Initialize the container for FEA_TERM. This will be the only one for most of the cases ---*/
  switch (config->GetGeometricConditions()) {
      case SMALL_DEFORMATIONS :
        switch (config->GetMaterialModel()) {
          case LINEAR_ELASTIC: numerics_container[val_iInst][MESH_0][FEA_SOL][FEA_TERM] = new CFEALinearElasticity(nDim, nVar_FEM, config); break;
          case NEO_HOOKEAN : SU2_MPI::Error("Material model does not correspond to geometric conditions.", CURRENT_FUNCTION); break;
          default: SU2_MPI::Error("Material model not implemented.", CURRENT_FUNCTION); break;
        }
        break;
      case LARGE_DEFORMATIONS :
        switch (config->GetMaterialModel()) {
          case LINEAR_ELASTIC: SU2_MPI::Error("Material model does not correspond to geometric conditions.", CURRENT_FUNCTION); break;
          case NEO_HOOKEAN :
            switch (config->GetMaterialCompressibility()) {
              case COMPRESSIBLE_MAT : numerics_container[val_iInst][MESH_0][FEA_SOL][FEA_TERM] = new CFEM_NeoHookean_Comp(nDim, nVar_FEM, config); break;
              case INCOMPRESSIBLE_MAT : numerics_container[val_iInst][MESH_0][FEA_SOL][FEA_TERM] = new CFEM_NeoHookean_Incomp(nDim, nVar_FEM, config); break;
              default: SU2_MPI::Error("Material model not implemented.", CURRENT_FUNCTION); break;
            }
            break;
          case KNOWLES:
            switch (config->GetMaterialCompressibility()) {
              case NEARLY_INCOMPRESSIBLE_MAT : numerics_container[val_iInst][MESH_0][FEA_SOL][FEA_TERM] = new CFEM_Knowles_NearInc(nDim, nVar_FEM, config); break;
              case INCOMPRESSIBLE_MAT : numerics_container[val_iInst][MESH_0][FEA_SOL][FEA_TERM] = new CFEM_Knowles_NearInc(nDim, nVar_FEM, config); break;
              default:  SU2_MPI::Error("Material model not implemented.", CURRENT_FUNCTION); break;
            }
            break;
          case IDEAL_DE:
            switch (config->GetMaterialCompressibility()) {
              case NEARLY_INCOMPRESSIBLE_MAT : numerics_container[val_iInst][MESH_0][FEA_SOL][FEA_TERM] = new CFEM_IdealDE(nDim, nVar_FEM, config); break;
              default:  SU2_MPI::Error("Material model not implemented.", CURRENT_FUNCTION); break;
            }
            break;
          default:  SU2_MPI::Error("Material model not implemented.", CURRENT_FUNCTION); break;
        }
        break;
      default:  SU2_MPI::Error("Solver not implemented.", CURRENT_FUNCTION);  break;
    }

  /*--- The following definitions only make sense if we have a non-linear solution ---*/
  if (config->GetGeometricConditions() == LARGE_DEFORMATIONS){

      /*--- This allocates a container for electromechanical effects ---*/

      bool de_effects = config->GetDE_Effects();
      if (de_effects) numerics_container[val_iInst][MESH_0][FEA_SOL][DE_TERM] = new CFEM_DielectricElastomer(nDim, nVar_FEM, config);

      string filename;
      ifstream properties_file;

      filename = config->GetFEA_FileName();
      if (nZone > 1)
        filename = config->GetMultizone_FileName(filename, iZone);

      properties_file.open(filename.data(), ios::in);

      /*--- In case there is a properties file, containers are allocated for a number of material models ---*/

      if (!(properties_file.fail())) {

          numerics_container[val_iInst][MESH_0][FEA_SOL][MAT_NHCOMP]  = new CFEM_NeoHookean_Comp(nDim, nVar_FEM, config);
          numerics_container[val_iInst][MESH_0][FEA_SOL][MAT_NHINC]   = new CFEM_NeoHookean_Incomp(nDim, nVar_FEM, config);
          numerics_container[val_iInst][MESH_0][FEA_SOL][MAT_IDEALDE] = new CFEM_IdealDE(nDim, nVar_FEM, config);
          numerics_container[val_iInst][MESH_0][FEA_SOL][MAT_KNOWLES] = new CFEM_Knowles_NearInc(nDim, nVar_FEM, config);

          properties_file.close();
      }
  }

  }

}

void CDriver::Numerics_Postprocessing(CNumerics *****numerics_container,
                                      CSolver ***solver_container, CGeometry **geometry,
                                      CConfig *config, unsigned short val_iInst) {
  
  unsigned short iMGlevel, iSol;
  
  
  bool
  euler, adj_euler,
  ns, adj_ns,
  fem_euler, fem_ns, fem_turbulent,
  turbulent, adj_turb,
  spalart_allmaras, neg_spalart_allmaras, menter_sst,
  fem,
  heat_fvm,
  transition,
  template_solver;
    
  bool e_spalart_allmaras, comp_spalart_allmaras, e_comp_spalart_allmaras;
  
  bool compressible = (config->GetKind_Regime() == COMPRESSIBLE);
  bool incompressible = (config->GetKind_Regime() == INCOMPRESSIBLE);
  
  /*--- Initialize some useful booleans ---*/
  euler            = false; ns     = false; turbulent     = false;
  fem_euler        = false; fem_ns = false; fem_turbulent = false;
  adj_euler        = false;   adj_ns           = false;   adj_turb         = false;
  fem        = false;
  spalart_allmaras = false;   neg_spalart_allmaras = false; menter_sst       = false;
  transition       = false;   heat_fvm         = false;
  template_solver  = false;
    
  e_spalart_allmaras = false; comp_spalart_allmaras = false; e_comp_spalart_allmaras = false;
  
  /*--- Assign booleans ---*/
  switch (config->GetKind_Solver()) {
    case TEMPLATE_SOLVER: template_solver = true; break;
    case EULER : case DISC_ADJ_EULER: euler = true;  heat_fvm = config->GetWeakly_Coupled_Heat(); break;
    case NAVIER_STOKES: case DISC_ADJ_NAVIER_STOKES: ns = true;  heat_fvm = config->GetWeakly_Coupled_Heat(); break;
    case RANS : case DISC_ADJ_RANS:  ns = true; turbulent = true; if (config->GetKind_Trans_Model() == LM) transition = true; break;
    case FEM_EULER : case DISC_ADJ_FEM_EULER : fem_euler = true; break;
    case FEM_NAVIER_STOKES: case DISC_ADJ_FEM_NS : fem_ns = true; break;
    case FEM_RANS : case DISC_ADJ_FEM_RANS : fem_ns = true; fem_turbulent = true; break;
    case FEM_LES :  fem_ns = true; break;
    case HEAT_EQUATION_FVM: heat_fvm = true; break;
    case FEM_ELASTICITY: case DISC_ADJ_FEM: fem = true; break;
    case ADJ_EULER : euler = true; adj_euler = true; break;
    case ADJ_NAVIER_STOKES : ns = true; turbulent = (config->GetKind_Turb_Model() != NONE); adj_ns = true; break;
    case ADJ_RANS : ns = true; turbulent = true; adj_ns = true; adj_turb = (!config->GetFrozen_Visc_Cont()); break;
  }
  
  /*--- Assign turbulence model booleans ---*/

  if (turbulent || fem_turbulent)
    switch (config->GetKind_Turb_Model()) {
        case SA:     spalart_allmaras = true;     break;
        case SA_NEG: neg_spalart_allmaras = true; break;
        case SST:    menter_sst = true;  break;
        case SA_COMP: comp_spalart_allmaras = true; break;
        case SA_E: e_spalart_allmaras = true; break;
        case SA_E_COMP: e_comp_spalart_allmaras = true; break;
                
    }
  
  /*--- Solver definition for the template problem ---*/
  if (template_solver) {
    
    /*--- Definition of the convective scheme for each equation and mesh level ---*/
    switch (config->GetKind_ConvNumScheme_Template()) {
      case SPACE_CENTERED : case SPACE_UPWIND :
        for (iMGlevel = 0; iMGlevel <= config->GetnMGLevels(); iMGlevel++)
          delete numerics_container[val_iInst][iMGlevel][TEMPLATE_SOL][CONV_TERM];
        break;
    }
    
    for (iMGlevel = 0; iMGlevel <= config->GetnMGLevels(); iMGlevel++) {
      /*--- Definition of the viscous scheme for each equation and mesh level ---*/
      delete numerics_container[val_iInst][iMGlevel][TEMPLATE_SOL][VISC_TERM];
      /*--- Definition of the source term integration scheme for each equation and mesh level ---*/
      delete numerics_container[val_iInst][iMGlevel][TEMPLATE_SOL][SOURCE_FIRST_TERM];
      /*--- Definition of the boundary condition method ---*/
      delete numerics_container[val_iInst][iMGlevel][TEMPLATE_SOL][CONV_BOUND_TERM];
    }
    
  }
  
  /*--- Solver definition for the Potential, Euler, Navier-Stokes problems ---*/
  if ((euler) || (ns)) {
    
    /*--- Definition of the convective scheme for each equation and mesh level ---*/
    switch (config->GetKind_ConvNumScheme_Flow()) {
        
      case SPACE_CENTERED :
        if (compressible) {
          
          /*--- Compressible flow ---*/
          switch (config->GetKind_Centered_Flow()) {
            case LAX : case JST :  case JST_KE : delete numerics_container[val_iInst][MESH_0][FLOW_SOL][CONV_TERM]; break;
          }
          for (iMGlevel = 1; iMGlevel <= config->GetnMGLevels(); iMGlevel++)
            delete numerics_container[val_iInst][iMGlevel][FLOW_SOL][CONV_TERM];
          
          /*--- Definition of the boundary condition method ---*/
          for (iMGlevel = 0; iMGlevel <= config->GetnMGLevels(); iMGlevel++)
            delete numerics_container[val_iInst][iMGlevel][FLOW_SOL][CONV_BOUND_TERM];
          
        }
        if (incompressible) {
          /*--- Incompressible flow, use preconditioning method ---*/
          switch (config->GetKind_Centered_Flow()) {
            case LAX : case JST : delete numerics_container[val_iInst][MESH_0][FLOW_SOL][CONV_TERM]; break;
          }
          for (iMGlevel = 1; iMGlevel <= config->GetnMGLevels(); iMGlevel++)
            delete numerics_container[val_iInst][iMGlevel][FLOW_SOL][CONV_TERM];
          
          /*--- Definition of the boundary condition method ---*/
          for (iMGlevel = 0; iMGlevel <= config->GetnMGLevels(); iMGlevel++)
            delete numerics_container[val_iInst][iMGlevel][FLOW_SOL][CONV_BOUND_TERM];
          
        }
        break;
      case SPACE_UPWIND :
        
        if (compressible) {
          /*--- Compressible flow ---*/
          switch (config->GetKind_Upwind_Flow()) {
            case ROE: case AUSM : case TURKEL: case HLLC: case MSW:  case CUSP: case L2ROE: case LMROE: case SLAU: case SLAU2: case AUSMPLUSUP:
              for (iMGlevel = 0; iMGlevel <= config->GetnMGLevels(); iMGlevel++) {
                delete numerics_container[val_iInst][iMGlevel][FLOW_SOL][CONV_TERM];
                delete numerics_container[val_iInst][iMGlevel][FLOW_SOL][CONV_BOUND_TERM];
              }
              
              break;
          }
          
        }
        if (incompressible) {
          /*--- Incompressible flow, use preconditioning method ---*/
          switch (config->GetKind_Upwind_Flow()) {
            case FDS:
              for (iMGlevel = 0; iMGlevel <= config->GetnMGLevels(); iMGlevel++) {
                delete numerics_container[val_iInst][iMGlevel][FLOW_SOL][CONV_TERM];
                delete numerics_container[val_iInst][iMGlevel][FLOW_SOL][CONV_BOUND_TERM];
              }
              break;
          }
        }
        
        break;
    }
    
    /*--- Definition of the viscous scheme for each equation and mesh level ---*/
    if (compressible||incompressible) {
      /*--- Compressible flow Ideal gas ---*/
      delete numerics_container[val_iInst][MESH_0][FLOW_SOL][VISC_TERM];
      for (iMGlevel = 1; iMGlevel <= config->GetnMGLevels(); iMGlevel++)
        delete numerics_container[val_iInst][iMGlevel][FLOW_SOL][VISC_TERM];
      
      /*--- Definition of the boundary condition method ---*/
      for (iMGlevel = 0; iMGlevel <= config->GetnMGLevels(); iMGlevel++)
        delete numerics_container[val_iInst][iMGlevel][FLOW_SOL][VISC_BOUND_TERM];
      
    }
    
    /*--- Definition of the source term integration scheme for each equation and mesh level ---*/
    for (iMGlevel = 0; iMGlevel <= config->GetnMGLevels(); iMGlevel++) {
      delete numerics_container[val_iInst][iMGlevel][FLOW_SOL][SOURCE_FIRST_TERM];
      delete numerics_container[val_iInst][iMGlevel][FLOW_SOL][SOURCE_SECOND_TERM];
    }
    
  }

  /*--- DG-FEM solver definition for Euler, Navier-Stokes problems ---*/

  if ((fem_euler) || (fem_ns)) {

    /*--- Definition of the convective scheme for each equation and mesh level ---*/
    switch (config->GetRiemann_Solver_FEM()) {
      case AUSM: case TURKEL: case HLLC: case MSW: /* Note that not all need to be deleted. */

        for (iMGlevel = 0; iMGlevel <= config->GetnMGLevels(); iMGlevel++) {
          delete numerics_container[val_iInst][iMGlevel][FLOW_SOL][CONV_TERM];
          delete numerics_container[val_iInst][iMGlevel][FLOW_SOL][CONV_BOUND_TERM];
        }
        break;
    }
  }

  /*--- Solver definition for the turbulent model problem ---*/
  
  if (turbulent) {
    
    /*--- Definition of the convective scheme for each equation and mesh level ---*/
    
    switch (config->GetKind_ConvNumScheme_Turb()) {
      case SPACE_UPWIND :
        for (iMGlevel = 0; iMGlevel <= config->GetnMGLevels(); iMGlevel++) {
          if (spalart_allmaras || neg_spalart_allmaras ||menter_sst|| comp_spalart_allmaras || e_spalart_allmaras || e_comp_spalart_allmaras)
            delete numerics_container[val_iInst][iMGlevel][TURB_SOL][CONV_TERM];
        }
        break;
    }
    
    /*--- Definition of the viscous scheme for each equation and mesh level ---*/
    
      if (spalart_allmaras || neg_spalart_allmaras ||menter_sst|| comp_spalart_allmaras || e_spalart_allmaras || e_comp_spalart_allmaras){
        for (iMGlevel = 0; iMGlevel <= config->GetnMGLevels(); iMGlevel++) {
          delete numerics_container[val_iInst][iMGlevel][TURB_SOL][VISC_TERM];
          delete numerics_container[val_iInst][iMGlevel][TURB_SOL][SOURCE_FIRST_TERM];
          delete numerics_container[val_iInst][iMGlevel][TURB_SOL][SOURCE_SECOND_TERM];
          /*--- Definition of the boundary condition method ---*/
          delete numerics_container[val_iInst][iMGlevel][TURB_SOL][CONV_BOUND_TERM];
          delete numerics_container[val_iInst][iMGlevel][TURB_SOL][VISC_BOUND_TERM];

      }
    }
    
  }
  
  /*--- Solver definition for the transition model problem ---*/
  if (transition) {
    
    /*--- Definition of the convective scheme for each equation and mesh level ---*/
    switch (config->GetKind_ConvNumScheme_Turb()) {
      case SPACE_UPWIND :
        for (iMGlevel = 0; iMGlevel <= config->GetnMGLevels(); iMGlevel++) {
          delete numerics_container[val_iInst][iMGlevel][TRANS_SOL][CONV_TERM];
        }
        break;
    }
    
    for (iMGlevel = 0; iMGlevel <= config->GetnMGLevels(); iMGlevel++) {
      /*--- Definition of the viscous scheme for each equation and mesh level ---*/
      delete numerics_container[val_iInst][iMGlevel][TRANS_SOL][VISC_TERM];
      /*--- Definition of the source term integration scheme for each equation and mesh level ---*/
      delete numerics_container[val_iInst][iMGlevel][TRANS_SOL][SOURCE_FIRST_TERM];
      delete numerics_container[val_iInst][iMGlevel][TRANS_SOL][SOURCE_SECOND_TERM];
      /*--- Definition of the boundary condition method ---*/
      delete numerics_container[val_iInst][iMGlevel][TRANS_SOL][CONV_BOUND_TERM];
    }
  }

  if (heat_fvm) {

    /*--- Definition of the viscous scheme for each equation and mesh level ---*/
    for (iMGlevel = 0; iMGlevel <= config->GetnMGLevels(); iMGlevel++) {

      delete numerics_container[val_iInst][iMGlevel][HEAT_SOL][VISC_TERM];
      delete numerics_container[val_iInst][iMGlevel][HEAT_SOL][VISC_BOUND_TERM];

      switch (config->GetKind_ConvNumScheme_Heat()) {
        case SPACE_UPWIND :

          delete numerics_container[val_iInst][iMGlevel][HEAT_SOL][CONV_TERM];
          delete numerics_container[val_iInst][iMGlevel][HEAT_SOL][CONV_BOUND_TERM];
          break;

        case SPACE_CENTERED :

          delete numerics_container[val_iInst][iMGlevel][HEAT_SOL][CONV_TERM];
          delete numerics_container[val_iInst][iMGlevel][HEAT_SOL][CONV_BOUND_TERM];
        break;
      }
    }
  }
  
  /*--- Solver definition for the flow adjoint problem ---*/
  
  if (adj_euler || adj_ns ) {
    
    /*--- Definition of the convective scheme for each equation and mesh level ---*/
    
    switch (config->GetKind_ConvNumScheme_AdjFlow()) {
      case SPACE_CENTERED :
        
        if (compressible) {
          
          /*--- Compressible flow ---*/
          
          switch (config->GetKind_Centered_AdjFlow()) {
            case LAX : case JST:
              delete numerics_container[val_iInst][MESH_0][ADJFLOW_SOL][CONV_TERM];
              break;
          }
          
          for (iMGlevel = 1; iMGlevel <= config->GetnMGLevels(); iMGlevel++)
            delete numerics_container[val_iInst][iMGlevel][ADJFLOW_SOL][CONV_TERM];
          
          for (iMGlevel = 0; iMGlevel <= config->GetnMGLevels(); iMGlevel++)
            delete numerics_container[val_iInst][iMGlevel][ADJFLOW_SOL][CONV_BOUND_TERM];
          
        }
        
        if (incompressible) {
          
          /*--- Incompressible flow, use artificial compressibility method ---*/
          
          switch (config->GetKind_Centered_AdjFlow()) {
            case LAX : case JST:
              delete numerics_container[val_iInst][MESH_0][ADJFLOW_SOL][CONV_TERM]; break;
          }
          
          for (iMGlevel = 1; iMGlevel <= config->GetnMGLevels(); iMGlevel++)
            delete numerics_container[val_iInst][iMGlevel][ADJFLOW_SOL][CONV_TERM];
          
          for (iMGlevel = 0; iMGlevel <= config->GetnMGLevels(); iMGlevel++)
            delete numerics_container[val_iInst][iMGlevel][ADJFLOW_SOL][CONV_BOUND_TERM];
          
        }
        
        break;
        
      case SPACE_UPWIND :
        
        if (compressible || incompressible) {
          
          /*--- Compressible flow ---*/
          
          switch (config->GetKind_Upwind_AdjFlow()) {
            case ROE:
              for (iMGlevel = 0; iMGlevel <= config->GetnMGLevels(); iMGlevel++) {
                delete numerics_container[val_iInst][iMGlevel][ADJFLOW_SOL][CONV_TERM];
                delete numerics_container[val_iInst][iMGlevel][ADJFLOW_SOL][CONV_BOUND_TERM];
              }
              break;
          }
        }
        
        break;
    }
    
    /*--- Definition of the viscous scheme for each equation and mesh level ---*/
    
    if (compressible || incompressible) {
      
      /*--- Compressible flow ---*/
      for (iMGlevel = 0; iMGlevel <= config->GetnMGLevels(); iMGlevel++) {
        delete numerics_container[val_iInst][iMGlevel][ADJFLOW_SOL][VISC_TERM];
        delete numerics_container[val_iInst][iMGlevel][ADJFLOW_SOL][VISC_BOUND_TERM];
      }
    }
    
    /*--- Definition of the source term integration scheme for each equation and mesh level ---*/
    
    for (iMGlevel = 0; iMGlevel <= config->GetnMGLevels(); iMGlevel++) {
      
      
      if (compressible || incompressible) {
        
        delete numerics_container[val_iInst][iMGlevel][ADJFLOW_SOL][SOURCE_FIRST_TERM];
        delete numerics_container[val_iInst][iMGlevel][ADJFLOW_SOL][SOURCE_SECOND_TERM];
        
      }
    }
    
  }
  
  
  /*--- Solver definition for the turbulent adjoint problem ---*/
  if (adj_turb) {
    /*--- Definition of the convective scheme for each equation and mesh level ---*/
    switch (config->GetKind_ConvNumScheme_AdjTurb()) {
        
      case SPACE_UPWIND :
        for (iMGlevel = 0; iMGlevel <= config->GetnMGLevels(); iMGlevel++)
          if (spalart_allmaras) {
            delete numerics_container[val_iInst][iMGlevel][ADJTURB_SOL][CONV_TERM];
          }
        break;
    }
    
    
    for (iMGlevel = 0; iMGlevel <= config->GetnMGLevels(); iMGlevel++) {
      if (spalart_allmaras) {
        /*--- Definition of the viscous scheme for each equation and mesh level ---*/
        delete numerics_container[val_iInst][iMGlevel][ADJTURB_SOL][VISC_TERM];
        /*--- Definition of the source term integration scheme for each equation and mesh level ---*/
        delete numerics_container[val_iInst][iMGlevel][ADJTURB_SOL][SOURCE_FIRST_TERM];
        delete numerics_container[val_iInst][iMGlevel][ADJTURB_SOL][SOURCE_SECOND_TERM];
        /*--- Definition of the boundary condition method ---*/
        delete numerics_container[val_iInst][iMGlevel][ADJTURB_SOL][CONV_BOUND_TERM];
      }
    }
  }
  
  /*--- Solver definition for the FEA problem ---*/
  if (fem) {
    
    /*--- Definition of the viscous scheme for each equation and mesh level ---*/
    delete numerics_container[val_iInst][MESH_0][FEA_SOL][FEA_TERM];
    
  }
  
  /*--- Definition of the Class for the numerical method: numerics_container[INST_LEVEL][MESH_LEVEL][EQUATION][EQ_TERM] ---*/
  for (iMGlevel = 0; iMGlevel <= config->GetnMGLevels(); iMGlevel++) {
    for (iSol = 0; iSol < MAX_SOLS; iSol++) {
      delete [] numerics_container[val_iInst][iMGlevel][iSol];
    }
    delete[] numerics_container[val_iInst][iMGlevel];
  }
  
  delete[] numerics_container[val_iInst];

}

void CDriver::Iteration_Preprocessing() {

  for (iInst = 0; iInst < nInst[iZone]; iInst++)  {

    /*--- Initial print to console for this zone. ---*/

    if (rank == MASTER_NODE) cout << "Zone " << iZone+1;
    if ((rank == MASTER_NODE) && (nInst[iZone] > 1)) cout << ", instance: " << iInst+1;

    /*--- Loop over all zones and instantiate the physics iteration. ---*/

    switch (config_container[iZone]->GetKind_Solver()) {

    case EULER: case NAVIER_STOKES: case RANS:

      if(config_container[iZone]->GetBoolTurbomachinery()){
        if (rank == MASTER_NODE)
          cout << ": Euler/Navier-Stokes/RANS turbomachinery fluid iteration." << endl;
        iteration_container[iZone][iInst] = new CTurboIteration(config_container[iZone]);

      }
      else{
        if (rank == MASTER_NODE)
          cout << ": Euler/Navier-Stokes/RANS fluid iteration." << endl;
        iteration_container[iZone][iInst] = new CFluidIteration(config_container[iZone]);
      }
      break;

    case FEM_EULER: case FEM_NAVIER_STOKES: case FEM_RANS: case FEM_LES:
      if (rank == MASTER_NODE)
        cout << ": finite element Euler/Navier-Stokes/RANS/LES flow iteration." << endl;
      iteration_container[iZone][iInst] = new CFEMFluidIteration(config_container[iZone]);
      break;

    case HEAT_EQUATION_FVM:
      if (rank == MASTER_NODE)
        cout << ": heat iteration (finite volume method)." << endl;
      iteration_container[iZone][iInst] = new CHeatIteration(config_container[iZone]);
      break;

    case FEM_ELASTICITY:
      if (rank == MASTER_NODE)
        cout << ": FEM iteration." << endl;
      iteration_container[iZone][iInst] = new CFEAIteration(config_container[iZone]);
      break;

    case ADJ_EULER: case ADJ_NAVIER_STOKES: case ADJ_RANS:
      if (rank == MASTER_NODE)
        cout << ": adjoint Euler/Navier-Stokes/RANS fluid iteration." << endl;
      iteration_container[iZone][iInst] = new CAdjFluidIteration(config_container[iZone]);
      break;

    case DISC_ADJ_EULER: case DISC_ADJ_NAVIER_STOKES: case DISC_ADJ_RANS:
      if (rank == MASTER_NODE)
        cout << ": discrete adjoint Euler/Navier-Stokes/RANS fluid iteration." << endl;
      iteration_container[iZone][iInst] = new CDiscAdjFluidIteration(config_container[iZone]);
      break;

    case DISC_ADJ_FEM_EULER : case DISC_ADJ_FEM_NS : case DISC_ADJ_FEM_RANS :
      if (rank == MASTER_NODE)
        cout << ": discrete adjoint finite element Euler/Navier-Stokes/RANS fluid iteration." << endl;
      iteration_container[iZone][iInst] = new CDiscAdjFluidIteration(config_container[iZone]);
      break;

    case DISC_ADJ_FEM:
      if (rank == MASTER_NODE)
        cout << ": discrete adjoint FEM structural iteration." << endl;
      iteration_container[iZone][iInst] = new CDiscAdjFEAIteration(config_container[iZone]);
      break;

    case DISC_ADJ_HEAT:
      if (rank == MASTER_NODE)
        cout << ": discrete adjoint heat iteration." << endl;
      iteration_container[iZone][iInst] = new CDiscAdjHeatIteration(config_container[iZone]);
      break;
    }

  }

}

void CDriver::Interface_Preprocessing() {

  unsigned short donorZone, targetZone;
  unsigned short nVar, nVarTransfer;

  unsigned short nMarkerTarget, iMarkerTarget, nMarkerDonor, iMarkerDonor;

  /*--- Initialize some useful booleans ---*/
  bool fluid_donor, structural_donor, heat_donor;
  bool fluid_target, structural_target, heat_target;

  bool discrete_adjoint = config_container[ZONE_0]->GetDiscrete_Adjoint();

  int markDonor, markTarget, Donor_check, Target_check, iMarkerInt, nMarkerInt;

#ifdef HAVE_MPI
  int *Buffer_Recv_mark = NULL, iRank, nProcessor = size;

  if (rank == MASTER_NODE)
    Buffer_Recv_mark = new int[nProcessor];
#endif

  /*--- Coupling between zones ---*/
  // There's a limit here, the interface boundary must connect only 2 zones

  /*--- Loops over all target and donor zones to find which ones are connected through an interface boundary (fsi or sliding mesh) ---*/
  for (targetZone = 0; targetZone < nZone; targetZone++) {

    for (donorZone = 0; donorZone < nZone; donorZone++) {

      transfer_types[donorZone][targetZone] = NO_TRANSFER;

      if ( donorZone == targetZone ) {
        transfer_types[donorZone][targetZone] = ZONES_ARE_EQUAL;
        // We're processing the same zone, so skip the following
        continue;
      }

      nMarkerInt = (int) ( config_container[donorZone]->GetMarker_n_ZoneInterface() / 2 );

      /*--- Loops on Interface markers to find if the 2 zones are sharing the boundary and to determine donor and target marker tag ---*/
      for (iMarkerInt = 1; iMarkerInt <= nMarkerInt; iMarkerInt++) {

        markDonor  = -1;
        markTarget = -1;

        /*--- On the donor side ---*/
        nMarkerDonor = config_container[donorZone]->GetnMarker_All();

        for (iMarkerDonor = 0; iMarkerDonor < nMarkerDonor; iMarkerDonor++) {

          /*--- If the tag GetMarker_All_ZoneInterface(iMarker) equals the index we are looping at ---*/
          if ( config_container[donorZone]->GetMarker_All_ZoneInterface(iMarkerDonor) == iMarkerInt ) {
            /*--- We have identified the identifier for the interface marker ---*/
            markDonor = iMarkerDonor;

            break;
          }
        }

        /*--- On the target side ---*/
        nMarkerTarget = config_container[targetZone]->GetnMarker_All();

      for (iMarkerTarget = 0; iMarkerTarget < nMarkerTarget; iMarkerTarget++) {

          /*--- If the tag GetMarker_All_ZoneInterface(iMarker) equals the index we are looping at ---*/
        if ( config_container[targetZone]->GetMarker_All_ZoneInterface(iMarkerTarget) == iMarkerInt ) {
            /*--- We have identified the identifier for the interface marker ---*/
            markTarget = iMarkerTarget;

            break;
        } 
        }

#ifdef HAVE_MPI

      Donor_check  = -1;
      Target_check = -1;

        /*--- We gather a vector in MASTER_NODE that determines if the boundary is not on the processor because of the partition or because the zone does not include it ---*/

        SU2_MPI::Gather(&markDonor , 1, MPI_INT, Buffer_Recv_mark, 1, MPI_INT, MASTER_NODE, MPI_COMM_WORLD);

      if (rank == MASTER_NODE) {
        for (iRank = 0; iRank < nProcessor; iRank++) {
          if( Buffer_Recv_mark[iRank] != -1 ) {
              Donor_check = Buffer_Recv_mark[iRank];

              break;
            }
          }
        }

        SU2_MPI::Bcast(&Donor_check , 1, MPI_INT, MASTER_NODE, MPI_COMM_WORLD);

        SU2_MPI::Gather(&markTarget, 1, MPI_INT, Buffer_Recv_mark, 1, MPI_INT, MASTER_NODE, MPI_COMM_WORLD);

      if (rank == MASTER_NODE){
        for (iRank = 0; iRank < nProcessor; iRank++){
          if( Buffer_Recv_mark[iRank] != -1 ){
              Target_check = Buffer_Recv_mark[iRank];

              break;
            }
          }
        }

        SU2_MPI::Bcast(&Target_check, 1, MPI_INT, MASTER_NODE, MPI_COMM_WORLD);

#else
      Donor_check  = markDonor;
      Target_check = markTarget;  
#endif

      /* --- Check ifzones are actually sharing the interface boundary, if not skip ---*/        
      if(Target_check == -1 || Donor_check == -1) {
        transfer_types[donorZone][targetZone] = NO_COMMON_INTERFACE;
        continue;
      }

        /*--- Set some boolean to properly allocate data structure later ---*/
      fluid_target      = false; 
      structural_target = false;

      fluid_donor       = false; 
      structural_donor  = false;

      heat_donor        = false;
      heat_target       = false;

      switch ( config_container[targetZone]->GetKind_Solver() ) {

        case EULER : case NAVIER_STOKES: case RANS: 
        case DISC_ADJ_EULER: case DISC_ADJ_NAVIER_STOKES: case DISC_ADJ_RANS:
          fluid_target  = true;   
          break;

        case FEM_ELASTICITY: case DISC_ADJ_FEM:
          structural_target = true;   
          break;

        case HEAT_EQUATION_FVM: case DISC_ADJ_HEAT:
          heat_target = true;
          break;
      }

      switch ( config_container[donorZone]->GetKind_Solver() ) {

        case EULER : case NAVIER_STOKES: case RANS:
        case DISC_ADJ_EULER: case DISC_ADJ_NAVIER_STOKES: case DISC_ADJ_RANS:
          fluid_donor  = true;
          break;

        case FEM_ELASTICITY: case DISC_ADJ_FEM:
          structural_donor = true;
          break;

        case HEAT_EQUATION_FVM : case DISC_ADJ_HEAT:
          heat_donor = true;
          break;
      }

      /*--- Begin the creation of the communication pattern among zones ---*/

      /*--- Retrieve the number of conservative variables (for problems not involving structural analysis ---*/
      if (fluid_donor && fluid_target)
        nVar = solver_container[donorZone][INST_0][MESH_0][FLOW_SOL]->GetnVar();
      else
        /*--- If at least one of the components is structural ---*/
        nVar = nDim;

      if (rank == MASTER_NODE) cout << "From zone " << donorZone << " to zone " << targetZone << ": ";

        /*--- Match Zones ---*/
      if (rank == MASTER_NODE) cout << "Setting coupling ";

        /*--- If the mesh is matching: match points ---*/
      if ( config_container[donorZone]->GetMatchingMesh() ) {
        if (rank == MASTER_NODE) 
            cout << "between matching meshes. " << endl;
        geometry_container[donorZone][INST_0][MESH_0]->MatchZone(config_container[donorZone], geometry_container[targetZone][INST_0][MESH_0], config_container[targetZone], donorZone, nZone);
        }
        /*--- Else: interpolate ---*/
        else {
        switch (config_container[donorZone]->GetKindInterpolation()) {

          case NEAREST_NEIGHBOR:
            interpolator_container[donorZone][targetZone] = new CNearestNeighbor(geometry_container, config_container, donorZone, targetZone);
            if (rank == MASTER_NODE) cout << "using a nearest-neighbor approach." << endl;

            break;

          case ISOPARAMETRIC:
            interpolator_container[donorZone][targetZone] = new CIsoparametric(geometry_container, config_container, donorZone, targetZone);
            if (rank == MASTER_NODE) cout << "using an isoparametric approach." << endl;

            break;

          case WEIGHTED_AVERAGE:
            interpolator_container[donorZone][targetZone] = new CSlidingMesh(geometry_container, config_container, donorZone, targetZone);
            if (rank == MASTER_NODE) cout << "using an sliding mesh approach." << endl;

            break;
            
          case RADIAL_BASIS_FUNCTION:
            if ( config_container[donorZone]->GetConservativeInterpolation() ) {
              if( targetZone > 0 && structural_target ) {
                interpolator_container[donorZone][targetZone] = new CMirror(geometry_container, config_container, donorZone, targetZone);
                if (rank == MASTER_NODE) cout << "using a mirror approach: matching coefficients from opposite mesh." << endl;
              }
              else {
                interpolator_container[donorZone][targetZone] = new CRadialBasisFunction(geometry_container, config_container, donorZone, targetZone);
                if (rank == MASTER_NODE) cout << "using a radial basis function approach." << endl;
              }
              if ( targetZone == 0 && structural_target && rank == MASTER_NODE)
                cout << "Conservative interpolation assumes the structure model mesh is evaluated second. Somehow this has not happened. The RBF coefficients will be calculated for both meshes, and are not guaranteed to be consistent." << endl;
            }
            else {
              interpolator_container[donorZone][targetZone] = new CRadialBasisFunction(geometry_container, config_container, donorZone, targetZone);
              if (rank == MASTER_NODE) cout << "using a radial basis function approach." << endl;
            }
            
            break;

          case CONSISTCONSERVE:
            if ( targetZone > 0 && structural_target ) {
              interpolator_container[donorZone][targetZone] = new CMirror(geometry_container, config_container, donorZone, targetZone);
              if (rank == MASTER_NODE) cout << "using a mirror approach: matching coefficients from opposite mesh." << endl;
            }
            else{
              interpolator_container[donorZone][targetZone] = new CIsoparametric(geometry_container, config_container, donorZone, targetZone);
              if (rank == MASTER_NODE) cout << "using an isoparametric approach." << endl;
            }
            if ( targetZone == 0 && structural_target ) {
              if (rank == MASTER_NODE) cout << "Consistent and conservative interpolation assumes the structure model mesh is evaluated second. Somehow this has not happened. The isoparametric coefficients will be calculated for both meshes, and are not guaranteed to be consistent." << endl;
            }


            break;

          }
        }

        /*--- Initialize the appropriate transfer strategy ---*/
      if (rank == MASTER_NODE) cout << "Transferring ";

      if (fluid_donor && structural_target && (!discrete_adjoint)) {
        transfer_types[donorZone][targetZone] = FLOW_TRACTION;
        nVarTransfer = 2;
        transfer_container[donorZone][targetZone] = new CTransfer_FlowTraction(nVar, nVarTransfer, config_container[donorZone]);
        if (rank == MASTER_NODE) cout << "flow tractions. "<< endl;
      }
      else if (structural_donor && fluid_target && (!discrete_adjoint)) {
        transfer_types[donorZone][targetZone] = STRUCTURAL_DISPLACEMENTS;
        nVarTransfer = 0;
        transfer_container[donorZone][targetZone] = new CTransfer_StructuralDisplacements(nVar, nVarTransfer, config_container[donorZone]);
        if (rank == MASTER_NODE) cout << "structural displacements. "<< endl;
      }
      else if (fluid_donor && structural_target && discrete_adjoint) {
        transfer_types[donorZone][targetZone] = FLOW_TRACTION;
        nVarTransfer = 2;
        transfer_container[donorZone][targetZone] = new CTransfer_FlowTraction_DiscAdj(nVar, nVarTransfer, config_container[donorZone]);

        if (rank == MASTER_NODE) cout << "flow tractions. "<< endl;
      }
      else if (structural_donor && fluid_target && discrete_adjoint){
        transfer_types[donorZone][targetZone] = STRUCTURAL_DISPLACEMENTS_DISC_ADJ;
        nVarTransfer = 0;
        transfer_container[donorZone][targetZone] = new CTransfer_StructuralDisplacements_DiscAdj(nVar, nVarTransfer, config_container[donorZone]);
        if (rank == MASTER_NODE) cout << "structural displacements. "<< endl;
      }
      else if (fluid_donor && fluid_target) {
        transfer_types[donorZone][targetZone] = SLIDING_INTERFACE;
        nVarTransfer = 0;
        nVar = solver_container[donorZone][INST_0][MESH_0][FLOW_SOL]->GetnPrimVar();
        transfer_container[donorZone][targetZone] = new CTransfer_SlidingInterface(nVar, nVarTransfer, config_container[donorZone]);
        if (rank == MASTER_NODE) cout << "sliding interface. " << endl;
      }
      else if (fluid_donor && heat_target) {
        nVarTransfer = 0;
        nVar = 4;
        if(config_container[donorZone]->GetEnergy_Equation())
          transfer_types[donorZone][targetZone] = CONJUGATE_HEAT_FS;
        else if (config_container[donorZone]->GetWeakly_Coupled_Heat())
          transfer_types[donorZone][targetZone] = CONJUGATE_HEAT_WEAKLY_FS;
        else { }
        transfer_container[donorZone][targetZone] = new CTransfer_ConjugateHeatVars(nVar, nVarTransfer, config_container[donorZone]);
        if (rank == MASTER_NODE) cout << "conjugate heat variables. " << endl;
      }
      else if (heat_donor && fluid_target) {
        nVarTransfer = 0;
        nVar = 4;
        if(config_container[targetZone]->GetEnergy_Equation())
          transfer_types[donorZone][targetZone] = CONJUGATE_HEAT_SF;
        else if (config_container[targetZone]->GetWeakly_Coupled_Heat())
          transfer_types[donorZone][targetZone] = CONJUGATE_HEAT_WEAKLY_SF;
        else { }
        transfer_container[donorZone][targetZone] = new CTransfer_ConjugateHeatVars(nVar, nVarTransfer, config_container[donorZone]);
        if (rank == MASTER_NODE) cout << "conjugate heat variables. " << endl;
      }
      else if (heat_donor && heat_target) {
        SU2_MPI::Error("Conjugate heat transfer between solids not implemented yet.", CURRENT_FUNCTION);
      }
      else {
        transfer_types[donorZone][targetZone] = CONSERVATIVE_VARIABLES;
        nVarTransfer = 0;
        transfer_container[donorZone][targetZone] = new CTransfer_ConservativeVars(nVar, nVarTransfer, config_container[donorZone]);
        if (rank == MASTER_NODE) cout << "generic conservative variables. " << endl;  
      }

      break;

      }

      if (config_container[donorZone]->GetBoolMixingPlaneInterface()){
        transfer_types[donorZone][targetZone] = MIXING_PLANE;
      	nVarTransfer = 0;
      	nVar = solver_container[donorZone][INST_0][MESH_0][FLOW_SOL]->GetnVar();
      	transfer_container[donorZone][targetZone] = new CTransfer_MixingPlaneInterface(nVar, nVarTransfer, config_container[donorZone], config_container[targetZone]);
        if (rank == MASTER_NODE) cout << "Set mixing-plane interface from donor zone "<< donorZone << " to target zone " << targetZone <<"."<<endl;
      }

    }

  }

#ifdef HAVE_MPI
  if (rank == MASTER_NODE) 
  delete [] Buffer_Recv_mark;
#endif

}

void CDriver::InitStaticMeshMovement(){

  unsigned short iMGlevel;
  unsigned short Kind_Grid_Movement;

  for (iZone = 0; iZone < nZone; iZone++) {
    Kind_Grid_Movement = config_container[iZone]->GetKind_GridMovement(iZone);

    switch (Kind_Grid_Movement) {

    case MOVING_WALL:

      /*--- Fixed wall velocities: set the grid velocities only one time
         before the first iteration flow solver. ---*/
      if (rank == MASTER_NODE)
        cout << endl << " Setting the moving wall velocities." << endl;

      surface_movement[iZone]->Moving_Walls(geometry_container[iZone][INST_0][MESH_0],
          config_container[iZone], iZone, 0);

      /*--- Update the grid velocities on the coarser multigrid levels after
           setting the moving wall velocities for the finest mesh. ---*/
      for (iInst = 0; iInst < nInst[iZone]; iInst++)
        grid_movement[iZone][iInst]->UpdateMultiGrid(geometry_container[iZone][iInst], config_container[iZone]);
      break;


    case ROTATING_FRAME:

      /*--- Steadily rotating frame: set the grid velocities just once
         before the first iteration flow solver. ---*/

      if (rank == MASTER_NODE) {
        cout << endl << " Setting rotating frame grid velocities";
        cout << " for zone " << iZone << "." << endl;
      }

      /*--- Set the grid velocities on all multigrid levels for a steadily
           rotating reference frame. ---*/

      for (iMGlevel = 0; iMGlevel <= config_container[ZONE_0]->GetnMGLevels(); iMGlevel++){
        geometry_container[iZone][INST_0][iMGlevel]->SetRotationalVelocity(config_container[iZone], iZone, true);
        geometry_container[iZone][INST_0][iMGlevel]->SetShroudVelocity(config_container[iZone]);
      }

      break;

    case STEADY_TRANSLATION:

      /*--- Set the translational velocity and hold the grid fixed during
         the calculation (similar to rotating frame, but there is no extra
         source term for translation). ---*/

      if (rank == MASTER_NODE)
        cout << endl << " Setting translational grid velocities." << endl;

      /*--- Set the translational velocity on all grid levels. ---*/

      for (iMGlevel = 0; iMGlevel <= config_container[ZONE_0]->GetnMGLevels(); iMGlevel++)
        geometry_container[iZone][INST_0][iMGlevel]->SetTranslationalVelocity(config_container[iZone], iZone, true);



      break;
    }
  }
}

void CDriver::TurbomachineryPreprocessing(){

  unsigned short donorZone,targetZone, nMarkerInt, iMarkerInt;
  unsigned short nSpanMax = 0;
  bool restart   = (config_container[ZONE_0]->GetRestart() || config_container[ZONE_0]->GetRestart_Flow());
  mixingplane = config_container[ZONE_0]->GetBoolMixingPlaneInterface();
  bool discrete_adjoint = config_container[ZONE_0]->GetDiscrete_Adjoint();
  su2double areaIn, areaOut, nBlades, flowAngleIn, flowAngleOut;

  /*--- Create turbovertex structure ---*/
  if (rank == MASTER_NODE) cout<<endl<<"Initialize Turbo Vertex Structure." << endl;
  for (iZone = 0; iZone < nZone; iZone++) {
    if (config_container[iZone]->GetBoolTurbomachinery()){
      geometry_container[iZone][INST_0][MESH_0]->ComputeNSpan(config_container[iZone], iZone, INFLOW, true);
      geometry_container[iZone][INST_0][MESH_0]->ComputeNSpan(config_container[iZone], iZone, OUTFLOW, true);
      if (rank == MASTER_NODE) cout <<"Number of span-wise sections in Zone "<< iZone<<": "<< config_container[iZone]->GetnSpanWiseSections() <<"."<< endl;
      if (config_container[iZone]->GetnSpanWiseSections() > nSpanMax){
        nSpanMax = config_container[iZone]->GetnSpanWiseSections();
      }

      config_container[ZONE_0]->SetnSpan_iZones(config_container[iZone]->GetnSpanWiseSections(), iZone);

      geometry_container[iZone][INST_0][MESH_0]->SetTurboVertex(config_container[iZone], iZone, INFLOW, true);
      geometry_container[iZone][INST_0][MESH_0]->SetTurboVertex(config_container[iZone], iZone, OUTFLOW, true);
    }
  }

  /*--- Set maximum number of Span among all zones ---*/
  for (iZone = 0; iZone < nZone; iZone++) {
    if (config_container[iZone]->GetBoolTurbomachinery()){
      config_container[iZone]->SetnSpanMaxAllZones(nSpanMax);
    }
  }
  if (rank == MASTER_NODE) cout<<"Max number of span-wise sections among all zones: "<< nSpanMax<<"."<< endl;


  if (rank == MASTER_NODE) cout<<"Initialize solver containers for average and performance quantities." << endl;
  for (iZone = 0; iZone < nZone; iZone++) {
    solver_container[iZone][INST_0][MESH_0][FLOW_SOL]->InitTurboContainers(geometry_container[iZone][INST_0][MESH_0],config_container[iZone]);
  }

//TODO(turbo) make it general for turbo HB
  if (rank == MASTER_NODE) cout<<"Compute inflow and outflow average geometric quantities." << endl;
  for (iZone = 0; iZone < nZone; iZone++) {
    geometry_container[iZone][INST_0][MESH_0]->SetAvgTurboValue(config_container[iZone], iZone, INFLOW, true);
    geometry_container[iZone][INST_0][MESH_0]->SetAvgTurboValue(config_container[iZone],iZone, OUTFLOW, true);
    geometry_container[iZone][INST_0][MESH_0]->GatherInOutAverageValues(config_container[iZone], true);
  }


  if(mixingplane){
    if (rank == MASTER_NODE) cout << "Set span-wise sections between zones on Mixing-Plane interface." << endl;
    for (donorZone = 0; donorZone < nZone; donorZone++) {
      for (targetZone = 0; targetZone < nZone; targetZone++) {
        if (targetZone != donorZone){
          transfer_container[donorZone][targetZone]->SetSpanWiseLevels(config_container[donorZone], config_container[targetZone]);
        }
      }
    }
  }

  if (rank == MASTER_NODE) cout << "Transfer average geometric quantities to zone 0." << endl;
  for (iZone = 1; iZone < nZone; iZone++) {
    transfer_container[iZone][ZONE_0]->GatherAverageTurboGeoValues(geometry_container[iZone][INST_0][MESH_0],geometry_container[ZONE_0][INST_0][MESH_0], iZone);
  }

  /*--- Transfer number of blade to ZONE_0 to correctly compute turbo performance---*/
  for (iZone = 1; iZone < nZone; iZone++) {
    nBlades = config_container[iZone]->GetnBlades(iZone);
    config_container[ZONE_0]->SetnBlades(iZone, nBlades);
  }

  if (rank == MASTER_NODE){
    for (iZone = 0; iZone < nZone; iZone++) {
    areaIn  = geometry_container[iZone][INST_0][MESH_0]->GetSpanAreaIn(iZone, config_container[iZone]->GetnSpanWiseSections());
    areaOut = geometry_container[iZone][INST_0][MESH_0]->GetSpanAreaOut(iZone, config_container[iZone]->GetnSpanWiseSections());
    nBlades = config_container[iZone]->GetnBlades(iZone);
    cout << "Inlet area for Row "<< iZone + 1<< ": " << areaIn*10000.0 <<" cm^2."  <<endl;
    cout << "Oulet area for Row "<< iZone + 1<< ": " << areaOut*10000.0 <<" cm^2."  <<endl;
    cout << "Recomputed number of blades for Row "<< iZone + 1 << ": " << nBlades<<"."  <<endl;
    }
  }


  if(mixingplane){
    if (rank == MASTER_NODE) cout<<"Preprocessing of the Mixing-Plane Interface." << endl;
    for (donorZone = 0; donorZone < nZone; donorZone++) {
      nMarkerInt     = config_container[donorZone]->GetnMarker_MixingPlaneInterface()/2;
      for (iMarkerInt = 1; iMarkerInt <= nMarkerInt; iMarkerInt++){
        for (targetZone = 0; targetZone < nZone; targetZone++) {
          if (targetZone != donorZone){
            transfer_container[donorZone][targetZone]->Preprocessing_InterfaceAverage(geometry_container[donorZone][INST_0][MESH_0], geometry_container[targetZone][INST_0][MESH_0],
                config_container[donorZone], config_container[targetZone],
                iMarkerInt);
          }
        }
      }
    }
  }

  if(!restart && !discrete_adjoint){
    if (rank == MASTER_NODE) cout<<"Initialize turbomachinery solution quantities." << endl;
    for(iZone = 0; iZone < nZone; iZone++) {
      solver_container[iZone][INST_0][MESH_0][FLOW_SOL]->SetFreeStream_TurboSolution(config_container[iZone]);
    }
  }

  if (rank == MASTER_NODE) cout<<"Initialize inflow and outflow average solution quantities." << endl;
  for(iZone = 0; iZone < nZone; iZone++) {
    solver_container[iZone][INST_0][MESH_0][FLOW_SOL]->PreprocessAverage(solver_container[iZone][INST_0][MESH_0], geometry_container[iZone][INST_0][MESH_0],config_container[iZone],INFLOW);
    solver_container[iZone][INST_0][MESH_0][FLOW_SOL]->PreprocessAverage(solver_container[iZone][INST_0][MESH_0], geometry_container[iZone][INST_0][MESH_0],config_container[iZone],OUTFLOW);
    solver_container[iZone][INST_0][MESH_0][FLOW_SOL]->TurboAverageProcess(solver_container[iZone][INST_0][MESH_0], geometry_container[iZone][INST_0][MESH_0],config_container[iZone],INFLOW);
    solver_container[iZone][INST_0][MESH_0][FLOW_SOL]->TurboAverageProcess(solver_container[iZone][INST_0][MESH_0], geometry_container[iZone][INST_0][MESH_0],config_container[iZone],OUTFLOW);
    solver_container[iZone][INST_0][MESH_0][FLOW_SOL]->GatherInOutAverageValues(config_container[iZone], geometry_container[iZone][INST_0][MESH_0]);
    if (rank == MASTER_NODE){
      flowAngleIn = solver_container[iZone][INST_0][MESH_0][FLOW_SOL]->GetTurboVelocityIn(iZone, config_container[iZone]->GetnSpanWiseSections())[1];
      flowAngleIn /= solver_container[iZone][INST_0][MESH_0][FLOW_SOL]->GetTurboVelocityIn(iZone, config_container[iZone]->GetnSpanWiseSections())[0];
      flowAngleIn = atan(flowAngleIn)*180.0/PI_NUMBER;
      cout << "Inlet flow angle for Row "<< iZone + 1<< ": "<< flowAngleIn <<"°."  <<endl;
      flowAngleOut = solver_container[iZone][INST_0][MESH_0][FLOW_SOL]->GetTurboVelocityOut(iZone, config_container[iZone]->GetnSpanWiseSections())[1];
      flowAngleOut /= solver_container[iZone][INST_0][MESH_0][FLOW_SOL]->GetTurboVelocityOut(iZone, config_container[iZone]->GetnSpanWiseSections())[0];
      flowAngleOut = atan(flowAngleOut)*180.0/PI_NUMBER;
      cout << "Outlet flow angle for Row "<< iZone + 1<< ": "<< flowAngleOut <<"°."  <<endl;

    }
  }

}

void CDriver::StartSolver(){

#ifdef VTUNEPROF
  __itt_resume();
#endif

  /*--- Main external loop of the solver. Within this loop, each iteration ---*/

  if (rank == MASTER_NODE)
    cout << endl <<"------------------------------ Begin Solver -----------------------------" << endl;

  while ( ExtIter < config_container[ZONE_0]->GetnExtIter() ) {

    /*--- Perform some external iteration preprocessing. ---*/

    PreprocessExtIter(ExtIter);

    /*--- Perform a dynamic mesh update if required. ---*/

      if (!fem_solver) {
        DynamicMeshUpdate(ExtIter);
      }

    /*--- Run a single iteration of the problem (fluid, elasticity, heat, ...). ---*/

    Run();

    /*--- Update the solution for dual time stepping strategy ---*/

    Update();

    /*--- Terminate the simulation if only the Jacobian must be computed. ---*/
    if (config_container[ZONE_0]->GetJacobian_Spatial_Discretization_Only()) break;

    /*--- Monitor the computations after each iteration. ---*/

    Monitor(ExtIter);

    /*--- Output the solution in files. ---*/

    Output(ExtIter);

    /*--- If the convergence criteria has been met, terminate the simulation. ---*/

    if (StopCalc) break;

    ExtIter++;

  }
#ifdef VTUNEPROF
  __itt_pause();
#endif
}

void CDriver::PreprocessExtIter(unsigned long ExtIter) {

  /*--- Set the value of the external iteration. ---*/

  for (iZone = 0; iZone < nZone; iZone++) config_container[iZone]->SetExtIter(ExtIter);
  

  /*--- Read the target pressure ---*/

  if (config_container[ZONE_0]->GetInvDesign_Cp() == YES)
    output->SetCp_InverseDesign(solver_container[ZONE_0][INST_0][MESH_0][FLOW_SOL],
        geometry_container[ZONE_0][INST_0][MESH_0], config_container[ZONE_0], ExtIter);

  /*--- Read the target heat flux ---*/

  if (config_container[ZONE_0]->GetInvDesign_HeatFlux() == YES)
    output->SetHeatFlux_InverseDesign(solver_container[ZONE_0][INST_0][MESH_0][FLOW_SOL],
        geometry_container[ZONE_0][INST_0][MESH_0], config_container[ZONE_0], ExtIter);

  /*--- Set the initial condition for EULER/N-S/RANS and for a non FSI simulation ---*/

  if(!fsi) {
    for (iZone = 0; iZone < nZone; iZone++) {
      if ((config_container[iZone]->GetKind_Solver() ==  EULER) ||
          (config_container[iZone]->GetKind_Solver() ==  NAVIER_STOKES) ||
          (config_container[iZone]->GetKind_Solver() ==  RANS) ) {
        for (iInst = 0; iInst < nInst[iZone]; iInst++)
          solver_container[iZone][iInst][MESH_0][FLOW_SOL]->SetInitialCondition(geometry_container[iZone][INST_0], solver_container[iZone][iInst], config_container[iZone], ExtIter);
      }
    }
  }

#ifdef HAVE_MPI
  SU2_MPI::Barrier(MPI_COMM_WORLD);
#endif

}

bool CDriver::Monitor(unsigned long ExtIter) {

  /*--- Synchronization point after a single solver iteration. Compute the
   wall clock time required. ---*/

#ifndef HAVE_MPI
  StopTime = su2double(clock())/su2double(CLOCKS_PER_SEC);
#else
  StopTime = MPI_Wtime();
#endif
  IterCount++;
  UsedTime = (StopTime - StartTime) + UsedTimeCompute;
  
  
  /*--- Check if there is any change in the runtime parameters ---*/
  
  CConfig *runtime = NULL;
  strcpy(runtime_file_name, "runtime.dat");
  runtime = new CConfig(runtime_file_name, config_container[ZONE_0]);
  runtime->SetExtIter(ExtIter);
  delete runtime;
  
  /*--- Update the convergence history file (serial and parallel computations). ---*/
  
  if (!fsi) {
    for (iZone = 0; iZone < nZone; iZone++) {
      for (iInst = 0; iInst < nInst[iZone]; iInst++)
        output->SetConvHistory_Body(&ConvHist_file[iZone][iInst], geometry_container, solver_container,
            config_container, integration_container, false, UsedTime, iZone, iInst);
    }
  }

  /*--- Evaluate the new CFL number (adaptive). ---*/
  if (config_container[ZONE_0]->GetCFL_Adapt() == YES) {
    for (iZone = 0; iZone < nZone; iZone++){
      if (!(config_container[iZone]->GetMultizone_Problem())) // This needs to be changed everywhere in the code, in a future PR
        output->SetCFL_Number(solver_container, config_container, iZone);
    }
  }

  /*--- Check whether the current simulation has reached the specified
   convergence criteria, and set StopCalc to true, if so. ---*/
  
  switch (config_container[ZONE_0]->GetKind_Solver()) {
    case EULER: case NAVIER_STOKES: case RANS:
      StopCalc = integration_container[ZONE_0][INST_0][FLOW_SOL]->GetConvergence(); break;
    case HEAT_EQUATION_FVM:
      StopCalc = integration_container[ZONE_0][INST_0][HEAT_SOL]->GetConvergence(); break;
    case FEM_ELASTICITY:
      StopCalc = integration_container[ZONE_0][INST_0][FEA_SOL]->GetConvergence(); break;
    case ADJ_EULER: case ADJ_NAVIER_STOKES: case ADJ_RANS:
    case DISC_ADJ_EULER: case DISC_ADJ_NAVIER_STOKES: case DISC_ADJ_RANS:
    case DISC_ADJ_FEM_EULER: case DISC_ADJ_FEM_NS: case DISC_ADJ_FEM_RANS:
      StopCalc = integration_container[ZONE_0][INST_0][ADJFLOW_SOL]->GetConvergence(); break;
  }
  
  return StopCalc;
  
}

void CDriver::Output(unsigned long ExtIter) {
  
  unsigned long nExtIter = config_container[ZONE_0]->GetnExtIter();
  bool output_files = false;
  
  /*--- Determine whether a solution needs to be written
   after the current iteration ---*/
  
  if (
      
      /*--- General if statements to print output statements ---*/
      
      (ExtIter+1 >= nExtIter) || (StopCalc) ||
      
      /*--- Fixed CL problem ---*/
      
      ((config_container[ZONE_0]->GetFixed_CL_Mode()) &&
       (config_container[ZONE_0]->GetnExtIter()-config_container[ZONE_0]->GetIter_dCL_dAlpha() - 1 == ExtIter)) ||
      
      /*--- Steady problems ---*/
      
      ((ExtIter % config_container[ZONE_0]->GetWrt_Sol_Freq() == 0) && (ExtIter != 0) &&
       ((config_container[ZONE_0]->GetUnsteady_Simulation() == STEADY) ||
        (config_container[ZONE_0]->GetUnsteady_Simulation() == HARMONIC_BALANCE) ||
        (config_container[ZONE_0]->GetUnsteady_Simulation() == ROTATIONAL_FRAME))) ||
      
      /*--- Unsteady problems ---*/
      
      (((config_container[ZONE_0]->GetUnsteady_Simulation() == DT_STEPPING_1ST) ||
        (config_container[ZONE_0]->GetUnsteady_Simulation() == TIME_STEPPING)) &&
       ((ExtIter == 0) || (ExtIter % config_container[ZONE_0]->GetWrt_Sol_Freq_DualTime() == 0))) ||
      
      ((config_container[ZONE_0]->GetUnsteady_Simulation() == DT_STEPPING_2ND) && (!fsi) &&
       ((ExtIter == 0) || ((ExtIter % config_container[ZONE_0]->GetWrt_Sol_Freq_DualTime() == 0) ||
                           ((ExtIter-1) % config_container[ZONE_0]->GetWrt_Sol_Freq_DualTime() == 0)))) ||
      
      ((config_container[ZONE_0]->GetUnsteady_Simulation() == DT_STEPPING_2ND) && (fsi) &&
       ((ExtIter == 0) || ((ExtIter % config_container[ZONE_0]->GetWrt_Sol_Freq_DualTime() == 0)))) ||

      ((config_container[ZONE_0]->GetDynamic_Analysis() == DYNAMIC) &&
       ((ExtIter == 0) || (ExtIter % config_container[ZONE_0]->GetWrt_Sol_Freq_DualTime() == 0))) ||
    
      /*--- No inlet profile file found. Print template. ---*/
    
      (config_container[ZONE_0]->GetWrt_InletFile())

      ) {
    
    output_files = true;
    
    }
    
  /*--- Determine whether a solution doesn't need to be written
   after the current iteration ---*/
    
  if (config_container[ZONE_0]->GetFixed_CL_Mode()) {
    if (config_container[ZONE_0]->GetnExtIter()-config_container[ZONE_0]->GetIter_dCL_dAlpha() - 1 < ExtIter) output_files = false;
    if (config_container[ZONE_0]->GetnExtIter() - 1 == ExtIter) output_files = true;
    }
    
  /*--- write the solution ---*/
    
  if (output_files) {
    
    /*--- Time the output for performance benchmarking. ---*/
#ifndef HAVE_MPI
    StopTime = su2double(clock())/su2double(CLOCKS_PER_SEC);
#else
    StopTime = MPI_Wtime();
#endif
    UsedTimeCompute += StopTime-StartTime;
#ifndef HAVE_MPI
    StartTime = su2double(clock())/su2double(CLOCKS_PER_SEC);
#else
    StartTime = MPI_Wtime();
#endif
      
    if (rank == MASTER_NODE) cout << endl << "-------------------------- File Output Summary --------------------------";
    
    /*--- Execute the routine for writing restart, volume solution,
     surface solution, and surface comma-separated value files. ---*/
    
    output->SetResult_Files_Parallel(solver_container, geometry_container, config_container, ExtIter, nZone);
    
    
    if (rank == MASTER_NODE) cout << "-------------------------------------------------------------------------" << endl << endl;
    
    /*--- Store output time and restart the timer for the compute phase. ---*/
#ifndef HAVE_MPI
    StopTime = su2double(clock())/su2double(CLOCKS_PER_SEC);
#else
    StopTime = MPI_Wtime();
#endif
    UsedTimeOutput += StopTime-StartTime;
    OutputCount++;
    BandwidthSum = config_container[ZONE_0]->GetRestart_Bandwidth_Agg();
#ifndef HAVE_MPI
    StartTime = su2double(clock())/su2double(CLOCKS_PER_SEC);
#else
    StartTime = MPI_Wtime();
#endif
    
  }

  /*--- Export Surface Solution File for Unsteady Simulations ---*/
  /*--- When calculate mean/fluctuation option will be available, delete the following part ---*/
  if ((config_container[ZONE_0]->GetUnsteady_Simulation() == DT_STEPPING_2ND) && (ExtIter % config_container[ZONE_0]->GetWrt_Surf_Freq_DualTime() == 0) && config_container[ZONE_0]->GetWrt_Csv_Sol()) {
      output->SetSurfaceCSV_Flow(config_container[ZONE_0], geometry_container[ZONE_0][INST_0][MESH_0], solver_container[ZONE_0][INST_0][MESH_0][FLOW_SOL], ExtIter, ZONE_0, INST_0);}

}

CDriver::~CDriver(void) {}

CGeneralDriver::CGeneralDriver(char* confFile, unsigned short val_nZone,
                               unsigned short val_nDim, bool val_periodic,
                               SU2_Comm MPICommunicator) : CDriver(confFile,
                                                                   val_nZone,
                                                                   val_nDim,
                                                                   val_periodic,
                                                                   MPICommunicator) { }

CGeneralDriver::~CGeneralDriver(void) { }

void CGeneralDriver::Run() {

  unsigned short iZone;

  /*--- Run a single iteration of a fem problem by looping over all
   zones and executing the iterations. Note that data transers between zones
   and other intermediate procedures may be required. ---*/

  for (iZone = 0; iZone < nZone; iZone++) {

    iteration_container[iZone][INST_0]->Preprocess(output, integration_container, geometry_container,
                                           solver_container, numerics_container, config_container,
                                           surface_movement, grid_movement, FFDBox, iZone, INST_0);

    iteration_container[iZone][INST_0]->Iterate(output, integration_container, geometry_container,
                                        solver_container, numerics_container, config_container,
                                        surface_movement, grid_movement, FFDBox, iZone, INST_0);
  }

}

void CGeneralDriver::Update() {

  for (iZone = 0; iZone < nZone; iZone++)
    iteration_container[iZone][INST_0]->Update(output, integration_container, geometry_container,
                                      solver_container, numerics_container, config_container,
                                      surface_movement, grid_movement, FFDBox, iZone, INST_0);

  if (config_container[ZONE_0]->GetKind_Solver() == DISC_ADJ_FEM){
      iteration_container[ZONE_0][INST_0]->Postprocess(output, integration_container, geometry_container,
                                      solver_container, numerics_container, config_container,
                                      surface_movement, grid_movement, FFDBox, ZONE_0, INST_0);
  }

}

void CGeneralDriver::DynamicMeshUpdate(unsigned long ExtIter) {

  bool harmonic_balance;

  for (iZone = 0; iZone < nZone; iZone++) {
   harmonic_balance = (config_container[iZone]->GetUnsteady_Simulation() == HARMONIC_BALANCE);
    /*--- Dynamic mesh update ---*/
    if ((config_container[iZone]->GetGrid_Movement()) && (!harmonic_balance)) {
      iteration_container[iZone][INST_0]->SetGrid_Movement(geometry_container, surface_movement, grid_movement, FFDBox, solver_container, config_container, iZone, INST_0, 0, ExtIter );
    }
  }
}

CFluidDriver::CFluidDriver(char* confFile, unsigned short val_nZone, unsigned short val_nDim, bool val_periodic, SU2_Comm MPICommunicator) : CDriver(confFile, val_nZone, val_nDim, val_periodic, MPICommunicator) { }

CFluidDriver::~CFluidDriver(void) { }

void CFluidDriver::Run() {

  unsigned short iZone, jZone, checkConvergence;
  unsigned long IntIter, nIntIter;
  bool unsteady;

  /*--- Run a single iteration of a multi-zone problem by looping over all
   zones and executing the iterations. Note that data transers between zones
   and other intermediate procedures may be required. ---*/

  unsteady = (config_container[MESH_0]->GetUnsteady_Simulation() == DT_STEPPING_1ST) || (config_container[MESH_0]->GetUnsteady_Simulation() == DT_STEPPING_2ND);

  /*--- Zone preprocessing ---*/

  for (iZone = 0; iZone < nZone; iZone++)
    iteration_container[iZone][INST_0]->Preprocess(output, integration_container, geometry_container, solver_container, numerics_container, config_container, surface_movement, grid_movement, FFDBox, iZone, INST_0);

  /*--- Updating zone interface communication patterns,
   needed only for unsteady simulation since for steady problems
   this is done once in the interpolator_container constructor 
   at the beginning of the computation ---*/

  if ( unsteady ) {
    for (iZone = 0; iZone < nZone; iZone++) {   
      for (jZone = 0; jZone < nZone; jZone++)
        if(jZone != iZone && interpolator_container[iZone][jZone] != NULL)
        interpolator_container[iZone][jZone]->Set_TransferCoeff(config_container);
    }
  }

  /*--- Begin Unsteady pseudo-time stepping internal loop, if not unsteady it does only one step --*/

  if (unsteady) 
    nIntIter = config_container[MESH_0]->GetUnst_nIntIter();
  else
    nIntIter = 1;

  for (IntIter = 0; IntIter < nIntIter; IntIter++) {

    /*--- At each pseudo time-step updates transfer data ---*/
    for (iZone = 0; iZone < nZone; iZone++)   
      for (jZone = 0; jZone < nZone; jZone++)
        if(jZone != iZone && transfer_container[iZone][jZone] != NULL)
          Transfer_Data(iZone, jZone);

    /*--- For each zone runs one single iteration ---*/

    for (iZone = 0; iZone < nZone; iZone++) {
      config_container[iZone]->SetIntIter(IntIter);
      iteration_container[iZone][INST_0]->Iterate(output, integration_container, geometry_container, solver_container, numerics_container, config_container, surface_movement, grid_movement, FFDBox, iZone, INST_0);
    }

    /*--- Check convergence in each zone --*/

    checkConvergence = 0;
    for (iZone = 0; iZone < nZone; iZone++)
    checkConvergence += (int) integration_container[iZone][INST_0][FLOW_SOL]->GetConvergence();

    /*--- If convergence was reached in every zone --*/

  if (checkConvergence == nZone) break;
  }

}

void CFluidDriver::Transfer_Data(unsigned short donorZone, unsigned short targetZone) {

  bool MatchingMesh = config_container[targetZone]->GetMatchingMesh();

  /*--- Select the transfer method and the appropriate mesh properties (matching or nonmatching mesh) ---*/

  switch (config_container[targetZone]->GetKind_TransferMethod()) {

  case BROADCAST_DATA:
      if (MatchingMesh) {
        transfer_container[donorZone][targetZone]->Broadcast_InterfaceData_Matching(solver_container[donorZone][INST_0][MESH_0][FLOW_SOL],solver_container[targetZone][INST_0][MESH_0][FLOW_SOL],
            geometry_container[donorZone][INST_0][MESH_0],geometry_container[targetZone][INST_0][MESH_0],
            config_container[donorZone], config_container[targetZone]);
        if (config_container[targetZone]->GetKind_Solver() == RANS)
          transfer_container[donorZone][targetZone]->Broadcast_InterfaceData_Matching(solver_container[donorZone][INST_0][MESH_0][TURB_SOL],solver_container[targetZone][INST_0][MESH_0][TURB_SOL],
              geometry_container[donorZone][INST_0][MESH_0],geometry_container[targetZone][INST_0][MESH_0],
              config_container[donorZone], config_container[targetZone]);
      }
      else {
        transfer_container[donorZone][targetZone]->Broadcast_InterfaceData_Interpolate(solver_container[donorZone][INST_0][MESH_0][FLOW_SOL],solver_container[targetZone][INST_0][MESH_0][FLOW_SOL],
            geometry_container[donorZone][INST_0][MESH_0],geometry_container[targetZone][INST_0][MESH_0],
            config_container[donorZone], config_container[targetZone]);
        if (config_container[targetZone]->GetKind_Solver() == RANS)
          transfer_container[donorZone][targetZone]->Broadcast_InterfaceData_Interpolate(solver_container[donorZone][INST_0][MESH_0][TURB_SOL],solver_container[targetZone][INST_0][MESH_0][TURB_SOL],
              geometry_container[donorZone][INST_0][MESH_0],geometry_container[targetZone][INST_0][MESH_0],
              config_container[donorZone], config_container[targetZone]);
    }
    break;

  case SCATTER_DATA:
    if (MatchingMesh) {
      transfer_container[donorZone][targetZone]->Scatter_InterfaceData(solver_container[donorZone][INST_0][MESH_0][FLOW_SOL],solver_container[targetZone][INST_0][MESH_0][FLOW_SOL],
          geometry_container[donorZone][INST_0][MESH_0],geometry_container[targetZone][INST_0][MESH_0],
          config_container[donorZone], config_container[targetZone]);
      if (config_container[targetZone]->GetKind_Solver() == RANS)
        transfer_container[donorZone][targetZone]->Scatter_InterfaceData(solver_container[donorZone][INST_0][MESH_0][TURB_SOL],solver_container[targetZone][INST_0][MESH_0][TURB_SOL],
            geometry_container[donorZone][INST_0][MESH_0],geometry_container[targetZone][INST_0][MESH_0],
            config_container[donorZone], config_container[targetZone]);
    }
    else {
      SU2_MPI::Error("Scatter method not implemented for non-matching meshes. ", CURRENT_FUNCTION);
    }
    break;

  case ALLGATHER_DATA:
    if (MatchingMesh) {
      SU2_MPI::Error("Allgather method not implemented for matching meshes. ", CURRENT_FUNCTION);
    }
    else {
      transfer_container[donorZone][targetZone]->Allgather_InterfaceData(solver_container[donorZone][INST_0][MESH_0][FLOW_SOL],solver_container[targetZone][INST_0][MESH_0][FLOW_SOL],
          geometry_container[donorZone][INST_0][MESH_0],geometry_container[targetZone][INST_0][MESH_0],
          config_container[donorZone], config_container[targetZone]);
      if (config_container[targetZone]->GetKind_Solver() == RANS)
        transfer_container[donorZone][targetZone]->Allgather_InterfaceData(solver_container[donorZone][INST_0][MESH_0][TURB_SOL],solver_container[targetZone][INST_0][MESH_0][TURB_SOL],
            geometry_container[donorZone][INST_0][MESH_0],geometry_container[targetZone][INST_0][MESH_0],
            config_container[donorZone], config_container[targetZone]);
    }
    break;
  }

}

void CFluidDriver::Update() {

  for(iZone = 0; iZone < nZone; iZone++)
    iteration_container[iZone][INST_0]->Update(output, integration_container, geometry_container,
         solver_container, numerics_container, config_container,
         surface_movement, grid_movement, FFDBox, iZone, INST_0);
}

void CFluidDriver::DynamicMeshUpdate(unsigned long ExtIter) {

  bool harmonic_balance;

  for (iZone = 0; iZone < nZone; iZone++) {
   harmonic_balance = (config_container[iZone]->GetUnsteady_Simulation() == HARMONIC_BALANCE);
    /*--- Dynamic mesh update ---*/
    if ((config_container[iZone]->GetGrid_Movement()) && (!harmonic_balance)) {
      iteration_container[iZone][INST_0]->SetGrid_Movement(geometry_container, surface_movement, grid_movement, FFDBox, solver_container, config_container, iZone, INST_0, 0, ExtIter );
    }
  }

}

CTurbomachineryDriver::CTurbomachineryDriver(char* confFile,
    unsigned short val_nZone,
    unsigned short val_nDim, bool val_periodic, SU2_Comm MPICommunicator) : CFluidDriver(confFile,
        val_nZone,
        val_nDim,
        val_periodic,
        MPICommunicator) { }

CTurbomachineryDriver::~CTurbomachineryDriver(void) { }

void CTurbomachineryDriver::Run() {

  /*--- Run a single iteration of a multi-zone problem by looping over all
   zones and executing the iterations. Note that data transers between zones
   and other intermediate procedures may be required. ---*/

  for (iZone = 0; iZone < nZone; iZone++) {
    iteration_container[iZone][INST_0]->Preprocess(output, integration_container, geometry_container,
                                           solver_container, numerics_container, config_container,
                                           surface_movement, grid_movement, FFDBox, iZone, INST_0);
  }

  /* --- Update the mixing-plane interface ---*/
  for (iZone = 0; iZone < nZone; iZone++) {
    if(mixingplane)SetMixingPlane(iZone);
  }

  for (iZone = 0; iZone < nZone; iZone++) {
    iteration_container[iZone][INST_0]->Iterate(output, integration_container, geometry_container,
                                        solver_container, numerics_container, config_container,
                                        surface_movement, grid_movement, FFDBox, iZone, INST_0);
  }

  for (iZone = 0; iZone < nZone; iZone++) {
    iteration_container[iZone][INST_0]->Postprocess(output, integration_container, geometry_container,
                                      solver_container, numerics_container, config_container,
                                      surface_movement, grid_movement, FFDBox, iZone, INST_0);
  }

  if (rank == MASTER_NODE){
    SetTurboPerformance(ZONE_0);
  }


}

void CTurbomachineryDriver::SetMixingPlane(unsigned short donorZone){

  unsigned short targetZone, nMarkerInt, iMarkerInt ;
  nMarkerInt     = config_container[donorZone]->GetnMarker_MixingPlaneInterface()/2;

  /* --- transfer the average value from the donorZone to the targetZone*/
  for (iMarkerInt = 1; iMarkerInt <= nMarkerInt; iMarkerInt++){
    for (targetZone = 0; targetZone < nZone; targetZone++) {
      if (targetZone != donorZone){
        transfer_container[donorZone][targetZone]->Allgather_InterfaceAverage(solver_container[donorZone][INST_0][MESH_0][FLOW_SOL],solver_container[targetZone][INST_0][MESH_0][FLOW_SOL],
            geometry_container[donorZone][INST_0][MESH_0],geometry_container[targetZone][INST_0][MESH_0],
            config_container[donorZone], config_container[targetZone], iMarkerInt );
      }
    }
  }
}

void CTurbomachineryDriver::SetTurboPerformance(unsigned short targetZone){

  unsigned short donorZone;
  //IMPORTANT this approach of multi-zone performances rely upon the fact that turbomachinery markers follow the natural (stator-rotor) development of the real machine.
  /* --- transfer the local turboperfomance quantities (for each blade)  from all the donorZones to the targetZone (ZONE_0) ---*/
  for (donorZone = 1; donorZone < nZone; donorZone++) {
    transfer_container[donorZone][targetZone]->GatherAverageValues(solver_container[donorZone][INST_0][MESH_0][FLOW_SOL],solver_container[targetZone][INST_0][MESH_0][FLOW_SOL], donorZone);
  }

  /* --- compute turboperformance for each stage and the global machine ---*/

  output->ComputeTurboPerformance(solver_container[targetZone][INST_0][MESH_0][FLOW_SOL], geometry_container[targetZone][INST_0][MESH_0], config_container[targetZone]);

}


bool CTurbomachineryDriver::Monitor(unsigned long ExtIter) {

  su2double CFL;
  su2double rot_z_ini, rot_z_final ,rot_z;
  su2double outPres_ini, outPres_final, outPres;
  unsigned long rampFreq, finalRamp_Iter;
  unsigned short iMarker, KindBC, KindBCOption;
  string Marker_Tag;

  bool print;

  /*--- Synchronization point after a single solver iteration. Compute the
   wall clock time required. ---*/

#ifndef HAVE_MPI
  StopTime = su2double(clock())/su2double(CLOCKS_PER_SEC);
#else
  StopTime = MPI_Wtime();
#endif
  IterCount++;
  UsedTime = (StopTime - StartTime);


  /*--- Check if there is any change in the runtime parameters ---*/
  CConfig *runtime = NULL;
  strcpy(runtime_file_name, "runtime.dat");
  runtime = new CConfig(runtime_file_name, config_container[ZONE_0]);
  runtime->SetExtIter(ExtIter);
  delete runtime;

  /*--- Update the convergence history file (serial and parallel computations). ---*/

  for (iZone = 0; iZone < nZone; iZone++) {
    for (iInst = 0; iInst < nInst[iZone]; iInst++)
      output->SetConvHistory_Body(&ConvHist_file[iZone][iInst], geometry_container, solver_container,
          config_container, integration_container, false, UsedTime, iZone, iInst);
  }


  /*--- Evaluate the new CFL number (adaptive). ---*/
  if (config_container[ZONE_0]->GetCFL_Adapt() == YES) {
    if(mixingplane){
      CFL = 0;
      for (iZone = 0; iZone < nZone; iZone++){
        output->SetCFL_Number(solver_container, config_container, iZone);
        CFL += config_container[iZone]->GetCFL(MESH_0);
      }
      /*--- For fluid-multizone the new CFL number is the same for all the zones and it is equal to the zones' minimum value. ---*/
      for (iZone = 0; iZone < nZone; iZone++){
        config_container[iZone]->SetCFL(MESH_0, CFL/nZone);
      }
    }
    else{
      output->SetCFL_Number(solver_container, config_container, ZONE_0);
    }
  }


  /*--- ROTATING FRAME Ramp: Compute the updated rotational velocity. ---*/
  if (config_container[ZONE_0]->GetGrid_Movement() && config_container[ZONE_0]->GetRampRotatingFrame()) {
    rampFreq       = SU2_TYPE::Int(config_container[ZONE_0]->GetRampRotatingFrame_Coeff(1));
    finalRamp_Iter = SU2_TYPE::Int(config_container[ZONE_0]->GetRampRotatingFrame_Coeff(2));
    rot_z_ini = config_container[ZONE_0]->GetRampRotatingFrame_Coeff(0);
    print = false;
    if(ExtIter % rampFreq == 0 &&  ExtIter <= finalRamp_Iter){

      for (iZone = 0; iZone < nZone; iZone++) {
        rot_z_final = config_container[iZone]->GetFinalRotation_Rate_Z(iZone);
        if(abs(rot_z_final) > 0.0){
          rot_z = rot_z_ini + ExtIter*( rot_z_final - rot_z_ini)/finalRamp_Iter;
          config_container[iZone]->SetRotation_Rate_Z(rot_z, iZone);
          if(rank == MASTER_NODE && print && ExtIter > 0) {
            cout << endl << " Updated rotating frame grid velocities";
            cout << " for zone " << iZone << "." << endl;
          }
          geometry_container[iZone][INST_0][MESH_0]->SetRotationalVelocity(config_container[iZone], iZone, print);
          geometry_container[iZone][INST_0][MESH_0]->SetShroudVelocity(config_container[iZone]);
        }
      }

      for (iZone = 0; iZone < nZone; iZone++) {
        geometry_container[iZone][INST_0][MESH_0]->SetAvgTurboValue(config_container[iZone], iZone, INFLOW, false);
        geometry_container[iZone][INST_0][MESH_0]->SetAvgTurboValue(config_container[iZone],iZone, OUTFLOW, false);
        geometry_container[iZone][INST_0][MESH_0]->GatherInOutAverageValues(config_container[iZone], false);

      }

      for (iZone = 1; iZone < nZone; iZone++) {
        transfer_container[iZone][ZONE_0]->GatherAverageTurboGeoValues(geometry_container[iZone][INST_0][MESH_0],geometry_container[ZONE_0][INST_0][MESH_0], iZone);
      }

    }
  }


  /*--- Outlet Pressure Ramp: Compute the updated rotational velocity. ---*/
  if (config_container[ZONE_0]->GetRampOutletPressure()) {
    rampFreq       = SU2_TYPE::Int(config_container[ZONE_0]->GetRampOutletPressure_Coeff(1));
    finalRamp_Iter = SU2_TYPE::Int(config_container[ZONE_0]->GetRampOutletPressure_Coeff(2));
    outPres_ini    = config_container[ZONE_0]->GetRampOutletPressure_Coeff(0);
    outPres_final  = config_container[ZONE_0]->GetFinalOutletPressure();

    if(ExtIter % rampFreq == 0 &&  ExtIter <= finalRamp_Iter){
      outPres = outPres_ini + ExtIter*(outPres_final - outPres_ini)/finalRamp_Iter;
      if(rank == MASTER_NODE) config_container[ZONE_0]->SetMonitotOutletPressure(outPres);

      for (iZone = 0; iZone < nZone; iZone++) {
        for (iMarker = 0; iMarker < config_container[iZone]->GetnMarker_All(); iMarker++) {
          KindBC = config_container[iZone]->GetMarker_All_KindBC(iMarker);
          switch (KindBC) {
          case RIEMANN_BOUNDARY:
            Marker_Tag         = config_container[iZone]->GetMarker_All_TagBound(iMarker);
            KindBCOption       = config_container[iZone]->GetKind_Data_Riemann(Marker_Tag);
            if(KindBCOption == STATIC_PRESSURE || KindBCOption == RADIAL_EQUILIBRIUM ){
              SU2_MPI::Error("Outlet pressure ramp only implemented for NRBC", CURRENT_FUNCTION);
            }
            break;
          case GILES_BOUNDARY:
            Marker_Tag         = config_container[iZone]->GetMarker_All_TagBound(iMarker);
            KindBCOption       = config_container[iZone]->GetKind_Data_Giles(Marker_Tag);
            if(KindBCOption == STATIC_PRESSURE || KindBCOption == STATIC_PRESSURE_1D || KindBCOption == RADIAL_EQUILIBRIUM ){
              config_container[iZone]->SetGiles_Var1(outPres, Marker_Tag);
            }
            break;
          }
        }
      }
    }
  }


  /*--- Check whether the current simulation has reached the specified
   convergence criteria, and set StopCalc to true, if so. ---*/

  switch (config_container[ZONE_0]->GetKind_Solver()) {
  case EULER: case NAVIER_STOKES: case RANS:
    StopCalc = integration_container[ZONE_0][INST_0][FLOW_SOL]->GetConvergence(); break;
  case DISC_ADJ_EULER: case DISC_ADJ_NAVIER_STOKES: case DISC_ADJ_RANS:
  case DISC_ADJ_FEM_EULER: case DISC_ADJ_FEM_NS: case DISC_ADJ_FEM_RANS:
    StopCalc = integration_container[ZONE_0][INST_0][ADJFLOW_SOL]->GetConvergence(); break;
  }

  return StopCalc;

}

CDiscAdjFluidDriver::CDiscAdjFluidDriver(char* confFile,
                                                 unsigned short val_nZone,
                                                 unsigned short val_nDim, bool val_periodic,
                                         SU2_Comm MPICommunicator) : CFluidDriver(confFile,
																										 	 	 	 	 	 	 	 	 	 	 	 	 	 	 	 	val_nZone,
                                                                                    val_nDim,
                                                                                    val_periodic,
                                                                                    MPICommunicator) {

  RecordingState = NONE;
  unsigned short iZone;

  direct_iteration = new CIteration*[nZone];

  for (iZone = 0; iZone < nZone; iZone++){
    if(config_container[iZone]->GetBoolTurbomachinery()){
      direct_iteration[iZone] = new CTurboIteration(config_container[iZone]);
    }
    else{
      direct_iteration[iZone] = new CFluidIteration(config_container[iZone]);
    }
  }

}

CDiscAdjFluidDriver::~CDiscAdjFluidDriver(){

  for (iZone = 0; iZone < nZone; iZone++){
    delete direct_iteration[iZone];
  }

  delete [] direct_iteration;

}

void CDiscAdjFluidDriver::Run() {

  unsigned short iZone = 0, checkConvergence;
  unsigned long IntIter, nIntIter;

  bool unsteady;

  unsteady = (config_container[MESH_0]->GetUnsteady_Simulation() == DT_STEPPING_1ST) || (config_container[MESH_0]->GetUnsteady_Simulation() == DT_STEPPING_2ND);

  /*--- Begin Unsteady pseudo-time stepping internal loop, if not unsteady it does only one step --*/

  if (unsteady)
    nIntIter = config_container[MESH_0]->GetUnst_nIntIter();
  else
    nIntIter = 1;

  for (iZone = 0; iZone < nZone; iZone++) {

    iteration_container[iZone][INST_0]->Preprocess(output, integration_container, geometry_container,
                                                     solver_container, numerics_container, config_container,
                                                     surface_movement, grid_movement, FFDBox, iZone, INST_0);
  }


  /*--- For the adjoint iteration we need the derivatives of the iteration function with
   *    respect to the conservative flow variables. Since these derivatives do not change in the steady state case
   *    we only have to record if the current recording is different from cons. variables. ---*/

  if (RecordingState != FLOW_CONS_VARS || unsteady){

    /*--- SetRecording stores the computational graph on one iteration of the direct problem. Calling it with NONE
     *    as argument ensures that all information from a previous recording is removed. ---*/

    SetRecording(NONE);

    /*--- Store the computational graph of one direct iteration with the conservative variables as input. ---*/

    SetRecording(FLOW_CONS_VARS);

  }

  for (IntIter = 0; IntIter < nIntIter; IntIter++) {


    /*--- Initialize the adjoint of the output variables of the iteration with the adjoint solution
   *    of the previous iteration. The values are passed to the AD tool. ---*/

    for (iZone = 0; iZone < nZone; iZone++) {

      config_container[iZone]->SetIntIter(IntIter);

      iteration_container[iZone][INST_0]->InitializeAdjoint(solver_container, geometry_container, config_container, iZone, INST_0);

    }

    /*--- Initialize the adjoint of the objective function with 1.0. ---*/

    SetAdj_ObjFunction();

    /*--- Interpret the stored information by calling the corresponding routine of the AD tool. ---*/

    AD::ComputeAdjoint();

    /*--- Extract the computed adjoint values of the input variables and store them for the next iteration. ---*/

    for (iZone = 0; iZone < nZone; iZone++) {
      iteration_container[iZone][INST_0]->Iterate(output, integration_container, geometry_container,
                                          solver_container, numerics_container, config_container,
                                          surface_movement, grid_movement, FFDBox, iZone, INST_0);
    }

    /*--- Clear the stored adjoint information to be ready for a new evaluation. ---*/

    AD::ClearAdjoints();

    /*--- Check convergence in each zone --*/

    checkConvergence = 0;
    for (iZone = 0; iZone < nZone; iZone++)
      checkConvergence += (int) integration_container[iZone][INST_0][ADJFLOW_SOL]->GetConvergence();

    /*--- If convergence was reached in every zone --*/

    if (checkConvergence == nZone) break;

    /*--- Write the convergence history (only screen output) ---*/

    if (unsteady)
      output->SetConvHistory_Body(NULL, geometry_container, solver_container, config_container, integration_container, true, 0.0, ZONE_0, INST_0);

  }

  /*--- Compute the geometrical sensitivities ---*/

  if ((ExtIter+1 >= config_container[ZONE_0]->GetnExtIter()) ||
      integration_container[ZONE_0][INST_0][ADJFLOW_SOL]->GetConvergence() ||
      (ExtIter % config_container[ZONE_0]->GetWrt_Sol_Freq() == 0) || unsteady){

    /*--- SetRecording stores the computational graph on one iteration of the direct problem. Calling it with NONE
     * as argument ensures that all information from a previous recording is removed. ---*/

    SetRecording(NONE);

    /*--- Store the computational graph of one direct iteration with the mesh coordinates as input. ---*/

    SetRecording(MESH_COORDS);

    /*--- Initialize the adjoint of the output variables of the iteration with the adjoint solution
     *    of the current iteration. The values are passed to the AD tool. ---*/

    for (iZone = 0; iZone < nZone; iZone++) {

      iteration_container[iZone][INST_0]->InitializeAdjoint(solver_container, geometry_container, config_container, iZone, INST_0);

    }

    /*--- Initialize the adjoint of the objective function with 1.0. ---*/

    SetAdj_ObjFunction();

    /*--- Interpret the stored information by calling the corresponding routine of the AD tool. ---*/

    AD::ComputeAdjoint();

    /*--- Extract the computed sensitivity values. ---*/

    for (iZone = 0; iZone < nZone; iZone++) {
      solver_container[iZone][INST_0][MESH_0][ADJFLOW_SOL]->SetSensitivity(geometry_container[iZone][INST_0][MESH_0],config_container[iZone]);
    }

    /*--- Clear the stored adjoint information to be ready for a new evaluation. ---*/

    AD::ClearAdjoints();
  }
}

void CDiscAdjFluidDriver::SetRecording(unsigned short kind_recording){
  unsigned short iZone, iMesh;

  AD::Reset();

  /*--- Prepare for recording by resetting the flow solution to the initial converged solution---*/

  for (iZone = 0; iZone < nZone; iZone++) {
    for (iMesh = 0; iMesh <= config_container[iZone]->GetnMGLevels(); iMesh++){
      solver_container[iZone][INST_0][iMesh][ADJFLOW_SOL]->SetRecording(geometry_container[iZone][INST_0][iMesh], config_container[iZone]);
    }
    if (config_container[iZone]->GetKind_Solver() == DISC_ADJ_RANS && !config_container[iZone]->GetFrozen_Visc_Disc()) {
      solver_container[iZone][INST_0][MESH_0][ADJTURB_SOL]->SetRecording(geometry_container[iZone][INST_0][MESH_0], config_container[iZone]);
    }
  }


  /*---Enable recording and register input of the flow iteration (conservative variables or node coordinates) --- */

  if (kind_recording != NONE){

    AD::StartRecording();

    if (rank == MASTER_NODE && ((ExtIter == 0)) && kind_recording == FLOW_CONS_VARS) {
      cout << endl << "-------------------------------------------------------------------------" << endl;
      cout << "Direct iteration to store computational graph." << endl;
      cout << "Compute residuals to check the convergence of the direct problem." << endl;
      cout << "-------------------------------------------------------------------------" << endl << endl;
    }
    for (iZone = 0; iZone < nZone; iZone++) {
      iteration_container[iZone][INST_0]->RegisterInput(solver_container, geometry_container, config_container, iZone, INST_0, kind_recording);
    }

  }

  for (iZone = 0; iZone < nZone; iZone++) {
    iteration_container[iZone][INST_0]->SetDependencies(solver_container, geometry_container, config_container, iZone, INST_0, kind_recording);
  }

  /*--- Do one iteration of the direct flow solver ---*/

  DirectRun();

  /*--- Print residuals in the first iteration ---*/

  for (iZone = 0; iZone < nZone; iZone++) {
    if (rank == MASTER_NODE && ((ExtIter == 0) || (config_container[iZone]->GetUnsteady_Simulation() != STEADY)) && (kind_recording == FLOW_CONS_VARS)) {
      cout << " Zone " << iZone << ": log10[Conservative 0]: "<< log10(solver_container[iZone][INST_0][MESH_0][FLOW_SOL]->GetRes_RMS(0)) << endl;
      if ( config_container[iZone]->GetKind_Turb_Model() != NONE && !config_container[iZone]->GetFrozen_Visc_Disc()) {
        cout <<"       log10[RMS k]: " << log10(solver_container[iZone][INST_0][MESH_0][TURB_SOL]->GetRes_RMS(0)) << endl;
      }
    }
  }

  RecordingState = kind_recording;

  for (iZone = 0; iZone < nZone; iZone++) {
    iteration_container[iZone][INST_0]->RegisterOutput(solver_container, geometry_container, config_container, output, iZone, INST_0);
  }

  /*--- Extract the objective function and store it --- */

  SetObjFunction();

  AD::StopRecording();

}

void CDiscAdjFluidDriver::SetAdj_ObjFunction(){

  bool time_stepping = config_container[ZONE_0]->GetUnsteady_Simulation() != STEADY;
  unsigned long IterAvg_Obj = config_container[ZONE_0]->GetIter_Avg_Objective();
  unsigned long ExtIter = config_container[ZONE_0]->GetExtIter();
  su2double seeding = 1.0;

  if (time_stepping){
    if (ExtIter < IterAvg_Obj){
      seeding = 1.0/((su2double)IterAvg_Obj);
    }
    else{
      seeding = 0.0;
    }
  }

  if (rank == MASTER_NODE){
    SU2_TYPE::SetDerivative(ObjFunc, SU2_TYPE::GetValue(seeding));
  } else {
    SU2_TYPE::SetDerivative(ObjFunc, 0.0);
  }

}

void CDiscAdjFluidDriver::SetObjFunction(){

  bool compressible = (config_container[ZONE_0]->GetKind_Regime() == COMPRESSIBLE);
  bool heat         = (config_container[ZONE_0]->GetWeakly_Coupled_Heat());

  ObjFunc = 0.0;

  for (iZone = 0; iZone < nZone; iZone++){
    solver_container[iZone][INST_0][MESH_0][FLOW_SOL]->SetTotal_ComboObj(0.0);
  }

  /*--- Specific scalar objective functions ---*/

  for (iZone = 0; iZone < nZone; iZone++){
    switch (config_container[iZone]->GetKind_Solver()) {
      case EULER:                    case NAVIER_STOKES:                   case RANS:
      case DISC_ADJ_EULER:           case DISC_ADJ_NAVIER_STOKES:          case DISC_ADJ_RANS:
      case DISC_ADJ_FEM_EULER:       case DISC_ADJ_FEM_NS:                 case DISC_ADJ_FEM_RANS:
        
        if (config_container[ZONE_0]->GetnMarker_Analyze() != 0)
          output->SpecialOutput_AnalyzeSurface(solver_container[iZone][INST_0][MESH_0][FLOW_SOL], geometry_container[iZone][INST_0][MESH_0], config_container[iZone], false);
        
        if ((config_container[ZONE_0]->GetnMarker_Analyze() != 0) && compressible)
          output->SpecialOutput_Distortion(solver_container[ZONE_0][INST_0][MESH_0][FLOW_SOL], geometry_container[ZONE_0][INST_0][MESH_0], config_container[ZONE_0], false);
        
        if (config_container[ZONE_0]->GetnMarker_NearFieldBound() != 0)
          output->SpecialOutput_SonicBoom(solver_container[ZONE_0][INST_0][MESH_0][FLOW_SOL], geometry_container[ZONE_0][INST_0][MESH_0], config_container[ZONE_0], false);
          
        if (config_container[ZONE_0]->GetPlot_Section_Forces())
          output->SpecialOutput_SpanLoad(solver_container[ZONE_0][INST_0][MESH_0][FLOW_SOL], geometry_container[ZONE_0][INST_0][MESH_0], config_container[ZONE_0], false);
        
        break;
    }
  }

  /*--- Surface based obj. function ---*/

  for (iZone = 0; iZone < nZone; iZone++){
    solver_container[iZone][INST_0][MESH_0][FLOW_SOL]->Evaluate_ObjFunc(config_container[iZone]);
    ObjFunc += solver_container[iZone][INST_0][MESH_0][FLOW_SOL]->GetTotal_ComboObj();
    if (heat){
      if (config_container[iZone]->GetKind_ObjFunc() == TOTAL_HEATFLUX) {
        ObjFunc += solver_container[iZone][INST_0][MESH_0][HEAT_SOL]->GetTotal_HeatFlux();
      }
      else if (config_container[iZone]->GetKind_ObjFunc() == TOTAL_AVG_TEMPERATURE) {
        ObjFunc += solver_container[iZone][INST_0][MESH_0][HEAT_SOL]->GetTotal_AvgTemperature();
      }
    }
  }

  if (rank == MASTER_NODE){
    AD::RegisterOutput(ObjFunc);
  }
  
}

void CDiscAdjFluidDriver::DirectRun(){


  unsigned short iZone, jZone;
  bool unsteady = config_container[ZONE_0]->GetUnsteady_Simulation() != STEADY;

  /*--- Run a single iteration of a multi-zone problem by looping over all
   zones and executing the iterations. Note that data transers between zones
   and other intermediate procedures may be required. ---*/

  unsteady = (config_container[MESH_0]->GetUnsteady_Simulation() == DT_STEPPING_1ST) || (config_container[MESH_0]->GetUnsteady_Simulation() == DT_STEPPING_2ND);

  /*--- Zone preprocessing ---*/

  for (iZone = 0; iZone < nZone; iZone++)
    direct_iteration[iZone]->Preprocess(output, integration_container, geometry_container, solver_container, numerics_container, config_container, surface_movement, grid_movement, FFDBox, iZone, INST_0);

  /*--- Updating zone interface communication patterns,
   needed only for unsteady simulation since for steady problems
  this is done once in the interpolator_container constructor
   at the beginning of the computation ---*/

  if ( unsteady ) {
  for (iZone = 0; iZone < nZone; iZone++) {
      for (jZone = 0; jZone < nZone; jZone++)
        if(jZone != iZone && interpolator_container[iZone][jZone] != NULL)
        interpolator_container[iZone][jZone]->Set_TransferCoeff(config_container);
    }
  }

  /*--- Do one iteration of the direct solver  --*/

  /*--- At each pseudo time-step updates transfer data ---*/
  for (iZone = 0; iZone < nZone; iZone++)
    for (jZone = 0; jZone < nZone; jZone++)
      if(jZone != iZone && transfer_container[iZone][jZone] != NULL)
        Transfer_Data(iZone, jZone);

  /*--- For each zone runs one single iteration ---*/

  for (iZone = 0; iZone < nZone; iZone++) {
    config_container[iZone]->SetIntIter(1);
    direct_iteration[iZone]->Iterate(output, integration_container, geometry_container, solver_container, numerics_container, config_container, surface_movement, grid_movement, FFDBox, iZone, INST_0);
  }

}

CDiscAdjTurbomachineryDriver::CDiscAdjTurbomachineryDriver(char* confFile,
                                                           unsigned short val_nZone,
                                                           unsigned short val_nDim,
                                                           bool val_periodic,
                                                           SU2_Comm MPICommunicator): CDiscAdjFluidDriver(confFile, val_nZone, val_nDim, val_periodic, MPICommunicator){ }
CDiscAdjTurbomachineryDriver::~CDiscAdjTurbomachineryDriver(){

}


void CDiscAdjTurbomachineryDriver::DirectRun(){

  /*--- Run a single iteration of a multi-zone problem by looping over all
   zones and executing the iterations. Note that data transers between zones
   and other intermediate procedures may be required. ---*/

  for (iZone = 0; iZone < nZone; iZone++) {

    direct_iteration[iZone]->Preprocess(output, integration_container, geometry_container,
        solver_container, numerics_container, config_container,
        surface_movement, grid_movement, FFDBox, iZone, INST_0);

  }


  /* --- Update the mixing-plane interface ---*/
  for (iZone = 0; iZone < nZone; iZone++) {
    if(mixingplane)SetMixingPlane(iZone);
  }

  for (iZone = 0; iZone < nZone; iZone++) {
    direct_iteration[iZone]->Iterate(output, integration_container, geometry_container,
                                     solver_container, numerics_container, config_container,
                                     surface_movement, grid_movement, FFDBox, iZone, INST_0);
  }

  for (iZone = 0; iZone < nZone; iZone++) {
    direct_iteration[iZone]->Postprocess(output, integration_container, geometry_container,
                                      solver_container, numerics_container, config_container,
                                      surface_movement, grid_movement, FFDBox, iZone, INST_0);
  }


  if (rank == MASTER_NODE){
    SetTurboPerformance(ZONE_0);
  }

}

void CDiscAdjTurbomachineryDriver::SetObjFunction(){

  solver_container[ZONE_0][INST_0][MESH_0][FLOW_SOL]->SetTotal_ComboObj(0.0);

  switch (config_container[ZONE_0]->GetKind_ObjFunc()){
  case ENTROPY_GENERATION:
    solver_container[ZONE_0][INST_0][MESH_0][FLOW_SOL]->AddTotal_ComboObj(output->GetEntropyGen(config_container[ZONE_0]->GetnMarker_TurboPerformance() - 1, config_container[ZONE_0]->GetnSpanWiseSections()));
    break;
  case FLOW_ANGLE_OUT:
      solver_container[ZONE_0][INST_0][MESH_0][FLOW_SOL]->AddTotal_ComboObj(output->GetFlowAngleOut(config_container[ZONE_0]->GetnMarker_TurboPerformance() - 1, config_container[ZONE_0]->GetnSpanWiseSections()));
      break;
  case MASS_FLOW_IN:
    solver_container[ZONE_0][INST_0][MESH_0][FLOW_SOL]->AddTotal_ComboObj(output->GetMassFlowIn(config_container[ZONE_0]->GetnMarker_TurboPerformance() - 1, config_container[ZONE_0]->GetnSpanWiseSections()));
    break;
  default:
    break;
  }

  ObjFunc = solver_container[ZONE_0][INST_0][MESH_0][FLOW_SOL]->GetTotal_ComboObj();

  if (rank == MASTER_NODE){
    AD::RegisterOutput(ObjFunc);
  }
}

void CDiscAdjTurbomachineryDriver::SetMixingPlane(unsigned short donorZone){

  unsigned short targetZone, nMarkerInt, iMarkerInt ;
  nMarkerInt     = config_container[donorZone]->GetnMarker_MixingPlaneInterface()/2;

  /* --- transfer the average value from the donorZone to the targetZone*/
  for (iMarkerInt = 1; iMarkerInt <= nMarkerInt; iMarkerInt++){
    for (targetZone = 0; targetZone < nZone; targetZone++) {
      if (targetZone != donorZone){
        transfer_container[donorZone][targetZone]->Allgather_InterfaceAverage(solver_container[donorZone][INST_0][MESH_0][FLOW_SOL],solver_container[targetZone][INST_0][MESH_0][FLOW_SOL],
            geometry_container[donorZone][INST_0][MESH_0],geometry_container[targetZone][INST_0][MESH_0],
            config_container[donorZone], config_container[targetZone], iMarkerInt );
      }
    }
  }
}


void CDiscAdjTurbomachineryDriver::SetTurboPerformance(unsigned short targetZone){

  unsigned short donorZone;
  //IMPORTANT this approach of multi-zone performances rely upon the fact that turbomachinery markers follow the natural (stator-rotor) development of the real machine.
  /* --- transfer the local turboperfomance quantities (for each blade)  from all the donorZones to the targetZone (ZONE_0) ---*/
  for (donorZone = 1; donorZone < nZone; donorZone++) {
    transfer_container[donorZone][targetZone]->GatherAverageValues(solver_container[donorZone][INST_0][MESH_0][FLOW_SOL],solver_container[targetZone][INST_0][MESH_0][FLOW_SOL], donorZone);
  }

  /* --- compute turboperformance for each stage and the global machine ---*/

  output->ComputeTurboPerformance(solver_container[targetZone][INST_0][MESH_0][FLOW_SOL], geometry_container[targetZone][INST_0][MESH_0], config_container[targetZone]);

}

CHBDriver::CHBDriver(char* confFile,
    unsigned short val_nZone,
    unsigned short val_nDim,
    bool val_periodic,
    SU2_Comm MPICommunicator) : CDriver(confFile,
        val_nZone,
        val_nDim,
        val_periodic,
        MPICommunicator) {
  unsigned short kInst;

  nInstHB = nInst[ZONE_0];

  D = NULL;
  /*--- allocate dynamic memory for the Harmonic Balance operator ---*/
  D = new su2double*[nInstHB]; for (kInst = 0; kInst < nInstHB; kInst++) D[kInst] = new su2double[nInstHB];

}

CHBDriver::~CHBDriver(void) {

  unsigned short kInst;

  /*--- delete dynamic memory for the Harmonic Balance operator ---*/
  for (kInst = 0; kInst < nInstHB; kInst++) if (D[kInst] != NULL) delete [] D[kInst];
  if (D[kInst] != NULL) delete [] D;

}

void CHBDriver::Run() {

  /*--- Run a single iteration of a Harmonic Balance problem. Preprocess all
   all zones before beginning the iteration. ---*/

  for (iInst = 0; iInst < nInstHB; iInst++)
    iteration_container[ZONE_0][iInst]->Preprocess(output, integration_container, geometry_container,
        solver_container, numerics_container, config_container,
        surface_movement, grid_movement, FFDBox, ZONE_0, iInst);

  for (iInst = 0; iInst < nInstHB; iInst++)
    iteration_container[ZONE_0][iInst]->Iterate(output, integration_container, geometry_container,
        solver_container, numerics_container, config_container,
        surface_movement, grid_movement, FFDBox, ZONE_0, iInst);

}

void CHBDriver::Update() {

  for (iInst = 0; iInst < nInstHB; iInst++) {
    /*--- Compute the harmonic balance terms across all zones ---*/
    SetHarmonicBalance(iInst);

  }

  /*--- Precondition the harmonic balance source terms ---*/
  if (config_container[ZONE_0]->GetHB_Precondition() == YES) {
    StabilizeHarmonicBalance();

  }

  for (iInst = 0; iInst < nInstHB; iInst++) {

    /*--- Update the harmonic balance terms across all zones ---*/
    iteration_container[ZONE_0][iInst]->Update(output, integration_container, geometry_container,
        solver_container, numerics_container, config_container,
        surface_movement, grid_movement, FFDBox, ZONE_0, iInst);

  }

}

void CHBDriver::ResetConvergence() {

  for(iInst = 0; iInst < nZone; iInst++) {
    switch (config_container[ZONE_0]->GetKind_Solver()) {

    case EULER: case NAVIER_STOKES: case RANS:
      integration_container[ZONE_0][iInst][FLOW_SOL]->SetConvergence(false);
      if (config_container[ZONE_0]->GetKind_Solver() == RANS) integration_container[ZONE_0][iInst][TURB_SOL]->SetConvergence(false);
      if(config_container[ZONE_0]->GetKind_Trans_Model() == LM) integration_container[ZONE_0][iInst][TRANS_SOL]->SetConvergence(false);
      break;

    case FEM_ELASTICITY:
      integration_container[ZONE_0][iInst][FEA_SOL]->SetConvergence(false);
      break;

    case ADJ_EULER: case ADJ_NAVIER_STOKES: case ADJ_RANS: case DISC_ADJ_EULER: case DISC_ADJ_NAVIER_STOKES: case DISC_ADJ_RANS:
      integration_container[ZONE_0][iInst][ADJFLOW_SOL]->SetConvergence(false);
      if( (config_container[ZONE_0]->GetKind_Solver() == ADJ_RANS) || (config_container[ZONE_0]->GetKind_Solver() == DISC_ADJ_RANS) )
        integration_container[ZONE_0][iInst][ADJTURB_SOL]->SetConvergence(false);
      break;
    }
  }

}

void CHBDriver::SetHarmonicBalance(unsigned short iInst) {

  unsigned short iVar, jInst, iMGlevel;
  unsigned short nVar = solver_container[ZONE_0][INST_0][MESH_0][FLOW_SOL]->GetnVar();
  unsigned long iPoint;
  bool implicit = (config_container[ZONE_0]->GetKind_TimeIntScheme_Flow() == EULER_IMPLICIT);
  bool adjoint = (config_container[ZONE_0]->GetContinuous_Adjoint());
  if (adjoint) {
    implicit = (config_container[ZONE_0]->GetKind_TimeIntScheme_AdjFlow() == EULER_IMPLICIT);
  }

  unsigned long ExtIter = config_container[ZONE_0]->GetExtIter();

  /*--- Retrieve values from the config file ---*/
  su2double *U = new su2double[nVar];
  su2double *U_old = new su2double[nVar];
  su2double *Psi = new su2double[nVar];
  su2double *Psi_old = new su2double[nVar];
  su2double *Source = new su2double[nVar];
  su2double deltaU, deltaPsi;

  /*--- Compute period of oscillation ---*/
  su2double period = config_container[ZONE_0]->GetHarmonicBalance_Period();

  /*--- Non-dimensionalize the input period, if necessary.  */
  period /= config_container[ZONE_0]->GetTime_Ref();

  if (ExtIter == 0)
    ComputeHB_Operator();

  /*--- Compute various source terms for explicit direct, implicit direct, and adjoint problems ---*/
  /*--- Loop over all grid levels ---*/
  for (iMGlevel = 0; iMGlevel <= config_container[ZONE_0]->GetnMGLevels(); iMGlevel++) {

    /*--- Loop over each node in the volume mesh ---*/
    for (iPoint = 0; iPoint < geometry_container[ZONE_0][iInst][iMGlevel]->GetnPoint(); iPoint++) {

      for (iVar = 0; iVar < nVar; iVar++) {
        Source[iVar] = 0.0;
      }

      /*--- Step across the columns ---*/
      for (jInst = 0; jInst < nInstHB; jInst++) {

        /*--- Retrieve solution at this node in current zone ---*/
        for (iVar = 0; iVar < nVar; iVar++) {

          if (!adjoint) {
            U[iVar] = solver_container[ZONE_0][jInst][iMGlevel][FLOW_SOL]->node[iPoint]->GetSolution(iVar);
            Source[iVar] += U[iVar]*D[iInst][jInst];

            if (implicit) {
              U_old[iVar] = solver_container[ZONE_0][jInst][iMGlevel][FLOW_SOL]->node[iPoint]->GetSolution_Old(iVar);
              deltaU = U[iVar] - U_old[iVar];
              Source[iVar] += deltaU*D[iInst][jInst];
            }

          }

          else {
            Psi[iVar] = solver_container[ZONE_0][jInst][iMGlevel][ADJFLOW_SOL]->node[iPoint]->GetSolution(iVar);
            Source[iVar] += Psi[iVar]*D[jInst][iInst];

            if (implicit) {
              Psi_old[iVar] = solver_container[ZONE_0][jInst][iMGlevel][ADJFLOW_SOL]->node[iPoint]->GetSolution_Old(iVar);
              deltaPsi = Psi[iVar] - Psi_old[iVar];
              Source[iVar] += deltaPsi*D[jInst][iInst];
            }
          }
        }

        /*--- Store sources for current row ---*/
        for (iVar = 0; iVar < nVar; iVar++) {
          if (!adjoint) {
            solver_container[ZONE_0][iInst][iMGlevel][FLOW_SOL]->node[iPoint]->SetHarmonicBalance_Source(iVar, Source[iVar]);
          }
          else {
            solver_container[ZONE_0][iInst][iMGlevel][ADJFLOW_SOL]->node[iPoint]->SetHarmonicBalance_Source(iVar, Source[iVar]);
          }
        }

      }
    }
  }

  /*--- Source term for a turbulence model ---*/
  if (config_container[ZONE_0]->GetKind_Solver() == RANS) {

    /*--- Extra variables needed if we have a turbulence model. ---*/
    unsigned short nVar_Turb = solver_container[ZONE_0][INST_0][MESH_0][TURB_SOL]->GetnVar();
    su2double *U_Turb = new su2double[nVar_Turb];
    su2double *Source_Turb = new su2double[nVar_Turb];

    /*--- Loop over only the finest mesh level (turbulence is always solved
     on the original grid only). ---*/
    for (iPoint = 0; iPoint < geometry_container[ZONE_0][INST_0][MESH_0]->GetnPoint(); iPoint++) {
      for (iVar = 0; iVar < nVar_Turb; iVar++) Source_Turb[iVar] = 0.0;
      for (jInst = 0; jInst < nInstHB; jInst++) {

        /*--- Retrieve solution at this node in current zone ---*/
        for (iVar = 0; iVar < nVar_Turb; iVar++) {
          U_Turb[iVar] = solver_container[ZONE_0][jInst][MESH_0][TURB_SOL]->node[iPoint]->GetSolution(iVar);
          Source_Turb[iVar] += U_Turb[iVar]*D[iInst][jInst];
        }
      }

      /*--- Store sources for current iZone ---*/
      for (iVar = 0; iVar < nVar_Turb; iVar++)
        solver_container[ZONE_0][iInst][MESH_0][TURB_SOL]->node[iPoint]->SetHarmonicBalance_Source(iVar, Source_Turb[iVar]);
    }

    delete [] U_Turb;
    delete [] Source_Turb;
  }

  delete [] Source;
  delete [] U;
  delete [] U_old;
  delete [] Psi;
  delete [] Psi_old;

}

void CHBDriver::StabilizeHarmonicBalance() {

  unsigned short i, j, k, iVar, iInst, jInst, iMGlevel;
  unsigned short nVar = solver_container[ZONE_0][INST_0][MESH_0][FLOW_SOL]->GetnVar();
  unsigned long iPoint;
  bool adjoint = (config_container[ZONE_0]->GetContinuous_Adjoint());

  /*--- Retrieve values from the config file ---*/
  su2double *Source     = new su2double[nInstHB];
  su2double *Source_old = new su2double[nInstHB];
  su2double Delta;

  su2double **Pinv     = new su2double*[nInstHB];
  su2double **P        = new su2double*[nInstHB];
  for (iInst = 0; iInst < nInstHB; iInst++) {
    Pinv[iInst]       = new su2double[nInstHB];
    P[iInst]          = new su2double[nInstHB];
  }

  /*--- Loop over all grid levels ---*/
  for (iMGlevel = 0; iMGlevel <= config_container[ZONE_0]->GetnMGLevels(); iMGlevel++) {

    /*--- Loop over each node in the volume mesh ---*/
    for (iPoint = 0; iPoint < geometry_container[ZONE_0][INST_0][iMGlevel]->GetnPoint(); iPoint++) {

      /*--- Get time step for current node ---*/
      Delta = solver_container[ZONE_0][INST_0][iMGlevel][FLOW_SOL]->node[iPoint]->GetDelta_Time();

      /*--- Setup stabilization matrix for this node ---*/
      for (iInst = 0; iInst < nInstHB; iInst++) {
        for (jInst = 0; jInst < nInstHB; jInst++) {
          if (jInst == iInst ) {
            Pinv[iInst][jInst] = 1.0 + Delta*D[iInst][jInst];
          }
          else {
            Pinv[iInst][jInst] = Delta*D[iInst][jInst];
          }
        }
      }

      /*--- Invert stabilization matrix Pinv with Gauss elimination---*/

      /*--  A temporary matrix to hold the inverse, dynamically allocated ---*/
      su2double **temp = new su2double*[nInstHB];
      for (i = 0; i < nInstHB; i++) {
        temp[i] = new su2double[2 * nInstHB];
      }

      /*---  Copy the desired matrix into the temporary matrix ---*/
      for (i = 0; i < nInstHB; i++) {
        for (j = 0; j < nInstHB; j++) {
          temp[i][j] = Pinv[i][j];
          temp[i][nInstHB + j] = 0;
        }
        temp[i][nInstHB + i] = 1;
      }

      su2double max_val;
      unsigned short max_idx;

      /*---  Pivot each column such that the largest number possible divides the other rows  ---*/
      for (k = 0; k < nInstHB - 1; k++) {
        max_idx = k;
        max_val = abs(temp[k][k]);
        /*---  Find the largest value (pivot) in the column  ---*/
        for (j = k; j < nInstHB; j++) {
          if (abs(temp[j][k]) > max_val) {
            max_idx = j;
            max_val = abs(temp[j][k]);
          }
        }

        /*---  Move the row with the highest value up  ---*/
        for (j = 0; j < (nInstHB * 2); j++) {
          su2double d = temp[k][j];
          temp[k][j] = temp[max_idx][j];
          temp[max_idx][j] = d;
        }
        /*---  Subtract the moved row from all other rows ---*/
        for (i = k + 1; i < nInstHB; i++) {
          su2double c = temp[i][k] / temp[k][k];
          for (j = 0; j < (nInstHB * 2); j++) {
            temp[i][j] = temp[i][j] - temp[k][j] * c;
          }
        }
      }

      /*---  Back-substitution  ---*/
      for (k = nInstHB - 1; k > 0; k--) {
        if (temp[k][k] != su2double(0.0)) {
          for (int i = k - 1; i > -1; i--) {
            su2double c = temp[i][k] / temp[k][k];
            for (j = 0; j < (nInstHB * 2); j++) {
              temp[i][j] = temp[i][j] - temp[k][j] * c;
            }
          }
        }
      }

      /*---  Normalize the inverse  ---*/
      for (i = 0; i < nInstHB; i++) {
        su2double c = temp[i][i];
        for (j = 0; j < nInstHB; j++) {
          temp[i][j + nInstHB] = temp[i][j + nInstHB] / c;
        }
      }

      /*---  Copy the inverse back to the main program flow ---*/
      for (i = 0; i < nInstHB; i++) {
        for (j = 0; j < nInstHB; j++) {
          P[i][j] = temp[i][j + nInstHB];
        }
      }

      /*---  Delete dynamic template  ---*/
      for (iInst = 0; iInst < nInstHB; iInst++) {
        delete[] temp[iInst];
      }
      delete[] temp;

      /*--- Loop through variables to precondition ---*/
      for (iVar = 0; iVar < nVar; iVar++) {

        /*--- Get current source terms (not yet preconditioned) and zero source array to prepare preconditioning ---*/
        for (iInst = 0; iInst < nInstHB; iInst++) {
          Source_old[iInst] = solver_container[ZONE_0][iInst][iMGlevel][FLOW_SOL]->node[iPoint]->GetHarmonicBalance_Source(iVar);
          Source[iInst] = 0;
        }

        /*--- Step through columns ---*/
        for (iInst = 0; iInst < nInstHB; iInst++) {
          for (jInst = 0; jInst < nInstHB; jInst++) {
            Source[iInst] += P[iInst][jInst]*Source_old[jInst];
          }

          /*--- Store updated source terms for current node ---*/
          if (!adjoint) {
            solver_container[ZONE_0][iInst][iMGlevel][FLOW_SOL]->node[iPoint]->SetHarmonicBalance_Source(iVar, Source[iInst]);
          }
          else {
            solver_container[ZONE_0][iInst][iMGlevel][ADJFLOW_SOL]->node[iPoint]->SetHarmonicBalance_Source(iVar, Source[iInst]);
          }
        }

      }
    }
  }

  /*--- Deallocate dynamic memory ---*/
  for (iInst = 0; iInst < nInstHB; iInst++){
    delete [] P[iInst];
    delete [] Pinv[iInst];
  }
  delete [] P;
  delete [] Pinv;
  delete [] Source;
  delete [] Source_old;

}

void CHBDriver::ComputeHB_Operator() {

  const   complex<su2double> J(0.0,1.0);
  unsigned short i, j, k, iInst;

  su2double *Omega_HB       = new su2double[nInstHB];
  complex<su2double> **E    = new complex<su2double>*[nInstHB];
  complex<su2double> **Einv = new complex<su2double>*[nInstHB];
  complex<su2double> **DD   = new complex<su2double>*[nInstHB];
  for (iInst = 0; iInst < nInstHB; iInst++) {
    E[iInst]    = new complex<su2double>[nInstHB];
    Einv[iInst] = new complex<su2double>[nInstHB];
    DD[iInst]   = new complex<su2double>[nInstHB];
  }

  /*--- Get simualation period from config file ---*/
  su2double Period = config_container[ZONE_0]->GetHarmonicBalance_Period();

  /*--- Non-dimensionalize the input period, if necessary.      */
  Period /= config_container[ZONE_0]->GetTime_Ref();

  /*--- Build the array containing the selected frequencies to solve ---*/
  for (iInst = 0; iInst < nInstHB; iInst++) {
    Omega_HB[iInst]  = config_container[ZONE_0]->GetOmega_HB()[iInst];
    Omega_HB[iInst] /= config_container[ZONE_0]->GetOmega_Ref(); //TODO: check
  }

  /*--- Build the diagonal matrix of the frequencies DD ---*/
  for (i = 0; i < nInstHB; i++) {
    for (k = 0; k < nInstHB; k++) {
      if (k == i ) {
        DD[i][k] = J*Omega_HB[k];
      }
    }
  }


  /*--- Build the harmonic balance inverse matrix ---*/
  for (i = 0; i < nInstHB; i++) {
    for (k = 0; k < nInstHB; k++) {
      Einv[i][k] = complex<su2double>(cos(Omega_HB[k]*(i*Period/nInstHB))) + J*complex<su2double>(sin(Omega_HB[k]*(i*Period/nInstHB)));
    }
  }

  /*---  Invert inverse harmonic balance Einv with Gauss elimination ---*/

  /*--  A temporary matrix to hold the inverse, dynamically allocated ---*/
  complex<su2double> **temp = new complex<su2double>*[nInstHB];
  for (i = 0; i < nInstHB; i++) {
    temp[i] = new complex<su2double>[2 * nInstHB];
  }

  /*---  Copy the desired matrix into the temporary matrix ---*/
  for (i = 0; i < nInstHB; i++) {
    for (j = 0; j < nInstHB; j++) {
      temp[i][j] = Einv[i][j];
      temp[i][nInstHB + j] = 0;
    }
    temp[i][nInstHB + i] = 1;
  }

  su2double max_val;
  unsigned short max_idx;

  /*---  Pivot each column such that the largest number possible divides the other rows  ---*/
  for (k = 0; k < nInstHB - 1; k++) {
    max_idx = k;
    max_val = abs(temp[k][k]);
    /*---  Find the largest value (pivot) in the column  ---*/
    for (j = k; j < nInstHB; j++) {
      if (abs(temp[j][k]) > max_val) {
        max_idx = j;
        max_val = abs(temp[j][k]);
      }
    }
    /*---  Move the row with the highest value up  ---*/
    for (j = 0; j < (nInstHB * 2); j++) {
      complex<su2double> d = temp[k][j];
      temp[k][j] = temp[max_idx][j];
      temp[max_idx][j] = d;
    }
    /*---  Subtract the moved row from all other rows ---*/
    for (i = k + 1; i < nInstHB; i++) {
      complex<su2double> c = temp[i][k] / temp[k][k];
      for (j = 0; j < (nInstHB * 2); j++) {
        temp[i][j] = temp[i][j] - temp[k][j] * c;
      }
    }
  }
  /*---  Back-substitution  ---*/
  for (k = nInstHB - 1; k > 0; k--) {
    if (temp[k][k] != complex<su2double>(0.0)) {
      for (int i = k - 1; i > -1; i--) {
        complex<su2double> c = temp[i][k] / temp[k][k];
        for (j = 0; j < (nInstHB * 2); j++) {
          temp[i][j] = temp[i][j] - temp[k][j] * c;
        }
      }
    }
  }
  /*---  Normalize the inverse  ---*/
  for (i = 0; i < nInstHB; i++) {
    complex<su2double> c = temp[i][i];
    for (j = 0; j < nInstHB; j++) {
      temp[i][j + nInstHB] = temp[i][j + nInstHB] / c;
    }
  }
  /*---  Copy the inverse back to the main program flow ---*/
  for (i = 0; i < nInstHB; i++) {
    for (j = 0; j < nInstHB; j++) {
      E[i][j] = temp[i][j + nInstHB];
    }
  }
  /*---  Delete dynamic template  ---*/
  for (i = 0; i < nInstHB; i++) {
    delete[] temp[i];
  }
  delete[] temp;


  /*---  Temporary matrix for performing product  ---*/
  complex<su2double> **Temp    = new complex<su2double>*[nInstHB];

  /*---  Temporary complex HB operator  ---*/
  complex<su2double> **Dcpx    = new complex<su2double>*[nInstHB];

  for (iInst = 0; iInst < nInstHB; iInst++){
    Temp[iInst]    = new complex<su2double>[nInstHB];
    Dcpx[iInst]   = new complex<su2double>[nInstHB];
  }


  /*---  Calculation of the HB operator matrix ---*/
  for (int row = 0; row < nInstHB; row++) {
    for (int col = 0; col < nInstHB; col++) {
      for (int inner = 0; inner < nInstHB; inner++) {
        Temp[row][col] += Einv[row][inner] * DD[inner][col];
      }
    }
  }

  unsigned short row, col, inner;

  for (row = 0; row < nInstHB; row++) {
    for (col = 0; col < nInstHB; col++) {
      for (inner = 0; inner < nInstHB; inner++) {
        Dcpx[row][col] += Temp[row][inner] * E[inner][col];
      }
    }
  }

  /*---  Take just the real part of the HB operator matrix ---*/
  for (i = 0; i < nInstHB; i++) {
    for (k = 0; k < nInstHB; k++) {
      D[i][k] = real(Dcpx[i][k]);
    }
  }

  /*--- Deallocate dynamic memory ---*/
  for (iInst = 0; iInst < nInstHB; iInst++){
    delete [] E[iInst];
    delete [] Einv[iInst];
    delete [] DD[iInst];
    delete [] Temp[iInst];
    delete [] Dcpx[iInst];
  }
  delete [] E;
  delete [] Einv;
  delete [] DD;
  delete [] Temp;
  delete [] Dcpx;
  delete [] Omega_HB;

}

CFSIDriver::CFSIDriver(char* confFile,
                       unsigned short val_nZone,
                       unsigned short val_nDim,
                       bool val_periodic,
                       SU2_Comm MPICommunicator) : CDriver(confFile,
                                                           val_nZone,
                                                           val_nDim,
                                                           val_periodic,
                                                           MPICommunicator) {
  unsigned short iVar;
  unsigned short nVar_Flow = 0, nVar_Struct = 0;

  unsigned short iZone;
  for (iZone = 0; iZone < nZone; iZone++){
    switch (config_container[iZone]->GetKind_Solver()) {
       case RANS: case EULER: case NAVIER_STOKES:
         nVar_Flow = solver_container[iZone][INST_0][MESH_0][FLOW_SOL]->GetnVar();
         flow_criteria = config_container[iZone]->GetMinLogResidual_BGS_F();
         flow_criteria_rel = config_container[iZone]->GetOrderMagResidual_BGS_F();
         break;
       case FEM_ELASTICITY:
         nVar_Struct = solver_container[iZone][INST_0][MESH_0][FEA_SOL]->GetnVar();
         structure_criteria    = config_container[iZone]->GetMinLogResidual_BGS_S();
         structure_criteria_rel = config_container[iZone]->GetOrderMagResidual_BGS_S();
         break;
    }
  }

  init_res_flow   = new su2double[nVar_Flow];
  init_res_struct = new su2double[nVar_Struct];

  residual_flow   = new su2double[nVar_Flow];
  residual_struct = new su2double[nVar_Struct];

  residual_flow_rel   = new su2double[nVar_Flow];
  residual_struct_rel = new su2double[nVar_Struct];

  for (iVar = 0; iVar < nVar_Flow; iVar++){
    init_res_flow[iVar] = 0.0;
    residual_flow[iVar] = 0.0;
    residual_flow_rel[iVar] = 0.0;
  }
  for (iVar = 0; iVar < nVar_Struct; iVar++){
    init_res_struct[iVar] = 0.0;
    residual_struct[iVar] = 0.0;
    residual_struct_rel[iVar] = 0.0;
  }

}

CFSIDriver::~CFSIDriver(void) {

  delete [] init_res_flow;
  delete [] init_res_struct;
  delete [] residual_flow;
  delete [] residual_struct;
  delete [] residual_flow_rel;
  delete [] residual_struct_rel;

}

void CFSIDriver::Run() {

  /*--- As of now, we are coding it for just 2 zones. ---*/
  /*--- This will become more general, but we need to modify the configuration for that ---*/
  unsigned short ZONE_FLOW = 0, ZONE_STRUCT = 1;
  unsigned short iZone;

  /*--- Boolean to determine if we are running a static or dynamic case ---*/
  bool stat_fsi = ((config_container[ZONE_FLOW]->GetUnsteady_Simulation() == STEADY) && (config_container[ZONE_STRUCT]->GetDynamic_Analysis() == STATIC));
  bool dyn_fsi = (((config_container[ZONE_FLOW]->GetUnsteady_Simulation() == DT_STEPPING_1ST) || (config_container[ZONE_FLOW]->GetUnsteady_Simulation() == DT_STEPPING_2ND))
                   && (config_container[ZONE_STRUCT]->GetDynamic_Analysis() == DYNAMIC));

  unsigned long IntIter = 0; for (iZone = 0; iZone < nZone; iZone++) config_container[iZone]->SetIntIter(IntIter);
  unsigned long OuterIter = 0; for (iZone = 0; iZone < nZone; iZone++) config_container[iZone]->SetOuterIter(OuterIter);
  unsigned long nOuterIter = config_container[ZONE_FLOW]->GetnIterFSI();
  unsigned long nIntIter;

  bool Convergence = false;

  bool StopCalc_Flow = false;

  /*--- Be careful with whether or not we load the coords and grid velocity
   from the restart files... this needs to be standardized for the different
   solvers, in particular with FSI. ---*/

  /*-----------------------------------------------------------------*/
  /*---------------- Predict structural displacements ---------------*/
  /*-----------------------------------------------------------------*/

  Predict_Displacements(ZONE_STRUCT, ZONE_FLOW);

  while (OuterIter < nOuterIter) {

    /*-----------------------------------------------------------------*/
    /*------------------- Transfer Displacements ----------------------*/
    /*-----------------------------------------------------------------*/
  if(transfer_container[ZONE_STRUCT][ZONE_FLOW] != NULL)
      Transfer_Displacements(ZONE_STRUCT, ZONE_FLOW);

    /*-----------------------------------------------------------------*/
    /*--------------------- Mesh deformation --------------------------*/
    /*-----------------------------------------------------------------*/

  iteration_container[ZONE_FLOW][INST_0]->SetGrid_Movement(geometry_container,surface_movement, grid_movement, FFDBox, solver_container,
        config_container, ZONE_FLOW, INST_0, 0, ExtIter);

    /*-----------------------------------------------------------------*/
    /*-------------------- Fluid subiteration -------------------------*/
    /*-----------------------------------------------------------------*/

  iteration_container[ZONE_FLOW][INST_0]->Preprocess(output, integration_container, geometry_container,
      solver_container, numerics_container, config_container,
      surface_movement, grid_movement, FFDBox, ZONE_FLOW, INST_0);

  if ( stat_fsi ) {

    /*--- For steady-state flow simulations, we need to loop over ExtIter for the number of time steps ---*/
    /*--- However, ExtIter is the number of FSI iterations, so nIntIter is used in this case ---*/

    nIntIter = config_container[ZONE_FLOW]->GetUnst_nIntIter();

    for (IntIter = 0; IntIter < nIntIter; IntIter++){

      /*--- Set ExtIter to iExtIter_FLOW; this is a trick to loop on the steady-state flow solver ---*/
      config_container[ZONE_FLOW]->SetExtIter(IntIter);

      iteration_container[ZONE_FLOW][INST_0]->Iterate(output, integration_container, geometry_container,
          solver_container, numerics_container, config_container,
          surface_movement, grid_movement, FFDBox, ZONE_FLOW, INST_0);

      /*--- Write the convergence history for the fluid (only screen output) ---*/

      output->SetConvHistory_Body(&ConvHist_file[ZONE_0][INST_0], geometry_container, solver_container, config_container, integration_container, false, 0.0, ZONE_FLOW, INST_0);

      /*--- If the convergence criteria is met for the flow, break the loop ---*/
      StopCalc_Flow = integration_container[ZONE_FLOW][INST_0][FLOW_SOL]->GetConvergence();
      if (StopCalc_Flow) break;

    }

  }
  else if ( dyn_fsi ) {

    /*--- For unsteady flow simulations, we need to loop over nIntIter for the number of time steps ---*/

    nIntIter = config_container[ZONE_FLOW]->GetUnst_nIntIter();

    for (IntIter = 0; IntIter < nIntIter; IntIter++){

      config_container[ZONE_FLOW]->SetIntIter(IntIter);

      iteration_container[ZONE_FLOW][INST_0]->Iterate(output, integration_container, geometry_container, solver_container, numerics_container, config_container, surface_movement, grid_movement, FFDBox, ZONE_FLOW, INST_0);

      /*--- If convergence was reached in every zone --*/

      if (integration_container[ZONE_FLOW][INST_0][FLOW_SOL]->GetConvergence() == 1) break;
    }

    /*--- Write the convergence history for the fluid (only screen output) ---*/

     output->SetConvHistory_Body(NULL, geometry_container, solver_container, config_container, integration_container, true, 0.0, ZONE_FLOW, INST_0);

  } else {

    SU2_MPI::Error( "The definition of Fluid and Structural solvers is inconsistent for FSI applications ", CURRENT_FUNCTION);
    
  }

  /*--- Set the fluid convergence to false (to make sure FSI subiterations converge) ---*/

  integration_container[ZONE_FLOW][INST_0][FLOW_SOL]->SetConvergence(false);

  /*-----------------------------------------------------------------*/
  /*------------------- Set FEA loads from fluid --------------------*/
  /*-----------------------------------------------------------------*/
  if(transfer_container[ZONE_FLOW][ZONE_STRUCT] != NULL)
      Transfer_Tractions(ZONE_FLOW, ZONE_STRUCT);

    /*-----------------------------------------------------------------*/
    /*------------------ Structural subiteration ----------------------*/
    /*-----------------------------------------------------------------*/

  iteration_container[ZONE_STRUCT][INST_0]->Iterate(output, integration_container, geometry_container,
                                  solver_container, numerics_container, config_container,
                                  surface_movement, grid_movement, FFDBox, ZONE_STRUCT, INST_0);

    /*--- Write the convergence history for the structure (only screen output) ---*/

    output->SetConvHistory_Body(NULL, geometry_container, solver_container, config_container, integration_container, false, 0.0, ZONE_STRUCT, INST_0);

    /*--- Set the fluid convergence to false (to make sure FSI subiterations converge) ---*/

    integration_container[ZONE_STRUCT][INST_0][FEA_SOL]->SetConvergence(false);

    /*-----------------------------------------------------------------*/
    /*----------------- Displacements relaxation ----------------------*/
    /*-----------------------------------------------------------------*/

    Relaxation_Displacements(ZONE_STRUCT, ZONE_FLOW, OuterIter);

    /*-----------------------------------------------------------------*/
    /*-------------------- Check convergence --------------------------*/
    /*-----------------------------------------------------------------*/

    Convergence = BGSConvergence(OuterIter, ZONE_FLOW, ZONE_STRUCT);

    /*-----------------------------------------------------------------*/
    /*-------------------- Output FSI history -------------------------*/
    /*-----------------------------------------------------------------*/

    output->SpecialOutput_FSI(&FSIHist_file, geometry_container, solver_container,
                              config_container, integration_container, 0,
                              ZONE_FLOW, ZONE_STRUCT, false);

    if (Convergence) break;

    /*-----------------------------------------------------------------*/
    /*--------------------- Update OuterIter ---------------------------*/
    /*-----------------------------------------------------------------*/

    OuterIter++; for (iZone = 0; iZone < nZone; iZone++) config_container[iZone]->SetOuterIter(OuterIter);

  }

}

void CFSIDriver::Predict_Displacements(unsigned short donorZone, unsigned short targetZone) {

  solver_container[donorZone][INST_0][MESH_0][FEA_SOL]->PredictStruct_Displacement(geometry_container[donorZone][INST_0], config_container[donorZone],
      solver_container[donorZone][INST_0]);

  /*--- For parallel simulations we need to communicate the predicted solution before updating the fluid mesh ---*/

  solver_container[donorZone][INST_0][MESH_0][FEA_SOL]->Set_MPI_Solution_Pred(geometry_container[donorZone][INST_0][MESH_0], config_container[donorZone]);
  

}

void CFSIDriver::Predict_Tractions(unsigned short donorZone, unsigned short targetZone) {

}

void CFSIDriver::Transfer_Displacements(unsigned short donorZone, unsigned short targetZone) {

  bool MatchingMesh = config_container[targetZone]->GetMatchingMesh();

  /*--- Select the transfer method and the appropriate mesh properties (matching or nonmatching mesh) ---*/

  switch (config_container[targetZone]->GetKind_TransferMethod()) {
  case BROADCAST_DATA:
    if (MatchingMesh) {
        transfer_container[donorZone][targetZone]->Broadcast_InterfaceData_Matching(solver_container[donorZone][INST_0][MESH_0][FEA_SOL],solver_container[targetZone][INST_0][MESH_0][FLOW_SOL],
                                                                                    geometry_container[donorZone][INST_0][MESH_0],geometry_container[targetZone][INST_0][MESH_0],
                                                                                    config_container[donorZone], config_container[targetZone]);
      /*--- Set the volume deformation for the fluid zone ---*/
      //      grid_movement[targetZone]->SetVolume_Deformation(geometry_container[targetZone][INST_0][MESH_0], config_container[targetZone], true);
        
      }
      else {
        transfer_container[donorZone][targetZone]->Broadcast_InterfaceData_Interpolate(solver_container[donorZone][INST_0][MESH_0][FEA_SOL],solver_container[targetZone][INST_0][MESH_0][FLOW_SOL],
                                                                                       geometry_container[donorZone][INST_0][MESH_0],geometry_container[targetZone][INST_0][MESH_0],
                                                                                       config_container[donorZone], config_container[targetZone]);
      /*--- Set the volume deformation for the fluid zone ---*/
      //      grid_movement[targetZone]->SetVolume_Deformation(geometry_container[targetZone][INST_0][MESH_0], config_container[targetZone], true);
    }
    break;
  case SCATTER_DATA:
    if (MatchingMesh) {
        transfer_container[donorZone][targetZone]->Scatter_InterfaceData(solver_container[donorZone][INST_0][MESH_0][FEA_SOL],solver_container[targetZone][INST_0][MESH_0][FLOW_SOL],
                                                                         geometry_container[donorZone][INST_0][MESH_0],geometry_container[targetZone][INST_0][MESH_0],
                                                                         config_container[donorZone], config_container[targetZone]);
      /*--- Set the volume deformation for the fluid zone ---*/
      //      grid_movement[targetZone]->SetVolume_Deformation(geometry_container[targetZone][INST_0][MESH_0], config_container[targetZone], true);
      }
      else {
        SU2_MPI::Error("Scatter method not implemented for non-matching meshes.", CURRENT_FUNCTION);
    }
    break;
  case ALLGATHER_DATA:
    if (MatchingMesh) {
        SU2_MPI::Error("Allgather method not yet implemented for matching meshes.", CURRENT_FUNCTION);
      }
      else {
        transfer_container[donorZone][targetZone]->Allgather_InterfaceData(solver_container[donorZone][INST_0][MESH_0][FEA_SOL],solver_container[targetZone][INST_0][MESH_0][FLOW_SOL],
                                                                           geometry_container[donorZone][INST_0][MESH_0],geometry_container[targetZone][INST_0][MESH_0],
                                                                           config_container[donorZone], config_container[targetZone]);
      /*--- Set the volume deformation for the fluid zone ---*/
      //      grid_movement[targetZone]->SetVolume_Deformation(geometry_container[targetZone][INST_0][MESH_0], config_container[targetZone], true);
    }
    break;
  }

}

void CFSIDriver::Transfer_Tractions(unsigned short donorZone, unsigned short targetZone) {

  bool MatchingMesh = config_container[donorZone]->GetMatchingMesh();

  /*--- FEA equations -- Necessary as the SetFEA_Load routine is as of now contained in the structural solver ---*/
  unsigned long ExtIter = config_container[targetZone]->GetExtIter();
  config_container[targetZone]->SetGlobalParam(FEM_ELASTICITY, RUNTIME_FEA_SYS, ExtIter);

  /*--- Select the transfer method and the appropriate mesh properties (matching or nonmatching mesh) ---*/

  switch (config_container[donorZone]->GetKind_TransferMethod()) {
  case BROADCAST_DATA:
    if (MatchingMesh) {
        transfer_container[donorZone][targetZone]->Broadcast_InterfaceData_Matching(solver_container[donorZone][INST_0][MESH_0][FLOW_SOL],solver_container[targetZone][INST_0][MESH_0][FEA_SOL],
                                                                                    geometry_container[donorZone][INST_0][MESH_0],geometry_container[targetZone][INST_0][MESH_0],
                                                                                    config_container[donorZone], config_container[targetZone]);
      }
      else {
        transfer_container[donorZone][targetZone]->Broadcast_InterfaceData_Interpolate(solver_container[donorZone][INST_0][MESH_0][FLOW_SOL],solver_container[targetZone][INST_0][MESH_0][FEA_SOL],
                                                                                       geometry_container[donorZone][INST_0][MESH_0],geometry_container[targetZone][INST_0][MESH_0],
                                                                                       config_container[donorZone], config_container[targetZone]);
    }
    break;
  case SCATTER_DATA:
    if (MatchingMesh) {
        transfer_container[donorZone][targetZone]->Scatter_InterfaceData(solver_container[donorZone][INST_0][MESH_0][FLOW_SOL],solver_container[targetZone][INST_0][MESH_0][FEA_SOL],
                                                                         geometry_container[donorZone][INST_0][MESH_0],geometry_container[targetZone][INST_0][MESH_0],
                                                                         config_container[donorZone], config_container[targetZone]);
      }
      else {
        SU2_MPI::Error("Scatter method not implemented for non-matching meshes.", CURRENT_FUNCTION);
    }
    break;
  case ALLGATHER_DATA:
    if (MatchingMesh) {
        SU2_MPI::Error("Allgather method not yet implemented for matching meshes.", CURRENT_FUNCTION);
      }
      else {
        transfer_container[donorZone][targetZone]->Allgather_InterfaceData(solver_container[donorZone][INST_0][MESH_0][FLOW_SOL],solver_container[targetZone][INST_0][MESH_0][FEA_SOL],
                                                                           geometry_container[donorZone][INST_0][MESH_0],geometry_container[targetZone][INST_0][MESH_0],
                                                                           config_container[donorZone], config_container[targetZone]);
    }
    break;
  }

}

void CFSIDriver::Relaxation_Displacements(unsigned short donorZone, unsigned short targetZone, unsigned long OuterIter) {

  /*-------------------- Aitken's relaxation ------------------------*/

  /*------------------- Compute the coefficient ---------------------*/

  solver_container[donorZone][INST_0][MESH_0][FEA_SOL]->ComputeAitken_Coefficient(geometry_container[donorZone][INST_0], config_container[donorZone],
      solver_container[donorZone][INST_0], OuterIter);

  /*----------------- Set the relaxation parameter ------------------*/

  solver_container[donorZone][INST_0][MESH_0][FEA_SOL]->SetAitken_Relaxation(geometry_container[donorZone][INST_0], config_container[donorZone],
      solver_container[donorZone][INST_0]);

  /*----------------- Communicate the predicted solution and the old one ------------------*/
  solver_container[donorZone][INST_0][MESH_0][FEA_SOL]->Set_MPI_Solution_Pred_Old(geometry_container[donorZone][INST_0][MESH_0], config_container[donorZone]);
  

}

void CFSIDriver::Relaxation_Tractions(unsigned short donorZone, unsigned short targetZone, unsigned long OuterIter) {

}

bool CFSIDriver::BGSConvergence(unsigned long IntIter, unsigned short ZONE_FLOW, unsigned short ZONE_STRUCT) {


  int rank = MASTER_NODE;
#ifdef HAVE_MPI
  int size;
  MPI_Comm_rank(MPI_COMM_WORLD, &rank);
  MPI_Comm_size(MPI_COMM_WORLD, &size);
#endif

  unsigned short iMarker;
  unsigned short nVar_Flow = solver_container[ZONE_FLOW][INST_0][MESH_0][FLOW_SOL]->GetnVar(),
                 nVar_Struct = solver_container[ZONE_STRUCT][INST_0][MESH_0][FEA_SOL]->GetnVar();
  unsigned short iRes;

//  bool flow_converged_absolute = false,
//        flow_converged_relative = false,
//        struct_converged_absolute = false,
//        struct_converged_relative = false;

  bool Convergence = false;

  /*--- Apply BC's to the structural adjoint - otherwise, clamped nodes have too values that make no sense... ---*/
  for (iMarker = 0; iMarker < config_container[ZONE_STRUCT]->GetnMarker_All(); iMarker++){
  switch (config_container[ZONE_STRUCT]->GetMarker_All_KindBC(iMarker)) {
    case CLAMPED_BOUNDARY:
    solver_container[ZONE_STRUCT][INST_0][MESH_0][FEA_SOL]->BC_Clamped_Post(geometry_container[ZONE_STRUCT][INST_0][MESH_0],
        solver_container[ZONE_STRUCT][INST_0][MESH_0], numerics_container[ZONE_STRUCT][INST_0][MESH_0][FEA_SOL][FEA_TERM],
        config_container[ZONE_STRUCT], iMarker);
    break;
  }
  }

  /*--- Compute the residual for the flow and structural zones ---*/

  /*--- Flow ---*/

  solver_container[ZONE_FLOW][INST_0][MESH_0][FLOW_SOL]->ComputeResidual_Multizone(geometry_container[ZONE_FLOW][INST_0][MESH_0],
                                                                        config_container[ZONE_FLOW]);

  /*--- Structure ---*/

  solver_container[ZONE_STRUCT][INST_0][MESH_0][FEA_SOL]->ComputeResidual_Multizone(geometry_container[ZONE_STRUCT][INST_0][MESH_0],
                                                                         config_container[ZONE_STRUCT]);


  /*--- Retrieve residuals ---*/

  /*--- Flow residuals ---*/

  for (iRes = 0; iRes < nVar_Flow; iRes++){
    residual_flow[iRes] = log10(solver_container[ZONE_FLOW][INST_0][MESH_0][FLOW_SOL]->GetRes_BGS(iRes));
    if (IntIter == 0) init_res_flow[iRes] = residual_flow[iRes];
    residual_flow_rel[iRes] = fabs(residual_flow[iRes] - init_res_flow[iRes]);
  }

  /*--- Structure residuals ---*/

  for (iRes = 0; iRes < nVar_Struct; iRes++){
    residual_struct[iRes] = log10(solver_container[ZONE_STRUCT][INST_0][MESH_0][FEA_SOL]->GetRes_BGS(iRes));
    if (IntIter == 0) init_res_struct[iRes] = residual_struct[iRes];
    residual_struct_rel[iRes] = fabs(residual_struct[iRes] - init_res_struct[iRes]);
  }

  /*--- Check convergence ---*/
//  flow_converged_absolute = ((residual_flow[0] < flow_criteria) && (residual_flow[nVar_Flow-1] < flow_criteria));
//  flow_converged_relative = ((residual_flow_rel[0] > flow_criteria_rel) && (residual_flow_rel[nVar_Flow-1] > flow_criteria_rel));
//
//  struct_converged_absolute = ((residual_struct[0] < structure_criteria) && (residual_struct[nVar_Flow-1] < structure_criteria));
//  struct_converged_relative = ((residual_struct_rel[0] > structure_criteria_rel) && (residual_struct_rel[nVar_Flow-1] > structure_criteria_rel));

//  Convergence = ((flow_converged_absolute && struct_converged_absolute) ||
//                 (flow_converged_absolute && struct_converged_relative) ||
//                 (flow_converged_relative && struct_converged_relative) ||
//                 (flow_converged_relative && struct_converged_absolute));

  if (rank == MASTER_NODE){

    cout << endl << "-------------------------------------------------------------------------" << endl;
    cout << endl;
    cout << "Convergence summary for BGS iteration ";
    cout << IntIter << endl;
    cout << endl;
    /*--- TODO: This is a workaround until the TestCases.py script incorporates new classes for nested loops. ---*/
    cout << "Iter[ID]" << "    BGSRes[Rho]" << "   BGSRes[RhoE]" << "     BGSRes[Ux]" << "     BGSRes[Uy]" << endl;
    cout.precision(6); cout.setf(ios::fixed, ios::floatfield);
    cout.width(8); cout << IntIter*1000;
    cout.width(15); cout << residual_flow[0];
    cout.width(15); cout << residual_flow[nVar_Flow-1];
    cout.width(15); cout << residual_struct[0];
    cout.width(15); cout << residual_struct[1];
    cout << endl;

  }

  integration_container[ZONE_STRUCT][INST_0][FEA_SOL]->Convergence_Monitoring_FSI(geometry_container[ZONE_STRUCT][INST_0][MESH_0], config_container[ZONE_STRUCT], solver_container[ZONE_STRUCT][INST_0][MESH_0][FEA_SOL], IntIter);

  Convergence = integration_container[ZONE_STRUCT][INST_0][FEA_SOL]->GetConvergence_FSI();


  /*--- Flow ---*/

  solver_container[ZONE_FLOW][INST_0][MESH_0][FLOW_SOL]->UpdateSolution_BGS(geometry_container[ZONE_FLOW][INST_0][MESH_0],
                                                                       config_container[ZONE_FLOW]);

  /*--- Structure ---*/

  solver_container[ZONE_STRUCT][INST_0][MESH_0][FEA_SOL]->UpdateSolution_BGS(geometry_container[ZONE_STRUCT][INST_0][MESH_0],
                                                                       config_container[ZONE_STRUCT]);

  if (rank == MASTER_NODE) cout.setf(ios::scientific, ios::floatfield);

  return Convergence;

}

void CFSIDriver::Update() {

  /*--- As of now, we are coding it for just 2 zones. ---*/
  /*--- This will become more general, but we need to modify the configuration for that ---*/
  unsigned short ZONE_FLOW = 0, ZONE_STRUCT = 1;

  unsigned long IntIter = 0; // This doesn't affect here but has to go into the function
  ExtIter = config_container[ZONE_FLOW]->GetExtIter();

  /*-----------------------------------------------------------------*/
  /*--------------------- Enforce continuity ------------------------*/
  /*-----------------------------------------------------------------*/

  /*--- Enforces that the geometry of the flow corresponds to the converged, relaxed solution ---*/

  /*-------------------- Transfer the displacements --------------------*/

  Transfer_Displacements(ZONE_STRUCT, ZONE_FLOW);

  /*-------------------- Set the grid movement -------------------------*/

  iteration_container[ZONE_FLOW][INST_0]->SetGrid_Movement(geometry_container, surface_movement,
                                                   grid_movement, FFDBox, solver_container,
      config_container, ZONE_FLOW, INST_0, IntIter, ExtIter);

  /*--- TODO: Temporary output of objective function for Flow OFs. Needs to be integrated into the refurbished output ---*/


  if (rank == MASTER_NODE){

  /*--- Choose the filename of the objective function ---*/

    ofstream myfile_res;
    bool of_output = false;
    su2double objective_function = 0.0;

    switch (config_container[ZONE_FLOW]->GetKind_ObjFunc()) {
      case DRAG_COEFFICIENT:
        myfile_res.open("of_drag.opt");
        objective_function = solver_container[ZONE_FLOW][INST_0][MESH_0][FLOW_SOL]->GetTotal_CD();
        of_output = true;
        break;
      case LIFT_COEFFICIENT:
        myfile_res.open("of_lift.opt");
        objective_function = solver_container[ZONE_FLOW][INST_0][MESH_0][FLOW_SOL]->GetTotal_CL();
        of_output = true;
      break;
      case EFFICIENCY:
        myfile_res.open("of_efficiency.opt");
        objective_function = solver_container[ZONE_FLOW][INST_0][MESH_0][FLOW_SOL]->GetTotal_CEff();
        of_output = true;
        break;
      default:
        of_output = false;
        break;
    }

    if (of_output){

        myfile_res.precision(15);
        myfile_res << scientific << objective_function << endl;
        myfile_res.close();

    }

  }

  /*-----------------------------------------------------------------*/
  /*-------------------- Update fluid solver ------------------------*/
  /*-----------------------------------------------------------------*/

  iteration_container[ZONE_FLOW][INST_0]->Update(output, integration_container, geometry_container,
                       solver_container, numerics_container, config_container,
                       surface_movement, grid_movement, FFDBox, ZONE_FLOW, INST_0);

  /*-----------------------------------------------------------------*/
  /*----------------- Update structural solver ----------------------*/
  /*-----------------------------------------------------------------*/

  iteration_container[ZONE_STRUCT][INST_0]->Update(output, integration_container, geometry_container,
                         solver_container, numerics_container, config_container,
                         surface_movement, grid_movement, FFDBox, ZONE_STRUCT, INST_0);


  /*-----------------------------------------------------------------*/
  /*--------------- Update convergence parameter --------------------*/
  /*-----------------------------------------------------------------*/
  integration_container[ZONE_STRUCT][INST_0][FEA_SOL]->SetConvergence_FSI(false);


}

void CFSIDriver::DynamicMeshUpdate(unsigned long ExtIter){

}

CDiscAdjFSIDriver::CDiscAdjFSIDriver(char* confFile,
                                     unsigned short val_nZone,
                                     unsigned short val_nDim,
                                     bool val_periodic,
                                     SU2_Comm MPICommunicator) : CDriver(confFile,
                                                                            val_nZone,
                                                                            val_nDim,
                                                                            val_periodic,
                                                                            MPICommunicator) {

  unsigned short iVar;
  unsigned short nVar_Flow = 0, nVar_Struct = 0;
  RecordingState = 0;
  CurrentRecording = 0;

  switch (config_container[ZONE_0]->GetKind_ObjFunc()){
  case DRAG_COEFFICIENT:
  case LIFT_COEFFICIENT:
  case SIDEFORCE_COEFFICIENT:
  case EFFICIENCY:
  case MOMENT_X_COEFFICIENT:
  case MOMENT_Y_COEFFICIENT:
  case MOMENT_Z_COEFFICIENT:
  case EQUIVALENT_AREA:
    Kind_Objective_Function = FLOW_OBJECTIVE_FUNCTION;
    break;
  case REFERENCE_GEOMETRY:
  case REFERENCE_NODE:
  case VOLUME_FRACTION:
    Kind_Objective_Function = FEM_OBJECTIVE_FUNCTION;
    break;
  default:
    Kind_Objective_Function = NO_OBJECTIVE_FUNCTION;
    break;
  }

  direct_iteration = new CIteration*[nZone];

  unsigned short iZone;
  for (iZone = 0; iZone < nZone; iZone++){
    switch (config_container[iZone]->GetKind_Solver()) {
       case DISC_ADJ_RANS: case DISC_ADJ_EULER: case DISC_ADJ_NAVIER_STOKES:
         direct_iteration[iZone] = new CFluidIteration(config_container[iZone]);
         nVar_Flow = solver_container[iZone][INST_0][MESH_0][ADJFLOW_SOL]->GetnVar();
         flow_criteria = config_container[iZone]->GetMinLogResidual_BGS_F();
         flow_criteria_rel = config_container[iZone]->GetOrderMagResidual_BGS_F();
         break;
       case DISC_ADJ_FEM:
         direct_iteration[iZone] = new CFEAIteration(config_container[iZone]);
         nVar_Struct = solver_container[iZone][INST_0][MESH_0][ADJFEA_SOL]->GetnVar();
         structure_criteria    = config_container[iZone]->GetMinLogResidual_BGS_S();
         structure_criteria_rel = config_container[iZone]->GetOrderMagResidual_BGS_S();
         break;
    }
  }

  init_res_flow   = new su2double[nVar_Flow];
  init_res_struct = new su2double[nVar_Struct];

  residual_flow   = new su2double[nVar_Flow];
  residual_struct = new su2double[nVar_Struct];

  residual_flow_rel   = new su2double[nVar_Flow];
  residual_struct_rel = new su2double[nVar_Struct];

  for (iVar = 0; iVar < nVar_Flow; iVar++){
    init_res_flow[iVar] = 0.0;
    residual_flow[iVar] = 0.0;
    residual_flow_rel[iVar] = 0.0;
  }
  for (iVar = 0; iVar < nVar_Struct; iVar++){
    init_res_struct[iVar] = 0.0;
    residual_struct[iVar] = 0.0;
    residual_struct_rel[iVar] = 0.0;
  }


  bool write_history = true;

  /*--- Header of the temporary output file ---*/
  if ((write_history) && (rank == MASTER_NODE)){
    ofstream myfile_res;
    myfile_res.open ("history_adjoint_FSI.csv");

    myfile_res << "BGS_Iter\t";

    for (iVar = 0; iVar < nVar_Flow; iVar++){
      myfile_res << "ResFlow[" << iVar << "]\t";
    }

    for (iVar = 0; iVar < nVar_Struct; iVar++){
      myfile_res << "ResFEA[" << iVar << "]\t";
    }


    bool de_effects = config_container[ZONE_0]->GetDE_Effects();
    for (iVar = 0; iVar < config_container[ZONE_0]->GetnElasticityMod(); iVar++)
        myfile_res << "Sens_E_" << iVar << "\t";

    for (iVar = 0; iVar < config_container[ZONE_0]->GetnPoissonRatio(); iVar++)
      myfile_res << "Sens_Nu_" << iVar << "\t";

    if (de_effects){
        for (iVar = 0; iVar < config_container[ZONE_0]->GetnElectric_Field(); iVar++)
          myfile_res << "Sens_EField_" << iVar << "\t";
    }

    myfile_res << endl;

    myfile_res.close();
  }

  // TEST: for implementation of python framework in standalone structural problems
  if ((config_container[ZONE_1]->GetDV_FEA() != NODV_FEA) && (rank == MASTER_NODE)){

    /*--- Header of the temporary output file ---*/
    ofstream myfile_res;

    switch (config_container[ZONE_1]->GetDV_FEA()) {
      case YOUNG_MODULUS:
        myfile_res.open("grad_young.opt");
        break;
      case POISSON_RATIO:
        myfile_res.open("grad_poisson.opt");
        break;
      case DENSITY_VAL:
      case DEAD_WEIGHT:
        myfile_res.open("grad_density.opt");
        break;
      case ELECTRIC_FIELD:
        myfile_res.open("grad_efield.opt");
        break;
      default:
        myfile_res.open("grad.opt");
        break;
    }

    unsigned short iDV;
    unsigned short nDV = solver_container[ZONE_1][INST_0][MESH_0][ADJFEA_SOL]->GetnDVFEA();

    myfile_res << "INDEX" << "\t" << "GRAD" << endl;

    myfile_res.precision(15);

    for (iDV = 0; iDV < nDV; iDV++){
      myfile_res << iDV;
      myfile_res << "\t";
      myfile_res << scientific << solver_container[ZONE_1][INST_0][MESH_0][ADJFEA_SOL]->GetGlobal_Sens_DVFEA(iDV);
      myfile_res << endl;
    }

    myfile_res.close();
  }

  /*--- TODO: This is a workaround until the TestCases.py script incorporates new classes for nested loops. ---*/
  config_container[ZONE_0]->SetnExtIter(1);
  config_container[ZONE_1]->SetnExtIter(1);

}

CDiscAdjFSIDriver::~CDiscAdjFSIDriver(void) {

  delete [] direct_iteration;
  delete [] init_res_flow;
  delete [] init_res_struct;
  delete [] residual_flow;
  delete [] residual_struct;
  delete [] residual_flow_rel;
  delete [] residual_struct_rel;

}

void CDiscAdjFSIDriver::Update(){

}

void CDiscAdjFSIDriver::DynamicMeshUpdate(unsigned long ExtIter){

}

void CDiscAdjFSIDriver::Run( ) {

  /*--- As of now, we are coding it for just 2 zones. ---*/
  /*--- This will become more general, but we need to modify the configuration for that ---*/
  unsigned short ZONE_FLOW = 0, ZONE_STRUCT = 1;
  unsigned short iZone;

  unsigned long IntIter = 0; for (iZone = 0; iZone < nZone; iZone++) config_container[iZone]->SetIntIter(IntIter);
  unsigned long OuterIter = 0; for (iZone = 0; iZone < nZone; iZone++) config_container[iZone]->SetOuterIter(OuterIter);

  Preprocess(ZONE_FLOW, ZONE_STRUCT, ALL_VARIABLES);

  switch (Kind_Objective_Function){
  case FLOW_OBJECTIVE_FUNCTION:
    Iterate_Block_FlowOF(ZONE_FLOW, ZONE_STRUCT, ALL_VARIABLES);
    break;
  case FEM_OBJECTIVE_FUNCTION:
    Iterate_Block_StructuralOF(ZONE_FLOW, ZONE_STRUCT, ALL_VARIABLES);
    break;
  }

  Postprocess(ZONE_FLOW, ZONE_STRUCT);

}


void CDiscAdjFSIDriver::Preprocess(unsigned short ZONE_FLOW,
                  unsigned short ZONE_STRUCT,
                  unsigned short kind_recording){

  unsigned long IntIter = 0, iPoint;
  config_container[ZONE_0]->SetIntIter(IntIter);
  unsigned short ExtIter = config_container[ZONE_FLOW]->GetExtIter();

  bool dual_time_1st = (config_container[ZONE_FLOW]->GetUnsteady_Simulation() == DT_STEPPING_1ST);
  bool dual_time_2nd = (config_container[ZONE_FLOW]->GetUnsteady_Simulation() == DT_STEPPING_2ND);
  bool turbulent = (config_container[ZONE_FLOW]->GetKind_Solver() == DISC_ADJ_RANS);
  bool dual_time = (dual_time_1st || dual_time_2nd);
  unsigned short iMesh;
  int Direct_Iter_Flow;
  bool update_geo = false;

  /*----------------------------------------------------------------------------*/
  /*------------------------------ FLOW SOLUTION -------------------------------*/
  /*----------------------------------------------------------------------------*/

  /*--- For the unsteady adjoint, load direct solutions from restart files. ---*/

  if (config_container[ZONE_FLOW]->GetUnsteady_Simulation()) {

    Direct_Iter_Flow = SU2_TYPE::Int(config_container[ZONE_FLOW]->GetUnst_AdjointIter()) - SU2_TYPE::Int(ExtIter) - 2;

    /*--- For dual-time stepping we want to load the already converged solution at timestep n ---*/

    if (dual_time) {
      Direct_Iter_Flow += 1;
    }

    if (ExtIter == 0){

      if (dual_time_2nd) {

        /*--- Load solution at timestep n-2 ---*/

        iteration_container[ZONE_FLOW][INST_0]->LoadUnsteady_Solution(geometry_container, solver_container,config_container, ZONE_FLOW, INST_0, Direct_Iter_Flow-2);

        /*--- Push solution back to correct array ---*/

        for (iMesh=0; iMesh<=config_container[ZONE_FLOW]->GetnMGLevels();iMesh++) {
          for(iPoint=0; iPoint<geometry_container[ZONE_FLOW][INST_0][iMesh]->GetnPoint();iPoint++) {
            solver_container[ZONE_FLOW][INST_0][iMesh][FLOW_SOL]->node[iPoint]->Set_Solution_time_n();
            solver_container[ZONE_FLOW][INST_0][iMesh][FLOW_SOL]->node[iPoint]->Set_Solution_time_n1();
            if (turbulent) {
              solver_container[ZONE_FLOW][INST_0][iMesh][TURB_SOL]->node[iPoint]->Set_Solution_time_n();
              solver_container[ZONE_FLOW][INST_0][iMesh][TURB_SOL]->node[iPoint]->Set_Solution_time_n1();
            }
          }
        }
      }
      if (dual_time) {

        /*--- Load solution at timestep n-1 ---*/

        iteration_container[ZONE_FLOW][INST_0]->LoadUnsteady_Solution(geometry_container, solver_container,config_container, ZONE_FLOW, INST_0, Direct_Iter_Flow-1);

        /*--- Push solution back to correct array ---*/

        for (iMesh=0; iMesh<=config_container[ZONE_FLOW]->GetnMGLevels();iMesh++) {
          for(iPoint=0; iPoint<geometry_container[ZONE_FLOW][INST_0][iMesh]->GetnPoint();iPoint++) {
            solver_container[ZONE_FLOW][INST_0][iMesh][FLOW_SOL]->node[iPoint]->Set_Solution_time_n();
            if (turbulent) {
              solver_container[ZONE_FLOW][INST_0][iMesh][TURB_SOL]->node[iPoint]->Set_Solution_time_n();
            }
          }
        }
      }

      /*--- Load solution timestep n ---*/

      iteration_container[ZONE_FLOW][INST_0]->LoadUnsteady_Solution(geometry_container, solver_container,config_container, ZONE_FLOW, INST_0, Direct_Iter_Flow);

    }


    if ((ExtIter > 0) && dual_time){

      /*--- Load solution timestep n - 2 ---*/

      iteration_container[ZONE_FLOW][INST_0]->LoadUnsteady_Solution(geometry_container, solver_container,config_container, ZONE_FLOW, INST_0, Direct_Iter_Flow - 2);

      /*--- Temporarily store the loaded solution in the Solution_Old array ---*/

      for (iMesh=0; iMesh<=config_container[ZONE_FLOW]->GetnMGLevels();iMesh++) {
        for(iPoint=0; iPoint<geometry_container[ZONE_FLOW][INST_0][iMesh]->GetnPoint();iPoint++) {
           solver_container[ZONE_FLOW][INST_0][iMesh][FLOW_SOL]->node[iPoint]->Set_OldSolution();
           if (turbulent){
             solver_container[ZONE_FLOW][INST_0][iMesh][TURB_SOL]->node[iPoint]->Set_OldSolution();
           }
        }
      }

      /*--- Set Solution at timestep n to solution at n-1 ---*/

      for (iMesh=0; iMesh<=config_container[ZONE_FLOW]->GetnMGLevels();iMesh++) {
        for(iPoint=0; iPoint<geometry_container[ZONE_FLOW][INST_0][iMesh]->GetnPoint();iPoint++) {
          solver_container[ZONE_FLOW][INST_0][iMesh][FLOW_SOL]->node[iPoint]->SetSolution(solver_container[ZONE_FLOW][INST_0][iMesh][FLOW_SOL]->node[iPoint]->GetSolution_time_n());
          if (turbulent) {
            solver_container[ZONE_FLOW][INST_0][iMesh][TURB_SOL]->node[iPoint]->SetSolution(solver_container[ZONE_FLOW][INST_0][iMesh][TURB_SOL]->node[iPoint]->GetSolution_time_n());
          }
        }
      }
      if (dual_time_1st){
      /*--- Set Solution at timestep n-1 to the previously loaded solution ---*/
        for (iMesh=0; iMesh<=config_container[ZONE_FLOW]->GetnMGLevels();iMesh++) {
          for(iPoint=0; iPoint<geometry_container[ZONE_FLOW][INST_0][iMesh]->GetnPoint();iPoint++) {
            solver_container[ZONE_FLOW][INST_0][iMesh][FLOW_SOL]->node[iPoint]->Set_Solution_time_n(solver_container[ZONE_FLOW][INST_0][iMesh][FLOW_SOL]->node[iPoint]->GetSolution_time_n1());
            if (turbulent) {
              solver_container[ZONE_FLOW][INST_0][iMesh][TURB_SOL]->node[iPoint]->Set_Solution_time_n(solver_container[ZONE_FLOW][INST_0][iMesh][TURB_SOL]->node[iPoint]->GetSolution_time_n1());
            }
          }
        }
      }
      if (dual_time_2nd){
        /*--- Set Solution at timestep n-1 to solution at n-2 ---*/
        for (iMesh=0; iMesh<=config_container[ZONE_FLOW]->GetnMGLevels();iMesh++) {
          for(iPoint=0; iPoint<geometry_container[ZONE_FLOW][INST_0][iMesh]->GetnPoint();iPoint++) {
            solver_container[ZONE_FLOW][INST_0][iMesh][FLOW_SOL]->node[iPoint]->Set_Solution_time_n(solver_container[ZONE_FLOW][INST_0][iMesh][FLOW_SOL]->node[iPoint]->GetSolution_time_n1());
            if (turbulent) {
              solver_container[ZONE_FLOW][INST_0][iMesh][TURB_SOL]->node[iPoint]->Set_Solution_time_n(solver_container[ZONE_FLOW][INST_0][iMesh][TURB_SOL]->node[iPoint]->GetSolution_time_n1());
            }
          }
        }
        /*--- Set Solution at timestep n-2 to the previously loaded solution ---*/
        for (iMesh=0; iMesh<=config_container[ZONE_FLOW]->GetnMGLevels();iMesh++) {
          for(iPoint=0; iPoint<geometry_container[ZONE_FLOW][INST_0][iMesh]->GetnPoint();iPoint++) {
            solver_container[ZONE_FLOW][INST_0][iMesh][FLOW_SOL]->node[iPoint]->Set_Solution_time_n1(solver_container[ZONE_FLOW][INST_0][iMesh][FLOW_SOL]->node[iPoint]->GetSolution_Old());
            if (turbulent) {
              solver_container[ZONE_FLOW][INST_0][iMesh][TURB_SOL]->node[iPoint]->Set_Solution_time_n1(solver_container[ZONE_FLOW][INST_0][iMesh][TURB_SOL]->node[iPoint]->GetSolution_Old());
            }
          }
        }
      }
    }
  }
  else{

    /*--- Load the restart (we need to use the routine in order to get the GEOMETRY, otherwise it's restarted from the base mesh ---*/

    solver_container[ZONE_FLOW][INST_0][MESH_0][FLOW_SOL]->LoadRestart(geometry_container[ZONE_FLOW][INST_0], solver_container[ZONE_FLOW][INST_0], config_container[ZONE_FLOW], 0, true);

  if (ExtIter == 0 || dual_time) {

    for (iMesh=0; iMesh<=config_container[ZONE_FLOW]->GetnMGLevels();iMesh++) {
      for (iPoint = 0; iPoint < geometry_container[ZONE_FLOW][INST_0][iMesh]->GetnPoint(); iPoint++) {
        solver_container[ZONE_FLOW][INST_0][iMesh][ADJFLOW_SOL]->node[iPoint]->SetSolution_Direct(solver_container[ZONE_FLOW][INST_0][iMesh][FLOW_SOL]->node[iPoint]->GetSolution());
      }
    }
    if (turbulent && !config_container[ZONE_FLOW]->GetFrozen_Visc_Disc()) {
      for (iPoint = 0; iPoint < geometry_container[ZONE_FLOW][INST_0][MESH_0]->GetnPoint(); iPoint++) {
        solver_container[ZONE_FLOW][INST_0][MESH_0][ADJTURB_SOL]->node[iPoint]->SetSolution_Direct(solver_container[ZONE_FLOW][INST_0][MESH_0][TURB_SOL]->node[iPoint]->GetSolution());
      }
    }
  }

    /*--- Store geometry of the converged solution also in the adjoint solver in order to be able to reset it later ---*/

    for (iPoint = 0; iPoint < geometry_container[ZONE_FLOW][INST_0][MESH_0]->GetnPoint(); iPoint++){
      solver_container[ZONE_FLOW][INST_0][MESH_0][ADJFLOW_SOL]->node[iPoint]->SetGeometry_Direct(geometry_container[ZONE_FLOW][INST_0][MESH_0]->node[iPoint]->GetCoord());
    }

  }

  /*----------------------------------------------------------------------------*/
  /*-------------------------- STRUCTURAL SOLUTION -----------------------------*/
  /*----------------------------------------------------------------------------*/

  IntIter = 0;
  config_container[ZONE_STRUCT]->SetIntIter(IntIter);
  ExtIter = config_container[ZONE_STRUCT]->GetExtIter();
  bool dynamic = (config_container[ZONE_STRUCT]->GetDynamic_Analysis() == DYNAMIC);

  int Direct_Iter_FEA;

  /*--- For the dynamic adjoint, load direct solutions from restart files. ---*/

  if (dynamic) {

    Direct_Iter_FEA = SU2_TYPE::Int(config_container[ZONE_STRUCT]->GetUnst_AdjointIter()) - SU2_TYPE::Int(ExtIter) - 1;

    /*--- We want to load the already converged solution at timesteps n and n-1 ---*/

    /*--- Load solution at timestep n-1 ---*/

    iteration_container[ZONE_STRUCT][INST_0]->LoadDynamic_Solution(geometry_container, solver_container,config_container, ZONE_STRUCT, INST_0, Direct_Iter_FEA-1);

    /*--- Push solution back to correct array ---*/

    for(iPoint=0; iPoint<geometry_container[ZONE_STRUCT][INST_0][MESH_0]->GetnPoint();iPoint++){
      solver_container[ZONE_STRUCT][INST_0][MESH_0][FEA_SOL]->node[iPoint]->SetSolution_time_n();
    }

    /*--- Push solution back to correct array ---*/

    for(iPoint=0; iPoint<geometry_container[ZONE_STRUCT][INST_0][MESH_0]->GetnPoint();iPoint++){
      solver_container[ZONE_STRUCT][INST_0][MESH_0][FEA_SOL]->node[iPoint]->SetSolution_Accel_time_n();
    }

    /*--- Push solution back to correct array ---*/

    for(iPoint=0; iPoint<geometry_container[ZONE_STRUCT][INST_0][MESH_0]->GetnPoint();iPoint++){
      solver_container[ZONE_STRUCT][INST_0][MESH_0][FEA_SOL]->node[iPoint]->SetSolution_Vel_time_n();
    }

    /*--- Load solution timestep n ---*/

    iteration_container[ZONE_STRUCT][INST_0]->LoadDynamic_Solution(geometry_container, solver_container,config_container, ZONE_STRUCT, INST_0, Direct_Iter_FEA);

    /*--- Store FEA solution also in the adjoint solver in order to be able to reset it later ---*/

    for (iPoint = 0; iPoint < geometry_container[ZONE_STRUCT][INST_0][MESH_0]->GetnPoint(); iPoint++){
      solver_container[ZONE_STRUCT][INST_0][MESH_0][ADJFEA_SOL]->node[iPoint]->SetSolution_Direct(solver_container[ZONE_STRUCT][INST_0][MESH_0][FEA_SOL]->node[iPoint]->GetSolution());
    }

    for (iPoint = 0; iPoint < geometry_container[ZONE_STRUCT][INST_0][MESH_0]->GetnPoint(); iPoint++){
      solver_container[ZONE_STRUCT][INST_0][MESH_0][ADJFEA_SOL]->node[iPoint]->SetSolution_Accel_Direct(solver_container[ZONE_STRUCT][INST_0][MESH_0][FEA_SOL]->node[iPoint]->GetSolution_Accel());
    }

    for (iPoint = 0; iPoint < geometry_container[ZONE_STRUCT][INST_0][MESH_0]->GetnPoint(); iPoint++){
      solver_container[ZONE_STRUCT][INST_0][MESH_0][ADJFEA_SOL]->node[iPoint]->SetSolution_Vel_Direct(solver_container[ZONE_STRUCT][INST_0][MESH_0][FEA_SOL]->node[iPoint]->GetSolution_Vel());
    }

  }
  else {

    solver_container[ZONE_STRUCT][INST_0][MESH_0][FEA_SOL]->LoadRestart(geometry_container[ZONE_STRUCT][INST_0], solver_container[ZONE_STRUCT][INST_0], config_container[ZONE_STRUCT], 0, update_geo);

    /*--- Store FEA solution also in the adjoint solver in order to be able to reset it later ---*/

    for (iPoint = 0; iPoint < geometry_container[ZONE_STRUCT][INST_0][MESH_0]->GetnPoint(); iPoint++){
      solver_container[ZONE_STRUCT][INST_0][MESH_0][ADJFEA_SOL]->node[iPoint]->SetSolution_Direct(solver_container[ZONE_STRUCT][INST_0][MESH_0][FEA_SOL]->node[iPoint]->GetSolution());
    }

  }

  /*----------------------------------------------------------------------------*/
  /*--------------------- ADJOINT SOLVER PREPROCESSING -------------------------*/
  /*----------------------------------------------------------------------------*/

  solver_container[ZONE_FLOW][INST_0][MESH_0][ADJFLOW_SOL]->Preprocessing(geometry_container[ZONE_FLOW][INST_0][MESH_0], solver_container[ZONE_FLOW][INST_0][MESH_0],  config_container[ZONE_FLOW] , MESH_0, 0, RUNTIME_ADJFLOW_SYS, false);

  if (turbulent){
    solver_container[ZONE_FLOW][INST_0][MESH_0][ADJTURB_SOL]->Preprocessing(geometry_container[ZONE_FLOW][INST_0][MESH_0], solver_container[ZONE_FLOW][INST_0][MESH_0],  config_container[ZONE_FLOW] , MESH_0, 0, RUNTIME_ADJTURB_SYS, false);
  }

  solver_container[ZONE_STRUCT][INST_0][MESH_0][ADJFEA_SOL]->Preprocessing(geometry_container[ZONE_STRUCT][INST_0][MESH_0], solver_container[ZONE_STRUCT][INST_0][MESH_0],  config_container[ZONE_STRUCT] , MESH_0, 0, RUNTIME_ADJFEA_SYS, false);



}

void CDiscAdjFSIDriver::PrintDirect_Residuals(unsigned short ZONE_FLOW,
                                                          unsigned short ZONE_STRUCT,
                                                          unsigned short kind_recording){

  unsigned short ExtIter = config_container[ZONE_FLOW]->GetExtIter();
  bool turbulent = (config_container[ZONE_FLOW]->GetKind_Solver() == DISC_ADJ_RANS);
  bool nonlinear_analysis = (config_container[ZONE_STRUCT]->GetGeometricConditions() == LARGE_DEFORMATIONS);   // Nonlinear analysis.
  bool unsteady = config_container[ZONE_FLOW]->GetUnsteady_Simulation() != NONE;
  bool dynamic = (config_container[ZONE_STRUCT]->GetDynamic_Analysis() == DYNAMIC);

  su2double val_OFunction = 0.0;
  string kind_OFunction;

  cout.precision(6);
  cout.setf(ios::scientific, ios::floatfield);

  if ((kind_recording == FLOW_CONS_VARS) || (kind_recording == MESH_COORDS)) {

    /*--- Print residuals in the first iteration ---*/

    if (rank == MASTER_NODE && ((ExtIter == 0) || unsteady )){
      cout << "log10[RMS Density]: "<< log10(solver_container[ZONE_FLOW][INST_0][MESH_0][FLOW_SOL]->GetRes_RMS(0))
                     <<", Drag: " <<solver_container[ZONE_FLOW][INST_0][MESH_0][FLOW_SOL]->GetTotal_CD()
                     <<", Lift: " << solver_container[ZONE_FLOW][INST_0][MESH_0][FLOW_SOL]->GetTotal_CL() << "." << endl;

      if (turbulent){
        cout << "log10[RMS k]: " << log10(solver_container[ZONE_FLOW][INST_0][MESH_0][TURB_SOL]->GetRes_RMS(0)) << endl;
      }
      if (Kind_Objective_Function == FLOW_OBJECTIVE_FUNCTION){
        switch (config_container[ZONE_FLOW]->GetKind_ObjFunc()){
        case DRAG_COEFFICIENT:
          kind_OFunction = "(Drag coefficient): ";
          val_OFunction = solver_container[ZONE_FLOW][INST_0][MESH_0][FLOW_SOL]->GetTotal_CD();
          break;
        case LIFT_COEFFICIENT:
          kind_OFunction = "(Lift coefficient): ";
          val_OFunction = solver_container[ZONE_FLOW][INST_0][MESH_0][FLOW_SOL]->GetTotal_CL();
          break;
        case SIDEFORCE_COEFFICIENT:
          kind_OFunction = "(Sideforce coefficient): ";
          val_OFunction = solver_container[ZONE_FLOW][INST_0][MESH_0][FLOW_SOL]->GetTotal_CSF();
          break;
        case EFFICIENCY:
          kind_OFunction = "(Efficiency): ";
          val_OFunction = solver_container[ZONE_FLOW][INST_0][MESH_0][FLOW_SOL]->GetTotal_CEff();
          break;
        case MOMENT_X_COEFFICIENT:
          kind_OFunction = "(Moment X coefficient): ";
          val_OFunction = solver_container[ZONE_FLOW][INST_0][MESH_0][FLOW_SOL]->GetTotal_CMx();
          break;
        case MOMENT_Y_COEFFICIENT:
          kind_OFunction = "(Moment Y coefficient): ";
          val_OFunction = solver_container[ZONE_FLOW][INST_0][MESH_0][FLOW_SOL]->GetTotal_CMy();
          break;
        case MOMENT_Z_COEFFICIENT:
          kind_OFunction = "(Moment Z coefficient): ";
          val_OFunction = solver_container[ZONE_FLOW][INST_0][MESH_0][FLOW_SOL]->GetTotal_CMz();
          break;
        case EQUIVALENT_AREA:
          kind_OFunction = "(Equivalent area): ";
          val_OFunction = solver_container[ZONE_FLOW][INST_0][MESH_0][FLOW_SOL]->GetTotal_CEquivArea();
          break;
        default:
          val_OFunction = 0.0;  // If the objective function is computed in a different physical problem
          break;
        }
        cout << "Objective function " << kind_OFunction << val_OFunction << endl;
      }
    }

  }

  if ((kind_recording == FEA_DISP_VARS) || (kind_recording == FLOW_CROSS_TERM) || (kind_recording == GEOMETRY_CROSS_TERM)) {

    if (rank == MASTER_NODE && ((ExtIter == 0) || dynamic )){
      if (nonlinear_analysis){
        cout << "UTOL-A: "   << log10(solver_container[ZONE_STRUCT][INST_0][MESH_0][FEA_SOL]->GetRes_FEM(0))
             << ", RTOL-A: " << log10(solver_container[ZONE_STRUCT][INST_0][MESH_0][FEA_SOL]->GetRes_FEM(1))
             << ", ETOL-A: " << log10(solver_container[ZONE_STRUCT][INST_0][MESH_0][FEA_SOL]->GetRes_FEM(2)) << "." << endl;
      }
      else{
        if (solver_container[ZONE_STRUCT][INST_0][MESH_0][FEA_SOL]->GetnVar() == 2){
          cout << "log10[RMS Ux]: "   << log10(solver_container[ZONE_STRUCT][INST_0][MESH_0][FEA_SOL]->GetRes_RMS(0))
               << ", log10[RMS Uy]: " << log10(solver_container[ZONE_STRUCT][INST_0][MESH_0][FEA_SOL]->GetRes_RMS(1)) << "." << endl;

        }
        else{
          cout << "log10[RMS Ux]: "   << log10(solver_container[ZONE_STRUCT][INST_0][MESH_0][FEA_SOL]->GetRes_RMS(0))
               << ", log10[RMS Uy]: " << log10(solver_container[ZONE_STRUCT][INST_0][MESH_0][FEA_SOL]->GetRes_RMS(1))
               << ", log10[RMS Uz]: " << log10(solver_container[ZONE_STRUCT][INST_0][MESH_0][FEA_SOL]->GetRes_RMS(2))<< "." << endl;
        }

      }
      if (Kind_Objective_Function == FEM_OBJECTIVE_FUNCTION){
        switch (config_container[ZONE_STRUCT]->GetKind_ObjFunc()){
        case REFERENCE_GEOMETRY:
          kind_OFunction = "(Reference Geometry): ";
          val_OFunction = solver_container[ZONE_STRUCT][INST_0][MESH_0][FEA_SOL]->GetTotal_OFRefGeom();
          break;
        case REFERENCE_NODE:
          kind_OFunction = "(Reference Node): ";
          val_OFunction = solver_container[ZONE_STRUCT][INST_0][MESH_0][FEA_SOL]->GetTotal_OFRefNode();
          break;
        case VOLUME_FRACTION:
          kind_OFunction = "(Volume Fraction): ";
          val_OFunction = solver_container[ZONE_STRUCT][INST_0][MESH_0][FEA_SOL]->GetTotal_OFVolFrac();
          break;
        default:
          val_OFunction = 0.0;  // If the objective function is computed in a different physical problem
          break;
        }
        cout << "Objective function " << kind_OFunction << val_OFunction << endl;
      }
    }

  }

}

void CDiscAdjFSIDriver::Iterate_Direct(unsigned short ZONE_FLOW, unsigned short ZONE_STRUCT, unsigned short kind_recording){

  if ((kind_recording == FLOW_CONS_VARS) ||
      (kind_recording == MESH_COORDS)) {

    Fluid_Iteration_Direct(ZONE_FLOW, ZONE_STRUCT);


  }

  if ((kind_recording == FEA_DISP_VARS) ||
      (kind_recording == FLOW_CROSS_TERM) ||
      (kind_recording == GEOMETRY_CROSS_TERM)) {

    Structural_Iteration_Direct(ZONE_FLOW, ZONE_STRUCT);

  }


  if (kind_recording == FEM_CROSS_TERM_GEOMETRY) {

    Mesh_Deformation_Direct(ZONE_FLOW, ZONE_STRUCT);

  }


}

void CDiscAdjFSIDriver::Fluid_Iteration_Direct(unsigned short ZONE_FLOW, unsigned short ZONE_STRUCT) {

  bool turbulent = (config_container[ZONE_FLOW]->GetKind_Solver() == DISC_ADJ_RANS);

  /*-----------------------------------------------------------------*/
  /*------------------- Set Dependency on Geometry ------------------*/
  /*-----------------------------------------------------------------*/

  geometry_container[ZONE_FLOW][INST_0][MESH_0]->UpdateGeometry(geometry_container[ZONE_FLOW][INST_0], config_container[ZONE_FLOW]);

  solver_container[ZONE_FLOW][INST_0][MESH_0][FLOW_SOL]->Set_MPI_Solution(geometry_container[ZONE_FLOW][INST_0][MESH_0], config_container[ZONE_FLOW]);

  solver_container[ZONE_FLOW][INST_0][MESH_0][FLOW_SOL]->Preprocessing(geometry_container[ZONE_FLOW][INST_0][MESH_0],solver_container[ZONE_FLOW][INST_0][MESH_0], config_container[ZONE_FLOW], MESH_0, NO_RK_ITER, RUNTIME_FLOW_SYS, true);

  if(turbulent){
    solver_container[ZONE_FLOW][INST_0][MESH_0][TURB_SOL]->Postprocessing(geometry_container[ZONE_FLOW][INST_0][MESH_0], solver_container[ZONE_FLOW][INST_0][MESH_0], config_container[ZONE_FLOW], MESH_0);
    solver_container[ZONE_FLOW][INST_0][MESH_0][TURB_SOL]->Set_MPI_Solution(geometry_container[ZONE_FLOW][INST_0][MESH_0], config_container[ZONE_FLOW]);
  }

  /*-----------------------------------------------------------------*/
  /*----------------- Iterate the flow solver -----------------------*/
  /*---- Sets all the cross dependencies for the flow variables -----*/
  /*-----------------------------------------------------------------*/

  config_container[ZONE_FLOW]->SetIntIter(0);

  direct_iteration[ZONE_FLOW]->Iterate(output, integration_container, geometry_container,
      solver_container, numerics_container, config_container,
      surface_movement, grid_movement, FFDBox, ZONE_FLOW, INST_0);

  /*-----------------------------------------------------------------*/
  /*--------------------- Set MPI Solution --------------------------*/
  /*-----------------------------------------------------------------*/

  solver_container[ZONE_FLOW][INST_0][MESH_0][FLOW_SOL]->Set_MPI_Solution(geometry_container[ZONE_FLOW][INST_0][MESH_0], config_container[ZONE_FLOW]);

}

void CDiscAdjFSIDriver::Structural_Iteration_Direct(unsigned short ZONE_FLOW, unsigned short ZONE_STRUCT) {

  bool turbulent = (config_container[ZONE_FLOW]->GetKind_Solver() == DISC_ADJ_RANS);

  /*-----------------------------------------------------------------*/
  /*---------- Set Dependencies on Geometry and Flow ----------------*/
  /*-----------------------------------------------------------------*/

  solver_container[ZONE_STRUCT][INST_0][MESH_0][FEA_SOL]->Set_MPI_Solution(geometry_container[ZONE_STRUCT][INST_0][MESH_0], config_container[ZONE_STRUCT]);

  geometry_container[ZONE_FLOW][INST_0][MESH_0]->UpdateGeometry(geometry_container[ZONE_FLOW][INST_0], config_container[ZONE_FLOW]);

  solver_container[ZONE_FLOW][INST_0][MESH_0][FLOW_SOL]->Set_MPI_Solution(geometry_container[ZONE_FLOW][INST_0][MESH_0], config_container[ZONE_FLOW]);

  solver_container[ZONE_FLOW][INST_0][MESH_0][FLOW_SOL]->Preprocessing(geometry_container[ZONE_FLOW][INST_0][MESH_0],solver_container[ZONE_FLOW][INST_0][MESH_0], config_container[ZONE_FLOW], MESH_0, NO_RK_ITER, RUNTIME_FLOW_SYS, true);

  if(turbulent){
    solver_container[ZONE_FLOW][INST_0][MESH_0][TURB_SOL]->Postprocessing(geometry_container[ZONE_FLOW][INST_0][MESH_0], solver_container[ZONE_FLOW][INST_0][MESH_0], config_container[ZONE_FLOW], MESH_0);
    solver_container[ZONE_FLOW][INST_0][MESH_0][TURB_SOL]->Set_MPI_Solution(geometry_container[ZONE_FLOW][INST_0][MESH_0], config_container[ZONE_FLOW]);
  }
  
  /*-----------------------------------------------------------------*/
  /*-------------------- Transfer Tractions -------------------------*/
  /*-----------------------------------------------------------------*/

  Transfer_Tractions(ZONE_FLOW, ZONE_STRUCT);

  /*-----------------------------------------------------------------*/
  /*--------------- Iterate the structural solver -------------------*/
  /*-----------------------------------------------------------------*/

  direct_iteration[ZONE_STRUCT]->Iterate(output, integration_container, geometry_container,
                                        solver_container, numerics_container, config_container,
                                        surface_movement, grid_movement, FFDBox, ZONE_STRUCT, INST_0);

  /*-----------------------------------------------------------------*/
  /*--------------------- Set MPI Solution --------------------------*/
  /*-----------------------------------------------------------------*/

  solver_container[ZONE_STRUCT][INST_0][MESH_0][FEA_SOL]->Set_MPI_Solution(geometry_container[ZONE_STRUCT][INST_0][MESH_0], config_container[ZONE_STRUCT]);


}

void CDiscAdjFSIDriver::Mesh_Deformation_Direct(unsigned short ZONE_FLOW, unsigned short ZONE_STRUCT) {

  unsigned long IntIter = config_container[ZONE_STRUCT]->GetIntIter();
  unsigned long ExtIter = config_container[ZONE_STRUCT]->GetExtIter();

  /*-----------------------------------------------------------------*/
  /*--------------------- Set MPI Solution --------------------------*/
  /*-----------------------------------------------------------------*/

  geometry_container[ZONE_FLOW][INST_0][MESH_0]->UpdateGeometry(geometry_container[ZONE_FLOW][INST_0], config_container[ZONE_FLOW]);

  solver_container[ZONE_FLOW][INST_0][MESH_0][FLOW_SOL]->Set_MPI_Solution(geometry_container[ZONE_FLOW][INST_0][MESH_0], config_container[ZONE_FLOW]);

  solver_container[ZONE_FLOW][INST_0][MESH_0][FLOW_SOL]->Preprocessing(geometry_container[ZONE_FLOW][INST_0][MESH_0],solver_container[ZONE_FLOW][INST_0][MESH_0], config_container[ZONE_FLOW], MESH_0, NO_RK_ITER, RUNTIME_FLOW_SYS, true);

  solver_container[ZONE_STRUCT][INST_0][MESH_0][FEA_SOL]->Set_MPI_Solution(geometry_container[ZONE_STRUCT][INST_0][MESH_0], config_container[ZONE_STRUCT]);

  /*-----------------------------------------------------------------*/
  /*------------------- Transfer Displacements ----------------------*/
  /*-----------------------------------------------------------------*/

  Transfer_Displacements(ZONE_STRUCT, ZONE_FLOW);

  /*-----------------------------------------------------------------*/
  /*------------------- Set the Grid movement -----------------------*/
  /*---- No longer done in the preprocess of the flow iteration -----*/
  /*---- as the flag Grid_Movement is set to false in this case -----*/
  /*-----------------------------------------------------------------*/

  direct_iteration[ZONE_FLOW]->SetGrid_Movement(geometry_container, surface_movement,
                                                   grid_movement, FFDBox, solver_container,
                                                   config_container, ZONE_FLOW, INST_0, IntIter, ExtIter);

  geometry_container[ZONE_FLOW][INST_0][MESH_0]->UpdateGeometry(geometry_container[ZONE_FLOW][INST_0], config_container[ZONE_FLOW]);
  solver_container[ZONE_STRUCT][INST_0][MESH_0][FEA_SOL]->Set_MPI_Solution(geometry_container[ZONE_STRUCT][INST_0][MESH_0], config_container[ZONE_STRUCT]);


}

void CDiscAdjFSIDriver::SetRecording(unsigned short ZONE_FLOW,
                                              unsigned short ZONE_STRUCT,
                                              unsigned short kind_recording){

  unsigned long IntIter = config_container[ZONE_0]->GetIntIter();
  bool unsteady = (config_container[ZONE_FLOW]->GetUnsteady_Simulation() != NONE);
  bool dynamic = (config_container[ZONE_STRUCT]->GetDynamic_Analysis() == DYNAMIC);

  string kind_DirectIteration = " ";
  string kind_AdjointIteration = " ";

  if (unsteady || dynamic){
    SU2_MPI::Error("DYNAMIC ADJOINT SOLVER NOT IMPLEMENTED FOR FSI APPLICATIONS", CURRENT_FUNCTION);
  }


  if (rank == MASTER_NODE){
    cout << endl;
    switch (kind_recording){
    case FLOW_CONS_VARS:
      kind_AdjointIteration = "Flow iteration: flow input -> flow output";
      kind_DirectIteration = "flow ";
      break;
    case MESH_COORDS:
      kind_AdjointIteration = "Geometry cross term from flow: geometry input -> flow output";
      kind_DirectIteration = "flow ";
      break;
    case FEA_DISP_VARS:
      kind_AdjointIteration = "Structural iteration: structural input -> structural output";
      kind_DirectIteration = "structural ";
      break;
    case FLOW_CROSS_TERM:
      kind_AdjointIteration = "Flow cross term: flow input -> structural output";
      kind_DirectIteration = "structural ";
      break;
    case GEOMETRY_CROSS_TERM:
      kind_AdjointIteration = "Geometry cross term from structure: geometry input -> structural output";
      kind_DirectIteration = "structural ";
      break;
    case FEM_CROSS_TERM_GEOMETRY:
      kind_AdjointIteration = "Structural cross term from geometry: structural input -> geometry output";
      kind_DirectIteration = "mesh deformation ";
      break;
    }
    cout << kind_AdjointIteration << endl;
    cout << "Direct " << kind_DirectIteration << "iteration to store computational graph." << endl;
    switch (kind_recording){
    case FLOW_CONS_VARS: case MESH_COORDS:
    case FEA_DISP_VARS: case FLOW_CROSS_TERM: case GEOMETRY_CROSS_TERM:
      cout << "Compute residuals to check the convergence of the direct problem." << endl; break;
    case FEM_CROSS_TERM_GEOMETRY:
      cout << "Deform the grid using the converged solution of the direct problem." << endl; break;
    }
  }


  AD::Reset();

  if (CurrentRecording != kind_recording && (CurrentRecording != NONE) ){

    /*--- Clear indices ---*/

    PrepareRecording(ZONE_FLOW, ZONE_STRUCT, ALL_VARIABLES);

    /*--- Clear indices of coupling variables ---*/

    SetDependencies(ZONE_FLOW, ZONE_STRUCT, ALL_VARIABLES);

    /*--- Run one iteration while tape is passive - this clears all indices ---*/
    Iterate_Direct(ZONE_FLOW, ZONE_STRUCT, kind_recording);

  }

  /*--- Prepare for recording ---*/

  PrepareRecording(ZONE_FLOW, ZONE_STRUCT, kind_recording);

  /*--- Start the recording of all operations ---*/

  AD::StartRecording();

  /*--- Register input variables ---*/

  RegisterInput(ZONE_FLOW, ZONE_STRUCT, kind_recording);

  /*--- Set dependencies for flow, geometry and structural solvers ---*/

  SetDependencies(ZONE_FLOW, ZONE_STRUCT, kind_recording);

  /*--- Run a direct iteration ---*/
  Iterate_Direct(ZONE_FLOW, ZONE_STRUCT, kind_recording);

  /*--- Register objective function and output variables ---*/

  RegisterOutput(ZONE_FLOW, ZONE_STRUCT, kind_recording);

  /*--- Stop the recording ---*/
  AD::StopRecording();

  /*--- Set the recording status ---*/

  CurrentRecording = kind_recording;

  /* --- Reset the number of the internal iterations---*/

  config_container[ZONE_0]->SetIntIter(IntIter);


}

void CDiscAdjFSIDriver::PrepareRecording(unsigned short ZONE_FLOW,
                                                   unsigned short ZONE_STRUCT,
                                                   unsigned short kind_recording){

  unsigned short iMesh;
  bool turbulent = (config_container[ZONE_FLOW]->GetKind_Solver() == DISC_ADJ_RANS);

  /*--- Set fluid variables to direct solver values ---*/
  for (iMesh = 0; iMesh <= config_container[ZONE_FLOW]->GetnMGLevels(); iMesh++){
    solver_container[ZONE_FLOW][INST_0][iMesh][ADJFLOW_SOL]->SetRecording(geometry_container[ZONE_FLOW][INST_0][MESH_0], config_container[ZONE_FLOW]);
  }
  if (turbulent){
    solver_container[ZONE_FLOW][INST_0][MESH_0][ADJTURB_SOL]->SetRecording(geometry_container[ZONE_FLOW][INST_0][MESH_0], config_container[ZONE_FLOW]);
  }

  /*--- Set geometry to the converged values ---*/

  solver_container[ZONE_FLOW][INST_0][MESH_0][ADJFLOW_SOL]->SetMesh_Recording(geometry_container[ZONE_FLOW][INST_0], grid_movement[ZONE_FLOW][INST_0], config_container[ZONE_FLOW]);

  /*--- Set structural variables to direct solver values ---*/

  solver_container[ZONE_STRUCT][INST_0][MESH_0][ADJFEA_SOL]->SetRecording(geometry_container[ZONE_STRUCT][INST_0][MESH_0], config_container[ZONE_STRUCT]);

}

void CDiscAdjFSIDriver::RegisterInput(unsigned short ZONE_FLOW,
                                               unsigned short ZONE_STRUCT,
                                               unsigned short kind_recording){

  /*--- Register flow variables ---*/
  if ((kind_recording == FLOW_CONS_VARS) ||
      (kind_recording == FLOW_CROSS_TERM)) {
    iteration_container[ZONE_FLOW][INST_0]->RegisterInput(solver_container, geometry_container, config_container, ZONE_FLOW, INST_0, kind_recording);
  }

  /*--- Register geometry variables ---*/
  if ((kind_recording == MESH_COORDS) ||
      (kind_recording == GEOMETRY_CROSS_TERM)) {
    iteration_container[ZONE_FLOW][INST_0]->RegisterInput(solver_container, geometry_container, config_container, ZONE_FLOW, INST_0, kind_recording);
  }

  /*--- Register structural variables ---*/
  if ((kind_recording == FEA_DISP_VARS) ||
      (kind_recording == FEM_CROSS_TERM_GEOMETRY)) {
    iteration_container[ZONE_STRUCT][INST_0]->RegisterInput(solver_container, geometry_container, config_container, ZONE_STRUCT, INST_0, kind_recording);
  }


}

void CDiscAdjFSIDriver::SetDependencies(unsigned short ZONE_FLOW,
                                                  unsigned short ZONE_STRUCT,
                                                  unsigned short kind_recording){

  /*--- Add dependencies for geometrical and turbulent variables ---*/

  iteration_container[ZONE_FLOW][INST_0]->SetDependencies(solver_container, geometry_container, numerics_container, config_container, ZONE_FLOW, INST_0, kind_recording);

  /*--- Add dependencies for E, Nu, Rho, and Rho_DL variables ---*/

  iteration_container[ZONE_STRUCT][INST_0]->SetDependencies(solver_container, geometry_container, numerics_container, config_container, ZONE_STRUCT, INST_0, kind_recording);


}

void CDiscAdjFSIDriver::RegisterOutput(unsigned short ZONE_FLOW,
                                                 unsigned short ZONE_STRUCT,
                                                 unsigned short kind_recording){

  bool turbulent = (config_container[ZONE_FLOW]->GetKind_Solver() == DISC_ADJ_RANS);

  /*--- Register the objective function as output of the iteration ---*/
  /*--- We need to avoid recording it twice for the crossed terms  ---*/

  /*--- Register a flow-type objective function ---*/
  if ((kind_recording == FLOW_CONS_VARS) ||
      (kind_recording == MESH_COORDS)) {
    solver_container[ZONE_FLOW][INST_0][MESH_0][ADJFLOW_SOL]->RegisterObj_Func(config_container[ZONE_FLOW]);
  }

  /*--- The FEM_CROSS_TERM_GEOMETRY evaluates the mesh routines:
   *--- They don't throw any dependency on the objective function ---*/

  /*--- Register a structural-type objective function ---*/
  if ((kind_recording == FEA_DISP_VARS) ||
      (kind_recording == FLOW_CROSS_TERM) ||
      (kind_recording == GEOMETRY_CROSS_TERM)){
    solver_container[ZONE_STRUCT][INST_0][MESH_0][ADJFEA_SOL]->RegisterObj_Func(config_container[ZONE_STRUCT]);
  }

  /*--- Register the conservative variables of the flow as output of the iteration ---*/
  if ((kind_recording == FLOW_CONS_VARS) ||
      (kind_recording == MESH_COORDS)) {

    solver_container[ZONE_FLOW][INST_0][MESH_0][ADJFLOW_SOL]->RegisterOutput(geometry_container[ZONE_FLOW][INST_0][MESH_0],config_container[ZONE_FLOW]);

    if (turbulent){
      solver_container[ZONE_FLOW][INST_0][MESH_0][ADJTURB_SOL]->RegisterOutput(geometry_container[ZONE_FLOW][INST_0][MESH_0],
          config_container[ZONE_FLOW]);
    }
  }

  /*--- Register the displacements of the nodes of the fluid as output of the iteration ---*/
  if (kind_recording == FEM_CROSS_TERM_GEOMETRY) {

    geometry_container[ZONE_FLOW][INST_0][MESH_0]->RegisterOutput_Coordinates(config_container[ZONE_FLOW]);

  }

  /*--- Register the displacements of the structure as output of the iteration ---*/
  if ((kind_recording == FEA_DISP_VARS) ||
      (kind_recording == FLOW_CROSS_TERM) ||
      (kind_recording == GEOMETRY_CROSS_TERM)) {

    solver_container[ZONE_STRUCT][INST_0][MESH_0][ADJFEA_SOL]->RegisterOutput(geometry_container[ZONE_STRUCT][INST_0][MESH_0],config_container[ZONE_STRUCT]);

  }


}


void CDiscAdjFSIDriver::Iterate_Block(unsigned short ZONE_FLOW,
                                                unsigned short ZONE_STRUCT,
                                                unsigned short kind_recording){

  unsigned long IntIter=0, nIntIter = 1;
  bool dual_time_1st = (config_container[ZONE_0]->GetUnsteady_Simulation() == DT_STEPPING_1ST);
  bool dual_time_2nd = (config_container[ZONE_0]->GetUnsteady_Simulation() == DT_STEPPING_2ND);
  bool dual_time = (dual_time_1st || dual_time_2nd);
  bool dynamic = (config_container[ZONE_STRUCT]->GetDynamic_Analysis() == DYNAMIC);

  bool adjoint_convergence = false;

  /*--- Record one direct iteration with kind_recording as input ---*/

  SetRecording(ZONE_FLOW, ZONE_STRUCT, kind_recording);

  /*--- Print the residuals of the direct subiteration ---*/

  PrintDirect_Residuals(ZONE_FLOW, ZONE_STRUCT, kind_recording);

  /*--- Run the iteration ---*/

  switch (kind_recording){
  case FLOW_CONS_VARS:
    nIntIter = config_container[ZONE_FLOW]->GetUnst_nIntIter();
    break;
  case FEA_DISP_VARS:
    nIntIter = config_container[ZONE_STRUCT]->GetDyn_nIntIter();
    break;
  case MESH_COORDS:
  case FEM_CROSS_TERM_GEOMETRY:
  case FLOW_CROSS_TERM:
  case GEOMETRY_CROSS_TERM:
    nIntIter = 1;
    break;
  }

  for (unsigned short iZone = 0; iZone < config_container[ZONE_FLOW]->GetnZone(); iZone++)
    config_container[iZone]->SetIntIter(IntIter);

  for(IntIter = 0; IntIter < nIntIter; IntIter++){

    /*--- Set the internal iteration ---*/

    for (unsigned short iZone = 0; iZone < config_container[ZONE_FLOW]->GetnZone(); iZone++)
      config_container[iZone]->SetIntIter(IntIter);

    /*--- Set the adjoint values of the flow and objective function ---*/

    InitializeAdjoint(ZONE_FLOW, ZONE_STRUCT, kind_recording);

    /*--- Run the adjoint computation ---*/

    AD::ComputeAdjoint();

    /*--- Extract the adjoints of the input variables and store them for the next iteration ---*/

    ExtractAdjoint(ZONE_FLOW, ZONE_STRUCT, kind_recording);

    /*--- Clear all adjoints to re-use the stored computational graph in the next iteration ---*/
    AD::ClearAdjoints();

    /*--- Check the convergence of the adjoint block ---*/

    adjoint_convergence = CheckConvergence(IntIter, ZONE_FLOW, ZONE_STRUCT, kind_recording);

    /*--- Write the convergence history (only screen output) ---*/

    ConvergenceHistory(IntIter, nIntIter, ZONE_FLOW, ZONE_STRUCT, kind_recording);

    /*--- Break the loop if converged ---*/

    if (adjoint_convergence) break;


  }

  if (dual_time){
    integration_container[ZONE_FLOW][INST_0][ADJFLOW_SOL]->SetConvergence(false);
  }
  if (dynamic){
    integration_container[ZONE_FLOW][INST_0][ADJFLOW_SOL]->SetConvergence(false);
  }

}


void CDiscAdjFSIDriver::InitializeAdjoint(unsigned short ZONE_FLOW,
                                                     unsigned short ZONE_STRUCT,
                                                     unsigned short kind_recording){

  bool turbulent = (config_container[ZONE_FLOW]->GetKind_Solver() == DISC_ADJ_RANS);

  /*--- Initialize the adjoint of the objective function (typically with 1.0) ---*/
  /*--- We need to avoid setting it twice for the crossed terms  ---*/

  /*--- Register a flow-type objective function ---*/
  if ((kind_recording == FLOW_CONS_VARS) ||
      (kind_recording == MESH_COORDS)) {
    solver_container[ZONE_FLOW][INST_0][MESH_0][ADJFLOW_SOL]->SetAdj_ObjFunc(geometry_container[ZONE_FLOW][INST_0][MESH_0], config_container[ZONE_FLOW]);
  }

  /*--- Register a structural-type objective function ---*/
  if ((kind_recording == FEA_DISP_VARS) ||
      (kind_recording == FLOW_CROSS_TERM) ||
      (kind_recording == GEOMETRY_CROSS_TERM)){
    solver_container[ZONE_STRUCT][INST_0][MESH_0][ADJFEA_SOL]->SetAdj_ObjFunc(geometry_container[ZONE_STRUCT][INST_0][MESH_0], config_container[ZONE_STRUCT]);
  }

  /*--- Adjoint of the fluid conservative variables ---*/

  if ((kind_recording == FLOW_CONS_VARS) ||
      (kind_recording == MESH_COORDS)) {

    /*--- Initialize the adjoints the conservative variables ---*/
    solver_container[ZONE_FLOW][INST_0][MESH_0][ADJFLOW_SOL]->SetAdjoint_Output(geometry_container[ZONE_FLOW][INST_0][MESH_0],
                                                                    config_container[ZONE_FLOW]);

    if (turbulent){
      solver_container[ZONE_FLOW][INST_0][MESH_0][ADJTURB_SOL]->SetAdjoint_Output(geometry_container[ZONE_FLOW][INST_0][MESH_0],
                                                                      config_container[ZONE_FLOW]);
    }

  }

  /*--- Adjoint of the positions of the mesh ---*/
  if (kind_recording == FEM_CROSS_TERM_GEOMETRY) {

    solver_container[ZONE_FLOW][INST_0][MESH_0][ADJFLOW_SOL]->SetAdjoint_OutputMesh(geometry_container[ZONE_FLOW][INST_0][MESH_0],
                                                                            config_container[ZONE_FLOW]);

  }

  /*--- Adjoint of the structural displacements ---*/
  if ((kind_recording == FEA_DISP_VARS) ||
      (kind_recording == FLOW_CROSS_TERM) ||
      (kind_recording == GEOMETRY_CROSS_TERM)) {

    /*--- Initialize the adjoints the conservative variables ---*/

    solver_container[ZONE_STRUCT][INST_0][MESH_0][ADJFEA_SOL]->SetAdjoint_Output(geometry_container[ZONE_STRUCT][INST_0][MESH_0],
                                                                         config_container[ZONE_STRUCT]);

  }

}

void CDiscAdjFSIDriver::ExtractAdjoint(unsigned short ZONE_FLOW,
                                                  unsigned short ZONE_STRUCT,
                                                  unsigned short kind_recording){
													  
  /*--- Extract the adjoint of the fluid conservative variables ---*/

  if (kind_recording == FLOW_CONS_VARS) {

    /*--- Extract the adjoints of the conservative input variables and store them for the next iteration ---*/

    solver_container[ZONE_FLOW][INST_0][MESH_0][ADJFLOW_SOL]->ExtractAdjoint_Solution(geometry_container[ZONE_FLOW][INST_0][MESH_0],
                                                      config_container[ZONE_FLOW]);

    solver_container[ZONE_FLOW][INST_0][MESH_0][ADJFLOW_SOL]->ExtractAdjoint_Variables(geometry_container[ZONE_FLOW][INST_0][MESH_0],
                                                      config_container[ZONE_FLOW]);

    if (config_container[ZONE_FLOW]->GetKind_Solver() == DISC_ADJ_RANS) {
      solver_container[ZONE_FLOW][INST_0][MESH_0][ADJTURB_SOL]->ExtractAdjoint_Solution(geometry_container[ZONE_FLOW][INST_0][MESH_0],
                                                        config_container[ZONE_FLOW]);
    }

  }

  /*--- Extract the adjoint of the mesh coordinates ---*/

  if (kind_recording == MESH_COORDS) {

    /*--- Extract the adjoints of the flow geometry and store them for the next iteration ---*/

    solver_container[ZONE_FLOW][INST_0][MESH_0][ADJFLOW_SOL]->ExtractAdjoint_CrossTerm_Geometry_Flow(geometry_container[ZONE_FLOW][INST_0][MESH_0],
                                                      config_container[ZONE_FLOW]);

  }

  /*--- Extract the adjoint of the structural displacements ---*/

  if (kind_recording == FEA_DISP_VARS) {

    /*--- Extract the adjoints of the conservative input variables and store them for the next iteration ---*/

    solver_container[ZONE_STRUCT][INST_0][MESH_0][ADJFEA_SOL]->ExtractAdjoint_Solution(geometry_container[ZONE_STRUCT][INST_0][MESH_0],
                                                                               config_container[ZONE_STRUCT]);

    solver_container[ZONE_STRUCT][INST_0][MESH_0][ADJFEA_SOL]->ExtractAdjoint_Variables(geometry_container[ZONE_STRUCT][INST_0][MESH_0],
                                                                                config_container[ZONE_STRUCT]);

  }

  /*--- Extract the adjoint cross term from the structural problem with respect to the flow variables ---*/
  if (kind_recording == FLOW_CROSS_TERM) {

    /*--- Extract the adjoints of the conservative input variables and store them for the next iteration ---*/

    solver_container[ZONE_FLOW][INST_0][MESH_0][ADJFLOW_SOL]->ExtractAdjoint_CrossTerm(geometry_container[ZONE_FLOW][INST_0][MESH_0],
                                                      config_container[ZONE_FLOW]);

    if (config_container[ZONE_FLOW]->GetKind_Solver() == DISC_ADJ_RANS) {
      solver_container[ZONE_FLOW][INST_0][MESH_0][ADJTURB_SOL]->ExtractAdjoint_CrossTerm(geometry_container[ZONE_FLOW][INST_0][MESH_0],
                                                        config_container[ZONE_FLOW]);
    }

  }

  if (kind_recording == FEM_CROSS_TERM_GEOMETRY) {

    /*--- Extract the adjoints of the displacements (input variables) and store them for the next iteration ---*/

    solver_container[ZONE_STRUCT][INST_0][MESH_0][ADJFEA_SOL]->ExtractAdjoint_CrossTerm_Geometry(geometry_container[ZONE_STRUCT][INST_0][MESH_0],
                                                                                config_container[ZONE_STRUCT]);

  }


  if (kind_recording == GEOMETRY_CROSS_TERM) {

    /*--- Extract the adjoints of the geometry input variables and store them for the next iteration ---*/

    solver_container[ZONE_FLOW][INST_0][MESH_0][ADJFLOW_SOL]->ExtractAdjoint_CrossTerm_Geometry(geometry_container[ZONE_FLOW][INST_0][MESH_0],
                                                                                        config_container[ZONE_FLOW]);

  }

}

bool CDiscAdjFSIDriver::CheckConvergence(unsigned long IntIter,
                                                   unsigned short ZONE_FLOW,
                                                   unsigned short ZONE_STRUCT,
                                                   unsigned short kind_recording){

  bool flow_convergence    = false,
        struct_convergence  = false;

  bool adjoint_convergence = false;

  su2double residual_1, residual_2;

  if (kind_recording == FLOW_CONS_VARS) {

      /*--- Set the convergence criteria (only residual possible as of now) ---*/

      residual_1 = log10(solver_container[ZONE_FLOW][INST_0][MESH_0][ADJFLOW_SOL]->GetRes_RMS(0));
      residual_2 = log10(solver_container[ZONE_FLOW][INST_0][MESH_0][ADJFLOW_SOL]->GetRes_RMS(1));

      flow_convergence = ((residual_1 < config_container[ZONE_FLOW]->GetMinLogResidual()) &&
                          (residual_2 < config_container[ZONE_FLOW]->GetMinLogResidual()));

  }

  if (kind_recording == FEA_DISP_VARS) {

    /*--- Set the convergence criteria (only residual possible as of now) ---*/

    residual_1 = log10(solver_container[ZONE_STRUCT][INST_0][MESH_0][ADJFEA_SOL]->GetRes_RMS(0));
    residual_2 = log10(solver_container[ZONE_STRUCT][INST_0][MESH_0][ADJFEA_SOL]->GetRes_RMS(1));

    // Temporary, until function is added
    struct_convergence = ((residual_1 < config_container[ZONE_STRUCT]->GetResidual_FEM_UTOL()) &&
                          (residual_2 < config_container[ZONE_STRUCT]->GetResidual_FEM_UTOL()));

  }

  switch (kind_recording){
  case FLOW_CONS_VARS:      adjoint_convergence = flow_convergence; break;
  case MESH_COORDS:  adjoint_convergence = true; break;
  case FEA_DISP_VARS:       adjoint_convergence = struct_convergence; break;
  case FLOW_CROSS_TERM:     adjoint_convergence = true; break;
  case FEM_CROSS_TERM_GEOMETRY:      adjoint_convergence = true; break;
  case GEOMETRY_CROSS_TERM: adjoint_convergence = true; break;
  default:                  adjoint_convergence = false; break;
  }

  /*--- Apply the same convergence criteria to all the processors ---*/

#ifdef HAVE_MPI

  unsigned short *sbuf_conv = NULL, *rbuf_conv = NULL;
  sbuf_conv = new unsigned short[1]; sbuf_conv[0] = 0;
  rbuf_conv = new unsigned short[1]; rbuf_conv[0] = 0;

  /*--- Convergence criteria ---*/

  sbuf_conv[0] = adjoint_convergence;
  SU2_MPI::Reduce(sbuf_conv, rbuf_conv, 1, MPI_UNSIGNED_SHORT, MPI_SUM, MASTER_NODE, MPI_COMM_WORLD);

  /*-- Compute global convergence criteria in the master node --*/

  sbuf_conv[0] = 0;
  if (rank == MASTER_NODE) {
    if (rbuf_conv[0] == size) sbuf_conv[0] = 1;
    else sbuf_conv[0] = 0;
  }

  SU2_MPI::Bcast(sbuf_conv, 1, MPI_UNSIGNED_SHORT, MASTER_NODE, MPI_COMM_WORLD);

  if (sbuf_conv[0] == 1) { adjoint_convergence = true;}
  else { adjoint_convergence = false;}

  delete [] sbuf_conv;
  delete [] rbuf_conv;

#endif

  return adjoint_convergence;

}

void CDiscAdjFSIDriver::ConvergenceHistory(unsigned long IntIter,
                                                      unsigned long nIntIter,
                                                      unsigned short ZONE_FLOW,
                                                      unsigned short ZONE_STRUCT,
                                                      unsigned short kind_recording){

  unsigned long BGS_Iter = config_container[ZONE_FLOW]->GetOuterIter();


  ofstream ConvHist_file;
  if (rank == MASTER_NODE)
    output->SetConvHistory_Header(&ConvHist_file, config_container[ZONE_0], ZONE_0, INST_0);


  if (kind_recording == FLOW_CONS_VARS) {

    if (rank == MASTER_NODE){
      if (IntIter == 0){
        cout << endl;
        cout << " IntIter" << "    BGSIter" << "   Res[Psi_Rho]" << "     Res[Psi_E]" << endl;
      }

      if (IntIter % config_container[ZONE_FLOW]->GetWrt_Con_Freq() == 0){
        /*--- Output the flow convergence ---*/
        /*--- This is temporary as it requires several changes in the output structure ---*/
        cout.width(8);     cout << IntIter;
        cout.width(11);    cout << BGS_Iter + 1;
        cout.precision(6); cout.setf(ios::fixed, ios::floatfield);
        cout.width(15);    cout << log10(solver_container[ZONE_FLOW][INST_0][MESH_0][ADJFLOW_SOL]->GetRes_RMS(0));
        cout.width(15);    cout << log10(solver_container[ZONE_FLOW][INST_0][MESH_0][ADJFLOW_SOL]->GetRes_RMS(1));
        cout << endl;
      }

    }
  }

  if (kind_recording == FEA_DISP_VARS) {

    /*--- Set the convergence criteria (only residual possible) ---*/
    output->SetConvHistory_Body(NULL, geometry_container, solver_container, config_container, integration_container, true, 0.0, ZONE_STRUCT, INST_0);

  }


}

void CDiscAdjFSIDriver::Iterate_Block_FlowOF(unsigned short ZONE_FLOW,
                                                       unsigned short ZONE_STRUCT,
                                                       unsigned short kind_recording){

  bool BGS_Converged = false;

  unsigned short iZone;

  unsigned long iOuterIter = 0; for (iZone = 0; iZone < nZone; iZone++) config_container[iZone]->SetOuterIter(iOuterIter);
  unsigned long nOuterIter = config_container[ZONE_FLOW]->GetnIterFSI();

  for (iOuterIter = 0; iOuterIter < nOuterIter; iOuterIter++){

    if (rank == MASTER_NODE){
      cout << endl << "                    ****** BGS ITERATION ";
      cout << iOuterIter;
      cout << " ******" << endl;
    }

    for (iZone = 0; iZone < nZone; iZone++) config_container[iZone]->SetOuterIter(iOuterIter);

    /*--- Iterate fluid (including cross term) ---*/

    Iterate_Block(ZONE_FLOW, ZONE_STRUCT, FLOW_CONS_VARS);

    /*--- Compute mesh (it is a cross term dF / dMv ) ---*/

    Iterate_Block(ZONE_FLOW, ZONE_STRUCT, MESH_COORDS);

    /*--- Compute mesh cross term (dM / dSv) ---*/

    Iterate_Block(ZONE_FLOW, ZONE_STRUCT, FEM_CROSS_TERM_GEOMETRY);

    /*--- Iterate structure first ---*/

    Iterate_Block(ZONE_FLOW, ZONE_STRUCT, FEA_DISP_VARS);

    /*--- Compute cross term (dS / dFv) ---*/

    Iterate_Block(ZONE_FLOW, ZONE_STRUCT, FLOW_CROSS_TERM);

    /*--- Compute cross term (dS / dMv) ---*/

    Iterate_Block(ZONE_FLOW, ZONE_STRUCT, GEOMETRY_CROSS_TERM);


    /*--- Check convergence of the BGS method ---*/
    BGS_Converged = BGSConvergence(iOuterIter, ZONE_FLOW, ZONE_STRUCT);

    if (BGS_Converged) break;

  }


}

void CDiscAdjFSIDriver::Iterate_Block_StructuralOF(unsigned short ZONE_FLOW,
                                                              unsigned short ZONE_STRUCT,
                                                              unsigned short kind_recording){

  bool BGS_Converged = false;

  unsigned short iZone;

  unsigned long iOuterIter = 0; for (iZone = 0; iZone < nZone; iZone++) config_container[iZone]->SetOuterIter(iOuterIter);
  unsigned long nOuterIter = config_container[ZONE_FLOW]->GetnIterFSI();

  ofstream myfile_struc, myfile_flow, myfile_geo;

  for (iOuterIter = 0; iOuterIter < nOuterIter; iOuterIter++){

    if (rank == MASTER_NODE){
      cout << endl << "                    ****** BGS ITERATION ";
      cout << iOuterIter;
      cout << " ******" << endl;
    }

    for (iZone = 0; iZone < nZone; iZone++) config_container[iZone]->SetOuterIter(iOuterIter);

    /*--- Iterate structure first ---*/

    Iterate_Block(ZONE_FLOW, ZONE_STRUCT, FEA_DISP_VARS);

    /*--- Compute cross term (dS / dFv) ---*/

    Iterate_Block(ZONE_FLOW, ZONE_STRUCT, FLOW_CROSS_TERM);

    /*--- Compute cross term (dS / dMv) ---*/

    Iterate_Block(ZONE_FLOW, ZONE_STRUCT, GEOMETRY_CROSS_TERM);

    /*--- Iterate fluid (including cross term) ---*/

    Iterate_Block(ZONE_FLOW, ZONE_STRUCT, FLOW_CONS_VARS);

    /*--- Compute mesh (it is a cross term dF / dMv ) ---*/

    Iterate_Block(ZONE_FLOW, ZONE_STRUCT, MESH_COORDS);

    /*--- Compute mesh cross term (dM / dSv) ---*/

    Iterate_Block(ZONE_FLOW, ZONE_STRUCT, FEM_CROSS_TERM_GEOMETRY);


    /*--- Check convergence of the BGS method ---*/
    BGS_Converged = BGSConvergence(iOuterIter, ZONE_FLOW, ZONE_STRUCT);

    if (BGS_Converged) break;

  }


}

bool CDiscAdjFSIDriver::BGSConvergence(unsigned long IntIter,
                                                 unsigned short ZONE_FLOW,
                                                 unsigned short ZONE_STRUCT){

  unsigned short iMarker;
  unsigned short nVar_Flow = solver_container[ZONE_FLOW][INST_0][MESH_0][ADJFLOW_SOL]->GetnVar(),
                   nVar_Struct = solver_container[ZONE_STRUCT][INST_0][MESH_0][ADJFEA_SOL]->GetnVar();
  unsigned short iRes;

  bool flow_converged_absolute = false,
        flow_converged_relative = false,
        struct_converged_absolute = false,
        struct_converged_relative = false;

  bool Convergence = false;

  /*--- Apply BC's to the structural adjoint - otherwise, clamped nodes have too values that make no sense... ---*/
  for (iMarker = 0; iMarker < config_container[ZONE_STRUCT]->GetnMarker_All(); iMarker++)
  switch (config_container[ZONE_STRUCT]->GetMarker_All_KindBC(iMarker)) {
    case CLAMPED_BOUNDARY:
    solver_container[ZONE_STRUCT][INST_0][MESH_0][ADJFEA_SOL]->BC_Clamped_Post(geometry_container[ZONE_STRUCT][INST_0][MESH_0],
        solver_container[ZONE_STRUCT][INST_0][MESH_0], numerics_container[ZONE_STRUCT][INST_0][MESH_0][FEA_SOL][FEA_TERM],
        config_container[ZONE_STRUCT], iMarker);
    break;
  }

  /*--- Compute the residual for the flow and structural zones ---*/

  /*--- Flow ---*/

  solver_container[ZONE_FLOW][INST_0][MESH_0][ADJFLOW_SOL]->ComputeResidual_Multizone(geometry_container[ZONE_FLOW][INST_0][MESH_0],
                                                                        config_container[ZONE_FLOW]);

  /*--- Structure ---*/

  solver_container[ZONE_STRUCT][INST_0][MESH_0][ADJFEA_SOL]->ComputeResidual_Multizone(geometry_container[ZONE_STRUCT][INST_0][MESH_0],
                                                                         config_container[ZONE_STRUCT]);


  /*--- Retrieve residuals ---*/

  /*--- Flow residuals ---*/

  for (iRes = 0; iRes < nVar_Flow; iRes++){
    residual_flow[iRes] = log10(solver_container[ZONE_FLOW][INST_0][MESH_0][ADJFLOW_SOL]->GetRes_BGS(iRes));
    if (IntIter == 0) init_res_flow[iRes] = residual_flow[iRes];
    residual_flow_rel[iRes] = fabs(residual_flow[iRes] - init_res_flow[iRes]);
  }

  /*--- Structure residuals ---*/

  for (iRes = 0; iRes < nVar_Struct; iRes++){
    residual_struct[iRes] = log10(solver_container[ZONE_STRUCT][INST_0][MESH_0][ADJFEA_SOL]->GetRes_BGS(iRes));
    if (IntIter == 0) init_res_struct[iRes] = residual_struct[iRes];
    residual_struct_rel[iRes] = fabs(residual_struct[iRes] - init_res_struct[iRes]);
  }

  /*--- Check convergence ---*/
  flow_converged_absolute = ((residual_flow[0] < flow_criteria) && (residual_flow[nVar_Flow-1] < flow_criteria));
  flow_converged_relative = ((residual_flow_rel[0] > flow_criteria_rel) && (residual_flow_rel[nVar_Flow-1] > flow_criteria_rel));

  struct_converged_absolute = ((residual_struct[0] < structure_criteria) && (residual_struct[nVar_Flow-1] < structure_criteria));
  struct_converged_relative = ((residual_struct_rel[0] > structure_criteria_rel) && (residual_struct_rel[nVar_Flow-1] > structure_criteria_rel));

  Convergence = ((flow_converged_absolute && struct_converged_absolute) ||
                 (flow_converged_absolute && struct_converged_relative) ||
                 (flow_converged_relative && struct_converged_relative) ||
                 (flow_converged_relative && struct_converged_absolute));

  if (rank == MASTER_NODE){

    cout << endl << "-------------------------------------------------------------------------" << endl;
    cout << endl;
    cout << "Convergence summary for BGS iteration ";
    cout << IntIter << endl;
    cout << endl;
    /*--- TODO: This is a workaround until the TestCases.py script incorporates new classes for nested loops. ---*/
    cout << "Iter[ID]" << "  BGSRes[Psi_Rho]" << "  BGSRes[Psi_E]" << "  BGSRes[Psi_Ux]" << "  BGSRes[Psi_Uy]" << endl;
    cout.precision(6); cout.setf(ios::fixed, ios::floatfield);
    cout.width(8); cout << IntIter*1000;
    cout.width(17); cout << residual_flow[0];
    cout.width(15); cout << residual_flow[nVar_Flow-1];
    cout.width(16); cout << residual_struct[0];
    cout.width(16); cout << residual_struct[1];
    cout << endl;
    cout << endl;
    cout << "-------------------------------------------------------------------------" << endl;


    bool write_history = true;
    unsigned short iVar;

    /*--- Header of the temporary output file ---*/
    if ((write_history) && (rank == MASTER_NODE)){
      ofstream myfile_res;
      bool de_effects = config_container[ZONE_STRUCT]->GetDE_Effects();

      myfile_res.open ("history_adjoint_FSI.csv", ios::app);

      myfile_res << IntIter << "\t";

      myfile_res.precision(15);

      for (iVar = 0; iVar < nVar_Flow; iVar++){
        myfile_res << fixed << residual_flow[iVar] << "\t";
      }

      for (iVar = 0; iVar < nVar_Struct; iVar++){
        myfile_res << fixed << residual_struct[iVar] << "\t";
      }

      for (iVar = 0; iVar < config_container[ZONE_STRUCT]->GetnElasticityMod(); iVar++)
         myfile_res << scientific << solver_container[ZONE_STRUCT][INST_0][MESH_0][ADJFEA_SOL]->GetGlobal_Sens_E(iVar) << "\t";
      for (iVar = 0; iVar < config_container[ZONE_STRUCT]->GetnPoissonRatio(); iVar++)
         myfile_res << scientific << solver_container[ZONE_STRUCT][INST_0][MESH_0][ADJFEA_SOL]->GetGlobal_Sens_Nu(iVar) << "\t";
      if (de_effects){
        for (iVar = 0; iVar < config_container[ZONE_STRUCT]->GetnElectric_Field(); iVar++)
          myfile_res << scientific << solver_container[ZONE_STRUCT][INST_0][MESH_0][ADJFEA_SOL]->GetGlobal_Sens_EField(0) << "\t";
      }

      myfile_res << endl;

      myfile_res.close();
    }

    // TEST: for implementation of python framework in coupled FSI problems
    if ((config_container[ZONE_1]->GetDV_FEA() != NODV_FEA) && (rank == MASTER_NODE)){

      /*--- Header of the temporary output file ---*/
      ofstream myfile_res;

      switch (config_container[ZONE_1]->GetDV_FEA()) {
        case YOUNG_MODULUS:
          myfile_res.open("grad_young.opt");
          break;
        case POISSON_RATIO:
          myfile_res.open("grad_poisson.opt");
          break;
        case DENSITY_VAL:
        case DEAD_WEIGHT:
          myfile_res.open("grad_density.opt");
          break;
        case ELECTRIC_FIELD:
          myfile_res.open("grad_efield.opt");
          break;
        default:
          myfile_res.open("grad.opt");
          break;
      }

      unsigned short iDV;
      unsigned short nDV = solver_container[ZONE_1][INST_0][MESH_0][ADJFEA_SOL]->GetnDVFEA();

      myfile_res << "INDEX" << "\t" << "GRAD" << endl;

      myfile_res.precision(15);

      for (iDV = 0; iDV < nDV; iDV++){
        myfile_res << iDV;
        myfile_res << "\t";
        myfile_res << scientific << solver_container[ZONE_1][INST_0][MESH_0][ADJFEA_SOL]->GetGlobal_Sens_DVFEA(iDV);
        myfile_res << endl;
      }

      myfile_res.close();
    }


  }

  /*--- Apply the same convergence criteria to all the processors ---*/

#ifdef HAVE_MPI

  unsigned short *sbuf_conv = NULL, *rbuf_conv = NULL;
  sbuf_conv = new unsigned short[1]; sbuf_conv[0] = 0;
  rbuf_conv = new unsigned short[1]; rbuf_conv[0] = 0;

  /*--- Convergence criteria ---*/

  sbuf_conv[0] = Convergence;
  SU2_MPI::Reduce(sbuf_conv, rbuf_conv, 1, MPI_UNSIGNED_SHORT, MPI_SUM, MASTER_NODE, MPI_COMM_WORLD);

  /*-- Compute global convergence criteria in the master node --*/

  sbuf_conv[0] = 0;
  if (rank == MASTER_NODE) {
    if (rbuf_conv[0] == size) sbuf_conv[0] = 1;
    else sbuf_conv[0] = 0;
  }

  SU2_MPI::Bcast(sbuf_conv, 1, MPI_UNSIGNED_SHORT, MASTER_NODE, MPI_COMM_WORLD);

  if (sbuf_conv[0] == 1) { Convergence = true;}
  else { Convergence = false;}

  delete [] sbuf_conv;
  delete [] rbuf_conv;

#endif

  /*--- Update the solution for the flow and structural zones ---*/

  /*--- Flow ---*/

  solver_container[ZONE_FLOW][INST_0][MESH_0][ADJFLOW_SOL]->UpdateSolution_BGS(geometry_container[ZONE_FLOW][INST_0][MESH_0],
                                                                       config_container[ZONE_FLOW]);

  /*--- Structure ---*/

  solver_container[ZONE_STRUCT][INST_0][MESH_0][ADJFEA_SOL]->UpdateSolution_BGS(geometry_container[ZONE_STRUCT][INST_0][MESH_0],
                                                                       config_container[ZONE_STRUCT]);

  return Convergence;
}

void CDiscAdjFSIDriver::Postprocess(unsigned short ZONE_FLOW,
                                             unsigned short ZONE_STRUCT) {

  unsigned short iMarker;

  /*--- Apply BC's to the structural adjoint after the solution has converged (to avoid unphysical values in clamped nodes) ---*/
  for (iMarker = 0; iMarker < config_container[ZONE_STRUCT]->GetnMarker_All(); iMarker++)
  switch (config_container[ZONE_STRUCT]->GetMarker_All_KindBC(iMarker)) {
    case CLAMPED_BOUNDARY:
    solver_container[ZONE_STRUCT][INST_0][MESH_0][ADJFEA_SOL]->BC_Clamped_Post(geometry_container[ZONE_STRUCT][INST_0][MESH_0],
        solver_container[ZONE_STRUCT][INST_0][MESH_0], numerics_container[ZONE_STRUCT][INST_0][MESH_0][FEA_SOL][FEA_TERM],
        config_container[ZONE_STRUCT], iMarker);
    break;
  }


}

void CDiscAdjFSIDriver::Transfer_Displacements(unsigned short donorZone, unsigned short targetZone) {

  bool MatchingMesh = config_container[targetZone]->GetMatchingMesh();

  /*--- Select the transfer method and the appropriate mesh properties (matching or nonmatching mesh) ---*/

  switch (config_container[targetZone]->GetKind_TransferMethod()) {
  case BROADCAST_DATA:
    if (MatchingMesh) {
        transfer_container[donorZone][targetZone]->Broadcast_InterfaceData_Matching(solver_container[donorZone][INST_0][MESH_0][FEA_SOL],solver_container[targetZone][INST_0][MESH_0][FLOW_SOL],
                                                                                    geometry_container[donorZone][INST_0][MESH_0],geometry_container[targetZone][INST_0][MESH_0],
                                                                                    config_container[donorZone], config_container[targetZone]);
      /*--- Set the volume deformation for the fluid zone ---*/
      //      grid_movement[targetZone]->SetVolume_Deformation(geometry_container[targetZone][INST_0][MESH_0], config_container[targetZone], true);

      }
      else {
        transfer_container[donorZone][targetZone]->Broadcast_InterfaceData_Interpolate(solver_container[donorZone][INST_0][MESH_0][FEA_SOL],solver_container[targetZone][INST_0][MESH_0][FLOW_SOL],
                                                                                       geometry_container[donorZone][INST_0][MESH_0],geometry_container[targetZone][INST_0][MESH_0],
                                                                                       config_container[donorZone], config_container[targetZone]);
      /*--- Set the volume deformation for the fluid zone ---*/
      //      grid_movement[targetZone]->SetVolume_Deformation(geometry_container[targetZone][INST_0][MESH_0], config_container[targetZone], true);
    }
    break;
  case SCATTER_DATA:
    if (MatchingMesh) {
        transfer_container[donorZone][targetZone]->Scatter_InterfaceData(solver_container[donorZone][INST_0][MESH_0][FEA_SOL],solver_container[targetZone][INST_0][MESH_0][FLOW_SOL],
                                                                         geometry_container[donorZone][INST_0][MESH_0],geometry_container[targetZone][INST_0][MESH_0],
                                                                         config_container[donorZone], config_container[targetZone]);
      /*--- Set the volume deformation for the fluid zone ---*/
      //      grid_movement[targetZone]->SetVolume_Deformation(geometry_container[targetZone][INST_0][MESH_0], config_container[targetZone], true);
      }
      else {
        SU2_MPI::Error("Scatter method not implemented for non-matching meshes.", CURRENT_FUNCTION);
    }
    break;
  case ALLGATHER_DATA:
    if (MatchingMesh) {
        SU2_MPI::Error("Allgather method not yet implemented for matching meshes.", CURRENT_FUNCTION);
      }
      else {
        transfer_container[donorZone][targetZone]->Allgather_InterfaceData(solver_container[donorZone][INST_0][MESH_0][FEA_SOL],solver_container[targetZone][INST_0][MESH_0][FLOW_SOL],
                                                                           geometry_container[donorZone][INST_0][MESH_0],geometry_container[targetZone][INST_0][MESH_0],
                                                                           config_container[donorZone], config_container[targetZone]);
      /*--- Set the volume deformation for the fluid zone ---*/
      //      grid_movement[targetZone]->SetVolume_Deformation(geometry_container[targetZone][INST_0][MESH_0], config_container[targetZone], true);
    }
    break;
  }

}

void CDiscAdjFSIDriver::Transfer_Tractions(unsigned short donorZone, unsigned short targetZone) {

  bool MatchingMesh = config_container[donorZone]->GetMatchingMesh();

  /*--- FEA equations -- Necessary as the SetFEA_Load routine is as of now contained in the structural solver ---*/
  unsigned long ExtIter = config_container[targetZone]->GetExtIter();
  config_container[targetZone]->SetGlobalParam(FEM_ELASTICITY, RUNTIME_FEA_SYS, ExtIter);

  /*--- Select the transfer method and the appropriate mesh properties (matching or nonmatching mesh) ---*/

  switch (config_container[donorZone]->GetKind_TransferMethod()) {
  case BROADCAST_DATA:
    if (MatchingMesh) {
        transfer_container[donorZone][targetZone]->Broadcast_InterfaceData_Matching(solver_container[donorZone][INST_0][MESH_0][FLOW_SOL],solver_container[targetZone][INST_0][MESH_0][FEA_SOL],
                                                                                    geometry_container[donorZone][INST_0][MESH_0],geometry_container[targetZone][INST_0][MESH_0],
                                                                                    config_container[donorZone], config_container[targetZone]);
      }
      else {
        transfer_container[donorZone][targetZone]->Broadcast_InterfaceData_Interpolate(solver_container[donorZone][INST_0][MESH_0][FLOW_SOL],solver_container[targetZone][INST_0][MESH_0][FEA_SOL],
                                                                                       geometry_container[donorZone][INST_0][MESH_0],geometry_container[targetZone][INST_0][MESH_0],
                                                                                       config_container[donorZone], config_container[targetZone]);
    }
    break;
  case SCATTER_DATA:
    if (MatchingMesh) {
        transfer_container[donorZone][targetZone]->Scatter_InterfaceData(solver_container[donorZone][INST_0][MESH_0][FLOW_SOL],solver_container[targetZone][INST_0][MESH_0][FEA_SOL],
                                                                         geometry_container[donorZone][INST_0][MESH_0],geometry_container[targetZone][INST_0][MESH_0],
                                                                         config_container[donorZone], config_container[targetZone]);
      }
      else {
        SU2_MPI::Error("Scatter method not implemented for non-matching meshes.", CURRENT_FUNCTION);
    }
    break;
  case ALLGATHER_DATA:
    if (MatchingMesh) {
        SU2_MPI::Error("Allgather method not yet implemented for matching meshes.", CURRENT_FUNCTION);
      }
      else {
        transfer_container[donorZone][targetZone]->Allgather_InterfaceData(solver_container[donorZone][INST_0][MESH_0][FLOW_SOL],solver_container[targetZone][INST_0][MESH_0][FEA_SOL],
                                                                           geometry_container[donorZone][INST_0][MESH_0],geometry_container[targetZone][INST_0][MESH_0],
                                                                           config_container[donorZone], config_container[targetZone]);
    }
    break;
  }

}


CMultiphysicsZonalDriver::CMultiphysicsZonalDriver(char* confFile,
                                                   unsigned short val_nZone,
                                                   unsigned short val_nDim,
                                                   bool val_periodic,
                                                   SU2_Comm MPICommunicator) : CDriver(confFile,
                                                                                       val_nZone,
                                                                                       val_nDim,
                                                                                       val_periodic,
                                                                                       MPICommunicator) { }

CMultiphysicsZonalDriver::~CMultiphysicsZonalDriver(void) { }

void CMultiphysicsZonalDriver::Run() {

  unsigned short iZone, jZone, checkConvergence;
  unsigned long IntIter, nIntIter;
  bool unsteady;

  /*--- Check whether the driver is capable of solving the problem ---*/

  for (iZone = 0; iZone < nZone; iZone++) {
    for (jZone = 0; jZone < nZone; jZone++) {

      if (iZone != jZone) {
        bool not_capable_fsi        = (   (transfer_types[iZone][jZone] == FLOW_TRACTION)
                                      ||  (transfer_types[iZone][jZone] == STRUCTURAL_DISPLACEMENTS)
                                      ||  (transfer_types[iZone][jZone] == STRUCTURAL_DISPLACEMENTS_DISC_ADJ));
        bool not_capable_turbo      = transfer_types[iZone][jZone] == MIXING_PLANE;
        bool not_capable_ConsVar    = transfer_types[iZone][jZone] == CONSERVATIVE_VARIABLES;

        if (not_capable_fsi)
          SU2_MPI::Error("Coupling between fluids and elastic solids not provided. Please use designated FSI driver instead.", CURRENT_FUNCTION);

        if (not_capable_turbo)
          SU2_MPI::Error("Turbo machinery environment not provided. Please use designated turbo machinery driver instead.", CURRENT_FUNCTION);

        if (not_capable_ConsVar)
          SU2_MPI::Error("Exchange of conservative variables not necessarily well defined. Exiting.", CURRENT_FUNCTION);
      }
    }
  }

  /*--- Run a single iteration of a multi-zone problem by looping over all
   zones and executing the iterations. Note that data transers between zones
   and other intermediate procedures may be required. ---*/

  unsteady = (config_container[ZONE_0]->GetUnsteady_Simulation() == DT_STEPPING_1ST) || (config_container[MESH_0]->GetUnsteady_Simulation() == DT_STEPPING_2ND);

  /*--- Zone preprocessing ---*/

  for (iZone = 0; iZone < nZone; iZone++) {
    iteration_container[iZone][INST_0]->Preprocess(output, integration_container, geometry_container, solver_container, numerics_container, config_container, surface_movement, grid_movement, FFDBox, iZone, INST_0);
    config_container[iZone]->SetDelta_UnstTimeND(config_container[ZONE_0]->GetDelta_UnstTimeND());
  }

  /*--- Updating zone interface communication patterns,
   needed only for unsteady simulation since for steady problems
   this is done once in the interpolator_container constructor
   at the beginning of the computation ---*/

  if ( unsteady ) {
    for (iZone = 0; iZone < nZone; iZone++) {
      for (jZone = 0; jZone < nZone; jZone++)
        if(jZone != iZone && interpolator_container[iZone][jZone] != NULL)
        interpolator_container[iZone][jZone]->Set_TransferCoeff(config_container);
    }
  }

  /*--- Begin Unsteady pseudo-time stepping internal loop, if not unsteady it does only one step --*/

  if (unsteady)
    nIntIter = config_container[MESH_0]->GetUnst_nIntIter();
  else
    nIntIter = 1;

  for (IntIter = 0; IntIter < nIntIter; IntIter++) {

    /*--- For each zone runs one single iteration including the data transfers to it ---*/

    for (iZone = 0; iZone < nZone; iZone++) {

      // When running a unsteady simulation, we have to adapt CFL values here.
      if (unsteady && (config_container[ZONE_0]->GetCFL_Adapt() == YES)) {
          output->SetCFL_Number(solver_container, config_container, iZone);
      }

      config_container[iZone]->SetIntIter(IntIter);

      for (jZone = 0; jZone < nZone; jZone++)
        if(jZone != iZone && transfer_container[jZone][iZone] != NULL)
          Transfer_Data(jZone, iZone);

      iteration_container[iZone][INST_0]->Iterate(output, integration_container, geometry_container, solver_container, numerics_container, config_container, surface_movement, grid_movement, FFDBox, iZone, INST_0);
    }

    /*--- Check convergence in each zone --*/

    checkConvergence = 0;
    for (iZone = 0; iZone < nZone; iZone++) {

      if ((config_container[iZone]->GetKind_Solver() == EULER)
          || (config_container[iZone]->GetKind_Solver() == NAVIER_STOKES)
          || (config_container[iZone]->GetKind_Solver() == RANS))
        checkConvergence += (int) integration_container[iZone][INST_0][FLOW_SOL]->GetConvergence();
      else if ((config_container[iZone]->GetKind_Solver() == DISC_ADJ_EULER)
               || (config_container[iZone]->GetKind_Solver() == DISC_ADJ_NAVIER_STOKES)
               || (config_container[iZone]->GetKind_Solver() == DISC_ADJ_RANS))
        checkConvergence += (int) integration_container[iZone][INST_0][ADJFLOW_SOL]->GetConvergence();
      else if ((config_container[iZone]->GetKind_Solver() == HEAT_EQUATION_FVM))
        checkConvergence += (int) integration_container[iZone][INST_0][HEAT_SOL]->GetConvergence();
    }

    /*--- If convergence was reached in every zone --*/

    if (checkConvergence == nZone) break;
  }

}

void CMultiphysicsZonalDriver::Update() {

  for(iZone = 0; iZone < nZone; iZone++)
    iteration_container[iZone][INST_0]->Update(output, integration_container, geometry_container,
         solver_container, numerics_container, config_container,
         surface_movement, grid_movement, FFDBox, iZone, INST_0);
}

void CMultiphysicsZonalDriver::DynamicMeshUpdate(unsigned long ExtIter) {

  bool harmonic_balance;

  for (iZone = 0; iZone < nZone; iZone++) {
   harmonic_balance = (config_container[iZone]->GetUnsteady_Simulation() == HARMONIC_BALANCE);
    /*--- Dynamic mesh update ---*/
    if ((config_container[iZone]->GetGrid_Movement()) && (!harmonic_balance)) {
      iteration_container[iZone][INST_0]->SetGrid_Movement(geometry_container, surface_movement, grid_movement, FFDBox, solver_container, config_container, iZone, INST_0, 0, ExtIter );
    }
  }

}

void CMultiphysicsZonalDriver::Transfer_Data(unsigned short donorZone, unsigned short targetZone) {

  bool MatchingMesh = config_container[targetZone]->GetMatchingMesh();

  /*--- Select the transfer method and the appropriate mesh properties (matching or nonmatching mesh) ---*/

  switch (config_container[targetZone]->GetKind_TransferMethod()) {

  case BROADCAST_DATA:
      if (MatchingMesh) {
        if (transfer_types[donorZone][targetZone] == SLIDING_INTERFACE) {
          transfer_container[donorZone][targetZone]->Broadcast_InterfaceData_Matching(solver_container[donorZone][INST_0][MESH_0][FLOW_SOL],solver_container[targetZone][INST_0][MESH_0][FLOW_SOL],
              geometry_container[donorZone][INST_0][MESH_0],geometry_container[targetZone][INST_0][MESH_0],
              config_container[donorZone], config_container[targetZone]);
          if (config_container[targetZone]->GetKind_Solver() == RANS)
            transfer_container[donorZone][targetZone]->Broadcast_InterfaceData_Matching(solver_container[donorZone][INST_0][MESH_0][TURB_SOL],solver_container[targetZone][INST_0][MESH_0][TURB_SOL],
                geometry_container[donorZone][INST_0][MESH_0],geometry_container[targetZone][INST_0][MESH_0],
                config_container[donorZone], config_container[targetZone]);
        }
        else if (transfer_types[donorZone][targetZone] == CONJUGATE_HEAT_FS) {
          transfer_container[donorZone][targetZone]->Broadcast_InterfaceData_Matching(solver_container[donorZone][INST_0][MESH_0][FLOW_SOL],solver_container[targetZone][INST_0][MESH_0][HEAT_SOL],
              geometry_container[donorZone][INST_0][MESH_0],geometry_container[targetZone][INST_0][MESH_0],
              config_container[donorZone], config_container[targetZone]);
        }
        else if (transfer_types[donorZone][targetZone] == CONJUGATE_HEAT_WEAKLY_FS) {
          transfer_container[donorZone][targetZone]->Broadcast_InterfaceData_Matching(solver_container[donorZone][INST_0][MESH_0][HEAT_SOL],solver_container[targetZone][INST_0][MESH_0][HEAT_SOL],
              geometry_container[donorZone][INST_0][MESH_0],geometry_container[targetZone][INST_0][MESH_0],
              config_container[donorZone], config_container[targetZone]);
        }
        else if (transfer_types[donorZone][targetZone] == CONJUGATE_HEAT_SF) {
          transfer_container[donorZone][targetZone]->Broadcast_InterfaceData_Matching(solver_container[donorZone][INST_0][MESH_0][HEAT_SOL],solver_container[targetZone][INST_0][MESH_0][FLOW_SOL],
              geometry_container[donorZone][INST_0][MESH_0],geometry_container[targetZone][INST_0][MESH_0],
              config_container[donorZone], config_container[targetZone]);
        }
        else if (transfer_types[donorZone][targetZone] == CONJUGATE_HEAT_WEAKLY_SF) {
          transfer_container[donorZone][targetZone]->Broadcast_InterfaceData_Matching(solver_container[donorZone][INST_0][MESH_0][HEAT_SOL],solver_container[targetZone][INST_0][MESH_0][HEAT_SOL],
              geometry_container[donorZone][INST_0][MESH_0],geometry_container[targetZone][INST_0][MESH_0],
              config_container[donorZone], config_container[targetZone]);
        }
        else if ((transfer_types[donorZone][targetZone] == NO_TRANSFER)
                 || (transfer_types[donorZone][targetZone] == ZONES_ARE_EQUAL)
                 || (transfer_types[donorZone][targetZone] == NO_COMMON_INTERFACE)) { }
        else {
          cout << "WARNING: One of the specified interface transfer routines is not known to the chosen driver and has not been executed." << endl;
        }
      }
      else {
        if (transfer_types[donorZone][targetZone] == SLIDING_INTERFACE) {
          transfer_container[donorZone][targetZone]->Broadcast_InterfaceData_Interpolate(solver_container[donorZone][INST_0][MESH_0][FLOW_SOL],solver_container[targetZone][INST_0][MESH_0][FLOW_SOL],
              geometry_container[donorZone][INST_0][MESH_0],geometry_container[targetZone][INST_0][MESH_0],
              config_container[donorZone], config_container[targetZone]);
          if (config_container[targetZone]->GetKind_Solver() == RANS)
            transfer_container[donorZone][targetZone]->Broadcast_InterfaceData_Interpolate(solver_container[donorZone][INST_0][MESH_0][TURB_SOL],solver_container[targetZone][INST_0][MESH_0][TURB_SOL],
                geometry_container[donorZone][INST_0][MESH_0],geometry_container[targetZone][INST_0][MESH_0],
                config_container[donorZone], config_container[targetZone]);
        }
        else if (transfer_types[donorZone][targetZone] == CONJUGATE_HEAT_FS) {
          transfer_container[donorZone][targetZone]->Broadcast_InterfaceData_Interpolate(solver_container[donorZone][INST_0][MESH_0][FLOW_SOL],solver_container[targetZone][INST_0][MESH_0][HEAT_SOL],
              geometry_container[donorZone][INST_0][MESH_0],geometry_container[targetZone][INST_0][MESH_0],
              config_container[donorZone], config_container[targetZone]);
        }
        else if (transfer_types[donorZone][targetZone] == CONJUGATE_HEAT_WEAKLY_FS) {
          transfer_container[donorZone][targetZone]->Broadcast_InterfaceData_Interpolate(solver_container[donorZone][INST_0][MESH_0][HEAT_SOL],solver_container[targetZone][INST_0][MESH_0][HEAT_SOL],
              geometry_container[donorZone][INST_0][MESH_0],geometry_container[targetZone][INST_0][MESH_0],
              config_container[donorZone], config_container[targetZone]);
        }
        else if (transfer_types[donorZone][targetZone] == CONJUGATE_HEAT_SF) {
          transfer_container[donorZone][targetZone]->Broadcast_InterfaceData_Interpolate(solver_container[donorZone][INST_0][MESH_0][HEAT_SOL],solver_container[targetZone][INST_0][MESH_0][FLOW_SOL],
              geometry_container[donorZone][INST_0][MESH_0],geometry_container[targetZone][INST_0][MESH_0],
              config_container[donorZone], config_container[targetZone]);
        }
        else if (transfer_types[donorZone][targetZone] == CONJUGATE_HEAT_WEAKLY_SF) {
          transfer_container[donorZone][targetZone]->Broadcast_InterfaceData_Interpolate(solver_container[donorZone][INST_0][MESH_0][HEAT_SOL],solver_container[targetZone][INST_0][MESH_0][HEAT_SOL],
              geometry_container[donorZone][INST_0][MESH_0],geometry_container[targetZone][INST_0][MESH_0],
              config_container[donorZone], config_container[targetZone]);
        }
        else if ((transfer_types[donorZone][targetZone] == NO_TRANSFER)
                 || (transfer_types[donorZone][targetZone] == ZONES_ARE_EQUAL)
                 || (transfer_types[donorZone][targetZone] == NO_COMMON_INTERFACE)) { }
        else {
          cout << "WARNING: One of the intended interface transfer routines is not known to the chosen driver and has not been executed." << endl;
        }
      }
      break;

  case SCATTER_DATA:
    if (MatchingMesh) {
      if (transfer_types[donorZone][targetZone] == SLIDING_INTERFACE) {
        transfer_container[donorZone][targetZone]->Scatter_InterfaceData(solver_container[donorZone][INST_0][MESH_0][FLOW_SOL],solver_container[targetZone][INST_0][MESH_0][FLOW_SOL],
            geometry_container[donorZone][INST_0][MESH_0],geometry_container[targetZone][INST_0][MESH_0],
            config_container[donorZone], config_container[targetZone]);
        if (config_container[targetZone]->GetKind_Solver() == RANS)
          transfer_container[donorZone][targetZone]->Scatter_InterfaceData(solver_container[donorZone][INST_0][MESH_0][TURB_SOL],solver_container[targetZone][INST_0][MESH_0][TURB_SOL],
              geometry_container[donorZone][INST_0][MESH_0],geometry_container[targetZone][INST_0][MESH_0],
              config_container[donorZone], config_container[targetZone]);
      }
      else if (transfer_types[donorZone][targetZone] == CONJUGATE_HEAT_FS) {
        transfer_container[donorZone][targetZone]->Scatter_InterfaceData(solver_container[donorZone][INST_0][MESH_0][FLOW_SOL],solver_container[targetZone][INST_0][MESH_0][HEAT_SOL],
            geometry_container[donorZone][INST_0][MESH_0],geometry_container[targetZone][INST_0][MESH_0],
            config_container[donorZone], config_container[targetZone]);
      }
      else if (transfer_types[donorZone][targetZone] == CONJUGATE_HEAT_WEAKLY_FS) {
        transfer_container[donorZone][targetZone]->Scatter_InterfaceData(solver_container[donorZone][INST_0][MESH_0][HEAT_SOL],solver_container[targetZone][INST_0][MESH_0][HEAT_SOL],
            geometry_container[donorZone][INST_0][MESH_0],geometry_container[targetZone][INST_0][MESH_0],
            config_container[donorZone], config_container[targetZone]);
      }
      else if (transfer_types[donorZone][targetZone] == CONJUGATE_HEAT_SF) {
        transfer_container[donorZone][targetZone]->Scatter_InterfaceData(solver_container[donorZone][INST_0][MESH_0][HEAT_SOL],solver_container[targetZone][INST_0][MESH_0][FLOW_SOL],
            geometry_container[donorZone][INST_0][MESH_0],geometry_container[targetZone][INST_0][MESH_0],
            config_container[donorZone], config_container[targetZone]);
      }
      else if (transfer_types[donorZone][targetZone] == CONJUGATE_HEAT_WEAKLY_SF) {
        transfer_container[donorZone][targetZone]->Scatter_InterfaceData(solver_container[donorZone][INST_0][MESH_0][HEAT_SOL],solver_container[targetZone][INST_0][MESH_0][HEAT_SOL],
            geometry_container[donorZone][INST_0][MESH_0],geometry_container[targetZone][INST_0][MESH_0],
            config_container[donorZone], config_container[targetZone]);
      }
      else if ((transfer_types[donorZone][targetZone] == NO_TRANSFER)
               || (transfer_types[donorZone][targetZone] == ZONES_ARE_EQUAL)
               || (transfer_types[donorZone][targetZone] == NO_COMMON_INTERFACE)) { }
      else {
        cout << "WARNING: One of the specified interface transfer routines is not known to the chosen driver and has not been executed." << endl;
      }
    }
    else {
      SU2_MPI::Error("Scatter method not implemented for non-matching meshes. ", CURRENT_FUNCTION);
    }
    break;

  case ALLGATHER_DATA:
    if (MatchingMesh) {
      SU2_MPI::Error("Allgather method not implemented for matching meshes. ", CURRENT_FUNCTION);
    }
    else {
      if (transfer_types[donorZone][targetZone] == SLIDING_INTERFACE) {
        transfer_container[donorZone][targetZone]->Allgather_InterfaceData(solver_container[donorZone][INST_0][MESH_0][FLOW_SOL],solver_container[targetZone][INST_0][MESH_0][FLOW_SOL],
            geometry_container[donorZone][INST_0][MESH_0],geometry_container[targetZone][INST_0][MESH_0],
            config_container[donorZone], config_container[targetZone]);
        if (config_container[targetZone]->GetKind_Solver() == RANS)
          transfer_container[donorZone][targetZone]->Allgather_InterfaceData(solver_container[donorZone][INST_0][MESH_0][TURB_SOL],solver_container[targetZone][INST_0][MESH_0][TURB_SOL],
              geometry_container[donorZone][INST_0][MESH_0],geometry_container[targetZone][INST_0][MESH_0],
              config_container[donorZone], config_container[targetZone]);
      }
      else if (transfer_types[donorZone][targetZone] == CONJUGATE_HEAT_FS) {
        transfer_container[donorZone][targetZone]->Allgather_InterfaceData(solver_container[donorZone][INST_0][MESH_0][FLOW_SOL],solver_container[targetZone][INST_0][MESH_0][HEAT_SOL],
            geometry_container[donorZone][INST_0][MESH_0],geometry_container[targetZone][INST_0][MESH_0],
            config_container[donorZone], config_container[targetZone]);
      }
      else if (transfer_types[donorZone][targetZone] == CONJUGATE_HEAT_WEAKLY_FS) {
        transfer_container[donorZone][targetZone]->Allgather_InterfaceData(solver_container[donorZone][INST_0][MESH_0][HEAT_SOL],solver_container[targetZone][INST_0][MESH_0][HEAT_SOL],
            geometry_container[donorZone][INST_0][MESH_0],geometry_container[targetZone][INST_0][MESH_0],
            config_container[donorZone], config_container[targetZone]);
      }
      else if (transfer_types[donorZone][targetZone] == CONJUGATE_HEAT_SF) {
        transfer_container[donorZone][targetZone]->Allgather_InterfaceData(solver_container[donorZone][INST_0][MESH_0][HEAT_SOL],solver_container[targetZone][INST_0][MESH_0][FLOW_SOL],
            geometry_container[donorZone][INST_0][MESH_0],geometry_container[targetZone][INST_0][MESH_0],
            config_container[donorZone], config_container[targetZone]);
      }
      else if (transfer_types[donorZone][targetZone] == CONJUGATE_HEAT_WEAKLY_SF) {
        transfer_container[donorZone][targetZone]->Allgather_InterfaceData(solver_container[donorZone][INST_0][MESH_0][HEAT_SOL],solver_container[targetZone][INST_0][MESH_0][HEAT_SOL],
            geometry_container[donorZone][INST_0][MESH_0],geometry_container[targetZone][INST_0][MESH_0],
            config_container[donorZone], config_container[targetZone]);
      }
      else if ((transfer_types[donorZone][targetZone] == NO_TRANSFER)
               || (transfer_types[donorZone][targetZone] == ZONES_ARE_EQUAL)
               || (transfer_types[donorZone][targetZone] == NO_COMMON_INTERFACE)) { }
      else {
        cout << "WARNING: One of the specified interface transfer routines is not known to the chosen driver and can't be executed." << endl;
      }
    }
    break;
  }
}<|MERGE_RESOLUTION|>--- conflicted
+++ resolved
@@ -1363,16 +1363,12 @@
       if (disc_adj_turb) {
         solver_container[val_iInst][iMGlevel][ADJTURB_SOL] = new CDiscAdjSolver(geometry[val_iInst][iMGlevel], config, solver_container[val_iInst][iMGlevel][TURB_SOL], RUNTIME_TURB_SYS, iMGlevel);
         if (iMGlevel == MESH_0) DOFsPerPoint += solver_container[val_iInst][iMGlevel][ADJTURB_SOL]->GetnVar();
-<<<<<<< HEAD
-=======
       }
       if (heat_fvm) {
         solver_container[val_iInst][iMGlevel][ADJHEAT_SOL] = new CDiscAdjSolver(geometry[val_iInst][iMGlevel], config, solver_container[val_iInst][iMGlevel][HEAT_SOL], RUNTIME_HEAT_SYS, iMGlevel);
         if (iMGlevel == MESH_0) DOFsPerPoint += solver_container[val_iInst][iMGlevel][ADJHEAT_SOL]->GetnVar();
       }
->>>>>>> dff544cd
-    }
-  }
+    }
     
     if (disc_adj_fem) {
       solver_container[val_iInst][iMGlevel][ADJFEA_SOL] = new CDiscAdjFEASolver(geometry[val_iInst][iMGlevel], config, solver_container[val_iInst][iMGlevel][FEA_SOL], RUNTIME_FEA_SYS, iMGlevel);
@@ -1689,7 +1685,7 @@
   transition       = false;
   template_solver  = false;
   e_spalart_allmaras = false; comp_spalart_allmaras = false; e_comp_spalart_allmaras = false;
-  
+
   /*--- Assign booleans ---*/
   
   switch (config->GetKind_Solver()) {
@@ -1720,9 +1716,9 @@
   
   if (turbulent)
     switch (config->GetKind_Turb_Model()) {
-      case SA:     spalart_allmaras = true;     break;
-      case SA_NEG: neg_spalart_allmaras = true; break;
-      case SST:    menter_sst = true;           break;
+    case SA:     spalart_allmaras = true;     break;
+    case SA_NEG: neg_spalart_allmaras = true; break;
+    case SST:    menter_sst = true;           break;
     case SA_E: e_spalart_allmaras = true; break;
     case SA_COMP: comp_spalart_allmaras = true; break;
     case SA_E_COMP: e_comp_spalart_allmaras = true; break;
@@ -2772,9 +2768,9 @@
   heat_fvm,
   transition,
   template_solver;
-    
+
   bool e_spalart_allmaras, comp_spalart_allmaras, e_comp_spalart_allmaras;
-  
+
   bool compressible = (config->GetKind_Regime() == COMPRESSIBLE);
   bool incompressible = (config->GetKind_Regime() == INCOMPRESSIBLE);
   
@@ -2788,7 +2784,7 @@
   template_solver  = false;
     
   e_spalart_allmaras = false; comp_spalart_allmaras = false; e_comp_spalart_allmaras = false;
-  
+
   /*--- Assign booleans ---*/
   switch (config->GetKind_Solver()) {
     case TEMPLATE_SOLVER: template_solver = true; break;
@@ -2810,13 +2806,13 @@
 
   if (turbulent || fem_turbulent)
     switch (config->GetKind_Turb_Model()) {
-        case SA:     spalart_allmaras = true;     break;
-        case SA_NEG: neg_spalart_allmaras = true; break;
-        case SST:    menter_sst = true;  break;
-        case SA_COMP: comp_spalart_allmaras = true; break;
-        case SA_E: e_spalart_allmaras = true; break;
-        case SA_E_COMP: e_comp_spalart_allmaras = true; break;
-                
+      case SA:     spalart_allmaras = true;     break;
+      case SA_NEG: neg_spalart_allmaras = true; break;
+      case SST:    menter_sst = true;  break;
+      case SA_COMP: comp_spalart_allmaras = true; break;
+      case SA_E: e_spalart_allmaras = true; break;
+      case SA_E_COMP: e_comp_spalart_allmaras = true; break;
+
     }
   
   /*--- Solver definition for the template problem ---*/
@@ -3961,30 +3957,30 @@
       
       ((config_container[ZONE_0]->GetUnsteady_Simulation() == DT_STEPPING_2ND) && (fsi) &&
        ((ExtIter == 0) || ((ExtIter % config_container[ZONE_0]->GetWrt_Sol_Freq_DualTime() == 0)))) ||
-
+      
       ((config_container[ZONE_0]->GetDynamic_Analysis() == DYNAMIC) &&
        ((ExtIter == 0) || (ExtIter % config_container[ZONE_0]->GetWrt_Sol_Freq_DualTime() == 0))) ||
-    
+      
       /*--- No inlet profile file found. Print template. ---*/
-    
+      
       (config_container[ZONE_0]->GetWrt_InletFile())
-
+      
       ) {
     
     output_files = true;
     
-    }
-    
+  }
+  
   /*--- Determine whether a solution doesn't need to be written
    after the current iteration ---*/
-    
+  
   if (config_container[ZONE_0]->GetFixed_CL_Mode()) {
     if (config_container[ZONE_0]->GetnExtIter()-config_container[ZONE_0]->GetIter_dCL_dAlpha() - 1 < ExtIter) output_files = false;
     if (config_container[ZONE_0]->GetnExtIter() - 1 == ExtIter) output_files = true;
-    }
-    
+  }
+  
   /*--- write the solution ---*/
-    
+  
   if (output_files) {
     
     /*--- Time the output for performance benchmarking. ---*/
@@ -3999,7 +3995,7 @@
 #else
     StartTime = MPI_Wtime();
 #endif
-      
+    
     if (rank == MASTER_NODE) cout << endl << "-------------------------- File Output Summary --------------------------";
     
     /*--- Execute the routine for writing restart, volume solution,

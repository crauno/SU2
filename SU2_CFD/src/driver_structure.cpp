/*!
 * \file driver_structure.cpp
 * \brief The main subroutines for driving single or multi-zone problems.
 * \author T. Economon, H. Kline, R. Sanchez, F. Palacios
 * \version 4.3.0 "Cardinal"
 *
 * SU2 Lead Developers: Dr. Francisco Palacios (Francisco.D.Palacios@boeing.com).
 *                      Dr. Thomas D. Economon (economon@stanford.edu).
 *
 * SU2 Developers: Prof. Juan J. Alonso's group at Stanford University.
 *                 Prof. Piero Colonna's group at Delft University of Technology.
 *                 Prof. Nicolas R. Gauger's group at Kaiserslautern University of Technology.
 *                 Prof. Alberto Guardone's group at Polytechnic University of Milan.
 *                 Prof. Rafael Palacios' group at Imperial College London.
 *                 Prof. Edwin van der Weide's group at the University of Twente.
 *                 Prof. Vincent Terrapon's group at the University of Liege.
 *
 * Copyright (C) 2012-2016 SU2, the open-source CFD code.
 *
 * SU2 is free software; you can redistribute it and/or
 * modify it under the terms of the GNU Lesser General Public
 * License as published by the Free Software Foundation; either
 * version 2.1 of the License, or (at your option) any later version.
 *
 * SU2 is distributed in the hope that it will be useful,
 * but WITHOUT ANY WARRANTY; without even the implied warranty of
 * MERCHANTABILITY or FITNESS FOR A PARTICULAR PURPOSE. See the GNU
 * Lesser General Public License for more details.
 *
 * You should have received a copy of the GNU Lesser General Public
 * License along with SU2. If not, see <http://www.gnu.org/licenses/>.
 */

#include "../include/driver_structure.hpp"
#include "../include/definition_structure.hpp"

CDriver::CDriver(char* confFile, unsigned short val_nZone,
		unsigned short val_nDim) :
		config_file_name(confFile), StartTime(0.0), StopTime(0.0), UsedTime(0.0), ExtIter(
				0), nZone(val_nZone), nDim(val_nDim), StopCalc(false), fsi(false) {

	unsigned short jZone, iSol;

	int rank = MASTER_NODE;
#ifdef HAVE_MPI
	MPI_Comm_rank(MPI_COMM_WORLD, &rank);
#endif

	/*--- Create pointers to all of the classes that may be used throughout
	 the SU2_CFD code. In general, the pointers are instantiated down a
	 heirarchy over all zones, multigrid levels, equation sets, and equation
	 terms as described in the comments below. ---*/

	iteration_container = NULL;
	output = NULL;
	integration_container = NULL;
	geometry_container = NULL;
	solver_container = NULL;
	numerics_container = NULL;
	config_container = NULL;
	surface_movement = NULL;
	grid_movement = NULL;
	FFDBox = NULL;
	interpolator_container = NULL;
	transfer_container = NULL;

	/*--- Definition and of the containers for all possible zones. ---*/

	iteration_container = new CIteration*[nZone];
	solver_container = new CSolver***[nZone];
	integration_container = new CIntegration**[nZone];
	numerics_container = new CNumerics****[nZone];
	config_container = new CConfig*[nZone];
	geometry_container = new CGeometry**[nZone];
	surface_movement = new CSurfaceMovement*[nZone];
	grid_movement = new CVolumetricMovement*[nZone];
	FFDBox = new CFreeFormDefBox**[nZone];
	interpolator_container = new CInterpolator**[nZone];
	transfer_container = new CTransfer**[nZone];

	for (iZone = 0; iZone < nZone; iZone++) {
		solver_container[iZone] = NULL;
		integration_container[iZone] = NULL;
		numerics_container[iZone] = NULL;
		config_container[iZone] = NULL;
		geometry_container[iZone] = NULL;
		surface_movement[iZone] = NULL;
		grid_movement[iZone] = NULL;
		FFDBox[iZone] = NULL;
		interpolator_container[iZone] = NULL;
		transfer_container[iZone] = NULL;
	}

	/*--- Loop over all zones to initialize the various classes. In most
	 cases, nZone is equal to one. This represents the solution of a partial
	 differential equation on a single block, unstructured mesh. ---*/

	for (iZone = 0; iZone < nZone; iZone++) {

		/*--- Definition of the configuration option class for all zones. In this
		 constructor, the input configuration file is parsed and all options are
		 read and stored. ---*/

		config_container[iZone] = new CConfig(config_file_name, SU2_CFD, iZone,
				nZone, nDim, VERB_HIGH);

		/*--- Definition of the geometry class to store the primal grid in the
		 partitioning process. ---*/

		CGeometry *geometry_aux = NULL;

		/*--- All ranks process the grid and call ParMETIS for partitioning ---*/

		geometry_aux = new CPhysicalGeometry(config_container[iZone], iZone, nZone);

		/*--- Color the initial grid and set the send-receive domains (ParMETIS) ---*/

		geometry_aux->SetColorGrid_Parallel(config_container[iZone]);

		/*--- Allocate the memory of the current domain, and divide the grid
		 between the ranks. ---*/

		geometry_container[iZone] =
				new CGeometry *[config_container[iZone]->GetnMGLevels() + 1];
		geometry_container[iZone][MESH_0] = new CPhysicalGeometry(geometry_aux,
				config_container[iZone]);

		/*--- Deallocate the memory of geometry_aux ---*/

		delete geometry_aux;

		/*--- Add the Send/Receive boundaries ---*/

		geometry_container[iZone][MESH_0]->SetSendReceive(config_container[iZone]);

		/*--- Add the Send/Receive boundaries ---*/

		geometry_container[iZone][MESH_0]->SetBoundaries(config_container[iZone]);

	}

	/*--- Preprocessing of the geometry for all zones. In this routine, the edge-
	 based data structure is constructed, i.e. node and cell neighbors are
	 identified and linked, face areas and volumes of the dual mesh cells are
	 computed, and the multigrid levels are created using an agglomeration procedure. ---*/

	if (rank == MASTER_NODE)
		cout << endl
				<< "------------------------- Geometry Preprocessing ------------------------"
				<< endl;

	Geometrical_Preprocessing();

	for (iZone = 0; iZone < nZone; iZone++) {

		/*--- Computation of wall distances for turbulence modeling ---*/

		if (rank == MASTER_NODE)
			cout << "Computing wall distances." << endl;

		if ((config_container[iZone]->GetKind_Solver() == RANS)
				|| (config_container[iZone]->GetKind_Solver() == ADJ_RANS)
				|| (config_container[iZone]->GetKind_Solver() == DISC_ADJ_RANS))
			geometry_container[iZone][MESH_0]->ComputeWall_Distance(
					config_container[iZone]);

		/*--- Computation of positive surface area in the z-plane which is used for
		 the calculation of force coefficient (non-dimensionalization). ---*/

		geometry_container[iZone][MESH_0]->SetPositive_ZArea(
				config_container[iZone]);

		/*--- Set the near-field, interface and actuator disk boundary conditions, if necessary. ---*/

		for (iMesh = 0; iMesh <= config_container[iZone]->GetnMGLevels(); iMesh++) {
			geometry_container[iZone][iMesh]->MatchNearField(config_container[iZone]);
			geometry_container[iZone][iMesh]->MatchInterface(config_container[iZone]);
			geometry_container[iZone][iMesh]->MatchActuator_Disk(
					config_container[iZone]);
		}

	}

	/*--- If activated by the compile directive, perform a partition analysis. ---*/
#if PARTITION
	Partition_Analysis(geometry_container[ZONE_0][MESH_0], config_container[ZONE_0]);
#endif

	/*--- Output some information about the driver that has been instantiated for the problem. ---*/

	if (rank == MASTER_NODE)
		cout << endl
				<< "------------------------- Driver information --------------------------"
				<< endl;

	fsi = config_container[ZONE_0]->GetFSI_Simulation();

	if ((config_container[ZONE_0]->GetKind_Solver() == FEM_ELASTICITY
			|| config_container[ZONE_0]->GetKind_Solver() == POISSON_EQUATION
			|| config_container[ZONE_0]->GetKind_Solver() == WAVE_EQUATION
			|| config_container[ZONE_0]->GetKind_Solver() == HEAT_EQUATION)) {
		if (rank == MASTER_NODE)
			cout << "A General driver has been instantiated." << endl;
	} else if (config_container[ZONE_0]->GetUnsteady_Simulation()
			== HARMONIC_BALANCE) {
		if (rank == MASTER_NODE)
			cout << "A Harmonic Balance driver has been instantiated." << endl;
	} else if (nZone == 2 && fsi) {
		if (rank == MASTER_NODE)
			cout << "A Fluid-Structure Interaction driver has been instantiated."
					<< endl;
	} else {
		if (rank == MASTER_NODE)
			cout << "A Fluid driver has been instantiated." << endl;
	}

	for (iZone = 0; iZone < nZone; iZone++) {

		/*--- Instantiate the type of physics iteration to be executed within each zone. For
		 example, one can execute the same physics across multiple zones (mixing plane),
		 different physics in different zones (fluid-structure interaction), or couple multiple
		 systems tightly within a single zone by creating a new iteration class (e.g., RANS). ---*/
		if (rank == MASTER_NODE) {
			cout << endl
					<< "------------------------ Iteration Preprocessing ------------------------"
					<< endl;
		}
		Iteration_Preprocessing();

		/*--- Definition of the solver class: solver_container[#ZONES][#MG_GRIDS][#EQ_SYSTEMS].
		 The solver classes are specific to a particular set of governing equations,
		 and they contain the subroutines with instructions for computing each spatial
		 term of the PDE, i.e. loops over the edges to compute convective and viscous
		 fluxes, loops over the nodes to compute source terms, and routines for
		 imposing various boundary condition type for the PDE. ---*/
		if (rank == MASTER_NODE)
			cout << endl
					<< "------------------------- Solver Preprocessing --------------------------"
					<< endl;

		solver_container[iZone] =
				new CSolver**[config_container[iZone]->GetnMGLevels() + 1];
		for (iMesh = 0; iMesh <= config_container[iZone]->GetnMGLevels(); iMesh++)
			solver_container[iZone][iMesh] = NULL;

		for (iMesh = 0; iMesh <= config_container[iZone]->GetnMGLevels(); iMesh++) {
			solver_container[iZone][iMesh] = new CSolver*[MAX_SOLS];
			for (iSol = 0; iSol < MAX_SOLS; iSol++)
				solver_container[iZone][iMesh][iSol] = NULL;
		}
		Solver_Preprocessing(solver_container[iZone], geometry_container[iZone],
				config_container[iZone]);

		if (rank == MASTER_NODE)
			cout << endl
					<< "----------------- Integration and Numerics Preprocessing ----------------"
					<< endl;

		/*--- Definition of the integration class: integration_container[#ZONES][#EQ_SYSTEMS].
		 The integration class orchestrates the execution of the spatial integration
		 subroutines contained in the solver class (including multigrid) for computing
		 the residual at each node, R(U) and then integrates the equations to a
		 steady state or time-accurately. ---*/

		integration_container[iZone] = new CIntegration*[MAX_SOLS];
		Integration_Preprocessing(integration_container[iZone],
				geometry_container[iZone], config_container[iZone]);

		if (rank == MASTER_NODE)
			cout << "Integration Preprocessing." << endl;

		/*--- Definition of the numerical method class:
		 numerics_container[#ZONES][#MG_GRIDS][#EQ_SYSTEMS][#EQ_TERMS].
		 The numerics class contains the implementation of the numerical methods for
		 evaluating convective or viscous fluxes between any two nodes in the edge-based
		 data structure (centered, upwind, galerkin), as well as any source terms
		 (piecewise constant reconstruction) evaluated in each dual mesh volume. ---*/

		numerics_container[iZone] =
				new CNumerics***[config_container[iZone]->GetnMGLevels() + 1];
		Numerics_Preprocessing(numerics_container[iZone], solver_container[iZone],
				geometry_container[iZone], config_container[iZone]);

		if (rank == MASTER_NODE)
			cout << "Numerics Preprocessing." << endl;

	}

	/*--- Definition of the interface and transfer conditions between different zones.
	 *--- The transfer container is defined for zones paired one to one.
	 *--- This only works for a multizone FSI problem (nZone > 1).
	 *--- Also, at the moment this capability is limited to two zones (nZone < 3).
	 *--- This will change in the future. ---*/

	if ((rank == MASTER_NODE) && nZone > 1)
		cout << endl
				<< "------------------- Multizone Interface Preprocessing -------------------"
				<< endl;

	if (nZone > 1) {
		for (iZone = 0; iZone < nZone; iZone++) {
			transfer_container[iZone] = new CTransfer*[nZone];
			interpolator_container[iZone] = new CInterpolator*[nZone];
			for (jZone = 0; jZone < nZone; jZone++) {
				transfer_container[iZone][jZone] = NULL;
				interpolator_container[iZone][jZone] = NULL;
			}
		}

		Interface_Preprocessing();
	}

	/*--- Instantiate the geometry movement classes for the solution of unsteady
	 flows on dynamic meshes, including rigid mesh transformations, dynamically
	 deforming meshes, and preprocessing of harmonic balance. ---*/

	for (iZone = 0; iZone < nZone; iZone++) {

		if (config_container[iZone]->GetGrid_Movement()
				|| (config_container[iZone]->GetDirectDiff() == D_DESIGN)) {
			if (rank == MASTER_NODE)
				cout << "Setting dynamic mesh structure." << endl;
			grid_movement[iZone] = new CVolumetricMovement(
					geometry_container[iZone][MESH_0], config_container[iZone]);
			FFDBox[iZone] = new CFreeFormDefBox*[MAX_NUMBER_FFD];
			surface_movement[iZone] = new CSurfaceMovement();
			surface_movement[iZone]->CopyBoundary(geometry_container[iZone][MESH_0],
					config_container[iZone]);
			if (config_container[iZone]->GetUnsteady_Simulation() == HARMONIC_BALANCE)
				iteration_container[iZone]->SetGrid_Movement(geometry_container,
						surface_movement, grid_movement, FFDBox, solver_container,
						config_container, iZone, 0, 0);
		}

		if (config_container[iZone]->GetDirectDiff() == D_DESIGN) {
			if (rank == MASTER_NODE)
				cout << "Setting surface/volume derivatives." << endl;

			/*--- Set the surface derivatives, i.e. the derivative of the surface mesh nodes with respect to the design variables ---*/

			surface_movement[iZone]->SetSurface_Derivative(
					geometry_container[iZone][MESH_0], config_container[iZone]);

			/*--- Call the volume deformation routine with derivative mode enabled.
			 This computes the derivative of the volume mesh with respect to the surface nodes ---*/

			grid_movement[iZone]->SetVolume_Deformation(
					geometry_container[iZone][MESH_0], config_container[iZone], true,
					true);

			/*--- Update the multi-grid structure to propagate the derivative information to the coarser levels ---*/

			geometry_container[iZone][MESH_0]->UpdateGeometry(
					geometry_container[iZone], config_container[iZone]);

			/*--- Set the derivative of the wall-distance with respect to the surface nodes ---*/

			if ((config_container[iZone]->GetKind_Solver() == RANS)
					|| (config_container[iZone]->GetKind_Solver() == ADJ_RANS)
					|| (config_container[iZone]->GetKind_Solver() == DISC_ADJ_RANS))
				geometry_container[iZone][MESH_0]->ComputeWall_Distance(
						config_container[iZone]);
		}
	}

	/*--- Definition of the output class (one for all zones). The output class
	 manages the writing of all restart, volume solution, surface solution,
	 surface comma-separated value, and convergence history files (both in serial
	 and in parallel). ---*/

	output = new COutput();

	/*--- Open the convergence history file ---*/

	if (rank == MASTER_NODE)
		output->SetConvHistory_Header(&ConvHist_file, config_container[ZONE_0]);

	/*--- Check for an unsteady restart. Update ExtIter if necessary. ---*/
	if (config_container[ZONE_0]->GetWrt_Unsteady()
			&& config_container[ZONE_0]->GetRestart())
		ExtIter = config_container[ZONE_0]->GetUnst_RestartIter();

	/*--- Check for a dynamic restart (structural analysis). Update ExtIter if necessary. ---*/
	if (config_container[ZONE_0]->GetKind_Solver() == FEM_ELASTICITY
			&& config_container[ZONE_0]->GetWrt_Dynamic()
			&& config_container[ZONE_0]->GetRestart())
		ExtIter = config_container[ZONE_0]->GetDyn_RestartIter();

	/*--- Initiate value at each interface for the mixing plane ---*/
	if (config_container[ZONE_0]->GetBoolMixingPlane())
		for (iZone = 0; iZone < nZone; iZone++)
			iteration_container[iZone]->Preprocess(output, integration_container,
					geometry_container, solver_container, numerics_container,
					config_container, surface_movement, grid_movement, FFDBox, iZone);

	/*--- Initiate some variables used for external communications trough the Py wrapper. ---*/
	APIVarCoord[0] = 0.0;
	APIVarCoord[1] = 0.0;
	APIVarCoord[2] = 0.0;
	APINodalForce[0] = 0.0;
	APINodalForce[1] = 0.0;
	APINodalForce[2] = 0.0;
	APINodalForceDensity[0] = 0.0;
	APINodalForceDensity[1] = 0.0;
	APINodalForceDensity[2] = 0.0;

	/*--- Set up a timer for performance benchmarking (preprocessing time is not included) ---*/

#ifndef HAVE_MPI
	StartTime = su2double(clock()) / su2double(CLOCKS_PER_SEC);
#else
	StartTime = MPI_Wtime();
#endif

}

void CDriver::Postprocessing() {

  int rank = MASTER_NODE;
  int size = SINGLE_NODE;

#ifdef HAVE_MPI
	MPI_Comm_rank(MPI_COMM_WORLD, &rank);
	MPI_Comm_size(MPI_COMM_WORLD, &size);
#endif

    /*--- Output some information to the console. ---*/

  if (rank == MASTER_NODE) {

    /*--- Print out the number of non-physical points and reconstructions ---*/

    if (config_container[ZONE_0]->GetNonphysical_Points() > 0)
      cout << "Warning: there are " << config_container[ZONE_0]->GetNonphysical_Points() << " non-physical points in the solution." << endl;
    if (config_container[ZONE_0]->GetNonphysical_Reconstr() > 0)
      cout << "Warning: " << config_container[ZONE_0]->GetNonphysical_Reconstr() << " reconstructed states for upwinding are non-physical." << endl;

    /*--- Close the convergence history file. ---*/

    ConvHist_file.close();
    cout << "History file, closed." << endl;
  }

  if (rank == MASTER_NODE)
    cout << endl <<"------------------------- Solver Postprocessing -------------------------" << endl;

  for (iZone = 0; iZone < nZone; iZone++) {
     Numerics_Postprocessing(numerics_container[iZone], solver_container[iZone],
     geometry_container[iZone], config_container[iZone]);
    delete [] numerics_container[iZone];
  }
  delete [] numerics_container;
  if (rank == MASTER_NODE) cout << "Deleted CNumerics container." << endl;
  
  for (iZone = 0; iZone < nZone; iZone++) {
    Integration_Postprocessing(integration_container[iZone],
                               geometry_container[iZone],
                               config_container[iZone]);
    delete [] integration_container[iZone];
  }
  delete [] integration_container;
  if (rank == MASTER_NODE) cout << "Deleted CIntegration container." << endl;
  
  for (iZone = 0; iZone < nZone; iZone++) {
    Solver_Postprocessing(solver_container[iZone],
                          geometry_container[iZone],
                          config_container[iZone]);
    delete [] solver_container[iZone];
  }
  delete [] solver_container;
  if (rank == MASTER_NODE) cout << "Deleted CSolver container." << endl;
  
  for (iZone = 0; iZone < nZone; iZone++) {
    delete iteration_container[iZone];
  }
  delete [] iteration_container;
  if (rank == MASTER_NODE) cout << "Deleted CIteration container." << endl;
  
  if (interpolator_container != NULL){
    for (iZone = 0; iZone < nZone; iZone++) {
	  if (interpolator_container[iZone] != NULL){
            delete interpolator_container[iZone];
      }
    }
    delete [] interpolator_container;
    if (rank == MASTER_NODE) cout << "Deleted CInterpolator container." << endl;
  }
  
  if (transfer_container != NULL){
    for (iZone = 0; iZone < nZone; iZone++) {
        if (transfer_container[iZone] != NULL)
          delete transfer_container[iZone];
    }
    delete [] transfer_container;
    if (rank == MASTER_NODE) cout << "Deleted CTransfer container." << endl;
  }

  for (iZone = 0; iZone < nZone; iZone++) {
    if (geometry_container[iZone] != NULL) {
      for (unsigned short iMGlevel = 0; iMGlevel < config_container[iZone]->GetnMGLevels()+1; iMGlevel++) {
        if (geometry_container[iZone][iMGlevel] != NULL) delete geometry_container[iZone][iMGlevel];
      }
      delete [] geometry_container[iZone];
    }
  }
  delete [] geometry_container;
  if (rank == MASTER_NODE) cout << "Deleted CGeometry container." << endl;

  /*--- Free-form deformation class deallocation ---*/
  for (iZone = 0; iZone < nZone; iZone++) {
    delete FFDBox[iZone];
  }
  delete [] FFDBox;
  if (rank == MASTER_NODE) cout << "Deleted CFreeFormDefBox class." << endl;

  /*--- Grid movement and surface movement class deallocation ---*/
  for (iZone = 0; iZone < nZone; iZone++) {
    delete surface_movement[iZone];
  }
  delete [] surface_movement;
  if (rank == MASTER_NODE) cout << "Deleted CSurfaceMovement class." << endl;

  for (iZone = 0; iZone < nZone; iZone++) {
    delete grid_movement[iZone];
  }
  delete [] grid_movement;
  if (rank == MASTER_NODE) cout << "Deleted CVolumetricMovement class." << endl;

  if (config_container!= NULL) {
    for (iZone = 0; iZone < nZone; iZone++) {
      if (config_container[iZone] != NULL) {
        delete config_container[iZone];
      }
    }
    delete [] config_container;
  }
  if (rank == MASTER_NODE) cout << "Deleted CConfig container." << endl;

  /*--- Deallocate output container ---*/
  if (output!= NULL) delete output;
  if (rank == MASTER_NODE) cout << "Deleted COutput class." << endl;

  if (rank == MASTER_NODE) cout << "-------------------------------------------------------------------------" << endl;


  /*--- Synchronization point after a single solver iteration. Compute the
   wall clock time required. ---*/

#ifndef HAVE_MPI
	StopTime = su2double(clock()) / su2double(CLOCKS_PER_SEC);
#else
	StopTime = MPI_Wtime();
#endif

	/*--- Compute/print the total time for performance benchmarking. ---*/

	UsedTime = StopTime - StartTime;
	if (rank == MASTER_NODE) {
		cout << "\nCompleted in " << fixed << UsedTime << " seconds on " << size;
		if (size == 1)
			cout << " core." << endl;
		else
			cout << " cores." << endl;
	}

	/*--- Exit the solver cleanly ---*/

	if (rank == MASTER_NODE)
		cout << endl
				<< "------------------------- Exit Success (SU2_CFD) ------------------------"
				<< endl << endl;

}

void CDriver::Geometrical_Preprocessing() {

	unsigned short iMGlevel;
	unsigned short requestedMGlevels = config_container[ZONE_0]->GetnMGLevels();
	unsigned long iPoint;
	int rank = MASTER_NODE;

#ifdef HAVE_MPI
	MPI_Comm_rank(MPI_COMM_WORLD, &rank);
#endif

	for (iZone = 0; iZone < nZone; iZone++) {

		/*--- Compute elements surrounding points, points surrounding points ---*/

		if (rank == MASTER_NODE)
			cout << "Setting point connectivity." << endl;
		geometry_container[iZone][MESH_0]->SetPoint_Connectivity();

		/*--- Renumbering points using Reverse Cuthill McKee ordering ---*/

		if (rank == MASTER_NODE)
			cout << "Renumbering points (Reverse Cuthill McKee Ordering)." << endl;
		geometry_container[iZone][MESH_0]->SetRCM_Ordering(config_container[iZone]);

		/*--- recompute elements surrounding points, points surrounding points ---*/

		if (rank == MASTER_NODE)
			cout << "Recomputing point connectivity." << endl;
		geometry_container[iZone][MESH_0]->SetPoint_Connectivity();

		/*--- Compute elements surrounding elements ---*/

		if (rank == MASTER_NODE)
			cout << "Setting element connectivity." << endl;
		geometry_container[iZone][MESH_0]->SetElement_Connectivity();

		/*--- Check the orientation before computing geometrical quantities ---*/

		if (rank == MASTER_NODE)
			cout << "Checking the numerical grid orientation." << endl;
		geometry_container[iZone][MESH_0]->SetBoundVolume();
		geometry_container[iZone][MESH_0]->Check_IntElem_Orientation(
				config_container[iZone]);
		geometry_container[iZone][MESH_0]->Check_BoundElem_Orientation(
				config_container[iZone]);

		/*--- Create the edge structure ---*/

		if (rank == MASTER_NODE)
			cout << "Identifying edges and vertices." << endl;
		geometry_container[iZone][MESH_0]->SetEdges();
		geometry_container[iZone][MESH_0]->SetVertex(config_container[iZone]);

		/*--- Compute cell center of gravity ---*/

		if (rank == MASTER_NODE)
			cout << "Computing centers of gravity." << endl;
		geometry_container[iZone][MESH_0]->SetCoord_CG();

		/*--- Create the control volume structures ---*/

		if (rank == MASTER_NODE)
			cout << "Setting the control volume structure." << endl;
		geometry_container[iZone][MESH_0]->SetControlVolume(config_container[iZone],
				ALLOCATE);
		geometry_container[iZone][MESH_0]->SetBoundControlVolume(
				config_container[iZone], ALLOCATE);

		/*--- Visualize a dual control volume if requested ---*/

		if ((config_container[iZone]->GetVisualize_CV() >= 0)
				&& (config_container[iZone]->GetVisualize_CV()
						< (long) geometry_container[iZone][MESH_0]->GetnPointDomain()))
			geometry_container[iZone][MESH_0]->VisualizeControlVolume(
					config_container[iZone], UPDATE);

		/*--- Identify closest normal neighbor ---*/

		if (rank == MASTER_NODE)
			cout << "Searching for the closest normal neighbors to the surfaces."
					<< endl;
		geometry_container[iZone][MESH_0]->FindNormal_Neighbor(
				config_container[iZone]);

		/*--- Compute the surface curvature ---*/

		if (rank == MASTER_NODE)
			cout << "Compute the surface curvature." << endl;
		geometry_container[iZone][MESH_0]->ComputeSurf_Curvature(
				config_container[iZone]);

		/*--- Check for periodicity and disable MG if necessary. ---*/

		if (rank == MASTER_NODE)
			cout << "Checking for periodicity." << endl;
		geometry_container[iZone][MESH_0]->Check_Periodicity(
				config_container[iZone]);

		if ((config_container[iZone]->GetnMGLevels() != 0) && (rank == MASTER_NODE))
			cout << "Setting the multigrid structure." << endl;

	}

	/*--- Loop over all the new grid ---*/

	for (iMGlevel = 1; iMGlevel <= config_container[ZONE_0]->GetnMGLevels();
			iMGlevel++) {

		/*--- Loop over all zones at each grid level. ---*/

		for (iZone = 0; iZone < nZone; iZone++) {

			/*--- Create main agglomeration structure ---*/

			geometry_container[iZone][iMGlevel] = new CMultiGridGeometry(
					geometry_container, config_container, iMGlevel, iZone);

			/*--- Compute points surrounding points. ---*/

			geometry_container[iZone][iMGlevel]->SetPoint_Connectivity(
					geometry_container[iZone][iMGlevel - 1]);

			/*--- Create the edge structure ---*/

			geometry_container[iZone][iMGlevel]->SetEdges();
			geometry_container[iZone][iMGlevel]->SetVertex(
					geometry_container[iZone][iMGlevel - 1], config_container[iZone]);

			/*--- Create the control volume structures ---*/

			geometry_container[iZone][iMGlevel]->SetControlVolume(
					config_container[iZone], geometry_container[iZone][iMGlevel - 1],
					ALLOCATE);
			geometry_container[iZone][iMGlevel]->SetBoundControlVolume(
					config_container[iZone], geometry_container[iZone][iMGlevel - 1],
					ALLOCATE);
			geometry_container[iZone][iMGlevel]->SetCoord(
					geometry_container[iZone][iMGlevel - 1]);

			/*--- Find closest neighbor to a surface point ---*/

			geometry_container[iZone][iMGlevel]->FindNormal_Neighbor(
					config_container[iZone]);

			/*--- Protect against the situation that we were not able to complete
			 the agglomeration for this level, i.e., there weren't enough points.
			 We need to check if we changed the total number of levels and delete
			 the incomplete CMultiGridGeometry object. ---*/

			if (config_container[iZone]->GetnMGLevels() != requestedMGlevels) {
				delete geometry_container[iZone][iMGlevel];
				break;
			}

		}

	}

	/*--- For unsteady simulations, initialize the grid volumes
	 and coordinates for previous solutions. Loop over all zones/grids ---*/

	for (iZone = 0; iZone < nZone; iZone++) {
		if (config_container[iZone]->GetUnsteady_Simulation()
				&& config_container[iZone]->GetGrid_Movement()) {
			for (iMGlevel = 0; iMGlevel <= config_container[iZone]->GetnMGLevels();
					iMGlevel++) {
				for (iPoint = 0;
						iPoint < geometry_container[iZone][iMGlevel]->GetnPoint();
						iPoint++) {

					/*--- Update cell volume ---*/

					geometry_container[iZone][iMGlevel]->node[iPoint]->SetVolume_n();
					geometry_container[iZone][iMGlevel]->node[iPoint]->SetVolume_nM1();

					/*--- Update point coordinates ---*/
					geometry_container[iZone][iMGlevel]->node[iPoint]->SetCoord_n();
					geometry_container[iZone][iMGlevel]->node[iPoint]->SetCoord_n1();

				}
			}
		}
	}

}

void CDriver::Solver_Preprocessing(CSolver ***solver_container, CGeometry **geometry,
                                   CConfig *config) {
  
  unsigned short iMGlevel;
  bool euler, ns, turbulent,
  adj_euler, adj_ns, adj_turb,
  poisson, wave, heat, fem,
  spalart_allmaras, neg_spalart_allmaras, menter_sst, transition,
  template_solver, disc_adj;
  
  /*--- Initialize some useful booleans ---*/
  
  euler            = false;  ns              = false;  turbulent = false;
  adj_euler        = false;  adj_ns          = false;  adj_turb  = false;
  spalart_allmaras = false;  menter_sst      = false;
  poisson          = false;  neg_spalart_allmaras = false;
  wave             = false;	 disc_adj        = false;
  fem = false;
  heat             = false;
  transition       = false;
  template_solver  = false;
  
  bool compressible   = (config->GetKind_Regime() == COMPRESSIBLE);
  bool incompressible = (config->GetKind_Regime() == INCOMPRESSIBLE);
  
  /*--- Assign booleans ---*/
  
  switch (config->GetKind_Solver()) {
    case TEMPLATE_SOLVER: template_solver = true; break;
    case EULER : euler = true; heat = config->GetHeat_Inc(); break;
    case NAVIER_STOKES: ns = true; heat = config->GetHeat_Inc(); break;
    case RANS : ns = true; turbulent = true; if (config->GetKind_Trans_Model() == LM) transition = true; heat = config->GetHeat_Inc(); break;
    case POISSON_EQUATION: poisson = true; break;
    case WAVE_EQUATION: wave = true; break;
    case HEAT_EQUATION: heat = true; break;
    case FEM_ELASTICITY: fem = true; break;
    case ADJ_EULER : euler = true; adj_euler = true; break;
    case ADJ_NAVIER_STOKES : ns = true; turbulent = (config->GetKind_Turb_Model() != NONE); adj_ns = true; break;
    case ADJ_RANS : ns = true; turbulent = true; adj_ns = true; adj_turb = (!config->GetFrozen_Visc()); break;
    case DISC_ADJ_EULER: euler = true; disc_adj = true; break;
    case DISC_ADJ_NAVIER_STOKES: ns = true; disc_adj = true; break;
    case DISC_ADJ_RANS: ns = true; turbulent = true; disc_adj = true; break;
  }
  
  /*--- Assign turbulence model booleans ---*/
  
  if (turbulent)
    switch (config->GetKind_Turb_Model()) {
      case SA:     spalart_allmaras = true;     break;
      case SA_NEG: neg_spalart_allmaras = true; break;
      case SST:    menter_sst = true;           break;
        
      default: cout << "Specified turbulence model unavailable or none selected" << endl; exit(EXIT_FAILURE); break;
    }
  
  /*--- Definition of the Class for the solution: solver_container[DOMAIN][MESH_LEVEL][EQUATION]. Note that euler, ns
   and potential are incompatible, they use the same position in sol container ---*/
  
  for (iMGlevel = 0; iMGlevel <= config->GetnMGLevels(); iMGlevel++) {
    
    /*--- Allocate solution for a template problem ---*/
    
    if (template_solver) {
      solver_container[iMGlevel][TEMPLATE_SOL] = new CTemplateSolver(geometry[iMGlevel], config);
    }
    
    /*--- Allocate solution for direct problem, and run the preprocessing and postprocessing ---*/
    
    if (euler) {
      if (compressible) {
        solver_container[iMGlevel][FLOW_SOL] = new CEulerSolver(geometry[iMGlevel], config, iMGlevel);
        solver_container[iMGlevel][FLOW_SOL]->Preprocessing(geometry[iMGlevel], solver_container[iMGlevel], config, iMGlevel, NO_RK_ITER, RUNTIME_FLOW_SYS, false);
      }
      if (incompressible) {
        solver_container[iMGlevel][FLOW_SOL] = new CIncEulerSolver(geometry[iMGlevel], config, iMGlevel);
        solver_container[iMGlevel][FLOW_SOL]->Preprocessing(geometry[iMGlevel], solver_container[iMGlevel], config, iMGlevel, NO_RK_ITER, RUNTIME_FLOW_SYS, false);
      }
    }
    if (ns) {
      if (compressible) {
        solver_container[iMGlevel][FLOW_SOL] = new CNSSolver(geometry[iMGlevel], config, iMGlevel);
      }
      if (incompressible) {
        solver_container[iMGlevel][FLOW_SOL] = new CIncNSSolver(geometry[iMGlevel], config, iMGlevel);
      }
    }
    if (turbulent) {
      if (spalart_allmaras) {
        solver_container[iMGlevel][TURB_SOL] = new CTurbSASolver(geometry[iMGlevel], config, iMGlevel, solver_container[iMGlevel][FLOW_SOL]->GetFluidModel() );
        solver_container[iMGlevel][FLOW_SOL]->Preprocessing(geometry[iMGlevel], solver_container[iMGlevel], config, iMGlevel, NO_RK_ITER, RUNTIME_FLOW_SYS, false);
        solver_container[iMGlevel][TURB_SOL]->Postprocessing(geometry[iMGlevel], solver_container[iMGlevel], config, iMGlevel);
      }
      else if (neg_spalart_allmaras) {
        solver_container[iMGlevel][TURB_SOL] = new CTurbSASolver(geometry[iMGlevel], config, iMGlevel, solver_container[iMGlevel][FLOW_SOL]->GetFluidModel() );
        solver_container[iMGlevel][FLOW_SOL]->Preprocessing(geometry[iMGlevel], solver_container[iMGlevel], config, iMGlevel, NO_RK_ITER, RUNTIME_FLOW_SYS, false);
        solver_container[iMGlevel][TURB_SOL]->Postprocessing(geometry[iMGlevel], solver_container[iMGlevel], config, iMGlevel);
      }
      else if (menter_sst) {
        solver_container[iMGlevel][TURB_SOL] = new CTurbSSTSolver(geometry[iMGlevel], config, iMGlevel);
        solver_container[iMGlevel][FLOW_SOL]->Preprocessing(geometry[iMGlevel], solver_container[iMGlevel], config, iMGlevel, NO_RK_ITER, RUNTIME_FLOW_SYS, false);
        solver_container[iMGlevel][TURB_SOL]->Postprocessing(geometry[iMGlevel], solver_container[iMGlevel], config, iMGlevel);
      }
      if (transition) {
        solver_container[iMGlevel][TRANS_SOL] = new CTransLMSolver(geometry[iMGlevel], config, iMGlevel);
      }
    }
    if (poisson) {
      solver_container[iMGlevel][POISSON_SOL] = new CPoissonSolver(geometry[iMGlevel], config);
    }
    if (wave) {
      solver_container[iMGlevel][WAVE_SOL] = new CWaveSolver(geometry[iMGlevel], config);
    }
    if (heat) {
      solver_container[iMGlevel][HEAT_SOL] = new CHeatSolver(geometry[iMGlevel], config, iMGlevel);
    }
    if (fem) {
      solver_container[iMGlevel][FEA_SOL] = new CFEM_ElasticitySolver(geometry[iMGlevel], config);
    }
    
    /*--- Allocate solution for adjoint problem ---*/
    
    if (adj_euler) {
      if (compressible) {
        solver_container[iMGlevel][ADJFLOW_SOL] = new CAdjEulerSolver(geometry[iMGlevel], config, iMGlevel);
      }
      if (incompressible) {
        solver_container[iMGlevel][ADJFLOW_SOL] = new CAdjIncEulerSolver(geometry[iMGlevel], config, iMGlevel);
      }
    }
    if (adj_ns) {
      if (compressible) {
        solver_container[iMGlevel][ADJFLOW_SOL] = new CAdjNSSolver(geometry[iMGlevel], config, iMGlevel);
      }
      if (incompressible) {
        solver_container[iMGlevel][ADJFLOW_SOL] = new CAdjIncNSSolver(geometry[iMGlevel], config, iMGlevel);
      }
    }
    if (adj_turb) {
      solver_container[iMGlevel][ADJTURB_SOL] = new CAdjTurbSolver(geometry[iMGlevel], config, iMGlevel);
    }
    
    if (disc_adj) {
      solver_container[iMGlevel][ADJFLOW_SOL] = new CDiscAdjSolver(geometry[iMGlevel], config, solver_container[iMGlevel][FLOW_SOL], RUNTIME_FLOW_SYS, iMGlevel);
      if (turbulent)
        solver_container[iMGlevel][ADJTURB_SOL] = new CDiscAdjSolver(geometry[iMGlevel], config, solver_container[iMGlevel][TURB_SOL], RUNTIME_TURB_SYS, iMGlevel);
    }
  }
  
}

void CDriver::Solver_Postprocessing(CSolver ***solver_container, CGeometry **geometry,
                                    CConfig *config) {
  unsigned short iMGlevel;
  bool euler, ns, turbulent,
  adj_euler, adj_ns, adj_turb,
  poisson, wave, heat, fem,
  spalart_allmaras, neg_spalart_allmaras, menter_sst, transition,
  template_solver, disc_adj;
  
  /*--- Initialize some useful booleans ---*/
  
  euler            = false;  ns              = false;  turbulent = false;
  adj_euler        = false;  adj_ns          = false;  adj_turb  = false;
  spalart_allmaras = false;  menter_sst      = false;
  poisson          = false;  neg_spalart_allmaras = false;
  wave             = false;  disc_adj        = false;
  fem = false;
  heat             = false;
  transition       = false;
  template_solver  = false;
  
  /*--- Assign booleans ---*/
  
  switch (config->GetKind_Solver()) {
    case TEMPLATE_SOLVER: template_solver = true; break;
    case EULER : euler = true; heat = config->GetHeat_Inc(); break;
    case NAVIER_STOKES: ns = true; heat = config->GetHeat_Inc(); break;
    case RANS : ns = true; turbulent = true; if (config->GetKind_Trans_Model() == LM) transition = true; heat = config->GetHeat_Inc(); break;
    case POISSON_EQUATION: poisson = true; break;
    case WAVE_EQUATION: wave = true; break;
    case HEAT_EQUATION: heat = true; break;
    case FEM_ELASTICITY: fem = true; break;
    case ADJ_EULER : euler = true; adj_euler = true; break;
    case ADJ_NAVIER_STOKES : ns = true; turbulent = (config->GetKind_Turb_Model() != NONE); adj_ns = true; break;
    case ADJ_RANS : ns = true; turbulent = true; adj_ns = true; adj_turb = (!config->GetFrozen_Visc()); break;
    case DISC_ADJ_EULER: euler = true; disc_adj = true; break;
    case DISC_ADJ_NAVIER_STOKES: ns = true; disc_adj = true; break;
    case DISC_ADJ_RANS: ns = true; turbulent = true; disc_adj = true; break;
  }
  
  /*--- Assign turbulence model booleans ---*/
  
  if (turbulent)
    switch (config->GetKind_Turb_Model()) {
      case SA:     spalart_allmaras = true;     break;
      case SA_NEG: neg_spalart_allmaras = true; break;
      case SST:    menter_sst = true;           break;
    }
  
  /*--- Definition of the Class for the solution: solver_container[DOMAIN][MESH_LEVEL][EQUATION]. Note that euler, ns
   and potential are incompatible, they use the same position in sol container ---*/
  
  for (iMGlevel = 0; iMGlevel <= config->GetnMGLevels(); iMGlevel++) {
    
    /*--- DeAllocate solution for a template problem ---*/
    
    if (template_solver) {
      delete solver_container[iMGlevel][TEMPLATE_SOL];
    }
    
    /*--- DeAllocate solution for adjoint problem ---*/
    
    if (adj_euler || adj_ns || disc_adj) {
      delete solver_container[iMGlevel][ADJFLOW_SOL];
      if ((turbulent && disc_adj) || adj_turb) {
        delete solver_container[iMGlevel][ADJTURB_SOL];
      }
    }
    
    /*--- DeAllocate solution for direct problem ---*/
    
    if (euler || ns) {
      delete solver_container[iMGlevel][FLOW_SOL];
    }
    
    if (turbulent) {
      if (spalart_allmaras || neg_spalart_allmaras || menter_sst ) {
        delete solver_container[iMGlevel][TURB_SOL];
      }
      if (transition) {
        delete solver_container[iMGlevel][TRANS_SOL];
      }
    }
    if (poisson) {
      delete solver_container[iMGlevel][POISSON_SOL];
    }
    if (wave) {
      delete solver_container[iMGlevel][WAVE_SOL];
    }
    if (heat) {
      delete solver_container[iMGlevel][HEAT_SOL];
    }
    if (fem) {
      delete solver_container[iMGlevel][FEA_SOL];
    }
    
    delete [] solver_container[iMGlevel];
  }
  
}

void CDriver::Integration_Preprocessing(CIntegration **integration_container,
<<<<<<< HEAD
                                        CGeometry **geometry, CConfig *config) {
  
  bool
  euler, adj_euler,
  ns, adj_ns,
  turbulent, adj_turb,
  poisson, wave, fem, heat, template_solver, transition, disc_adj;
  
  /*--- Initialize some useful booleans ---*/
  euler            = false; adj_euler        = false;
  ns               = false; adj_ns           = false;
  turbulent        = false; adj_turb         = false;
  poisson          = false; disc_adj         = false;
  wave             = false;
  heat             = false;
  fem = false;
  transition       = false;
  template_solver  = false;
  
  /*--- Assign booleans ---*/
  switch (config->GetKind_Solver()) {
    case TEMPLATE_SOLVER: template_solver = true; break;
    case EULER : euler = true; heat = config->GetHeat_Inc(); break;
    case NAVIER_STOKES: ns = true; heat = config->GetHeat_Inc();break;
    case RANS : ns = true; turbulent = true; if (config->GetKind_Trans_Model() == LM) transition = true; heat = config->GetHeat_Inc(); break;
    case POISSON_EQUATION: poisson = true; break;
    case WAVE_EQUATION: wave = true; break;
    case HEAT_EQUATION: heat = true; break;
    case FEM_ELASTICITY: fem = true; break;
    case ADJ_EULER : euler = true; adj_euler = true; break;
    case ADJ_NAVIER_STOKES : ns = true; turbulent = (config->GetKind_Turb_Model() != NONE); adj_ns = true; break;
    case ADJ_RANS : ns = true; turbulent = true; adj_ns = true; adj_turb = (!config->GetFrozen_Visc()); break;
    case DISC_ADJ_EULER : euler = true; disc_adj = true; break;
    case DISC_ADJ_NAVIER_STOKES: ns = true; disc_adj = true; break;
    case DISC_ADJ_RANS : ns = true; turbulent = true; disc_adj = true; break;
      
  }
  
  /*--- Allocate solution for a template problem ---*/
  if (template_solver) integration_container[TEMPLATE_SOL] = new CSingleGridIntegration(config);
  
  /*--- Allocate solution for direct problem ---*/
  if (euler) integration_container[FLOW_SOL] = new CMultiGridIntegration(config);
  if (ns) integration_container[FLOW_SOL] = new CMultiGridIntegration(config);
  if (turbulent) integration_container[TURB_SOL] = new CSingleGridIntegration(config);
  if (transition) integration_container[TRANS_SOL] = new CSingleGridIntegration(config);
  if (poisson) integration_container[POISSON_SOL] = new CSingleGridIntegration(config);
  if (wave) integration_container[WAVE_SOL] = new CSingleGridIntegration(config);
  if (heat) integration_container[HEAT_SOL] = new CSingleGridIntegration(config);
  if (fem) integration_container[FEA_SOL] = new CStructuralIntegration(config);
  
  /*--- Allocate solution for adjoint problem ---*/
  if (adj_euler) integration_container[ADJFLOW_SOL] = new CMultiGridIntegration(config);
  if (adj_ns) integration_container[ADJFLOW_SOL] = new CMultiGridIntegration(config);
  if (adj_turb) integration_container[ADJTURB_SOL] = new CSingleGridIntegration(config);
  
  if (disc_adj) integration_container[ADJFLOW_SOL] = new CIntegration(config);
  
}

void CDriver::Integration_Postprocessing(CIntegration **integration_container, CGeometry **geometry, CConfig *config) {
  bool
  euler, adj_euler,
  ns, adj_ns,
  turbulent, adj_turb,
  poisson, wave, fem, heat, template_solver, transition, disc_adj;
  
  /*--- Initialize some useful booleans ---*/
  euler            = false; adj_euler        = false;
  ns               = false; adj_ns           = false;
  turbulent        = false; adj_turb         = false;
  poisson          = false; disc_adj         = false;
  wave             = false;
  heat             = false;
  fem = false;
  transition       = false;
  template_solver  = false;
  
  /*--- Assign booleans ---*/
  switch (config->GetKind_Solver()) {
    case TEMPLATE_SOLVER: template_solver = true; break;
    case EULER : euler = true; heat = config->GetHeat_Inc(); break;
    case NAVIER_STOKES: ns = true; heat = config->GetHeat_Inc(); break;
    case RANS : ns = true; turbulent = true; if (config->GetKind_Trans_Model() == LM) transition = true; heat = config->GetHeat_Inc(); break;
    case POISSON_EQUATION: poisson = true; break;
    case WAVE_EQUATION: wave = true; break;
    case HEAT_EQUATION: heat = true; break;
    case FEM_ELASTICITY: fem = true; break;
    case ADJ_EULER : euler = true; adj_euler = true; break;
    case ADJ_NAVIER_STOKES : ns = true; turbulent = (config->GetKind_Turb_Model() != NONE); adj_ns = true; break;
    case ADJ_RANS : ns = true; turbulent = true; adj_ns = true; adj_turb = (!config->GetFrozen_Visc()); break;
    case DISC_ADJ_EULER : euler = true; disc_adj = true; break;
    case DISC_ADJ_NAVIER_STOKES: ns = true; disc_adj = true; break;
    case DISC_ADJ_RANS : ns = true; turbulent = true; disc_adj = true; adj_turb=true; break;
      
  }
  
  /*--- DeAllocate solution for a template problem ---*/
  if (template_solver) integration_container[TEMPLATE_SOL] = new CSingleGridIntegration(config);
  
  /*--- DeAllocate solution for direct problem ---*/
  if (euler || ns) delete integration_container[FLOW_SOL];
  if (turbulent) delete integration_container[TURB_SOL];
  if (transition) delete integration_container[TRANS_SOL];
  if (poisson) delete integration_container[POISSON_SOL];
  if (wave) delete integration_container[WAVE_SOL];
  if (heat) delete integration_container[HEAT_SOL];
  if (fem) delete integration_container[FEA_SOL];
  
  /*--- DeAllocate solution for adjoint problem ---*/
  if (adj_euler || adj_ns || disc_adj) delete integration_container[ADJFLOW_SOL];
  if (adj_turb) delete integration_container[ADJTURB_SOL];
  
  
=======
		CGeometry **geometry, CConfig *config) {

	bool euler, adj_euler, ns, adj_ns, turbulent, adj_turb, poisson, wave, fem,
			heat, template_solver, transition, disc_adj;

	/*--- Initialize some useful booleans ---*/
	euler = false;
	adj_euler = false;
	ns = false;
	adj_ns = false;
	turbulent = false;
	adj_turb = false;
	poisson = false;
	disc_adj = false;
	wave = false;
	heat = false;
	fem = false;
	transition = false;
	template_solver = false;

	/*--- Assign booleans ---*/
	switch (config->GetKind_Solver()) {
	case TEMPLATE_SOLVER:
		template_solver = true;
		break;
	case EULER:
		euler = true;
		break;
	case NAVIER_STOKES:
		ns = true;
		break;
	case RANS:
		ns = true;
		turbulent = true;
		if (config->GetKind_Trans_Model() == LM)
			transition = true;
		break;
	case POISSON_EQUATION:
		poisson = true;
		break;
	case WAVE_EQUATION:
		wave = true;
		break;
	case HEAT_EQUATION:
		heat = true;
		break;
	case FEM_ELASTICITY:
		fem = true;
		break;
	case ADJ_EULER:
		euler = true;
		adj_euler = true;
		break;
	case ADJ_NAVIER_STOKES:
		ns = true;
		turbulent = (config->GetKind_Turb_Model() != NONE);
		adj_ns = true;
		break;
	case ADJ_RANS:
		ns = true;
		turbulent = true;
		adj_ns = true;
		adj_turb = (!config->GetFrozen_Visc());
		break;
	case DISC_ADJ_EULER:
		euler = true;
		disc_adj = true;
		break;
	case DISC_ADJ_NAVIER_STOKES:
		ns = true;
		disc_adj = true;
		break;
	case DISC_ADJ_RANS:
		ns = true;
		turbulent = true;
		disc_adj = true;
		break;

	}

	/*--- Allocate solution for a template problem ---*/
	if (template_solver)
		integration_container[TEMPLATE_SOL] = new CSingleGridIntegration(config);

	/*--- Allocate solution for direct problem ---*/
	if (euler)
		integration_container[FLOW_SOL] = new CMultiGridIntegration(config);
	if (ns)
		integration_container[FLOW_SOL] = new CMultiGridIntegration(config);
	if (turbulent)
		integration_container[TURB_SOL] = new CSingleGridIntegration(config);
	if (transition)
		integration_container[TRANS_SOL] = new CSingleGridIntegration(config);
	if (poisson)
		integration_container[POISSON_SOL] = new CSingleGridIntegration(config);
	if (wave)
		integration_container[WAVE_SOL] = new CSingleGridIntegration(config);
	if (heat)
		integration_container[HEAT_SOL] = new CSingleGridIntegration(config);
	if (fem)
		integration_container[FEA_SOL] = new CStructuralIntegration(config);

	/*--- Allocate solution for adjoint problem ---*/
	if (adj_euler)
		integration_container[ADJFLOW_SOL] = new CMultiGridIntegration(config);
	if (adj_ns)
		integration_container[ADJFLOW_SOL] = new CMultiGridIntegration(config);
	if (adj_turb)
		integration_container[ADJTURB_SOL] = new CSingleGridIntegration(config);

	if (disc_adj)
		integration_container[ADJFLOW_SOL] = new CIntegration(config);

}

void CDriver::Integration_Postprocessing(CIntegration **integration_container,
		CGeometry **geometry, CConfig *config) {
	bool euler, adj_euler, ns, adj_ns, turbulent, adj_turb, poisson, wave, fem,
			heat, template_solver, transition, disc_adj;

	/*--- Initialize some useful booleans ---*/
	euler = false;
	adj_euler = false;
	ns = false;
	adj_ns = false;
	turbulent = false;
	adj_turb = false;
	poisson = false;
	disc_adj = false;
	wave = false;
	heat = false;
	fem = false;
	transition = false;
	template_solver = false;

	/*--- Assign booleans ---*/
	switch (config->GetKind_Solver()) {
	case TEMPLATE_SOLVER:
		template_solver = true;
		break;
	case EULER:
		euler = true;
		break;
	case NAVIER_STOKES:
		ns = true;
		break;
	case RANS:
		ns = true;
		turbulent = true;
		if (config->GetKind_Trans_Model() == LM)
			transition = true;
		break;
	case POISSON_EQUATION:
		poisson = true;
		break;
	case WAVE_EQUATION:
		wave = true;
		break;
	case HEAT_EQUATION:
		heat = true;
		break;
	case FEM_ELASTICITY:
		fem = true;
		break;
	case ADJ_EULER:
		euler = true;
		adj_euler = true;
		break;
	case ADJ_NAVIER_STOKES:
		ns = true;
		turbulent = (config->GetKind_Turb_Model() != NONE);
		adj_ns = true;
		break;
	case ADJ_RANS:
		ns = true;
		turbulent = true;
		adj_ns = true;
		adj_turb = (!config->GetFrozen_Visc());
		break;
	case DISC_ADJ_EULER:
		euler = true;
		disc_adj = true;
		break;
	case DISC_ADJ_NAVIER_STOKES:
		ns = true;
		disc_adj = true;
		break;
	case DISC_ADJ_RANS:
		ns = true;
		turbulent = true;
		disc_adj = true;
		break;

	}

	/*--- DeAllocate solution for a template problem ---*/
	if (template_solver)
		integration_container[TEMPLATE_SOL] = new CSingleGridIntegration(config);

	/*--- DeAllocate solution for direct problem ---*/
	if (euler || ns)
		delete integration_container[FLOW_SOL];
	if (turbulent)
		delete integration_container[TURB_SOL];
	if (transition)
		delete integration_container[TRANS_SOL];
	if (poisson)
		delete integration_container[POISSON_SOL];
	if (wave)
		delete integration_container[WAVE_SOL];
	if (heat)
		delete integration_container[HEAT_SOL];
	if (fem)
		delete integration_container[FEA_SOL];

	/*--- DeAllocate solution for adjoint problem ---*/
	if (adj_euler || adj_ns || disc_adj)
		delete integration_container[ADJFLOW_SOL];
	if (adj_turb)
		delete integration_container[ADJTURB_SOL];

>>>>>>> 9795cfb9
}

void CDriver::Numerics_Preprocessing(CNumerics ****numerics_container,
                                     CSolver ***solver_container, CGeometry **geometry,
                                     CConfig *config) {
  
  unsigned short iMGlevel, iSol, nDim,
  
  nVar_Template         = 0,
  nVar_Flow             = 0,
  nVar_Trans            = 0,
  nVar_Turb             = 0,
  nVar_Adj_Flow         = 0,
  nVar_Adj_Turb         = 0,
  nVar_Poisson          = 0,
  nVar_FEM				= 0,
  nVar_Wave             = 0,
  nVar_Heat             = 0;
  
  su2double *constants = NULL;
  
  bool
  euler, adj_euler,
  ns, adj_ns,
  turbulent, adj_turb,
  spalart_allmaras, neg_spalart_allmaras, menter_sst,
  poisson,
  wave,
  fem,
  heat,
  transition,
  template_solver;
  
  bool compressible = (config->GetKind_Regime() == COMPRESSIBLE);
  bool incompressible = (config->GetKind_Regime() == INCOMPRESSIBLE);
  bool ideal_gas = (config->GetKind_FluidModel() == STANDARD_AIR || config->GetKind_FluidModel() == IDEAL_GAS );
  
  /*--- Initialize some useful booleans ---*/
  euler            = false;   ns               = false;   turbulent        = false;
  poisson          = false;
  adj_euler        = false;   adj_ns           = false;   adj_turb         = false;
  wave             = false;   heat             = false;   fem				= false;
  spalart_allmaras = false; neg_spalart_allmaras = false;	menter_sst       = false;
  transition       = false;
  template_solver  = false;
  
  /*--- Assign booleans ---*/
  switch (config->GetKind_Solver()) {
    case TEMPLATE_SOLVER: template_solver = true; break;
    case EULER : case DISC_ADJ_EULER: euler = true; heat = config->GetHeat_Inc(); break;
    case NAVIER_STOKES: case DISC_ADJ_NAVIER_STOKES: ns = true; heat = config->GetHeat_Inc(); break;
    case RANS : case DISC_ADJ_RANS:  ns = true; turbulent = true; if (config->GetKind_Trans_Model() == LM) transition = true; heat = config->GetHeat_Inc(); break;
    case POISSON_EQUATION: poisson = true; break;
    case WAVE_EQUATION: wave = true; break;
    case HEAT_EQUATION: heat = true; break;
    case FEM_ELASTICITY: fem = true; break;
    case ADJ_EULER : euler = true; adj_euler = true; break;
    case ADJ_NAVIER_STOKES : ns = true; turbulent = (config->GetKind_Turb_Model() != NONE); adj_ns = true; break;
    case ADJ_RANS : ns = true; turbulent = true; adj_ns = true; adj_turb = (!config->GetFrozen_Visc()); break;
  }
  
  /*--- Assign turbulence model booleans ---*/
  
  if (turbulent)
    switch (config->GetKind_Turb_Model()) {
      case SA:     spalart_allmaras = true;     break;
      case SA_NEG: neg_spalart_allmaras = true; break;
      case SST:    menter_sst = true; constants = solver_container[MESH_0][TURB_SOL]->GetConstants(); break;
      default: cout << "Specified turbulence model unavailable or none selected" << endl; exit(EXIT_FAILURE); break;
    }
  
  /*--- Number of variables for the template ---*/
  
  if (template_solver) nVar_Flow = solver_container[MESH_0][FLOW_SOL]->GetnVar();
  
  /*--- Number of variables for direct problem ---*/
  
  if (euler)        nVar_Flow = solver_container[MESH_0][FLOW_SOL]->GetnVar();
  if (ns)           nVar_Flow = solver_container[MESH_0][FLOW_SOL]->GetnVar();
  if (turbulent)    nVar_Turb = solver_container[MESH_0][TURB_SOL]->GetnVar();
  if (transition)   nVar_Trans = solver_container[MESH_0][TRANS_SOL]->GetnVar();
  if (poisson)      nVar_Poisson = solver_container[MESH_0][POISSON_SOL]->GetnVar();
  
  if (wave)				nVar_Wave = solver_container[MESH_0][WAVE_SOL]->GetnVar();
  if (fem)				nVar_FEM = solver_container[MESH_0][FEA_SOL]->GetnVar();
  if (heat)				nVar_Heat = solver_container[MESH_0][HEAT_SOL]->GetnVar();
  
  /*--- Number of variables for adjoint problem ---*/
  
  if (adj_euler)        nVar_Adj_Flow = solver_container[MESH_0][ADJFLOW_SOL]->GetnVar();
  if (adj_ns)           nVar_Adj_Flow = solver_container[MESH_0][ADJFLOW_SOL]->GetnVar();
  if (adj_turb)         nVar_Adj_Turb = solver_container[MESH_0][ADJTURB_SOL]->GetnVar();
  
  /*--- Number of dimensions ---*/
  
  nDim = geometry[MESH_0]->GetnDim();
  
  /*--- Definition of the Class for the numerical method: numerics_container[MESH_LEVEL][EQUATION][EQ_TERM] ---*/
  
  for (iMGlevel = 0; iMGlevel <= config->GetnMGLevels(); iMGlevel++) {
    numerics_container[iMGlevel] = new CNumerics** [MAX_SOLS];
    for (iSol = 0; iSol < MAX_SOLS; iSol++)
      numerics_container[iMGlevel][iSol] = new CNumerics* [MAX_TERMS];
  }
  
  /*--- Solver definition for the template problem ---*/
  if (template_solver) {
    
    /*--- Definition of the convective scheme for each equation and mesh level ---*/
    switch (config->GetKind_ConvNumScheme_Template()) {
      case SPACE_CENTERED : case SPACE_UPWIND :
        for (iMGlevel = 0; iMGlevel <= config->GetnMGLevels(); iMGlevel++)
          numerics_container[iMGlevel][TEMPLATE_SOL][CONV_TERM] = new CConvective_Template(nDim, nVar_Template, config);
        break;
      default : cout << "Convective scheme not implemented (template_solver)." << endl; exit(EXIT_FAILURE); break;
    }
    
    /*--- Definition of the viscous scheme for each equation and mesh level ---*/
    for (iMGlevel = 0; iMGlevel <= config->GetnMGLevels(); iMGlevel++)
      numerics_container[iMGlevel][TEMPLATE_SOL][VISC_TERM] = new CViscous_Template(nDim, nVar_Template, config);
    
    /*--- Definition of the source term integration scheme for each equation and mesh level ---*/
    for (iMGlevel = 0; iMGlevel <= config->GetnMGLevels(); iMGlevel++)
      numerics_container[iMGlevel][TEMPLATE_SOL][SOURCE_FIRST_TERM] = new CSource_Template(nDim, nVar_Template, config);
    
    /*--- Definition of the boundary condition method ---*/
    for (iMGlevel = 0; iMGlevel <= config->GetnMGLevels(); iMGlevel++) {
      numerics_container[iMGlevel][TEMPLATE_SOL][CONV_BOUND_TERM] = new CConvective_Template(nDim, nVar_Template, config);
    }
    
  }
  
  /*--- Solver definition for the Potential, Euler, Navier-Stokes problems ---*/
  if ((euler) || (ns)) {
    
    /*--- Definition of the convective scheme for each equation and mesh level ---*/
    switch (config->GetKind_ConvNumScheme_Flow()) {
      case NO_CONVECTIVE :
        cout << "No convective scheme." << endl; exit(EXIT_FAILURE);
        break;
        
      case SPACE_CENTERED :
        if (compressible) {
          /*--- Compressible flow ---*/
          switch (config->GetKind_Centered_Flow()) {
            case NO_CENTERED : cout << "No centered scheme." << endl; break;
            case LAX : numerics_container[MESH_0][FLOW_SOL][CONV_TERM] = new CCentLax_Flow(nDim, nVar_Flow, config); break;
            case JST : numerics_container[MESH_0][FLOW_SOL][CONV_TERM] = new CCentJST_Flow(nDim, nVar_Flow, config); break;
            case JST_KE : numerics_container[MESH_0][FLOW_SOL][CONV_TERM] = new CCentJST_KE_Flow(nDim, nVar_Flow, config); break;
            default : cout << "Centered scheme not implemented." << endl; exit(EXIT_FAILURE); break;
          }
          
          if (!config->GetLowFidelitySim()) {
            for (iMGlevel = 1; iMGlevel <= config->GetnMGLevels(); iMGlevel++)
              numerics_container[iMGlevel][FLOW_SOL][CONV_TERM] = new CCentLax_Flow(nDim, nVar_Flow, config);
          }
          else {
            numerics_container[MESH_1][FLOW_SOL][CONV_TERM] = new CCentJST_Flow(nDim, nVar_Flow, config);
            for (iMGlevel = 2; iMGlevel <= config->GetnMGLevels(); iMGlevel++)
              numerics_container[iMGlevel][FLOW_SOL][CONV_TERM] = new CCentLax_Flow(nDim, nVar_Flow, config);
          }
          
          /*--- Definition of the boundary condition method ---*/
          for (iMGlevel = 0; iMGlevel <= config->GetnMGLevels(); iMGlevel++)
            numerics_container[iMGlevel][FLOW_SOL][CONV_BOUND_TERM] = new CUpwRoe_Flow(nDim, nVar_Flow, config);
          
        }
        if (incompressible) {
          /*--- Incompressible flow, use artificial compressibility method ---*/
          switch (config->GetKind_Centered_Flow()) {
            case NO_CENTERED : cout << "No centered scheme." << endl; break;
            case LAX : numerics_container[MESH_0][FLOW_SOL][CONV_TERM] = new CCentLaxArtComp_Flow(nDim, nVar_Flow, config); break;
            case JST : numerics_container[MESH_0][FLOW_SOL][CONV_TERM] = new CCentJSTArtComp_Flow(nDim, nVar_Flow, config); break;
            default : cout << "Centered scheme not implemented." << endl; exit(EXIT_FAILURE); break;
          }
          for (iMGlevel = 1; iMGlevel <= config->GetnMGLevels(); iMGlevel++)
            numerics_container[iMGlevel][FLOW_SOL][CONV_TERM] = new CCentLaxArtComp_Flow(nDim, nVar_Flow, config);
          
          /*--- Definition of the boundary condition method ---*/
          for (iMGlevel = 0; iMGlevel <= config->GetnMGLevels(); iMGlevel++)
            numerics_container[iMGlevel][FLOW_SOL][CONV_BOUND_TERM] = new CUpwArtComp_Flow(nDim, nVar_Flow, config);
          
        }
        break;
      case SPACE_UPWIND :
        if (compressible) {
          /*--- Compressible flow ---*/
          switch (config->GetKind_Upwind_Flow()) {
            case NO_UPWIND : cout << "No upwind scheme." << endl; break;
            case ROE:
              if (ideal_gas) {
                
                for (iMGlevel = 0; iMGlevel <= config->GetnMGLevels(); iMGlevel++) {
                  numerics_container[iMGlevel][FLOW_SOL][CONV_TERM] = new CUpwRoe_Flow(nDim, nVar_Flow, config);
                  numerics_container[iMGlevel][FLOW_SOL][CONV_BOUND_TERM] = new CUpwRoe_Flow(nDim, nVar_Flow, config);
                }
              } else {
                
                for (iMGlevel = 0; iMGlevel <= config->GetnMGLevels(); iMGlevel++) {
                  numerics_container[iMGlevel][FLOW_SOL][CONV_TERM] = new CUpwGeneralRoe_Flow(nDim, nVar_Flow, config);
                  numerics_container[iMGlevel][FLOW_SOL][CONV_BOUND_TERM] = new CUpwGeneralRoe_Flow(nDim, nVar_Flow, config);
                }
              }
              break;
              
            case AUSM:
              for (iMGlevel = 0; iMGlevel <= config->GetnMGLevels(); iMGlevel++) {
                numerics_container[iMGlevel][FLOW_SOL][CONV_TERM] = new CUpwAUSM_Flow(nDim, nVar_Flow, config);
                numerics_container[iMGlevel][FLOW_SOL][CONV_BOUND_TERM] = new CUpwAUSM_Flow(nDim, nVar_Flow, config);
              }
              break;
              
            case TURKEL:
              for (iMGlevel = 0; iMGlevel <= config->GetnMGLevels(); iMGlevel++) {
                numerics_container[iMGlevel][FLOW_SOL][CONV_TERM] = new CUpwTurkel_Flow(nDim, nVar_Flow, config);
                numerics_container[iMGlevel][FLOW_SOL][CONV_BOUND_TERM] = new CUpwTurkel_Flow(nDim, nVar_Flow, config);
              }
              break;
              
            case HLLC:
              if (ideal_gas) {
                for (iMGlevel = 0; iMGlevel <= config->GetnMGLevels(); iMGlevel++) {
                  numerics_container[iMGlevel][FLOW_SOL][CONV_TERM] = new CUpwHLLC_Flow(nDim, nVar_Flow, config);
                  numerics_container[iMGlevel][FLOW_SOL][CONV_BOUND_TERM] = new CUpwHLLC_Flow(nDim, nVar_Flow, config);
                }
              }
              else {
                for (iMGlevel = 0; iMGlevel <= config->GetnMGLevels(); iMGlevel++) {
                  numerics_container[iMGlevel][FLOW_SOL][CONV_TERM] = new CUpwGeneralHLLC_Flow(nDim, nVar_Flow, config);
                  numerics_container[iMGlevel][FLOW_SOL][CONV_BOUND_TERM] = new CUpwGeneralHLLC_Flow(nDim, nVar_Flow, config);
                }
              }
              break;
              
            case MSW:
              for (iMGlevel = 0; iMGlevel <= config->GetnMGLevels(); iMGlevel++) {
                numerics_container[iMGlevel][FLOW_SOL][CONV_TERM] = new CUpwMSW_Flow(nDim, nVar_Flow, config);
                numerics_container[iMGlevel][FLOW_SOL][CONV_BOUND_TERM] = new CUpwMSW_Flow(nDim, nVar_Flow, config);
              }
              break;
              
            case CUSP:
              for (iMGlevel = 0; iMGlevel <= config->GetnMGLevels(); iMGlevel++) {
                numerics_container[iMGlevel][FLOW_SOL][CONV_TERM] = new CUpwCUSP_Flow(nDim, nVar_Flow, config);
                numerics_container[iMGlevel][FLOW_SOL][CONV_BOUND_TERM] = new CUpwCUSP_Flow(nDim, nVar_Flow, config);
              }
              break;
              
            default : cout << "Upwind scheme not implemented." << endl; exit(EXIT_FAILURE); break;
          }
          
        }
        if (incompressible) {
          /*--- Incompressible flow, use artificial compressibility method ---*/
          switch (config->GetKind_Upwind_Flow()) {
            case NO_UPWIND : cout << "No upwind scheme." << endl; break;
            case ROE:
              for (iMGlevel = 0; iMGlevel <= config->GetnMGLevels(); iMGlevel++) {
                numerics_container[iMGlevel][FLOW_SOL][CONV_TERM] = new CUpwArtComp_Flow(nDim, nVar_Flow, config);
                numerics_container[iMGlevel][FLOW_SOL][CONV_BOUND_TERM] = new CUpwArtComp_Flow(nDim, nVar_Flow, config);
              }
              break;
            default : cout << "Upwind scheme not implemented." << endl; exit(EXIT_FAILURE); break;
          }
        }
        break;
        
      default :
        cout << "Convective scheme not implemented (euler and ns)." << endl; exit(EXIT_FAILURE);
        break;
    }
    
    /*--- Definition of the viscous scheme for each equation and mesh level ---*/
    if (compressible) {
      if (ideal_gas) {
        
        /*--- Compressible flow Ideal gas ---*/
        numerics_container[MESH_0][FLOW_SOL][VISC_TERM] = new CAvgGradCorrected_Flow(nDim, nVar_Flow, config);
        for (iMGlevel = 1; iMGlevel <= config->GetnMGLevels(); iMGlevel++)
          numerics_container[iMGlevel][FLOW_SOL][VISC_TERM] = new CAvgGrad_Flow(nDim, nVar_Flow, config);
        
        /*--- Definition of the boundary condition method ---*/
        for (iMGlevel = 0; iMGlevel <= config->GetnMGLevels(); iMGlevel++)
          numerics_container[iMGlevel][FLOW_SOL][VISC_BOUND_TERM] = new CAvgGrad_Flow(nDim, nVar_Flow, config);
        
      } else {
        
        /*--- Compressible flow Realgas ---*/
        numerics_container[MESH_0][FLOW_SOL][VISC_TERM] = new CGeneralAvgGradCorrected_Flow(nDim, nVar_Flow, config);
        for (iMGlevel = 1; iMGlevel <= config->GetnMGLevels(); iMGlevel++)
          numerics_container[iMGlevel][FLOW_SOL][VISC_TERM] = new CGeneralAvgGrad_Flow(nDim, nVar_Flow, config);
        
        /*--- Definition of the boundary condition method ---*/
        for (iMGlevel = 0; iMGlevel <= config->GetnMGLevels(); iMGlevel++)
          numerics_container[iMGlevel][FLOW_SOL][VISC_BOUND_TERM] = new CGeneralAvgGrad_Flow(nDim, nVar_Flow, config);
        
      }
    }
    if (incompressible) {
      /*--- Incompressible flow, use artificial compressibility method ---*/
      numerics_container[MESH_0][FLOW_SOL][VISC_TERM] = new CAvgGradCorrectedArtComp_Flow(nDim, nVar_Flow, config);
      for (iMGlevel = 1; iMGlevel <= config->GetnMGLevels(); iMGlevel++)
        numerics_container[iMGlevel][FLOW_SOL][VISC_TERM] = new CAvgGradArtComp_Flow(nDim, nVar_Flow, config);
      
      /*--- Definition of the boundary condition method ---*/
      for (iMGlevel = 0; iMGlevel <= config->GetnMGLevels(); iMGlevel++)
        numerics_container[iMGlevel][FLOW_SOL][VISC_BOUND_TERM] = new CAvgGradArtComp_Flow(nDim, nVar_Flow, config);
    }
    
    /*--- Definition of the source term integration scheme for each equation and mesh level ---*/
    for (iMGlevel = 0; iMGlevel <= config->GetnMGLevels(); iMGlevel++) {
      
      if (config->GetRotating_Frame() == YES)
        numerics_container[iMGlevel][FLOW_SOL][SOURCE_FIRST_TERM] = new CSourceRotatingFrame_Flow(nDim, nVar_Flow, config);
      else if (config->GetAxisymmetric() == YES)
        numerics_container[iMGlevel][FLOW_SOL][SOURCE_FIRST_TERM] = new CSourceAxisymmetric_Flow(nDim, nVar_Flow, config);
      else if (config->GetGravityForce() == YES)
        numerics_container[iMGlevel][FLOW_SOL][SOURCE_FIRST_TERM] = new CSourceGravity(nDim, nVar_Flow, config);
      else if (config->GetWind_Gust() == YES)
        numerics_container[iMGlevel][FLOW_SOL][SOURCE_FIRST_TERM] = new CSourceWindGust(nDim, nVar_Flow, config);
      else
        numerics_container[iMGlevel][FLOW_SOL][SOURCE_FIRST_TERM] = new CSourceNothing(nDim, nVar_Flow, config);
      
      numerics_container[iMGlevel][FLOW_SOL][SOURCE_SECOND_TERM] = new CSourceNothing(nDim, nVar_Flow, config);
    }
    
  }
  
  /*--- Solver definition for the turbulent model problem ---*/
  
  if (turbulent) {
    
    /*--- Definition of the convective scheme for each equation and mesh level ---*/
    
    switch (config->GetKind_ConvNumScheme_Turb()) {
      case NONE :
        break;
      case SPACE_UPWIND :
        for (iMGlevel = 0; iMGlevel <= config->GetnMGLevels(); iMGlevel++) {
          if (spalart_allmaras) numerics_container[iMGlevel][TURB_SOL][CONV_TERM] = new CUpwSca_TurbSA(nDim, nVar_Turb, config);
          else if (neg_spalart_allmaras) numerics_container[iMGlevel][TURB_SOL][CONV_TERM] = new CUpwSca_TurbSA(nDim, nVar_Turb, config);
          else if (menter_sst) numerics_container[iMGlevel][TURB_SOL][CONV_TERM] = new CUpwSca_TurbSST(nDim, nVar_Turb, config);
        }
        break;
      default :
        cout << "Convective scheme not implemented (turbulent)." << endl; exit(EXIT_FAILURE);
        break;
    }
    
    /*--- Definition of the viscous scheme for each equation and mesh level ---*/
    
    for (iMGlevel = 0; iMGlevel <= config->GetnMGLevels(); iMGlevel++) {
      if (spalart_allmaras) numerics_container[iMGlevel][TURB_SOL][VISC_TERM] = new CAvgGradCorrected_TurbSA(nDim, nVar_Turb, config);
      else if (neg_spalart_allmaras) numerics_container[iMGlevel][TURB_SOL][VISC_TERM] = new CAvgGradCorrected_TurbSA_Neg(nDim, nVar_Turb, config);
      else if (menter_sst) numerics_container[iMGlevel][TURB_SOL][VISC_TERM] = new CAvgGradCorrected_TurbSST(nDim, nVar_Turb, constants, config);
    }
    
    /*--- Definition of the source term integration scheme for each equation and mesh level ---*/
    
    for (iMGlevel = 0; iMGlevel <= config->GetnMGLevels(); iMGlevel++) {
      if (spalart_allmaras) numerics_container[iMGlevel][TURB_SOL][SOURCE_FIRST_TERM] = new CSourcePieceWise_TurbSA(nDim, nVar_Turb, config);
      else if (neg_spalart_allmaras) numerics_container[iMGlevel][TURB_SOL][SOURCE_FIRST_TERM] = new CSourcePieceWise_TurbSA_Neg(nDim, nVar_Turb, config);
      else if (menter_sst) numerics_container[iMGlevel][TURB_SOL][SOURCE_FIRST_TERM] = new CSourcePieceWise_TurbSST(nDim, nVar_Turb, constants, config);
      numerics_container[iMGlevel][TURB_SOL][SOURCE_SECOND_TERM] = new CSourceNothing(nDim, nVar_Turb, config);
    }
    
    /*--- Definition of the boundary condition method ---*/
    
    for (iMGlevel = 0; iMGlevel <= config->GetnMGLevels(); iMGlevel++) {
      if (spalart_allmaras) {
        numerics_container[iMGlevel][TURB_SOL][CONV_BOUND_TERM] = new CUpwSca_TurbSA(nDim, nVar_Turb, config);
        numerics_container[iMGlevel][TURB_SOL][VISC_BOUND_TERM] = new CAvgGrad_TurbSA(nDim, nVar_Turb, config);
      }
      else if (neg_spalart_allmaras) {
        numerics_container[iMGlevel][TURB_SOL][CONV_BOUND_TERM] = new CUpwSca_TurbSA(nDim, nVar_Turb, config);
        numerics_container[iMGlevel][TURB_SOL][VISC_BOUND_TERM] = new CAvgGrad_TurbSA_Neg(nDim, nVar_Turb, config);
      }
      else if (menter_sst) {
        numerics_container[iMGlevel][TURB_SOL][CONV_BOUND_TERM] = new CUpwSca_TurbSST(nDim, nVar_Turb, config);
        numerics_container[iMGlevel][TURB_SOL][VISC_BOUND_TERM] = new CAvgGrad_TurbSST(nDim, nVar_Turb, constants, config);
      }
    }
  }
  
  /*--- Solver definition for the transition model problem ---*/
  if (transition) {
    
    /*--- Definition of the convective scheme for each equation and mesh level ---*/
    switch (config->GetKind_ConvNumScheme_Turb()) {
      case NONE :
        break;
      case SPACE_UPWIND :
        for (iMGlevel = 0; iMGlevel <= config->GetnMGLevels(); iMGlevel++) {
          numerics_container[iMGlevel][TRANS_SOL][CONV_TERM] = new CUpwSca_TransLM(nDim, nVar_Trans, config);
        }
        break;
      default :
        cout << "Convective scheme not implemented (transition)." << endl; exit(EXIT_FAILURE);
        break;
    }
    
    /*--- Definition of the viscous scheme for each equation and mesh level ---*/
    for (iMGlevel = 0; iMGlevel <= config->GetnMGLevels(); iMGlevel++) {
      numerics_container[iMGlevel][TRANS_SOL][VISC_TERM] = new CAvgGradCorrected_TransLM(nDim, nVar_Trans, config);
    }
    
    /*--- Definition of the source term integration scheme for each equation and mesh level ---*/
    for (iMGlevel = 0; iMGlevel <= config->GetnMGLevels(); iMGlevel++) {
      numerics_container[iMGlevel][TRANS_SOL][SOURCE_FIRST_TERM] = new CSourcePieceWise_TransLM(nDim, nVar_Trans, config);
      numerics_container[iMGlevel][TRANS_SOL][SOURCE_SECOND_TERM] = new CSourceNothing(nDim, nVar_Trans, config);
    }
    
    /*--- Definition of the boundary condition method ---*/
    for (iMGlevel = 0; iMGlevel <= config->GetnMGLevels(); iMGlevel++) {
      numerics_container[iMGlevel][TRANS_SOL][CONV_BOUND_TERM] = new CUpwLin_TransLM(nDim, nVar_Trans, config);
    }
  }
  
  /*--- Solver definition for the poisson potential problem ---*/
  if (poisson) {
    
    /*--- Definition of the viscous scheme for each equation and mesh level ---*/
    numerics_container[MESH_0][POISSON_SOL][VISC_TERM] = new CGalerkin_Flow(nDim, nVar_Poisson, config);
    
    /*--- Definition of the source term integration scheme for each equation and mesh level ---*/
    numerics_container[MESH_0][POISSON_SOL][SOURCE_FIRST_TERM] = new CSourceNothing(nDim, nVar_Poisson, config);
    numerics_container[MESH_0][POISSON_SOL][SOURCE_SECOND_TERM] = new CSourceNothing(nDim, nVar_Poisson, config);
    
  }
  
  /*--- Solver definition for the poisson potential problem ---*/
  if (heat) {
    
    /*--- Definition of the viscous scheme for each equation and mesh level ---*/
    numerics_container[MESH_0][HEAT_SOL][VISC_TERM] = new CAvgGradCorrected_Heat(nDim, nVar_Heat, config);
    numerics_container[MESH_0][HEAT_SOL][VISC_BOUND_TERM] = new CAvgGrad_Heat(nDim, nVar_Heat, config);

    numerics_container[MESH_0][HEAT_SOL][CONV_TERM] = new CUpwSca_Heat(nDim, nVar_Heat, config);
    numerics_container[MESH_0][HEAT_SOL][CONV_BOUND_TERM] = new CUpwSca_Heat(nDim, nVar_Heat, config);

    /*--- Definition of the source term integration scheme for each equation and mesh level ---*/
    numerics_container[MESH_0][HEAT_SOL][SOURCE_FIRST_TERM] = new CSourceNothing(nDim, nVar_Heat, config);
    numerics_container[MESH_0][HEAT_SOL][SOURCE_SECOND_TERM] = new CSourceNothing(nDim, nVar_Heat, config);
    
  }
  
  /*--- Solver definition for the flow adjoint problem ---*/
  
  if (adj_euler || adj_ns) {
    
    /*--- Definition of the convective scheme for each equation and mesh level ---*/
    
    switch (config->GetKind_ConvNumScheme_AdjFlow()) {
      case NO_CONVECTIVE :
        cout << "No convective scheme." << endl; exit(EXIT_FAILURE);
        break;
        
      case SPACE_CENTERED :
        
        if (compressible) {
          
          /*--- Compressible flow ---*/
          
          switch (config->GetKind_Centered_AdjFlow()) {
            case NO_CENTERED : cout << "No centered scheme." << endl; break;
            case LAX : numerics_container[MESH_0][ADJFLOW_SOL][CONV_TERM] = new CCentLax_AdjFlow(nDim, nVar_Adj_Flow, config); break;
            case JST : numerics_container[MESH_0][ADJFLOW_SOL][CONV_TERM] = new CCentJST_AdjFlow(nDim, nVar_Adj_Flow, config); break;
            default : cout << "Centered scheme not implemented." << endl; exit(EXIT_FAILURE); break;
          }
          
          for (iMGlevel = 1; iMGlevel <= config->GetnMGLevels(); iMGlevel++)
            numerics_container[iMGlevel][ADJFLOW_SOL][CONV_TERM] = new CCentLax_AdjFlow(nDim, nVar_Adj_Flow, config);
          
          for (iMGlevel = 0; iMGlevel <= config->GetnMGLevels(); iMGlevel++)
            numerics_container[iMGlevel][ADJFLOW_SOL][CONV_BOUND_TERM] = new CUpwRoe_AdjFlow(nDim, nVar_Adj_Flow, config);
          
        }
        
        if (incompressible) {
          
          /*--- Incompressible flow, use artificial compressibility method ---*/
          
          switch (config->GetKind_Centered_AdjFlow()) {
            case NO_CENTERED : cout << "No centered scheme." << endl; break;
            case LAX : numerics_container[MESH_0][ADJFLOW_SOL][CONV_TERM] = new CCentLaxArtComp_AdjFlow(nDim, nVar_Adj_Flow, config); break;
            case JST : numerics_container[MESH_0][ADJFLOW_SOL][CONV_TERM] = new CCentJSTArtComp_AdjFlow(nDim, nVar_Adj_Flow, config); break;
            default : cout << "Centered scheme not implemented." << endl; exit(EXIT_FAILURE); break;
          }
          
          for (iMGlevel = 1; iMGlevel <= config->GetnMGLevels(); iMGlevel++)
            numerics_container[iMGlevel][ADJFLOW_SOL][CONV_TERM] = new CCentLaxArtComp_AdjFlow(nDim, nVar_Adj_Flow, config);
          
          for (iMGlevel = 0; iMGlevel <= config->GetnMGLevels(); iMGlevel++)
            numerics_container[iMGlevel][ADJFLOW_SOL][CONV_BOUND_TERM] = new CUpwRoeArtComp_AdjFlow(nDim, nVar_Adj_Flow, config);
          
        }
        
        break;
        
      case SPACE_UPWIND :
        
        if (compressible) {
          
          /*--- Compressible flow ---*/
          
          switch (config->GetKind_Upwind_AdjFlow()) {
            case NO_UPWIND : cout << "No upwind scheme." << endl; break;
            case ROE:
              for (iMGlevel = 0; iMGlevel <= config->GetnMGLevels(); iMGlevel++) {
                numerics_container[iMGlevel][ADJFLOW_SOL][CONV_TERM] = new CUpwRoe_AdjFlow(nDim, nVar_Adj_Flow, config);
                numerics_container[iMGlevel][ADJFLOW_SOL][CONV_BOUND_TERM] = new CUpwRoe_AdjFlow(nDim, nVar_Adj_Flow, config);
              }
              break;
            default : cout << "Upwind scheme not implemented." << endl; exit(EXIT_FAILURE); break;
          }
        }
        
        if (incompressible) {
          
          /*--- Incompressible flow, use artificial compressibility method ---*/
          
          switch (config->GetKind_Upwind_AdjFlow()) {
            case NO_UPWIND : cout << "No upwind scheme." << endl; break;
            case ROE:
              for (iMGlevel = 0; iMGlevel <= config->GetnMGLevels(); iMGlevel++) {
                numerics_container[iMGlevel][ADJFLOW_SOL][CONV_TERM] = new CUpwRoeArtComp_AdjFlow(nDim, nVar_Adj_Flow, config);
                numerics_container[iMGlevel][ADJFLOW_SOL][CONV_BOUND_TERM] = new CUpwRoeArtComp_AdjFlow(nDim, nVar_Adj_Flow, config);
              }
              break;
            default : cout << "Upwind scheme not implemented." << endl; exit(EXIT_FAILURE); break;
          }
        }
        
        break;
        
      default :
        cout << "Convective scheme not implemented (adj_euler and adj_ns)." << endl; exit(EXIT_FAILURE);
        break;
    }
    
    /*--- Definition of the viscous scheme for each equation and mesh level ---*/
    
    if (compressible) {
      
      /*--- Compressible flow ---*/
      
      numerics_container[MESH_0][ADJFLOW_SOL][VISC_TERM] = new CAvgGradCorrected_AdjFlow(nDim, nVar_Adj_Flow, config);
      numerics_container[MESH_0][ADJFLOW_SOL][VISC_BOUND_TERM] = new CAvgGrad_AdjFlow(nDim, nVar_Adj_Flow, config);
      
      for (iMGlevel = 1; iMGlevel <= config->GetnMGLevels(); iMGlevel++) {
        numerics_container[iMGlevel][ADJFLOW_SOL][VISC_TERM] = new CAvgGrad_AdjFlow(nDim, nVar_Adj_Flow, config);
        numerics_container[iMGlevel][ADJFLOW_SOL][VISC_BOUND_TERM] = new CAvgGrad_AdjFlow(nDim, nVar_Adj_Flow, config);
      }
      
    }
    
    if (incompressible) {
      
      /*--- Incompressible flow, use artificial compressibility method ---*/
      
      numerics_container[MESH_0][ADJFLOW_SOL][VISC_TERM] = new CAvgGradCorrectedArtComp_AdjFlow(nDim, nVar_Adj_Flow, config);
      numerics_container[MESH_0][ADJFLOW_SOL][VISC_BOUND_TERM] = new CAvgGradArtComp_AdjFlow(nDim, nVar_Adj_Flow, config);
      
      for (iMGlevel = 1; iMGlevel <= config->GetnMGLevels(); iMGlevel++) {
        numerics_container[iMGlevel][ADJFLOW_SOL][VISC_TERM] = new CAvgGradArtComp_AdjFlow(nDim, nVar_Adj_Flow, config);
        numerics_container[iMGlevel][ADJFLOW_SOL][VISC_BOUND_TERM] = new CAvgGradArtComp_AdjFlow(nDim, nVar_Adj_Flow, config);
      }
      
    }
    
    /*--- Definition of the source term integration scheme for each equation and mesh level ---*/
    
    for (iMGlevel = 0; iMGlevel <= config->GetnMGLevels(); iMGlevel++) {
      
      /*--- Note that RANS is incompatible with Axisymmetric or Rotational (Fix it!) ---*/
      
      if (compressible) {
        
        if (adj_ns) {
          
          numerics_container[iMGlevel][ADJFLOW_SOL][SOURCE_FIRST_TERM] = new CSourceViscous_AdjFlow(nDim, nVar_Adj_Flow, config);
          
          if (config->GetRotating_Frame() == YES)
            numerics_container[iMGlevel][ADJFLOW_SOL][SOURCE_SECOND_TERM] = new CSourceRotatingFrame_AdjFlow(nDim, nVar_Adj_Flow, config);
          else
            numerics_container[iMGlevel][ADJFLOW_SOL][SOURCE_SECOND_TERM] = new CSourceConservative_AdjFlow(nDim, nVar_Adj_Flow, config);
          
        }
        
        else {
          
          if (config->GetRotating_Frame() == YES)
            numerics_container[iMGlevel][ADJFLOW_SOL][SOURCE_FIRST_TERM] = new CSourceRotatingFrame_AdjFlow(nDim, nVar_Adj_Flow, config);
          else if (config->GetAxisymmetric() == YES)
            numerics_container[iMGlevel][ADJFLOW_SOL][SOURCE_FIRST_TERM] = new CSourceAxisymmetric_AdjFlow(nDim, nVar_Adj_Flow, config);
          else
            numerics_container[iMGlevel][ADJFLOW_SOL][SOURCE_FIRST_TERM] = new CSourceNothing(nDim, nVar_Adj_Flow, config);
          
          numerics_container[iMGlevel][ADJFLOW_SOL][SOURCE_SECOND_TERM] = new CSourceNothing(nDim, nVar_Adj_Flow, config);
          
        }
        
      }
      
      if (incompressible) {
        
        numerics_container[iMGlevel][ADJFLOW_SOL][SOURCE_FIRST_TERM] = new CSourceNothing(nDim, nVar_Adj_Flow, config);
        numerics_container[iMGlevel][ADJFLOW_SOL][SOURCE_SECOND_TERM] = new CSourceNothing(nDim, nVar_Adj_Flow, config);
        
      }
      
    }
    
  }
  
  /*--- Solver definition for the turbulent adjoint problem ---*/
  if (adj_turb) {
    /*--- Definition of the convective scheme for each equation and mesh level ---*/
    switch (config->GetKind_ConvNumScheme_AdjTurb()) {
      case NONE :
        break;
      case SPACE_UPWIND :
        for (iMGlevel = 0; iMGlevel <= config->GetnMGLevels(); iMGlevel++)
          if (spalart_allmaras) {
            numerics_container[iMGlevel][ADJTURB_SOL][CONV_TERM] = new CUpwSca_AdjTurb(nDim, nVar_Adj_Turb, config);
          }
          else if (neg_spalart_allmaras) {cout << "Adjoint Neg SA turbulence model not implemented." << endl; exit(EXIT_FAILURE);}
          else if (menter_sst) {cout << "Adjoint SST turbulence model not implemented." << endl; exit(EXIT_FAILURE);}
        break;
      default :
        cout << "Convective scheme not implemented (adj_turb)." << endl; exit(EXIT_FAILURE);
        break;
    }
    
    /*--- Definition of the viscous scheme for each equation and mesh level ---*/
    for (iMGlevel = 0; iMGlevel <= config->GetnMGLevels(); iMGlevel++) {
      if (spalart_allmaras) {
        numerics_container[iMGlevel][ADJTURB_SOL][VISC_TERM] = new CAvgGradCorrected_AdjTurb(nDim, nVar_Adj_Turb, config);
      }
      else if (neg_spalart_allmaras) {cout << "Adjoint Neg SA turbulence model not implemented." << endl; exit(EXIT_FAILURE);}
      else if (menter_sst) {cout << "Adjoint SST turbulence model not implemented." << endl; exit(EXIT_FAILURE);}
    }
    
    /*--- Definition of the source term integration scheme for each equation and mesh level ---*/
    for (iMGlevel = 0; iMGlevel <= config->GetnMGLevels(); iMGlevel++) {
      if (spalart_allmaras) {
        numerics_container[iMGlevel][ADJTURB_SOL][SOURCE_FIRST_TERM] = new CSourcePieceWise_AdjTurb(nDim, nVar_Adj_Turb, config);
        numerics_container[iMGlevel][ADJTURB_SOL][SOURCE_SECOND_TERM] = new CSourceConservative_AdjTurb(nDim, nVar_Adj_Turb, config);
      }
      else if (neg_spalart_allmaras) {cout << "Adjoint Neg SA turbulence model not implemented." << endl; exit(EXIT_FAILURE);}
      else if (menter_sst) {cout << "Adjoint SST turbulence model not implemented." << endl; exit(EXIT_FAILURE);}
    }
    
    /*--- Definition of the boundary condition method ---*/
    for (iMGlevel = 0; iMGlevel <= config->GetnMGLevels(); iMGlevel++) {
      if (spalart_allmaras) numerics_container[iMGlevel][ADJTURB_SOL][CONV_BOUND_TERM] = new CUpwLin_AdjTurb(nDim, nVar_Adj_Turb, config);
      else if (neg_spalart_allmaras) {cout << "Adjoint Neg SA turbulence model not implemented." << endl; exit(EXIT_FAILURE);}
      else if (menter_sst) {cout << "Adjoint SST turbulence model not implemented." << endl; exit(EXIT_FAILURE);}
    }
    
  }

	/*--- Solver definition for the wave problem ---*/
	if (wave) {

		/*--- Definition of the viscous scheme for each equation and mesh level ---*/
		numerics_container[MESH_0][WAVE_SOL][VISC_TERM] = new CGalerkin_Flow(nDim,
				nVar_Wave, config);

	}

	/*--- Solver definition for the FEM problem ---*/
	if (fem) {
		switch (config->GetGeometricConditions()) {
		case SMALL_DEFORMATIONS:
			switch (config->GetMaterialModel()) {
			case LINEAR_ELASTIC:
				numerics_container[MESH_0][FEA_SOL][FEA_TERM] =
						new CFEM_LinearElasticity(nDim, nVar_FEM, config);
				break;
			case NEO_HOOKEAN:
				cout << "Material model does not correspond to geometric conditions."
						<< endl;
				exit(EXIT_FAILURE);
				break;
			default:
				cout << "Material model not implemented." << endl;
				exit(EXIT_FAILURE);
				break;
			}
			break;
		case LARGE_DEFORMATIONS:
			switch (config->GetMaterialModel()) {
			case LINEAR_ELASTIC:
				cout << "Material model does not correspond to geometric conditions."
						<< endl;
				exit(EXIT_FAILURE);
				break;
			case NEO_HOOKEAN:
				switch (config->GetMaterialCompressibility()) {
				case COMPRESSIBLE_MAT:
					numerics_container[MESH_0][FEA_SOL][FEA_TERM] =
							new CFEM_NeoHookean_Comp(nDim, nVar_FEM, config);
					break;
				case INCOMPRESSIBLE_MAT:
					numerics_container[MESH_0][FEA_SOL][FEA_TERM] =
							new CFEM_NeoHookean_Incomp(nDim, nVar_FEM, config);
					break;
				default:
					cout << "Material model not implemented." << endl;
					exit(EXIT_FAILURE);
					break;
				}
				break;
			default:
				cout << "Material model not implemented." << endl;
				exit(EXIT_FAILURE);
				break;
			}
			break;
		default:
			cout << " Solver not implemented." << endl;
			exit(EXIT_FAILURE);
			break;
		}

	}

}

void CDriver::Numerics_Postprocessing(CNumerics ****numerics_container,
                                      CSolver ***solver_container, CGeometry **geometry,
                                      CConfig *config) {
  
  unsigned short iMGlevel, iSol;
  
  
  bool
  euler, adj_euler,
  ns, adj_ns,
  turbulent, adj_turb,
  spalart_allmaras, neg_spalart_allmaras, menter_sst,
  poisson,
  wave,
  fem,
  heat,
  transition,
  template_solver;
  
  bool compressible = (config->GetKind_Regime() == COMPRESSIBLE);
  bool incompressible = (config->GetKind_Regime() == INCOMPRESSIBLE);
  
  /*--- Initialize some useful booleans ---*/
  euler            = false;   ns               = false;   turbulent        = false;
  poisson          = false;
  adj_euler        = false;   adj_ns           = false;   adj_turb         = false;
  wave             = false;   heat             = false;   fem        = false;
  spalart_allmaras = false; neg_spalart_allmaras = false; menter_sst       = false;
  transition       = false;
  template_solver  = false;
  
  /*--- Assign booleans ---*/
  switch (config->GetKind_Solver()) {
    case TEMPLATE_SOLVER: template_solver = true; break;
    case EULER : case DISC_ADJ_EULER: euler = true; heat = config->GetHeat_Inc(); break;
    case NAVIER_STOKES: case DISC_ADJ_NAVIER_STOKES: ns = true; heat = config->GetHeat_Inc(); break;
    case RANS : case DISC_ADJ_RANS:  ns = true; turbulent = true; if (config->GetKind_Trans_Model() == LM) transition = true; heat = config->GetHeat_Inc(); break;
    case POISSON_EQUATION: poisson = true; break;
    case WAVE_EQUATION: wave = true; break;
    case HEAT_EQUATION: heat = true; break;
    case FEM_ELASTICITY: fem = true; break;
    case ADJ_EULER : euler = true; adj_euler = true; break;
    case ADJ_NAVIER_STOKES : ns = true; turbulent = (config->GetKind_Turb_Model() != NONE); adj_ns = true; break;
    case ADJ_RANS : ns = true; turbulent = true; adj_ns = true; adj_turb = (!config->GetFrozen_Visc()); break;
  }
  
  /*--- Assign turbulence model booleans ---*/
  
  if (turbulent)
    switch (config->GetKind_Turb_Model()) {
      case SA:     spalart_allmaras = true;     break;
      case SA_NEG: neg_spalart_allmaras = true; break;
      case SST:    menter_sst = true;  break;
        
    }
  
  /*--- Solver definition for the template problem ---*/
  if (template_solver) {
    
    /*--- Definition of the convective scheme for each equation and mesh level ---*/
    switch (config->GetKind_ConvNumScheme_Template()) {
      case SPACE_CENTERED : case SPACE_UPWIND :
        for (iMGlevel = 0; iMGlevel <= config->GetnMGLevels(); iMGlevel++)
          delete numerics_container[iMGlevel][TEMPLATE_SOL][CONV_TERM];
        break;
    }
    
    for (iMGlevel = 0; iMGlevel <= config->GetnMGLevels(); iMGlevel++) {
      /*--- Definition of the viscous scheme for each equation and mesh level ---*/
      delete numerics_container[iMGlevel][TEMPLATE_SOL][VISC_TERM];
      /*--- Definition of the source term integration scheme for each equation and mesh level ---*/
      delete numerics_container[iMGlevel][TEMPLATE_SOL][SOURCE_FIRST_TERM];
      /*--- Definition of the boundary condition method ---*/
      delete numerics_container[iMGlevel][TEMPLATE_SOL][CONV_BOUND_TERM];
    }
    
  }
  
  /*--- Solver definition for the Potential, Euler, Navier-Stokes problems ---*/
  if ((euler) || (ns)) {
    
    /*--- Definition of the convective scheme for each equation and mesh level ---*/
    switch (config->GetKind_ConvNumScheme_Flow()) {
        
      case SPACE_CENTERED :
        if (compressible) {
          
          /*--- Compressible flow ---*/
          switch (config->GetKind_Centered_Flow()) {
            case LAX : case JST :  case JST_KE : delete numerics_container[MESH_0][FLOW_SOL][CONV_TERM]; break;
          }
          for (iMGlevel = 1; iMGlevel <= config->GetnMGLevels(); iMGlevel++)
            delete numerics_container[iMGlevel][FLOW_SOL][CONV_TERM];
          
          /*--- Definition of the boundary condition method ---*/
          for (iMGlevel = 0; iMGlevel <= config->GetnMGLevels(); iMGlevel++)
            delete numerics_container[iMGlevel][FLOW_SOL][CONV_BOUND_TERM];
          
        }
        if (incompressible) {
          /*--- Incompressible flow, use artificial compressibility method ---*/
          switch (config->GetKind_Centered_Flow()) {
              
            case LAX : case JST : delete numerics_container[MESH_0][FLOW_SOL][CONV_TERM]; break;
              
          }
          for (iMGlevel = 1; iMGlevel <= config->GetnMGLevels(); iMGlevel++)
            delete numerics_container[iMGlevel][FLOW_SOL][CONV_TERM];
          
          /*--- Definition of the boundary condition method ---*/
          for (iMGlevel = 0; iMGlevel <= config->GetnMGLevels(); iMGlevel++)
            delete numerics_container[iMGlevel][FLOW_SOL][CONV_BOUND_TERM];
          
        }
        break;
      case SPACE_UPWIND :
        
        if (compressible) {
          /*--- Compressible flow ---*/
          switch (config->GetKind_Upwind_Flow()) {
            case ROE: case AUSM : case TURKEL: case HLLC: case MSW:  case CUSP:
              for (iMGlevel = 0; iMGlevel <= config->GetnMGLevels(); iMGlevel++) {
                delete numerics_container[iMGlevel][FLOW_SOL][CONV_TERM];
                delete numerics_container[iMGlevel][FLOW_SOL][CONV_BOUND_TERM];
              }
              
              break;
          }
          
        }
        if (incompressible) {
          /*--- Incompressible flow, use artificial compressibility method ---*/
          switch (config->GetKind_Upwind_Flow()) {
            case ROE:
              for (iMGlevel = 0; iMGlevel <= config->GetnMGLevels(); iMGlevel++) {
                delete numerics_container[iMGlevel][FLOW_SOL][CONV_TERM];
                delete numerics_container[iMGlevel][FLOW_SOL][CONV_BOUND_TERM];
              }
              break;
          }
        }
        
        break;
    }
    
    /*--- Definition of the viscous scheme for each equation and mesh level ---*/
    if (compressible||incompressible) {
      /*--- Compressible flow Ideal gas ---*/
      delete numerics_container[MESH_0][FLOW_SOL][VISC_TERM];
      for (iMGlevel = 1; iMGlevel <= config->GetnMGLevels(); iMGlevel++)
        delete numerics_container[iMGlevel][FLOW_SOL][VISC_TERM];
      
      /*--- Definition of the boundary condition method ---*/
      for (iMGlevel = 0; iMGlevel <= config->GetnMGLevels(); iMGlevel++)
        delete numerics_container[iMGlevel][FLOW_SOL][VISC_BOUND_TERM];
      
    }
    
    /*--- Definition of the source term integration scheme for each equation and mesh level ---*/
    for (iMGlevel = 0; iMGlevel <= config->GetnMGLevels(); iMGlevel++) {
      delete numerics_container[iMGlevel][FLOW_SOL][SOURCE_FIRST_TERM];
      delete numerics_container[iMGlevel][FLOW_SOL][SOURCE_SECOND_TERM];
    }
    
  }
  
  
  /*--- Solver definition for the turbulent model problem ---*/
  
  if (turbulent) {
    
    /*--- Definition of the convective scheme for each equation and mesh level ---*/
    
    switch (config->GetKind_ConvNumScheme_Turb()) {
      case SPACE_UPWIND :
        for (iMGlevel = 0; iMGlevel <= config->GetnMGLevels(); iMGlevel++) {
          if (spalart_allmaras || neg_spalart_allmaras ||menter_sst)
            delete numerics_container[iMGlevel][TURB_SOL][CONV_TERM];
        }
        break;
    }
    
    /*--- Definition of the viscous scheme for each equation and mesh level ---*/
    if (spalart_allmaras || neg_spalart_allmaras || menter_sst) {
      for (iMGlevel = 0; iMGlevel <= config->GetnMGLevels(); iMGlevel++) {
        delete numerics_container[iMGlevel][TURB_SOL][VISC_TERM];
        delete numerics_container[iMGlevel][TURB_SOL][SOURCE_FIRST_TERM];
        delete numerics_container[iMGlevel][TURB_SOL][SOURCE_SECOND_TERM];
        /*--- Definition of the boundary condition method ---*/
        delete numerics_container[iMGlevel][TURB_SOL][CONV_BOUND_TERM];
        delete numerics_container[iMGlevel][TURB_SOL][VISC_BOUND_TERM];
        
      }
    }
    
  }
  
  /*--- Solver definition for the transition model problem ---*/
  if (transition) {
    
    /*--- Definition of the convective scheme for each equation and mesh level ---*/
    switch (config->GetKind_ConvNumScheme_Turb()) {
      case SPACE_UPWIND :
        for (iMGlevel = 0; iMGlevel <= config->GetnMGLevels(); iMGlevel++) {
          delete numerics_container[iMGlevel][TRANS_SOL][CONV_TERM];
        }
        break;
    }
    
    for (iMGlevel = 0; iMGlevel <= config->GetnMGLevels(); iMGlevel++) {
      /*--- Definition of the viscous scheme for each equation and mesh level ---*/
      delete numerics_container[iMGlevel][TRANS_SOL][VISC_TERM];
      /*--- Definition of the source term integration scheme for each equation and mesh level ---*/
      delete numerics_container[iMGlevel][TRANS_SOL][SOURCE_FIRST_TERM];
      delete numerics_container[iMGlevel][TRANS_SOL][SOURCE_SECOND_TERM];
      /*--- Definition of the boundary condition method ---*/
      delete numerics_container[iMGlevel][TRANS_SOL][CONV_BOUND_TERM];
    }
  }
  
  /*--- Solver definition for the poisson potential problem ---*/
  if (poisson || heat) {
    
    /*--- Definition of the viscous scheme for each equation and mesh level ---*/
    delete numerics_container[MESH_0][POISSON_SOL][VISC_TERM];
    
    /*--- Definition of the source term integration scheme for each equation and mesh level ---*/
    delete numerics_container[MESH_0][POISSON_SOL][SOURCE_FIRST_TERM];
    delete numerics_container[MESH_0][POISSON_SOL][SOURCE_SECOND_TERM];
    
  }
  
  /*--- Solver definition for the flow adjoint problem ---*/
  
  if (adj_euler || adj_ns ) {
    
    /*--- Definition of the convective scheme for each equation and mesh level ---*/
    
    switch (config->GetKind_ConvNumScheme_AdjFlow()) {
      case SPACE_CENTERED :
        
        if (compressible) {
          
          /*--- Compressible flow ---*/
          
          switch (config->GetKind_Centered_AdjFlow()) {
            case LAX : case JST:
              delete numerics_container[MESH_0][ADJFLOW_SOL][CONV_TERM];
              break;
          }
          
          for (iMGlevel = 1; iMGlevel <= config->GetnMGLevels(); iMGlevel++)
            delete numerics_container[iMGlevel][ADJFLOW_SOL][CONV_TERM];
          
          for (iMGlevel = 0; iMGlevel <= config->GetnMGLevels(); iMGlevel++)
            delete numerics_container[iMGlevel][ADJFLOW_SOL][CONV_BOUND_TERM];
          
        }
        
        if (incompressible) {
          
          /*--- Incompressible flow, use artificial compressibility method ---*/
          
          switch (config->GetKind_Centered_AdjFlow()) {
            case LAX : case JST:
              delete numerics_container[MESH_0][ADJFLOW_SOL][CONV_TERM]; break;
          }
          
          for (iMGlevel = 1; iMGlevel <= config->GetnMGLevels(); iMGlevel++)
            delete numerics_container[iMGlevel][ADJFLOW_SOL][CONV_TERM];
          
          for (iMGlevel = 0; iMGlevel <= config->GetnMGLevels(); iMGlevel++)
            delete numerics_container[iMGlevel][ADJFLOW_SOL][CONV_BOUND_TERM];
          
        }
        
        break;
        
      case SPACE_UPWIND :
        
        if (compressible || incompressible) {
          
          /*--- Compressible flow ---*/
          
          switch (config->GetKind_Upwind_AdjFlow()) {
            case ROE:
              for (iMGlevel = 0; iMGlevel <= config->GetnMGLevels(); iMGlevel++) {
                delete numerics_container[iMGlevel][ADJFLOW_SOL][CONV_TERM];
                delete numerics_container[iMGlevel][ADJFLOW_SOL][CONV_BOUND_TERM];
              }
              break;
          }
        }
        
        break;
    }
    
    /*--- Definition of the viscous scheme for each equation and mesh level ---*/
    
    if (compressible || incompressible) {
      
      /*--- Compressible flow ---*/
      for (iMGlevel = 0; iMGlevel <= config->GetnMGLevels(); iMGlevel++) {
        delete numerics_container[iMGlevel][ADJFLOW_SOL][VISC_TERM];
        delete numerics_container[iMGlevel][ADJFLOW_SOL][VISC_BOUND_TERM];
      }
    }
    
    /*--- Definition of the source term integration scheme for each equation and mesh level ---*/
    
    for (iMGlevel = 0; iMGlevel <= config->GetnMGLevels(); iMGlevel++) {
      
      
      if (compressible || incompressible) {
        
        delete numerics_container[iMGlevel][ADJFLOW_SOL][SOURCE_FIRST_TERM];
        delete numerics_container[iMGlevel][ADJFLOW_SOL][SOURCE_SECOND_TERM];
        
      }
    }
    
  }
  
  
  /*--- Solver definition for the turbulent adjoint problem ---*/
  if (adj_turb) {
    /*--- Definition of the convective scheme for each equation and mesh level ---*/
    switch (config->GetKind_ConvNumScheme_AdjTurb()) {
        
      case SPACE_UPWIND :
        for (iMGlevel = 0; iMGlevel <= config->GetnMGLevels(); iMGlevel++)
          if (spalart_allmaras) {
            delete numerics_container[iMGlevel][ADJTURB_SOL][CONV_TERM];
          }
        break;
    }
    
    
    for (iMGlevel = 0; iMGlevel <= config->GetnMGLevels(); iMGlevel++) {
      if (spalart_allmaras) {
        /*--- Definition of the viscous scheme for each equation and mesh level ---*/
        delete numerics_container[iMGlevel][ADJTURB_SOL][VISC_TERM];
        /*--- Definition of the source term integration scheme for each equation and mesh level ---*/
        delete numerics_container[iMGlevel][ADJTURB_SOL][SOURCE_FIRST_TERM];
        delete numerics_container[iMGlevel][ADJTURB_SOL][SOURCE_SECOND_TERM];
        /*--- Definition of the boundary condition method ---*/
        delete numerics_container[iMGlevel][ADJTURB_SOL][CONV_BOUND_TERM];
      }
    }
  }
  
  /*--- Solver definition for the wave problem ---*/
  if (wave) {
    
    /*--- Definition of the viscous scheme for each equation and mesh level ---*/
    delete numerics_container[MESH_0][WAVE_SOL][VISC_TERM];
    
  }
  
  /*--- Solver definition for the FEA problem ---*/
  if (fem) {
    
    /*--- Definition of the viscous scheme for each equation and mesh level ---*/
    delete numerics_container[MESH_0][FEA_SOL][FEA_TERM];
    
  }
  
  /*--- Definition of the Class for the numerical method: numerics_container[MESH_LEVEL][EQUATION][EQ_TERM] ---*/
  for (iMGlevel = 0; iMGlevel <= config->GetnMGLevels(); iMGlevel++) {
    for (iSol = 0; iSol < MAX_SOLS; iSol++) {
      delete [] numerics_container[iMGlevel][iSol];
    }
    delete[] numerics_container[iMGlevel];
  }
  
}

void CDriver::Iteration_Preprocessing() {

	int rank = MASTER_NODE;
#ifdef HAVE_MPI
	MPI_Comm_rank(MPI_COMM_WORLD, &rank);
#endif

	/*--- Initial print to console for this zone. ---*/

	if (rank == MASTER_NODE)
		cout << "Zone " << iZone + 1;

	/*--- Loop over all zones and instantiate the physics iteration. ---*/

	switch (config_container[iZone]->GetKind_Solver()) {

	case EULER:
	case NAVIER_STOKES:
	case RANS:
		if (rank == MASTER_NODE)
			cout << ": Euler/Navier-Stokes/RANS flow iteration." << endl;
		iteration_container[iZone] = new CMeanFlowIteration(
				config_container[iZone]);
		break;

	case WAVE_EQUATION:
		if (rank == MASTER_NODE)
			cout << ": wave iteration." << endl;
		iteration_container[iZone] = new CWaveIteration(config_container[iZone]);
		break;

	case HEAT_EQUATION:
		if (rank == MASTER_NODE)
			cout << ": heat iteration." << endl;
		iteration_container[iZone] = new CHeatIteration(config_container[iZone]);
		break;

	case POISSON_EQUATION:
		if (rank == MASTER_NODE)
			cout << ": poisson iteration." << endl;
		iteration_container[iZone] = new CPoissonIteration(config_container[iZone]);
		break;

	case FEM_ELASTICITY:
		if (rank == MASTER_NODE)
			cout << ": FEM iteration." << endl;
		iteration_container[iZone] = new CFEM_StructuralAnalysis(
				config_container[iZone]);
		break;
	case ADJ_EULER:
	case ADJ_NAVIER_STOKES:
	case ADJ_RANS:
		if (rank == MASTER_NODE)
			cout << ": adjoint Euler/Navier-Stokes/RANS flow iteration." << endl;
		iteration_container[iZone] = new CAdjMeanFlowIteration(
				config_container[iZone]);
		break;

	case DISC_ADJ_EULER:
	case DISC_ADJ_NAVIER_STOKES:
	case DISC_ADJ_RANS:
		if (rank == MASTER_NODE)
			cout << ": discrete adjoint Euler/Navier-Stokes/RANS flow iteration."
					<< endl;
		iteration_container[iZone] = new CDiscAdjMeanFlowIteration(
				config_container[iZone]);
		break;
	}

}

void CDriver::Interface_Preprocessing() {

  int rank = MASTER_NODE;
	unsigned short donorZone, targetZone;
	unsigned short nVar, nVarTransfer;

	unsigned short nMarkerTarget, iMarkerTarget, nMarkerDonor, iMarkerDonor;

	/*--- Initialize some useful booleans ---*/
	bool fluid_donor, structural_donor;
	bool fluid_target, structural_target;

	int markDonor, markTarget, Donor_check, Target_check, iMarkerInt, nMarkerInt;

#ifdef HAVE_MPI
	int *Buffer_Recv_mark = NULL, iRank, nProcessor = 1;;

	MPI_Comm_rank(MPI_COMM_WORLD, &rank);
	MPI_Comm_size(MPI_COMM_WORLD, &nProcessor);

	if (rank == MASTER_NODE)
	Buffer_Recv_mark = new int[nProcessor];
#endif

	if (config_container[ZONE_0]->GetFSI_Simulation() && nZone != 2
			&& rank == MASTER_NODE) {
		cout << "Error, cannot run the FSI solver on more than 2 zones!" << endl;
		exit(EXIT_FAILURE);
	}

	/*--- Coupling between zones ---*/
	// There's a limit here, the interface boundary must connect only 2 zones
	/*--- Loops over all target and donor zones to find which ones are connected through an interface boundary (fsi or sliding mesh) ---*/
	for (targetZone = 0; targetZone < nZone; targetZone++) {

		for (donorZone = 0; donorZone < nZone; donorZone++) {

			if (donorZone == targetZone) // We're processing the same zone, so skip the following
				continue;

			nMarkerInt =
					(int) (config_container[donorZone]->GetMarker_n_FSIinterface() / 2);

			/*--- Loops on Interface markers to find if the 2 zones are sharing the boundary and to determine donor and target marker tag ---*/
			for (iMarkerInt = 1; iMarkerInt <= nMarkerInt; iMarkerInt++) {

				markDonor = -1;
				markTarget = -1;

				/*--- On the donor side ---*/
				nMarkerDonor = config_container[donorZone]->GetnMarker_All();

				for (iMarkerDonor = 0; iMarkerDonor < nMarkerDonor; iMarkerDonor++) {

					/*--- If the tag GetMarker_All_FSIinterface(iMarker) equals the index we are looping at ---*/
					if (config_container[donorZone]->GetMarker_All_FSIinterface(
							iMarkerDonor) == iMarkerInt) {
						/*--- We have identified the identifier for the interface marker ---*/
						markDonor = iMarkerDonor;

						break;
					}
				}

				/*--- On the target side ---*/
				nMarkerTarget = config_container[targetZone]->GetnMarker_All();

				for (iMarkerTarget = 0; iMarkerTarget < nMarkerTarget;
						iMarkerTarget++) {

					/*--- If the tag GetMarker_All_FSIinterface(iMarker) equals the index we are looping at ---*/
					if (config_container[targetZone]->GetMarker_All_FSIinterface(
							iMarkerTarget) == iMarkerInt) {
						/*--- We have identified the identifier for the interface marker ---*/
						markTarget = iMarkerTarget;

						break;
					}
				}

#ifdef HAVE_MPI

				Donor_check = -1;
				Target_check = -1;

				/*--- We gather a vector in MASTER_NODE that determines if the boundary is not on the processor because of the partition or because the zone does not include it ---*/

				SU2_MPI::Gather(&markDonor , 1, MPI_INT, Buffer_Recv_mark, 1, MPI_INT, MASTER_NODE, MPI_COMM_WORLD);

				if (rank == MASTER_NODE) {
					for (iRank = 0; iRank < nProcessor; iRank++) {
						if( Buffer_Recv_mark[iRank] != -1 ) {
							Donor_check = Buffer_Recv_mark[iRank];

							break;
						}
					}
				}

				SU2_MPI::Bcast(&Donor_check , 1, MPI_INT, MASTER_NODE, MPI_COMM_WORLD);

				SU2_MPI::Gather(&markTarget, 1, MPI_INT, Buffer_Recv_mark, 1, MPI_INT, MASTER_NODE, MPI_COMM_WORLD);

				if (rank == MASTER_NODE) {
					for (iRank = 0; iRank < nProcessor; iRank++) {
						if( Buffer_Recv_mark[iRank] != -1 ) {
							Target_check = Buffer_Recv_mark[iRank];

							break;
						}
					}
				}

				SU2_MPI::Bcast(&Target_check, 1, MPI_INT, MASTER_NODE, MPI_COMM_WORLD);

#else
				Donor_check = markDonor;
				Target_check = markTarget;
#endif

				/* --- Check ifzones are actually sharing the interface boundary, if not skip ---*/
				if (Target_check == -1 || Donor_check == -1)
					continue;

				/*--- Set some boolean to properly allocate data structure later ---*/
				fluid_target = false;
				structural_target = false;

				fluid_donor = false;
				structural_donor = false;

				switch (config_container[targetZone]->GetKind_Solver()) {

				case EULER:
				case NAVIER_STOKES:
				case RANS:
					fluid_target = true;

					break;

				case FEM_ELASTICITY:
					structural_target = true;

					break;
				}

				switch (config_container[donorZone]->GetKind_Solver()) {

				case EULER:
				case NAVIER_STOKES:
				case RANS:
					fluid_donor = true;

					break;

				case FEM_ELASTICITY:
					structural_donor = true;

					break;
				}

				/*--- Begin the creation of the communication pattern among zones ---*/

				/*--- Retrieve the number of conservative variables (for problems not involving structural analysis ---*/
				if (!structural_donor && !structural_target)
					nVar = solver_container[donorZone][MESH_0][FLOW_SOL]->GetnVar();
				else
					/*--- If at least one of the components is structural ---*/
					nVar = nDim;

				if (rank == MASTER_NODE)
					cout << "From zone " << donorZone << " to zone " << targetZone
							<< ": ";

				/*--- Match Zones ---*/
				if (rank == MASTER_NODE)
					cout << "Setting coupling " << endl;

				/*--- If the mesh is matching: match points ---*/
				if (config_container[donorZone]->GetMatchingMesh()) {
					if (rank == MASTER_NODE)
						cout << "between matching meshes. " << endl;
					geometry_container[donorZone][MESH_0]->MatchZone(
							config_container[donorZone],
							geometry_container[targetZone][MESH_0],
							config_container[targetZone], donorZone, nZone);
				}
				/*--- Else: interpolate ---*/
				else {
					switch (config_container[donorZone]->GetKindInterpolation()) {

					case NEAREST_NEIGHBOR:
						interpolator_container[donorZone][targetZone] =
								new CNearestNeighbor(geometry_container, config_container,
										donorZone, targetZone);
						if (rank == MASTER_NODE)
							cout << "using a nearest-neighbor approach." << endl;

						break;

					case ISOPARAMETRIC:
						interpolator_container[donorZone][targetZone] = new CIsoparametric(
								geometry_container, config_container, donorZone, targetZone);
						if (rank == MASTER_NODE)
							cout << "using an isoparametric approach." << endl;

						break;

					case CONSISTCONSERVE:
						if (targetZone > 0 && structural_target) {
							interpolator_container[donorZone][targetZone] = new CMirror(
									geometry_container, config_container, donorZone, targetZone);
							if (rank == MASTER_NODE)
								cout
										<< "using a mirror approach: matching coefficients from opposite mesh."
										<< endl;
						} else {
							interpolator_container[donorZone][targetZone] =
									new CIsoparametric(geometry_container, config_container,
											donorZone, targetZone);
							if (rank == MASTER_NODE)
								cout << "using an isoparametric approach." << endl;
						}
						if (targetZone == 0 && structural_target) {
							if (rank == MASTER_NODE)
								cout
										<< "Consistent and conservative interpolation assumes the structure model mesh is evaluated second. Somehow this has not happened. The isoparametric coefficients will be calculated for both meshes, and are not guaranteed to be consistent."
										<< endl;
						}

						break;

					}
				}

				/*--- Initialize the appropriate transfer strategy ---*/
				if (rank == MASTER_NODE)
					cout << "Transferring ";

				if (fluid_donor && structural_target) {
					nVarTransfer = 2;
					transfer_container[donorZone][targetZone] =
							new CTransfer_FlowTraction(nVar, nVarTransfer,
									config_container[donorZone]);
					if (rank == MASTER_NODE)
						cout << "flow tractions. " << endl;
				} else if (structural_donor && fluid_target) {
					nVarTransfer = 0;
					transfer_container[donorZone][targetZone] =
							new CTransfer_StructuralDisplacements(nVar, nVarTransfer,
									config_container[donorZone]);
					if (rank == MASTER_NODE)
						cout << "structural displacements. " << endl;
				} else if (!structural_donor && !structural_target) {
					nVarTransfer = 0;
					nVar = solver_container[donorZone][MESH_0][FLOW_SOL]->GetnPrimVar();
					transfer_container[donorZone][targetZone] =
							new CTransfer_SlidingInterface(nVar, nVarTransfer,
									config_container[donorZone]);
					if (rank == MASTER_NODE)
						cout << "sliding interface. " << endl;
				} else {
					nVarTransfer = 0;
					transfer_container[donorZone][targetZone] =
							new CTransfer_ConservativeVars(nVar, nVarTransfer,
									config_container[donorZone]);
					if (rank == MASTER_NODE)
						cout << "generic conservative variables. " << endl;
				}

				break;

			}

		}

	}

#ifdef HAVE_MPI
	if (rank == MASTER_NODE)
	delete [] Buffer_Recv_mark;
#endif

}

void CDriver::StartSolver() {

	int rank = MASTER_NODE;

#ifdef HAVE_MPI
	MPI_Comm_rank(MPI_COMM_WORLD, &rank);
#endif

	/*--- Main external loop of the solver. Within this loop, each iteration ---*/

	if (rank == MASTER_NODE)
		cout << endl
				<< "------------------------------ Begin Solver -----------------------------"
				<< endl;

	/*--- This is temporal and just to check. It will have to be added to the regular history file ---*/

	ofstream historyFile_FSI;
	bool writeHistFSI = config_container[ZONE_0]->GetWrite_Conv_FSI();
	if (writeHistFSI && (rank == MASTER_NODE)) {
		char cstrFSI[200];
		string filenameHistFSI = config_container[ZONE_0]->GetConv_FileName_FSI();
		strcpy(cstrFSI, filenameHistFSI.data());
		historyFile_FSI.open(cstrFSI);
		historyFile_FSI
				<< "Time,Iteration,Aitken,URes,logResidual,orderMagnResidual" << endl;
		historyFile_FSI.close();
	}

	while (ExtIter < config_container[ZONE_0]->GetnExtIter()) {

		/*--- Perform some external iteration preprocessing. ---*/

		PreprocessExtIter(ExtIter);

		/*--- Perform a single iteration of the chosen PDE solver. ---*/

		if (!fsi) {

			/*--- Perform a dynamic mesh update if required. ---*/

			DynamicMeshUpdate(ExtIter);

			/*--- Run a single iteration of the problem (mean flow, wave, heat, ...). ---*/

			Run();

			/*--- Update the solution for dual time stepping strategy ---*/

			Update();

		} else {
			Run(); // In the FSIDriver case, mesh and solution updates are already included into the Run function
		}

		/*--- Monitor the computations after each iteration. ---*/

		Monitor(ExtIter);

		/*--- Output the solution in files. ---*/

		Output(ExtIter);

		/*--- If the convergence criteria has been met, terminate the simulation. ---*/

		if (StopCalc)
			break;

		ExtIter++;

	}

}

void CDriver::PreprocessExtIter(unsigned long ExtIter) {

	/*--- Set the value of the external iteration. ---*/

	for (iZone = 0; iZone < nZone; iZone++)
		config_container[iZone]->SetExtIter(ExtIter);

	/*--- Read the target pressure ---*/

	if (config_container[ZONE_0]->GetInvDesign_Cp() == YES)
		output->SetCp_InverseDesign(solver_container[ZONE_0][MESH_0][FLOW_SOL],
				geometry_container[ZONE_0][MESH_0], config_container[ZONE_0], ExtIter);

	/*--- Read the target heat flux ---*/

	if (config_container[ZONE_0]->GetInvDesign_HeatFlux() == YES)
		output->SetHeat_InverseDesign(solver_container[ZONE_0][MESH_0][FLOW_SOL],
				geometry_container[ZONE_0][MESH_0], config_container[ZONE_0], ExtIter);

	/*--- Set the initial condition for EULER/N-S/RANS and for a non FSI simulation ---*/

	if ((!fsi)
			&& ((config_container[ZONE_0]->GetKind_Solver() == EULER)
					|| (config_container[ZONE_0]->GetKind_Solver() == NAVIER_STOKES)
					|| (config_container[ZONE_0]->GetKind_Solver() == RANS))) {
		for (iZone = 0; iZone < nZone; iZone++) {
			solver_container[iZone][MESH_0][FLOW_SOL]->SetInitialCondition(
					geometry_container[iZone], solver_container[iZone],
					config_container[iZone], ExtIter);
		}
	}

#ifdef HAVE_MPI
	MPI_Barrier(MPI_COMM_WORLD);
#endif

}

bool CDriver::Monitor(unsigned long ExtIter) {

	/*--- Synchronization point after a single solver iteration. Compute the
	 wall clock time required. ---*/

#ifndef HAVE_MPI
	StopTime = su2double(clock()) / su2double(CLOCKS_PER_SEC);
#else
	StopTime = MPI_Wtime();
#endif
  
  UsedTime = (StopTime - StartTime);
  
  
  /*--- Check if there is any change in the runtime parameters ---*/
  
  CConfig *runtime = NULL;
  strcpy(runtime_file_name, "runtime.dat");
  runtime = new CConfig(runtime_file_name, config_container[ZONE_0]);
  runtime->SetExtIter(ExtIter);
  delete runtime;
  
  /*--- Update the convergence history file (serial and parallel computations). ---*/
  
  if (!fsi) {
    output->SetConvHistory_Body(&ConvHist_file, geometry_container, solver_container,
                                config_container, integration_container, false, UsedTime, ZONE_0);
    
  }
  
  
  /*--- Evaluate the new CFL number (adaptive). ---*/
  
  if (config_container[ZONE_0]->GetCFL_Adapt() == YES) {
    output->SetCFL_Number(solver_container, config_container, ZONE_0);
  }
  
  /*--- Check whether the current simulation has reached the specified
   convergence criteria, and set StopCalc to true, if so. ---*/
  
  switch (config_container[ZONE_0]->GetKind_Solver()) {
    case EULER: case NAVIER_STOKES: case RANS:
      StopCalc = integration_container[ZONE_0][FLOW_SOL]->GetConvergence(); break;
    case WAVE_EQUATION:
      StopCalc = integration_container[ZONE_0][WAVE_SOL]->GetConvergence(); break;
    case HEAT_EQUATION:
      StopCalc = integration_container[ZONE_0][HEAT_SOL]->GetConvergence(); break;
    case FEM_ELASTICITY:
      StopCalc = integration_container[ZONE_0][FEA_SOL]->GetConvergence(); break;
    case ADJ_EULER: case ADJ_NAVIER_STOKES: case ADJ_RANS:
    case DISC_ADJ_EULER: case DISC_ADJ_NAVIER_STOKES: case DISC_ADJ_RANS:
      StopCalc = integration_container[ZONE_0][ADJFLOW_SOL]->GetConvergence(); break;
  }
  
  return StopCalc;
  
}


void CDriver::Output(unsigned long ExtIter) {
  
  int rank = MASTER_NODE;
  int size = SINGLE_NODE;
#ifdef HAVE_MPI
  MPI_Comm_rank(MPI_COMM_WORLD, &rank);
  MPI_Comm_size(MPI_COMM_WORLD, &size);
#endif
  
  /*--- Solution output. Determine whether a solution needs to be written
   after the current iteration, and if so, execute the output file writing
   routines. ---*/
  
  if ((ExtIter+1 >= config_container[ZONE_0]->GetnExtIter())
      
      ||
      
      ((ExtIter % config_container[ZONE_0]->GetWrt_Sol_Freq() == 0) && (ExtIter != 0) &&
       !((config_container[ZONE_0]->GetUnsteady_Simulation() == DT_STEPPING_1ST) ||
         (config_container[ZONE_0]->GetUnsteady_Simulation() == DT_STEPPING_2ND) ||
         (config_container[ZONE_0]->GetUnsteady_Simulation() == TIME_STEPPING)))
      
      ||
      
      (StopCalc)
      
      ||
      
      (((config_container[ZONE_0]->GetUnsteady_Simulation() == DT_STEPPING_1ST) ||
        (config_container[ZONE_0]->GetUnsteady_Simulation() == TIME_STEPPING)) &&
       ((ExtIter == 0) || (ExtIter % config_container[ZONE_0]->GetWrt_Sol_Freq_DualTime() == 0)))
      
      ||
      
      ((config_container[ZONE_0]->GetUnsteady_Simulation() == DT_STEPPING_2ND) && (!fsi) &&
       ((ExtIter == 0) || ((ExtIter % config_container[ZONE_0]->GetWrt_Sol_Freq_DualTime() == 0) ||
                           ((ExtIter-1) % config_container[ZONE_0]->GetWrt_Sol_Freq_DualTime() == 0))))
      
      ||
      
      ((config_container[ZONE_0]->GetUnsteady_Simulation() == DT_STEPPING_2ND) && (fsi) &&
       ((ExtIter == 0) || ((ExtIter % config_container[ZONE_0]->GetWrt_Sol_Freq_DualTime() == 0))))
      
      ||
      
      (((config_container[ZONE_0]->GetDynamic_Analysis() == DYNAMIC) &&
        ((ExtIter == 0) || (ExtIter % config_container[ZONE_0]->GetWrt_Sol_Freq_DualTime() == 0))))) {
    
    /*--- Low-fidelity simulations (using a coarser multigrid level
     approximation to the solution) require an interpolation back to the
     finest grid. ---*/
    
    if (config_container[ZONE_0]->GetLowFidelitySim()) {
      integration_container[ZONE_0][FLOW_SOL]->SetProlongated_Solution(RUNTIME_FLOW_SYS, solver_container[ZONE_0][MESH_0][FLOW_SOL], solver_container[ZONE_0][MESH_1][FLOW_SOL], geometry_container[ZONE_0][MESH_0], geometry_container[ZONE_0][MESH_1], config_container[ZONE_0]);
      integration_container[ZONE_0][FLOW_SOL]->Smooth_Solution(RUNTIME_FLOW_SYS, solver_container[ZONE_0][MESH_0][FLOW_SOL], geometry_container[ZONE_0][MESH_0], 3, 1.25, config_container[ZONE_0]);
      solver_container[ZONE_0][MESH_0][config_container[ZONE_0]->GetContainerPosition(RUNTIME_FLOW_SYS)]->Set_MPI_Solution(geometry_container[ZONE_0][MESH_0], config_container[ZONE_0]);
      solver_container[ZONE_0][MESH_0][config_container[ZONE_0]->GetContainerPosition(RUNTIME_FLOW_SYS)]->Preprocessing(geometry_container[ZONE_0][MESH_0], solver_container[ZONE_0][MESH_0], config_container[ZONE_0], MESH_0, 0, RUNTIME_FLOW_SYS, true);
    }
    
    if (rank == MASTER_NODE) cout << endl << "-------------------------- File Output Summary --------------------------";
    
    /*--- For specific applications, evaluate and plot the surface. ---*/
    
    if (config_container[ZONE_0]->GetnMarker_Analyze() != 0) {
      
      output->WriteSurface_Analysis(config_container[ZONE_0], geometry_container[ZONE_0][MESH_0],
                                    solver_container[ZONE_0][MESH_0][FLOW_SOL]);
    }
    
    /*--- For specific applications, evaluate and plot the equivalent area. ---*/
    
    if (config_container[ZONE_0]->GetEquivArea() == YES) {
      
      output->SetEquivalentArea(solver_container[ZONE_0][MESH_0][FLOW_SOL],
                                geometry_container[ZONE_0][MESH_0], config_container[ZONE_0], ExtIter);
    }
    
    /*--- Execute the routine for writing restart, volume solution,
     surface solution, and surface comma-separated value files. ---*/
    
    if (size == SINGLE_NODE)
      output->SetResult_Files(solver_container, geometry_container, config_container, ExtIter, nZone);
    else
      output->SetResult_Files_Parallel(solver_container, geometry_container, config_container, ExtIter, nZone);
    
    /*--- Output a file with the forces breakdown. ---*/
    
    output->SetForces_Breakdown(geometry_container, solver_container,
                                config_container, integration_container, ZONE_0);
    
    /*--- Compute the forces at different sections. ---*/
    
    if (config_container[ZONE_0]->GetPlot_Section_Forces()) {
      output->SetForceSections(solver_container[ZONE_0][MESH_0][FLOW_SOL],
                               geometry_container[ZONE_0][MESH_0], config_container[ZONE_0], ExtIter);
    }
    
    if (rank == MASTER_NODE) cout << "-------------------------------------------------------------------------" << endl << endl;
    
  }

}

CDriver::~CDriver(void) {
}

su2double CDriver::Get_Drag() {

	unsigned short val_iZone = ZONE_0;
	unsigned short FinestMesh = config_container[val_iZone]->GetFinestMesh();
	su2double CDrag, RefDensity, RefAreaCoeff, RefVel2(0.0), factor;

	/*--- Export free-stream density and reference area ---*/
	RefDensity =
			solver_container[val_iZone][FinestMesh][FLOW_SOL]->GetDensity_Inf();
	RefAreaCoeff = config_container[val_iZone]->GetRefAreaCoeff();

	/*--- Calculate free-stream velocity (squared) ---*/
	for (unsigned short iDim = 0; iDim < nDim; iDim++)
		RefVel2 += pow(
				solver_container[val_iZone][FinestMesh][FLOW_SOL]->GetVelocity_Inf(
						iDim), 2);

	/*--- Calculate drag force based on drag coefficient ---*/
	factor = 0.5 * RefDensity * RefAreaCoeff * RefVel2;
	CDrag = solver_container[val_iZone][FinestMesh][FLOW_SOL]->GetTotal_CD();

	return CDrag * factor;
}

su2double CDriver::Get_Lift() {

	unsigned short val_iZone = ZONE_0;
	unsigned short FinestMesh = config_container[val_iZone]->GetFinestMesh();
	su2double CLift, RefDensity, RefAreaCoeff, RefVel2(0.0), factor;

	/*--- Export free-stream density and reference area ---*/
	RefDensity =
			solver_container[val_iZone][FinestMesh][FLOW_SOL]->GetDensity_Inf();
	RefAreaCoeff = config_container[val_iZone]->GetRefAreaCoeff();

	/*--- Calculate free-stream velocity (squared) ---*/
	for (unsigned short iDim = 0; iDim < nDim; iDim++)
		RefVel2 += pow(
				solver_container[val_iZone][FinestMesh][FLOW_SOL]->GetVelocity_Inf(
						iDim), 2);

	/*--- Calculate drag force based on drag coefficient ---*/
	factor = 0.5 * RefDensity * RefAreaCoeff * RefVel2;
	CLift = solver_container[val_iZone][FinestMesh][FLOW_SOL]->GetTotal_CL();

	return CLift * factor;
}

su2double CDriver::Get_Mz() {

	unsigned short val_iZone = ZONE_0;
	unsigned short FinestMesh = config_container[val_iZone]->GetFinestMesh();
	su2double CMz, RefDensity, RefAreaCoeff, RefLengthCoeff, RefVel2(0.0), factor;

	/*--- Export free-stream density and reference area ---*/
	RefDensity =
			solver_container[val_iZone][FinestMesh][FLOW_SOL]->GetDensity_Inf();
	RefAreaCoeff = config_container[val_iZone]->GetRefAreaCoeff();
	RefLengthCoeff = config_container[val_iZone]->GetRefLengthMoment();

	/*--- Calculate free-stream velocity (squared) ---*/
	for (unsigned short iDim = 0; iDim < nDim; iDim++)
		RefVel2 += pow(
				solver_container[val_iZone][FinestMesh][FLOW_SOL]->GetVelocity_Inf(
						iDim), 2);

	/*--- Calculate moment around z-axis based on coefficients ---*/
	factor = 0.5 * RefDensity * RefAreaCoeff * RefVel2;
	CMz = solver_container[val_iZone][FinestMesh][FLOW_SOL]->GetTotal_CMz();

	return CMz * factor * RefLengthCoeff;

}

unsigned short CDriver::GetMovingMarker() {

	unsigned short IDtoSend(0), iMarker, jMarker, Moving;
	string Marker_Tag, Moving_Tag;

	for (iMarker = 0; iMarker < config_container[ZONE_0]->GetnMarker_All();
			iMarker++) {
		Moving = config_container[ZONE_0]->GetMarker_All_Moving(iMarker);
		if (Moving == YES) {
			for (jMarker = 0; jMarker < config_container[ZONE_0]->GetnMarker_Moving();
					jMarker++) {
				Moving_Tag = config_container[ZONE_0]->GetMarker_Moving_TagBound(
						jMarker);
				Marker_Tag = config_container[ZONE_0]->GetMarker_All_TagBound(iMarker);
				if (Marker_Tag == Moving_Tag) {
					IDtoSend = iMarker;
					break;
				}
			}
		}
	}

	return IDtoSend;

}

unsigned long CDriver::GetNumberVertices(unsigned short iMarker) {

	unsigned long nFluidVertex;
	unsigned short jMarker, Moving;
	string Marker_Tag, Moving_Tag;

	nFluidVertex = 0;

	Moving = config_container[ZONE_0]->GetMarker_All_Moving(iMarker);
	if (Moving == YES) {
		for (jMarker = 0; jMarker < config_container[ZONE_0]->GetnMarker_Moving();
				jMarker++) {
			Moving_Tag = config_container[ZONE_0]->GetMarker_Moving_TagBound(jMarker);
			Marker_Tag = config_container[ZONE_0]->GetMarker_All_TagBound(iMarker);
			if (Marker_Tag == Moving_Tag) {
				nFluidVertex = geometry_container[ZONE_0][MESH_0]->nVertex[iMarker];
			}
		}
	}

	return nFluidVertex;

}

unsigned long CDriver::GetVertexGlobalIndex(unsigned short iMarker,
		unsigned short iVertex) {

	unsigned long iPoint, GlobalIndex;

	iPoint =
			geometry_container[ZONE_0][MESH_0]->vertex[iMarker][iVertex]->GetNode();
	GlobalIndex =
			geometry_container[ZONE_0][MESH_0]->node[iPoint]->GetGlobalIndex();

	return GlobalIndex;

}

su2double CDriver::GetVertexCoordX(unsigned short iMarker,
		unsigned short iVertex) {

	su2double* Coord;
	unsigned long iPoint;

	iPoint =
			geometry_container[ZONE_0][MESH_0]->vertex[iMarker][iVertex]->GetNode();
	Coord = geometry_container[ZONE_0][MESH_0]->node[iPoint]->GetCoord();
	return Coord[0];

}

su2double CDriver::GetVertexCoordY(unsigned short iMarker,
		unsigned short iVertex) {

	su2double* Coord;
	unsigned long iPoint;

	iPoint =
			geometry_container[ZONE_0][MESH_0]->vertex[iMarker][iVertex]->GetNode();
	Coord = geometry_container[ZONE_0][MESH_0]->node[iPoint]->GetCoord();
	return Coord[1];
}

su2double CDriver::GetVertexCoordZ(unsigned short iMarker,
		unsigned short iVertex) {

	su2double* Coord;
	unsigned long iPoint;

	if (nDim == 3) {
		iPoint =
				geometry_container[ZONE_0][MESH_0]->vertex[iMarker][iVertex]->GetNode();
		Coord = geometry_container[ZONE_0][MESH_0]->node[iPoint]->GetCoord();
		return Coord[2];
	} else {
		return 0.0;
	}

}

bool CDriver::ComputeVertexForces(unsigned short iMarker,
		unsigned short iVertex) {

	unsigned long iPoint;
	unsigned short iDim, jDim;
	su2double *Normal, AreaSquare, Area;
	bool halo;

	unsigned short FinestMesh = config_container[ZONE_0]->GetFinestMesh();

	/*--- Check the kind of fluid problem ---*/
	bool compressible = (config_container[ZONE_0]->GetKind_Regime()
			== COMPRESSIBLE);
	bool incompressible = (config_container[ZONE_0]->GetKind_Regime()
			== INCOMPRESSIBLE);
	bool viscous_flow = ((config_container[ZONE_0]->GetKind_Solver()
			== NAVIER_STOKES) || (config_container[ZONE_0]->GetKind_Solver() == RANS));

	/*--- Parameters for the calculations ---*/
	// Pn: Pressure
	// Pinf: Pressure_infinite
	// div_vel: Velocity divergence
	// Dij: Dirac delta
	su2double Pn = 0.0, div_vel = 0.0, Dij = 0.0;
	su2double Viscosity = 0.0;
	su2double Grad_Vel[3][3] = { {0.0, 0.0, 0.0} ,
							{0.0, 0.0, 0.0} ,
							{0.0, 0.0, 0.0} } ;
	su2double Tau[3][3] = { {0.0, 0.0, 0.0} ,
							{0.0, 0.0, 0.0} ,
							{0.0, 0.0, 0.0} } ;

	su2double Pinf = solver_container[ZONE_0][FinestMesh][FLOW_SOL]->GetPressure_Inf();

    iPoint = geometry_container[ZONE_0][MESH_0]->vertex[iMarker][iVertex]->GetNode();
    //GlobalIndex = geometry_container[ZONE_0][MESH_0]->node[iPoint]->GetGlobalIndex();

    /*--- It necessary to distinguish the halo nodes from the others, since they introduice non physical forces. ---*/
    //if(geometry_container[ZONE_0][MESH_0]->node[iPoint]->GetDomain()) partFluidSurfaceLoads[iVertex][0] = GlobalIndex;
    //else partFluidSurfaceLoads[iVertex][0] = -1.0;
    if(geometry_container[ZONE_0][MESH_0]->node[iPoint]->GetDomain()) {
    /*--- Get the normal at the vertex: this normal goes inside the fluid domain. ---*/
    Normal = geometry_container[ZONE_0][MESH_0]->vertex[iMarker][iVertex]->GetNormal();
    AreaSquare = 0.0;
    for(iDim = 0; iDim < nDim; iDim++) {
        AreaSquare += Normal[iDim]*Normal[iDim];
    }
    Area = sqrt(AreaSquare);

    /*--- Get the values of pressure and viscosity ---*/
    Pn = solver_container[ZONE_0][MESH_0][FLOW_SOL]->node[iPoint]->GetPressure();
    if (viscous_flow) {
      for(iDim=0; iDim<nDim; iDim++) {
        for(jDim=0; jDim<nDim; jDim++) {
          Grad_Vel[iDim][jDim] = solver_container[ZONE_0][FinestMesh][FLOW_SOL]->node[iPoint]->GetGradient_Primitive(iDim+1, jDim);
        }
      }
      Viscosity = solver_container[ZONE_0][MESH_0][FLOW_SOL]->node[iPoint]->GetLaminarViscosity();
    }

		/*--- Calculate the inviscid (pressure) part of tn in the fluid nodes (force units) ---*/
		for (iDim = 0; iDim < nDim; iDim++) {
			//partFluidSurfaceLoads[iVertex][iDim+1] = -(Pn-Pinf)*Normal[iDim];   //NB : norm(Normal) = Area
			APINodalForce[iDim] = -(Pn - Pinf) * Normal[iDim]; //NB : norm(Normal) = Area
		}

		/*--- Calculate the viscous (shear stress) part of tn in the fluid nodes (force units ---*/
		if ((incompressible || compressible) && viscous_flow) {
			div_vel = 0.0;
			for (iDim = 0; iDim < nDim; iDim++)
				div_vel += Grad_Vel[iDim][iDim];
			if (incompressible)
				div_vel = 0.0;

			for (iDim = 0; iDim < nDim; iDim++) {
				for (jDim = 0; jDim < nDim; jDim++) {
					Dij = 0.0;
					if (iDim == jDim)
						Dij = 1.0;
					Tau[iDim][jDim] = Viscosity
							* (Grad_Vel[jDim][iDim] + Grad_Vel[iDim][jDim])
							- TWO3 * Viscosity * div_vel * Dij;
					//partFluidSurfaceLoads[iVertex][iDim+1] += Tau[iDim][jDim]*Normal[jDim];
					APINodalForce[iDim] += Tau[iDim][jDim] * Normal[jDim];
				}
			}
		}

		//Divide by local are in case of force density communication.
		for (iDim = 0; iDim < nDim; iDim++) {
			APINodalForceDensity[iDim] = APINodalForce[iDim] / Area;
		}

		halo = false;

	} else {
		halo = true;
	}

	return halo;

}

su2double CDriver::GetVertexForceX(unsigned short iMarker,
		unsigned short iVertex) {

	return APINodalForce[0];

}

su2double CDriver::GetVertexForceY(unsigned short iMarker,
		unsigned short iVertex) {

	return APINodalForce[1];

}

su2double CDriver::GetVertexForceZ(unsigned short iMarker,
		unsigned short iVertex) {

	return APINodalForce[2];

}

su2double CDriver::GetVertexForceDensityX(unsigned short iMarker,
		unsigned short iVertex) {
	return APINodalForceDensity[0];
}

su2double CDriver::GetVertexForceDensityY(unsigned short iMarker,
		unsigned short iVertex) {
	return APINodalForceDensity[1];
}

su2double CDriver::GetVertexForceDensityZ(unsigned short iMarker,
		unsigned short iVertex) {
	return APINodalForceDensity[2];
}

void CDriver::SetVertexCoordX(unsigned short iMarker, unsigned short iVertex,
		su2double newPosX) {

	unsigned long iPoint;
	su2double *Coord, *Coord_n;
	su2double dispX;

	iPoint =
			geometry_container[ZONE_0][MESH_0]->vertex[iMarker][iVertex]->GetNode();
	Coord = geometry_container[ZONE_0][MESH_0]->node[iPoint]->GetCoord();

	if (config_container[ZONE_0]->GetUnsteady_Simulation()) {
		Coord_n = geometry_container[ZONE_0][MESH_0]->node[iPoint]->GetCoord_n();
		dispX = newPosX - Coord_n[0];
		APIVarCoord[0] = dispX - Coord[0] + Coord_n[0];
	} else {
		APIVarCoord[0] = newPosX - Coord[0];
	}

}

void CDriver::SetVertexCoordY(unsigned short iMarker, unsigned short iVertex,
		su2double newPosY) {

	unsigned long iPoint;
	su2double *Coord, *Coord_n;
	su2double dispY;

	iPoint =
			geometry_container[ZONE_0][MESH_0]->vertex[iMarker][iVertex]->GetNode();
	Coord = geometry_container[ZONE_0][MESH_0]->node[iPoint]->GetCoord();

	if (config_container[ZONE_0]->GetUnsteady_Simulation()) {
		Coord_n = geometry_container[ZONE_0][MESH_0]->node[iPoint]->GetCoord_n();
		dispY = newPosY - Coord_n[1];
		APIVarCoord[1] = dispY - Coord[1] + Coord_n[1];
	} else {
		APIVarCoord[1] = newPosY - Coord[1];
	}
}

void CDriver::SetVertexCoordZ(unsigned short iMarker, unsigned short iVertex,
		su2double newPosZ) {

	unsigned long iPoint;
	su2double *Coord, *Coord_n;
	su2double dispZ;

	iPoint =
			geometry_container[ZONE_0][MESH_0]->vertex[iMarker][iVertex]->GetNode();
	Coord = geometry_container[ZONE_0][MESH_0]->node[iPoint]->GetCoord();
	Coord_n = geometry_container[ZONE_0][MESH_0]->node[iPoint]->GetCoord_n();
	if (nDim > 2) {
		if (config_container[ZONE_0]->GetUnsteady_Simulation()) {
			Coord_n = geometry_container[ZONE_0][MESH_0]->node[iPoint]->GetCoord_n();
			dispZ = newPosZ - Coord_n[2];
			APIVarCoord[2] = dispZ - Coord[2] + Coord_n[2];
		} else {
			APIVarCoord[2] = newPosZ - Coord[2];
		}
	} else {
		APIVarCoord[2] = 0.0;
	}
}

su2double CDriver::SetVertexVarCoord(unsigned short iMarker,
		unsigned short iVertex) {

	su2double nodalVarCoordNorm;

	geometry_container[ZONE_0][MESH_0]->vertex[iMarker][iVertex]->SetVarCoord(
			APIVarCoord);
	nodalVarCoordNorm = sqrt(
			(APIVarCoord[0]) * (APIVarCoord[0]) + (APIVarCoord[1]) * (APIVarCoord[1])
					+ (APIVarCoord[2]) * (APIVarCoord[2]));

	return nodalVarCoordNorm;

}

CGeneralDriver::CGeneralDriver(char* confFile, unsigned short val_nZone,
		unsigned short val_nDim) :
		CDriver(confFile, val_nZone, val_nDim) {
}

CGeneralDriver::~CGeneralDriver(void) {
}

void CGeneralDriver::Run() {

	unsigned short iZone;

	/*--- Run a single iteration of a fem problem by looping over all
	 zones and executing the iterations. Note that data transers between zones
	 and other intermediate procedures may be required. ---*/

	for (iZone = 0; iZone < nZone; iZone++) {

		iteration_container[iZone]->Preprocess(output, integration_container,
				geometry_container, solver_container, numerics_container,
				config_container, surface_movement, grid_movement, FFDBox, iZone);

		iteration_container[iZone]->Iterate(output, integration_container,
				geometry_container, solver_container, numerics_container,
				config_container, surface_movement, grid_movement, FFDBox, iZone);
	}

}

void CGeneralDriver::Update() {

	for (iZone = 0; iZone < nZone; iZone++)
		iteration_container[ZONE_0]->Update(output, integration_container,
				geometry_container, solver_container, numerics_container,
				config_container, surface_movement, grid_movement, FFDBox, ZONE_0);

}

void CGeneralDriver::ResetConvergence() {

	switch (config_container[ZONE_0]->GetKind_Solver()) {

	case EULER:
	case NAVIER_STOKES:
	case RANS:
		integration_container[ZONE_0][FLOW_SOL]->SetConvergence(false);
		if (config_container[ZONE_0]->GetKind_Solver() == RANS)
			integration_container[ZONE_0][TURB_SOL]->SetConvergence(false);
		if (config_container[ZONE_0]->GetKind_Trans_Model() == LM)
			integration_container[ZONE_0][TRANS_SOL]->SetConvergence(false);
		break;

	case WAVE_EQUATION:
		integration_container[ZONE_0][WAVE_SOL]->SetConvergence(false);
		break;

	case HEAT_EQUATION:
		integration_container[ZONE_0][HEAT_SOL]->SetConvergence(false);
		break;

	case POISSON_EQUATION:
		break;

	case FEM_ELASTICITY:
		integration_container[ZONE_0][FEA_SOL]->SetConvergence(false);
		break;

	case ADJ_EULER:
	case ADJ_NAVIER_STOKES:
	case ADJ_RANS:
	case DISC_ADJ_EULER:
	case DISC_ADJ_NAVIER_STOKES:
	case DISC_ADJ_RANS:
		integration_container[ZONE_0][ADJFLOW_SOL]->SetConvergence(false);
		if ((config_container[ZONE_0]->GetKind_Solver() == ADJ_RANS)
				|| (config_container[ZONE_0]->GetKind_Solver() == DISC_ADJ_RANS))
			integration_container[ZONE_0][ADJTURB_SOL]->SetConvergence(false);
		break;

	}

}

void CGeneralDriver::DynamicMeshUpdate(unsigned long ExtIter) {

	bool harmonic_balance;

	for (iZone = 0; iZone < nZone; iZone++) {
		harmonic_balance = (config_container[iZone]->GetUnsteady_Simulation()
				== HARMONIC_BALANCE);
		/*--- Dynamic mesh update ---*/
		if ((config_container[iZone]->GetGrid_Movement()) && (!harmonic_balance)) {
			iteration_container[iZone]->SetGrid_Movement(geometry_container,
					surface_movement, grid_movement, FFDBox, solver_container,
					config_container, iZone, 0, ExtIter);
		}
	}
}

void CGeneralDriver::StaticMeshUpdate() {

	int rank = MASTER_NODE;

#ifdef HAVE_MPI
	MPI_Comm_rank(MPI_COMM_WORLD, &rank);
#endif

	if (rank == MASTER_NODE)
		cout << " Deforming the volume grid." << endl;
	grid_movement[ZONE_0]->SetVolume_Deformation(
			geometry_container[ZONE_0][MESH_0], config_container[ZONE_0], true);

	if (rank == MASTER_NODE)
		cout << "No grid velocity to be computed : static grid deformation."
				<< endl;

	if (rank == MASTER_NODE)
		cout << " Updating multigrid structure." << endl;
	grid_movement[ZONE_0]->UpdateMultiGrid(geometry_container[ZONE_0],
			config_container[ZONE_0]);

}

void CGeneralDriver::SetInitialMesh() {

	unsigned long iPoint;

	StaticMeshUpdate();

	/*--- Propagate the initial deformation to the past ---*/
	//if (!restart) {
	for (iMesh = 0; iMesh <= config_container[ZONE_0]->GetnMGLevels(); iMesh++) {
		for (iPoint = 0; iPoint < geometry_container[ZONE_0][iMesh]->GetnPoint();
				iPoint++) {
			//solver_container[ZONE_0][iMesh][FLOW_SOL]->node[iPoint]->Set_Solution_time_n();
			//solver_container[ZONE_0][iMesh][FLOW_SOL]->node[iPoint]->Set_Solution_time_n1();
			geometry_container[ZONE_0][iMesh]->node[iPoint]->SetVolume_n();
			geometry_container[ZONE_0][iMesh]->node[iPoint]->SetVolume_nM1();
			geometry_container[ZONE_0][iMesh]->node[iPoint]->SetCoord_n();
			geometry_container[ZONE_0][iMesh]->node[iPoint]->SetCoord_n1();
		}
	}
	//}

}

CFluidDriver::CFluidDriver(char* confFile, unsigned short val_nZone,
		unsigned short val_nDim) :
		CDriver(confFile, val_nZone, val_nDim) {
}

CFluidDriver::~CFluidDriver(void) {
}

void CFluidDriver::Run() {

	unsigned short iZone, jZone, checkConvergence;
	unsigned long IntIter, nIntIter;
	bool unsteady;

	/*--- Run a single iteration of a multi-zone problem by looping over all
	 zones and executing the iterations. Note that data transers between zones
	 and other intermediate procedures may be required. ---*/

	unsteady =
			(config_container[MESH_0]->GetUnsteady_Simulation() == DT_STEPPING_1ST)
					|| (config_container[MESH_0]->GetUnsteady_Simulation()
							== DT_STEPPING_2ND);

	/*--- Zone preprocessing ---*/

	for (iZone = 0; iZone < nZone; iZone++)
		iteration_container[iZone]->Preprocess(output, integration_container,
				geometry_container, solver_container, numerics_container,
				config_container, surface_movement, grid_movement, FFDBox, iZone);

	/*--- Updating zone interface communication patterns,
	 needed only for unsteady simulation since for steady problems
	 this is done once in the interpolator_container constructor
	 at the beginning of the computation ---*/

	if (unsteady) {
		for (iZone = 0; iZone < nZone; iZone++) {
			for (jZone = 0; jZone < nZone; jZone++)
				if (jZone != iZone && interpolator_container[iZone][jZone] != NULL)
					interpolator_container[iZone][jZone]->Set_TransferCoeff(
							config_container);
		}
	}

	/*--- Begin Unsteady pseudo-time stepping internal loop, if not unsteady it does only one step --*/

	if (unsteady)
		nIntIter = config_container[MESH_0]->GetUnst_nIntIter();
	else
		nIntIter = 1;

	for (IntIter = 0; IntIter < nIntIter; IntIter++) {

		/*--- At each pseudo time-step updates transfer data ---*/

		for (iZone = 0; iZone < nZone; iZone++)
			for (jZone = 0; jZone < nZone; jZone++)
				if (jZone != iZone && transfer_container[iZone][jZone] != NULL)
					Transfer_Data(iZone, jZone);

		/*--- For each zone runs one single iteration ---*/

		for (iZone = 0; iZone < nZone; iZone++) {
			config_container[iZone]->SetIntIter(IntIter);

			iteration_container[iZone]->Iterate(output, integration_container,
					geometry_container, solver_container, numerics_container,
					config_container, surface_movement, grid_movement, FFDBox, iZone);
		}

		/*--- Check convergence in each zone --*/

		checkConvergence = 0;
		for (iZone = 0; iZone < nZone; iZone++)
			checkConvergence +=
					(int) integration_container[iZone][FLOW_SOL]->GetConvergence();

		/*--- If convergence was reached in every zone --*/

		if (checkConvergence == nZone)
			break;
	}

}

void CFluidDriver::Transfer_Data(unsigned short donorZone,
		unsigned short targetZone) {

#ifdef HAVE_MPI
	int rank;
	MPI_Comm_rank(MPI_COMM_WORLD, &rank);
#endif

	bool MatchingMesh = config_container[targetZone]->GetMatchingMesh();

	/*--- Select the transfer method and the appropriate mesh properties (matching or nonmatching mesh) ---*/

	switch (config_container[targetZone]->GetKind_TransferMethod()) {

	case BROADCAST_DATA:
		if (MatchingMesh) {
			transfer_container[donorZone][targetZone]->Broadcast_InterfaceData_Matching(
					solver_container[donorZone][MESH_0][FLOW_SOL],
					solver_container[targetZone][MESH_0][FLOW_SOL],
					geometry_container[donorZone][MESH_0],
					geometry_container[targetZone][MESH_0], config_container[donorZone],
					config_container[targetZone]);
			/*--- Set the volume deformation for the fluid zone ---*/
			//			grid_movement[targetZone]->SetVolume_Deformation(geometry_container[targetZone][MESH_0], config_container[targetZone], true);
		} else {
			transfer_container[donorZone][targetZone]->Broadcast_InterfaceData_Interpolate(
					solver_container[donorZone][MESH_0][FLOW_SOL],
					solver_container[targetZone][MESH_0][FLOW_SOL],
					geometry_container[donorZone][MESH_0],
					geometry_container[targetZone][MESH_0], config_container[donorZone],
					config_container[targetZone]);
			/*--- Set the volume deformation for the fluid zone ---*/
			//			grid_movement[targetZone]->SetVolume_Deformation(geometry_container[targetZone][MESH_0], config_container[targetZone], true);
		}
		break;

	case SCATTER_DATA:
		if (MatchingMesh) {
			transfer_container[donorZone][targetZone]->Scatter_InterfaceData(
					solver_container[donorZone][MESH_0][FLOW_SOL],
					solver_container[targetZone][MESH_0][FLOW_SOL],
					geometry_container[donorZone][MESH_0],
					geometry_container[targetZone][MESH_0], config_container[donorZone],
					config_container[targetZone]);
			/*--- Set the volume deformation for the fluid zone ---*/
			//			grid_movement[targetZone]->SetVolume_Deformation(geometry_container[targetZone][MESH_0], config_container[targetZone], true);
		} else {
			cout
					<< "Scatter method not implemented for non-matching meshes. Exiting..."
					<< endl;
			exit(EXIT_FAILURE);
		}
		break;

	case ALLGATHER_DATA:
		if (MatchingMesh) {
			cout
					<< "Allgather method not yet implemented for matching meshes. Exiting..."
					<< endl;
			exit(EXIT_FAILURE);
		} else {
			transfer_container[donorZone][targetZone]->Allgather_InterfaceData(
					solver_container[donorZone][MESH_0][FLOW_SOL],
					solver_container[targetZone][MESH_0][FLOW_SOL],
					geometry_container[donorZone][MESH_0],
					geometry_container[targetZone][MESH_0], config_container[donorZone],
					config_container[targetZone]);
			/*--- Set the volume deformation for the fluid zone ---*/
			//			grid_movement[targetZone]->SetVolume_Deformation(geometry_container[targetZone][MESH_0], config_container[targetZone], true);
		}
		break;
	}

}

void CFluidDriver::Update() {

	for (iZone = 0; iZone < nZone; iZone++)
		iteration_container[iZone]->Update(output, integration_container,
				geometry_container, solver_container, numerics_container,
				config_container, surface_movement, grid_movement, FFDBox, iZone);
}

void CFluidDriver::ResetConvergence() {

	for (iZone = 0; iZone < nZone; iZone++) {
		switch (config_container[iZone]->GetKind_Solver()) {

		case EULER:
		case NAVIER_STOKES:
		case RANS:
			integration_container[iZone][FLOW_SOL]->SetConvergence(false);
			if (config_container[iZone]->GetKind_Solver() == RANS)
				integration_container[iZone][TURB_SOL]->SetConvergence(false);
			if (config_container[iZone]->GetKind_Trans_Model() == LM)
				integration_container[iZone][TRANS_SOL]->SetConvergence(false);
			break;

		case WAVE_EQUATION:
			integration_container[iZone][WAVE_SOL]->SetConvergence(false);
			break;

		case HEAT_EQUATION:
			integration_container[iZone][HEAT_SOL]->SetConvergence(false);
			break;

		case POISSON_EQUATION:
			break;

		case FEM_ELASTICITY:
			integration_container[iZone][FEA_SOL]->SetConvergence(false);
			break;

		case ADJ_EULER:
		case ADJ_NAVIER_STOKES:
		case ADJ_RANS:
		case DISC_ADJ_EULER:
		case DISC_ADJ_NAVIER_STOKES:
		case DISC_ADJ_RANS:
			integration_container[iZone][ADJFLOW_SOL]->SetConvergence(false);
			if ((config_container[iZone]->GetKind_Solver() == ADJ_RANS)
					|| (config_container[iZone]->GetKind_Solver() == DISC_ADJ_RANS))
				integration_container[iZone][ADJTURB_SOL]->SetConvergence(false);
			break;
		}
	}

}

void CFluidDriver::DynamicMeshUpdate(unsigned long ExtIter) {

	bool harmonic_balance;

	for (iZone = 0; iZone < nZone; iZone++) {
		harmonic_balance = (config_container[iZone]->GetUnsteady_Simulation()
				== HARMONIC_BALANCE);
		/*--- Dynamic mesh update ---*/
		if ((config_container[iZone]->GetGrid_Movement()) && (!harmonic_balance)) {
			iteration_container[iZone]->SetGrid_Movement(geometry_container,
					surface_movement, grid_movement, FFDBox, solver_container,
					config_container, iZone, 0, ExtIter);
		}
	}

}

void CFluidDriver::StaticMeshUpdate() {

	int rank = MASTER_NODE;

#ifdef HAVE_MPI
	MPI_Comm_rank(MPI_COMM_WORLD, &rank);
#endif

	for (iZone = 0; iZone < nZone; iZone++) {
		if (rank == MASTER_NODE)
			cout << " Deforming the volume grid." << endl;
		grid_movement[iZone]->SetVolume_Deformation(
				geometry_container[iZone][MESH_0], config_container[iZone], true);

		if (rank == MASTER_NODE)
			cout << "No grid velocity to be computde : static grid deformation."
					<< endl;

		if (rank == MASTER_NODE)
			cout << " Updating multigrid structure." << endl;
		grid_movement[iZone]->UpdateMultiGrid(geometry_container[iZone],
				config_container[iZone]);
	}
}

void CFluidDriver::SetInitialMesh() {

	unsigned long iPoint;

	StaticMeshUpdate();

	/*--- Propagate the initial deformation to the past ---*/
	//if (!restart) {
	for (iZone = 0; iZone < nZone; iZone++) {
		for (iMesh = 0; iMesh <= config_container[iZone]->GetnMGLevels(); iMesh++) {
			for (iPoint = 0; iPoint < geometry_container[iZone][iMesh]->GetnPoint();
					iPoint++) {
				//solver_container[iZone][iMesh][FLOW_SOL]->node[iPoint]->Set_Solution_time_n();
				//solver_container[iZone][iMesh][FLOW_SOL]->node[iPoint]->Set_Solution_time_n1();
				geometry_container[iZone][iMesh]->node[iPoint]->SetVolume_n();
				geometry_container[iZone][iMesh]->node[iPoint]->SetVolume_nM1();
				geometry_container[iZone][iMesh]->node[iPoint]->SetCoord_n();
				geometry_container[iZone][iMesh]->node[iPoint]->SetCoord_n1();
			}
		}
	}
	//}
}

CHBDriver::CHBDriver(char* confFile, unsigned short val_nZone,
		unsigned short val_nDim) :
		CDriver(confFile, val_nZone, val_nDim) {
	unsigned short kZone;

	D = NULL;
	/*--- allocate dynamic memory for the Harmonic Balance operator ---*/
	D = new su2double*[nZone];
	for (kZone = 0; kZone < nZone; kZone++)
		D[kZone] = new su2double[nZone];

}

CHBDriver::~CHBDriver(void) {

	unsigned short kZone;

	/*--- delete dynamic memory for the Harmonic Balance operator ---*/
	for (kZone = 0; kZone < nZone; kZone++)
		if (D[kZone] != NULL)
			delete[] D[kZone];
	if (D[kZone] != NULL)
		delete[] D;

}

void CHBDriver::Run() {

	/*--- Run a single iteration of a Harmonic Balance problem. Preprocess all
	 all zones before beginning the iteration. ---*/

	for (iZone = 0; iZone < nZone; iZone++)
		iteration_container[iZone]->Preprocess(output, integration_container,
				geometry_container, solver_container, numerics_container,
				config_container, surface_movement, grid_movement, FFDBox, iZone);

	for (iZone = 0; iZone < nZone; iZone++)
		iteration_container[iZone]->Iterate(output, integration_container,
				geometry_container, solver_container, numerics_container,
				config_container, surface_movement, grid_movement, FFDBox, iZone);

}

void CHBDriver::Update() {

	for (iZone = 0; iZone < nZone; iZone++) {

		/*--- Update the harmonic balance terms across all zones ---*/
		SetHarmonicBalance(iZone);

		iteration_container[iZone]->Update(output, integration_container,
				geometry_container, solver_container, numerics_container,
				config_container, surface_movement, grid_movement, FFDBox, iZone);

		output->HarmonicBalanceOutput(solver_container, config_container, nZone,
				iZone);

	}

}

void CHBDriver::ResetConvergence() {

	for (iZone = 0; iZone < nZone; iZone++) {
		switch (config_container[iZone]->GetKind_Solver()) {

		case EULER:
		case NAVIER_STOKES:
		case RANS:
			integration_container[iZone][FLOW_SOL]->SetConvergence(false);
			if (config_container[iZone]->GetKind_Solver() == RANS)
				integration_container[iZone][TURB_SOL]->SetConvergence(false);
			if (config_container[iZone]->GetKind_Trans_Model() == LM)
				integration_container[iZone][TRANS_SOL]->SetConvergence(false);
			break;

		case WAVE_EQUATION:
			integration_container[iZone][WAVE_SOL]->SetConvergence(false);
			break;

		case HEAT_EQUATION:
			integration_container[iZone][HEAT_SOL]->SetConvergence(false);
			break;

		case POISSON_EQUATION:
			break;

		case FEM_ELASTICITY:
			integration_container[iZone][FEA_SOL]->SetConvergence(false);
			break;

		case ADJ_EULER:
		case ADJ_NAVIER_STOKES:
		case ADJ_RANS:
		case DISC_ADJ_EULER:
		case DISC_ADJ_NAVIER_STOKES:
		case DISC_ADJ_RANS:
			integration_container[iZone][ADJFLOW_SOL]->SetConvergence(false);
			if ((config_container[iZone]->GetKind_Solver() == ADJ_RANS)
					|| (config_container[iZone]->GetKind_Solver() == DISC_ADJ_RANS))
				integration_container[iZone][ADJTURB_SOL]->SetConvergence(false);
			break;
		}
	}

}

void CHBDriver::SetHarmonicBalance(unsigned short iZone) {

#ifdef HAVE_MPI
	int rank = MASTER_NODE;
	MPI_Comm_rank(MPI_COMM_WORLD, &rank);
#endif

	unsigned short iVar, jZone, iMGlevel;
	unsigned short nVar = solver_container[ZONE_0][MESH_0][FLOW_SOL]->GetnVar();
	unsigned long iPoint;
	bool implicit = (config_container[ZONE_0]->GetKind_TimeIntScheme_Flow()
			== EULER_IMPLICIT);
	bool adjoint = (config_container[ZONE_0]->GetContinuous_Adjoint());
	if (adjoint) {
		implicit = (config_container[ZONE_0]->GetKind_TimeIntScheme_AdjFlow()
				== EULER_IMPLICIT);
	}

	unsigned long ExtIter = config_container[ZONE_0]->GetExtIter();

	/*--- Retrieve values from the config file ---*/
	su2double *U = new su2double[nVar];
	su2double *U_old = new su2double[nVar];
	su2double *Psi = new su2double[nVar];
	su2double *Psi_old = new su2double[nVar];
	su2double *Source = new su2double[nVar];
	su2double deltaU, deltaPsi;

	/*--- Compute period of oscillation ---*/
	su2double period = config_container[ZONE_0]->GetHarmonicBalance_Period();

	/*--- Non-dimensionalize the input period, if necessary.	*/
	period /= config_container[ZONE_0]->GetTime_Ref();

	if (ExtIter == 0)
		ComputeHB_Operator();

	/*--- Compute various source terms for explicit direct, implicit direct, and adjoint problems ---*/
	/*--- Loop over all grid levels ---*/
	for (iMGlevel = 0; iMGlevel <= config_container[ZONE_0]->GetnMGLevels();
			iMGlevel++) {

		/*--- Loop over each node in the volume mesh ---*/
		for (iPoint = 0; iPoint < geometry_container[ZONE_0][iMGlevel]->GetnPoint();
				iPoint++) {

			for (iVar = 0; iVar < nVar; iVar++) {
				Source[iVar] = 0.0;
			}

			/*--- Step across the columns ---*/
			for (jZone = 0; jZone < nZone; jZone++) {

				/*--- Retrieve solution at this node in current zone ---*/
				for (iVar = 0; iVar < nVar; iVar++) {

					if (!adjoint) {
						U[iVar] =
								solver_container[jZone][iMGlevel][FLOW_SOL]->node[iPoint]->GetSolution(
										iVar);
						Source[iVar] += U[iVar] * D[iZone][jZone];

						if (implicit) {
							U_old[iVar] =
									solver_container[jZone][iMGlevel][FLOW_SOL]->node[iPoint]->GetSolution_Old(
											iVar);
							deltaU = U[iVar] - U_old[iVar];
							Source[iVar] += deltaU * D[iZone][jZone];
						}

					}

					else {
						Psi[iVar] =
								solver_container[jZone][iMGlevel][ADJFLOW_SOL]->node[iPoint]->GetSolution(
										iVar);
						Source[iVar] += Psi[iVar] * D[jZone][iZone];

						if (implicit) {
							Psi_old[iVar] =
									solver_container[jZone][iMGlevel][ADJFLOW_SOL]->node[iPoint]->GetSolution_Old(
											iVar);
							deltaPsi = Psi[iVar] - Psi_old[iVar];
							Source[iVar] += deltaPsi * D[jZone][iZone];
						}
					}
				}

				/*--- Store sources for current row ---*/
				for (iVar = 0; iVar < nVar; iVar++) {
					if (!adjoint) {
						solver_container[iZone][iMGlevel][FLOW_SOL]->node[iPoint]->SetHarmonicBalance_Source(
								iVar, Source[iVar]);
					} else {
						solver_container[iZone][iMGlevel][ADJFLOW_SOL]->node[iPoint]->SetHarmonicBalance_Source(
								iVar, Source[iVar]);
					}
				}

			}
		}
	}

	/*--- Source term for a turbulence model ---*/
	if (config_container[ZONE_0]->GetKind_Solver() == RANS) {

		/*--- Extra variables needed if we have a turbulence model. ---*/
		unsigned short nVar_Turb =
				solver_container[ZONE_0][MESH_0][TURB_SOL]->GetnVar();
		su2double *U_Turb = new su2double[nVar_Turb];
		su2double *Source_Turb = new su2double[nVar_Turb];

		/*--- Loop over only the finest mesh level (turbulence is always solved
		 on the original grid only). ---*/
		for (iPoint = 0; iPoint < geometry_container[ZONE_0][MESH_0]->GetnPoint();
				iPoint++) {
			for (iVar = 0; iVar < nVar_Turb; iVar++)
				Source_Turb[iVar] = 0.0;
			for (jZone = 0; jZone < nZone; jZone++) {

				/*--- Retrieve solution at this node in current zone ---*/
				for (iVar = 0; iVar < nVar_Turb; iVar++) {
					U_Turb[iVar] =
							solver_container[jZone][MESH_0][TURB_SOL]->node[iPoint]->GetSolution(
									iVar);
					Source_Turb[iVar] += U_Turb[iVar] * D[iZone][jZone];
				}
			}

			/*--- Store sources for current iZone ---*/
			for (iVar = 0; iVar < nVar_Turb; iVar++)
				solver_container[iZone][MESH_0][TURB_SOL]->node[iPoint]->SetHarmonicBalance_Source(
						iVar, Source_Turb[iVar]);
		}

		delete[] U_Turb;
		delete[] Source_Turb;
	}

	delete[] U;
	delete[] U_old;
	delete[] Psi;
	delete[] Psi_old;

}

void CHBDriver::ComputeHB_Operator() {

  const   complex<su2double> J(0.0,1.0);
  unsigned short i, j, k, iZone;

  su2double *Omega_HB       = new su2double[nZone];
  complex<su2double> **E    = new complex<su2double>*[nZone];
  complex<su2double> **Einv = new complex<su2double>*[nZone];
  complex<su2double> **DD   = new complex<su2double>*[nZone];
  for (iZone = 0; iZone < nZone; iZone++){
    E[iZone]    = new complex<su2double>[nZone];
    Einv[iZone] = new complex<su2double>[nZone];
    DD[iZone]   = new complex<su2double>[nZone];
  }

  /*--- Get simualation period from config file ---*/
  su2double Period = config_container[ZONE_0]->GetHarmonicBalance_Period();

  /*--- Non-dimensionalize the input period, if necessary.      */
  Period /= config_container[ZONE_0]->GetTime_Ref();

  /*--- Build the array containing the selected frequencies to solve ---*/
  for (iZone = 0; iZone < nZone; iZone++){
    Omega_HB[iZone]  = config_container[iZone]->GetOmega_HB()[iZone];
    Omega_HB[iZone] /= config_container[iZone]->GetOmega_Ref();
  }

  /*--- Build the diagonal matrix of the frequencies DD ---*/
  for (i = 0; i < nZone; i++) {
    for (k = 0; k < nZone; k++) {
      if (k == i ){
        DD[i][k] = J*Omega_HB[k];
      }
    }
  }


  /*--- Build the harmonic balance inverse matrix ---*/
  for (i = 0; i < nZone; i++) {
    for (k = 0; k < nZone; k++) {
      Einv[i][k] = complex<su2double>(cos(Omega_HB[k]*(i*Period/nZone))) + J*complex<su2double>(sin(Omega_HB[k]*(i*Period/nZone)));
    }
  }

  /*---  Invert inverse harmonic balance Einv with Gauss elimination ---*/

  /*--  A temporary matrix to hold the inverse, dynamically allocated ---*/
  complex<su2double> **temp = new complex<su2double>*[nZone];
  for (i = 0; i < nZone; i++) {
    temp[i] = new complex<su2double>[2 * nZone];
  }

  /*---  Copy the desired matrix into the temporary matrix ---*/
  for (i = 0; i < nZone; i++) {
    for (j = 0; j < nZone; j++) {
      temp[i][j] = Einv[i][j];
      temp[i][nZone + j] = 0;
    }
    temp[i][nZone + i] = 1;
  }

  su2double max_val;
  unsigned short max_idx;

  /*---  Pivot each column such that the largest number possible divides the other rows  ---*/
  for (k = 0; k < nZone - 1; k++) {
    max_idx = k;
    max_val = abs(temp[k][k]);
    /*---  Find the largest value (pivot) in the column  ---*/
    for (j = k; j < nZone; j++) {
      if (abs(temp[j][k]) > max_val) {
        max_idx = j;
        max_val = abs(temp[j][k]);
      }
    }
    /*---  Move the row with the highest value up  ---*/
    for (j = 0; j < (nZone * 2); j++) {
      complex<su2double> d = temp[k][j];
      temp[k][j] = temp[max_idx][j];
      temp[max_idx][j] = d;
    }
    /*---  Subtract the moved row from all other rows ---*/
    for (i = k + 1; i < nZone; i++) {
      complex<su2double> c = temp[i][k] / temp[k][k];
      for (j = 0; j < (nZone * 2); j++) {
        temp[i][j] = temp[i][j] - temp[k][j] * c;
      }
    }
  }
  /*---  Back-substitution  ---*/
  for (k = nZone - 1; k > 0; k--) {
    if (temp[k][k] != complex<su2double>(0.0)) {
      for (int i = k - 1; i > -1; i--) {
        complex<su2double> c = temp[i][k] / temp[k][k];
        for (j = 0; j < (nZone * 2); j++) {
          temp[i][j] = temp[i][j] - temp[k][j] * c;
        }
      }
    }
  }
  /*---  Normalize the inverse  ---*/
  for (i = 0; i < nZone; i++) {
    complex<su2double> c = temp[i][i];
    for (j = 0; j < nZone; j++) {
      temp[i][j + nZone] = temp[i][j + nZone] / c;
    }
  }
  /*---  Copy the inverse back to the main program flow ---*/
  for (i = 0; i < nZone; i++) {
    for (j = 0; j < nZone; j++) {
      E[i][j] = temp[i][j + nZone];
    }
  }
  /*---  Delete dynamic template  ---*/
  for (i = 0; i < nZone; i++) {
    delete[] temp[i];
  }
  delete[] temp;


  /*---  Temporary matrix for performing product  ---*/
  complex<su2double> **Temp    = new complex<su2double>*[nZone];

  /*---  Temporary complex HB operator  ---*/
  complex<su2double> **Dcpx    = new complex<su2double>*[nZone];

  for (iZone = 0; iZone < nZone; iZone++){
    Temp[iZone]    = new complex<su2double>[nZone];
    Dcpx[iZone]   = new complex<su2double>[nZone];
  }


  /*---  Calculation of the HB operator matrix ---*/
  for (int row = 0; row < nZone; row++) {
    for (int col = 0; col < nZone; col++) {
      for (int inner = 0; inner < nZone; inner++) {
        Temp[row][col] += Einv[row][inner] * DD[inner][col];
      }
    }
  }

  unsigned short row, col, inner;

  for (row = 0; row < nZone; row++) {
    for (col = 0; col < nZone; col++) {
      for (inner = 0; inner < nZone; inner++) {
        Dcpx[row][col] += Temp[row][inner] * E[inner][col];
      }
    }
  }

  /*---  Take just the real part of the HB operator matrix ---*/
  for (i = 0; i < nZone; i++) {
    for (k = 0; k < nZone; k++) {
      D[i][k] = real(Dcpx[i][k]);
    }
  }

  /*--- Deallocate dynamic memory ---*/
  for (iZone = 0; iZone < nZone; iZone++){
    delete [] E[iZone];
    delete [] Einv[iZone];
    delete [] DD[iZone];
    delete [] Temp[iZone];
    delete [] Dcpx[iZone];
  }
  delete [] E;
  delete [] Einv;
  delete [] DD;
  delete [] Temp;
  delete [] Dcpx;
  delete [] Omega_HB;
  
}

CFSIDriver::CFSIDriver(char* confFile, unsigned short val_nZone,
		unsigned short val_nDim) :
		CDriver(confFile, val_nZone, val_nDim) {
}

CFSIDriver::~CFSIDriver(void) {
}

void CFSIDriver::Run() {

	/*--- As of now, we are coding it for just 2 zones. ---*/
	/*--- This will become more general, but we need to modify the configuration for that ---*/
	unsigned short ZONE_FLOW = 0, ZONE_STRUCT = 1;
	unsigned short iZone;

	unsigned long IntIter = 0;
	for (iZone = 0; iZone < nZone; iZone++)
		config_container[iZone]->SetIntIter(IntIter);
	unsigned long FSIIter = 0;
	for (iZone = 0; iZone < nZone; iZone++)
		config_container[iZone]->SetFSIIter(FSIIter);
	unsigned long nFSIIter = config_container[ZONE_FLOW]->GetnIterFSI();
	unsigned long nIntIter;

#ifdef HAVE_MPI
	int rank = MASTER_NODE;
	MPI_Comm_rank(MPI_COMM_WORLD, &rank);
#endif

	/*--- If there is a restart, we need to get the old geometry from the fluid field ---*/
	bool restart = (config_container[ZONE_FLOW]->GetRestart()
			|| config_container[ZONE_FLOW]->GetRestart_Flow());
	ExtIter = config_container[ZONE_FLOW]->GetExtIter();

	if (restart
			&& (long) ExtIter == config_container[ZONE_FLOW]->GetUnst_RestartIter()) {
		unsigned short ZONE_FLOW = 0;
		solver_container[ZONE_FLOW][MESH_0][FLOW_SOL]->Restart_OldGeometry(
				geometry_container[ZONE_FLOW][MESH_0], config_container[ZONE_FLOW]);
	}

	/*-----------------------------------------------------------------*/
	/*---------------- Predict structural displacements ---------------*/
	/*-----------------------------------------------------------------*/

	Predict_Displacements(ZONE_STRUCT, ZONE_FLOW);

	while (FSIIter < nFSIIter) {

		/*-----------------------------------------------------------------*/
		/*------------------- Transfer Displacements ----------------------*/
		/*-----------------------------------------------------------------*/
		if (transfer_container[ZONE_STRUCT][ZONE_FLOW] != NULL)
			Transfer_Displacements(ZONE_STRUCT, ZONE_FLOW);

		/*-----------------------------------------------------------------*/
		/*-------------------- Fluid subiteration -------------------------*/
		/*-----------------------------------------------------------------*/

		iteration_container[ZONE_FLOW]->SetGrid_Movement(geometry_container,
				surface_movement, grid_movement, FFDBox, solver_container,
				config_container, ZONE_FLOW, 0, ExtIter);

		iteration_container[ZONE_FLOW]->Preprocess(output, integration_container,
				geometry_container, solver_container, numerics_container,
				config_container, surface_movement, grid_movement, FFDBox, ZONE_FLOW);

		if ((config_container[ZONE_FLOW]->GetUnsteady_Simulation()
				== DT_STEPPING_1ST)
				|| (config_container[ZONE_FLOW]->GetUnsteady_Simulation()
						== DT_STEPPING_2ND))
			nIntIter = config_container[ZONE_FLOW]->GetUnst_nIntIter();
		else
			nIntIter = 1;

		for (IntIter = 0; IntIter < nIntIter; IntIter++) {

			config_container[ZONE_FLOW]->SetIntIter(IntIter);

			iteration_container[ZONE_FLOW]->Iterate(output, integration_container,
					geometry_container, solver_container, numerics_container,
					config_container, surface_movement, grid_movement, FFDBox, ZONE_FLOW);

			/*--- If convergence was reached in every zone --*/

			if (integration_container[ZONE_FLOW][FLOW_SOL]->GetConvergence() == 1)
				break;
		}

		/*--- Write the convergence history for the fluid (only screen output) ---*/

		output->SetConvHistory_Body(NULL, geometry_container, solver_container,
				config_container, integration_container, true, 0.0, ZONE_FLOW);

		/*--- Set the fluid convergence to false (to make sure FSI subiterations converge) ---*/

		integration_container[ZONE_FLOW][FLOW_SOL]->SetConvergence(false);

		/*-----------------------------------------------------------------*/
		/*------------------- Set FEA loads from fluid --------------------*/
		/*-----------------------------------------------------------------*/
		if (transfer_container[ZONE_FLOW][ZONE_STRUCT] != NULL)
			Transfer_Tractions(ZONE_FLOW, ZONE_STRUCT);

		/*-----------------------------------------------------------------*/
		/*------------------ Structural subiteration ----------------------*/
		/*-----------------------------------------------------------------*/

		iteration_container[ZONE_STRUCT]->Iterate(output, integration_container,
				geometry_container, solver_container, numerics_container,
				config_container, surface_movement, grid_movement, FFDBox, ZONE_STRUCT);

		/*--- Write the convergence history for the structure (only screen output) ---*/

		output->SetConvHistory_Body(NULL, geometry_container, solver_container,
				config_container, integration_container, true, 0.0, ZONE_STRUCT);

		/*--- Set the fluid convergence to false (to make sure FSI subiterations converge) ---*/

		integration_container[ZONE_STRUCT][FEA_SOL]->SetConvergence(false);

		/*-----------------------------------------------------------------*/
		/*----------------- Displacements relaxation ----------------------*/
		/*-----------------------------------------------------------------*/

		Relaxation_Displacements(ZONE_STRUCT, ZONE_FLOW, FSIIter);

		/*-----------------------------------------------------------------*/
		/*-------------------- Check convergence --------------------------*/
		/*-----------------------------------------------------------------*/

		integration_container[ZONE_STRUCT][FEA_SOL]->Convergence_Monitoring_FSI(
				geometry_container[ZONE_STRUCT][MESH_0], config_container[ZONE_STRUCT],
				solver_container[ZONE_STRUCT][MESH_0][FEA_SOL], FSIIter);

		if (integration_container[ZONE_STRUCT][FEA_SOL]->GetConvergence_FSI())
			break;

		/*-----------------------------------------------------------------*/
		/*--------------------- Update FSIIter ---------------------------*/
		/*-----------------------------------------------------------------*/

		FSIIter++;
		for (iZone = 0; iZone < nZone; iZone++)
			config_container[iZone]->SetFSIIter(FSIIter);

	}

	/*-----------------------------------------------------------------*/
	/*------------------ Update coupled solver ------------------------*/
	/*-----------------------------------------------------------------*/

	Update(ZONE_FLOW, ZONE_STRUCT);

	/*-----------------------------------------------------------------*/
	/*-------------------- Update fluid solver ------------------------*/
	/*-----------------------------------------------------------------*/

	iteration_container[ZONE_FLOW]->Update(output, integration_container,
			geometry_container, solver_container, numerics_container,
			config_container, surface_movement, grid_movement, FFDBox, ZONE_FLOW);

	/*-----------------------------------------------------------------*/
	/*----------------- Update structural solver ----------------------*/
	/*-----------------------------------------------------------------*/

	iteration_container[ZONE_STRUCT]->Update(output, integration_container,
			geometry_container, solver_container, numerics_container,
			config_container, surface_movement, grid_movement, FFDBox, ZONE_STRUCT);

	/*-----------------------------------------------------------------*/
	/*--------------- Update convergence parameter --------------------*/
	/*-----------------------------------------------------------------*/
	integration_container[ZONE_STRUCT][FEA_SOL]->SetConvergence_FSI(false);

}

void CFSIDriver::Predict_Displacements(unsigned short donorZone,
		unsigned short targetZone) {

#ifdef HAVE_MPI
	int rank;
	MPI_Comm_rank(MPI_COMM_WORLD, &rank);
#endif

	solver_container[donorZone][MESH_0][FEA_SOL]->PredictStruct_Displacement(
			geometry_container[donorZone], config_container[donorZone],
			solver_container[donorZone]);

	/*--- For parallel simulations we need to communicate the predicted solution before updating the fluid mesh ---*/

	solver_container[donorZone][MESH_0][FEA_SOL]->Set_MPI_Solution_Pred(
			geometry_container[donorZone][MESH_0], config_container[donorZone]);

}

void CFSIDriver::Predict_Tractions(unsigned short donorZone,
		unsigned short targetZone) {

}

void CFSIDriver::Transfer_Displacements(unsigned short donorZone,
		unsigned short targetZone) {

#ifdef HAVE_MPI
	int rank;
	MPI_Comm_rank(MPI_COMM_WORLD, &rank);
#endif

	bool MatchingMesh = config_container[targetZone]->GetMatchingMesh();

	/*--- Select the transfer method and the appropriate mesh properties (matching or nonmatching mesh) ---*/

	switch (config_container[targetZone]->GetKind_TransferMethod()) {
	case BROADCAST_DATA:
		if (MatchingMesh) {
			transfer_container[donorZone][targetZone]->Broadcast_InterfaceData_Matching(
					solver_container[donorZone][MESH_0][FEA_SOL],
					solver_container[targetZone][MESH_0][FLOW_SOL],
					geometry_container[donorZone][MESH_0],
					geometry_container[targetZone][MESH_0], config_container[donorZone],
					config_container[targetZone]);
			/*--- Set the volume deformation for the fluid zone ---*/
			//			grid_movement[targetZone]->SetVolume_Deformation(geometry_container[targetZone][MESH_0], config_container[targetZone], true);
		} else {
			transfer_container[donorZone][targetZone]->Broadcast_InterfaceData_Interpolate(
					solver_container[donorZone][MESH_0][FEA_SOL],
					solver_container[targetZone][MESH_0][FLOW_SOL],
					geometry_container[donorZone][MESH_0],
					geometry_container[targetZone][MESH_0], config_container[donorZone],
					config_container[targetZone]);
			/*--- Set the volume deformation for the fluid zone ---*/
			//			grid_movement[targetZone]->SetVolume_Deformation(geometry_container[targetZone][MESH_0], config_container[targetZone], true);
		}
		break;
	case SCATTER_DATA:
		if (MatchingMesh) {
			transfer_container[donorZone][targetZone]->Scatter_InterfaceData(
					solver_container[donorZone][MESH_0][FEA_SOL],
					solver_container[targetZone][MESH_0][FLOW_SOL],
					geometry_container[donorZone][MESH_0],
					geometry_container[targetZone][MESH_0], config_container[donorZone],
					config_container[targetZone]);
			/*--- Set the volume deformation for the fluid zone ---*/
			//			grid_movement[targetZone]->SetVolume_Deformation(geometry_container[targetZone][MESH_0], config_container[targetZone], true);
		} else {
			cout
					<< "Scatter method not implemented for non-matching meshes. Exiting..."
					<< endl;
			exit(EXIT_FAILURE);
		}
		break;
	case ALLGATHER_DATA:
		if (MatchingMesh) {
			cout
					<< "Allgather method not yet implemented for matching meshes. Exiting..."
					<< endl;
			exit(EXIT_FAILURE);
		} else {
			transfer_container[donorZone][targetZone]->Allgather_InterfaceData(
					solver_container[donorZone][MESH_0][FEA_SOL],
					solver_container[targetZone][MESH_0][FLOW_SOL],
					geometry_container[donorZone][MESH_0],
					geometry_container[targetZone][MESH_0], config_container[donorZone],
					config_container[targetZone]);
			/*--- Set the volume deformation for the fluid zone ---*/
			//			grid_movement[targetZone]->SetVolume_Deformation(geometry_container[targetZone][MESH_0], config_container[targetZone], true);
		}
		break;
	case LEGACY_METHOD:
		if (MatchingMesh) {
			solver_container[targetZone][MESH_0][FLOW_SOL]->SetFlow_Displacement(
					geometry_container[targetZone], grid_movement[targetZone],
					config_container[targetZone], config_container[donorZone],
					geometry_container[donorZone], solver_container[donorZone]);
		} else {
			solver_container[targetZone][MESH_0][FLOW_SOL]->SetFlow_Displacement_Int(
					geometry_container[targetZone], grid_movement[targetZone],
					config_container[targetZone], config_container[donorZone],
					geometry_container[donorZone], solver_container[donorZone]);
		}
		break;
	}

}

void CFSIDriver::Transfer_Tractions(unsigned short donorZone,
		unsigned short targetZone) {

#ifdef HAVE_MPI
	int rank;
	MPI_Comm_rank(MPI_COMM_WORLD, &rank);
#endif

	bool MatchingMesh = config_container[donorZone]->GetMatchingMesh();

	/*--- Load transfer --  This will have to be modified for non-matching meshes ---*/

	unsigned short SolContainer_Position_fea =
			config_container[targetZone]->GetContainerPosition(RUNTIME_FEA_SYS);

	/*--- FEA equations -- Necessary as the SetFEA_Load routine is as of now contained in the structural solver ---*/
	unsigned long ExtIter = config_container[targetZone]->GetExtIter();
	config_container[targetZone]->SetGlobalParam(FEM_ELASTICITY, RUNTIME_FEA_SYS,
			ExtIter);

	/*--- Select the transfer method and the appropriate mesh properties (matching or nonmatching mesh) ---*/

	switch (config_container[donorZone]->GetKind_TransferMethod()) {
	case BROADCAST_DATA:
		if (MatchingMesh) {
			transfer_container[donorZone][targetZone]->Broadcast_InterfaceData_Matching(
					solver_container[donorZone][MESH_0][FLOW_SOL],
					solver_container[targetZone][MESH_0][FEA_SOL],
					geometry_container[donorZone][MESH_0],
					geometry_container[targetZone][MESH_0], config_container[donorZone],
					config_container[targetZone]);
		} else {
			transfer_container[donorZone][targetZone]->Broadcast_InterfaceData_Interpolate(
					solver_container[donorZone][MESH_0][FLOW_SOL],
					solver_container[targetZone][MESH_0][FEA_SOL],
					geometry_container[donorZone][MESH_0],
					geometry_container[targetZone][MESH_0], config_container[donorZone],
					config_container[targetZone]);
		}
		break;
	case SCATTER_DATA:
		if (MatchingMesh) {
			transfer_container[donorZone][targetZone]->Scatter_InterfaceData(
					solver_container[donorZone][MESH_0][FLOW_SOL],
					solver_container[targetZone][MESH_0][FEA_SOL],
					geometry_container[donorZone][MESH_0],
					geometry_container[targetZone][MESH_0], config_container[donorZone],
					config_container[targetZone]);
		} else {
			cout
					<< "Scatter method not implemented for non-matching meshes. Exiting..."
					<< endl;
			exit(EXIT_FAILURE);
		}
		break;
	case ALLGATHER_DATA:
		if (MatchingMesh) {
			cout
					<< "Allgather method not yet implemented for matching meshes. Exiting..."
					<< endl;
			exit(EXIT_FAILURE);
		} else {
			transfer_container[donorZone][targetZone]->Allgather_InterfaceData(
					solver_container[donorZone][MESH_0][FLOW_SOL],
					solver_container[targetZone][MESH_0][FEA_SOL],
					geometry_container[donorZone][MESH_0],
					geometry_container[targetZone][MESH_0], config_container[donorZone],
					config_container[targetZone]);
		}
		break;
	case LEGACY_METHOD:
		if (MatchingMesh) {
			solver_container[targetZone][MESH_0][FEA_SOL]->SetFEA_Load(
					solver_container[donorZone], geometry_container[targetZone],
					geometry_container[donorZone], config_container[targetZone],
					config_container[donorZone],
					numerics_container[targetZone][MESH_0][SolContainer_Position_fea][FEA_TERM]);
		} else {
			solver_container[targetZone][MESH_0][FEA_SOL]->SetFEA_Load_Int(
					solver_container[donorZone], geometry_container[targetZone],
					geometry_container[donorZone], config_container[targetZone],
					config_container[donorZone],
					numerics_container[targetZone][MESH_0][SolContainer_Position_fea][FEA_TERM]);
		}
		break;
	}

}

void CFSIDriver::Relaxation_Displacements(unsigned short donorZone,
		unsigned short targetZone, unsigned long FSIIter) {

#ifdef HAVE_MPI
	int rank;
	MPI_Comm_rank(MPI_COMM_WORLD, &rank);
#endif

	/*-------------------- Aitken's relaxation ------------------------*/

	/*------------------- Compute the coefficient ---------------------*/

	solver_container[donorZone][MESH_0][FEA_SOL]->ComputeAitken_Coefficient(
			geometry_container[donorZone], config_container[donorZone],
			solver_container[donorZone], FSIIter);

	/*----------------- Set the relaxation parameter ------------------*/

	solver_container[donorZone][MESH_0][FEA_SOL]->SetAitken_Relaxation(
			geometry_container[donorZone], config_container[donorZone],
			solver_container[donorZone]);

	/*----------------- Communicate the predicted solution and the old one ------------------*/
	solver_container[donorZone][MESH_0][FEA_SOL]->Set_MPI_Solution_Pred_Old(
			geometry_container[donorZone][MESH_0], config_container[donorZone]);

}

void CFSIDriver::Relaxation_Tractions(unsigned short donorZone,
		unsigned short targetZone, unsigned long FSIIter) {

}

void CFSIDriver::Update(unsigned short ZONE_FLOW, unsigned short ZONE_STRUCT) {

	unsigned long IntIter = 0; // This doesn't affect here but has to go into the function
	ExtIter = config_container[ZONE_FLOW]->GetExtIter();

	/*-----------------------------------------------------------------*/
	/*--------------------- Enforce continuity ------------------------*/
	/*-----------------------------------------------------------------*/

	/*--- Enforces that the geometry of the flow corresponds to the converged, relaxed solution ---*/

	/*-------------------- Transfer the displacements --------------------*/

	Transfer_Displacements(ZONE_STRUCT, ZONE_FLOW);

	/*-------------------- Set the grid movement -------------------------*/

	iteration_container[ZONE_FLOW]->SetGrid_Movement(geometry_container,
			surface_movement, grid_movement, FFDBox, solver_container,
			config_container, ZONE_FLOW, IntIter, ExtIter);

	/*----------- Store the solution_pred as solution_pred_old --------------*/

}
<|MERGE_RESOLUTION|>--- conflicted
+++ resolved
@@ -1011,122 +1011,6 @@
 }
 
 void CDriver::Integration_Preprocessing(CIntegration **integration_container,
-<<<<<<< HEAD
-                                        CGeometry **geometry, CConfig *config) {
-  
-  bool
-  euler, adj_euler,
-  ns, adj_ns,
-  turbulent, adj_turb,
-  poisson, wave, fem, heat, template_solver, transition, disc_adj;
-  
-  /*--- Initialize some useful booleans ---*/
-  euler            = false; adj_euler        = false;
-  ns               = false; adj_ns           = false;
-  turbulent        = false; adj_turb         = false;
-  poisson          = false; disc_adj         = false;
-  wave             = false;
-  heat             = false;
-  fem = false;
-  transition       = false;
-  template_solver  = false;
-  
-  /*--- Assign booleans ---*/
-  switch (config->GetKind_Solver()) {
-    case TEMPLATE_SOLVER: template_solver = true; break;
-    case EULER : euler = true; heat = config->GetHeat_Inc(); break;
-    case NAVIER_STOKES: ns = true; heat = config->GetHeat_Inc();break;
-    case RANS : ns = true; turbulent = true; if (config->GetKind_Trans_Model() == LM) transition = true; heat = config->GetHeat_Inc(); break;
-    case POISSON_EQUATION: poisson = true; break;
-    case WAVE_EQUATION: wave = true; break;
-    case HEAT_EQUATION: heat = true; break;
-    case FEM_ELASTICITY: fem = true; break;
-    case ADJ_EULER : euler = true; adj_euler = true; break;
-    case ADJ_NAVIER_STOKES : ns = true; turbulent = (config->GetKind_Turb_Model() != NONE); adj_ns = true; break;
-    case ADJ_RANS : ns = true; turbulent = true; adj_ns = true; adj_turb = (!config->GetFrozen_Visc()); break;
-    case DISC_ADJ_EULER : euler = true; disc_adj = true; break;
-    case DISC_ADJ_NAVIER_STOKES: ns = true; disc_adj = true; break;
-    case DISC_ADJ_RANS : ns = true; turbulent = true; disc_adj = true; break;
-      
-  }
-  
-  /*--- Allocate solution for a template problem ---*/
-  if (template_solver) integration_container[TEMPLATE_SOL] = new CSingleGridIntegration(config);
-  
-  /*--- Allocate solution for direct problem ---*/
-  if (euler) integration_container[FLOW_SOL] = new CMultiGridIntegration(config);
-  if (ns) integration_container[FLOW_SOL] = new CMultiGridIntegration(config);
-  if (turbulent) integration_container[TURB_SOL] = new CSingleGridIntegration(config);
-  if (transition) integration_container[TRANS_SOL] = new CSingleGridIntegration(config);
-  if (poisson) integration_container[POISSON_SOL] = new CSingleGridIntegration(config);
-  if (wave) integration_container[WAVE_SOL] = new CSingleGridIntegration(config);
-  if (heat) integration_container[HEAT_SOL] = new CSingleGridIntegration(config);
-  if (fem) integration_container[FEA_SOL] = new CStructuralIntegration(config);
-  
-  /*--- Allocate solution for adjoint problem ---*/
-  if (adj_euler) integration_container[ADJFLOW_SOL] = new CMultiGridIntegration(config);
-  if (adj_ns) integration_container[ADJFLOW_SOL] = new CMultiGridIntegration(config);
-  if (adj_turb) integration_container[ADJTURB_SOL] = new CSingleGridIntegration(config);
-  
-  if (disc_adj) integration_container[ADJFLOW_SOL] = new CIntegration(config);
-  
-}
-
-void CDriver::Integration_Postprocessing(CIntegration **integration_container, CGeometry **geometry, CConfig *config) {
-  bool
-  euler, adj_euler,
-  ns, adj_ns,
-  turbulent, adj_turb,
-  poisson, wave, fem, heat, template_solver, transition, disc_adj;
-  
-  /*--- Initialize some useful booleans ---*/
-  euler            = false; adj_euler        = false;
-  ns               = false; adj_ns           = false;
-  turbulent        = false; adj_turb         = false;
-  poisson          = false; disc_adj         = false;
-  wave             = false;
-  heat             = false;
-  fem = false;
-  transition       = false;
-  template_solver  = false;
-  
-  /*--- Assign booleans ---*/
-  switch (config->GetKind_Solver()) {
-    case TEMPLATE_SOLVER: template_solver = true; break;
-    case EULER : euler = true; heat = config->GetHeat_Inc(); break;
-    case NAVIER_STOKES: ns = true; heat = config->GetHeat_Inc(); break;
-    case RANS : ns = true; turbulent = true; if (config->GetKind_Trans_Model() == LM) transition = true; heat = config->GetHeat_Inc(); break;
-    case POISSON_EQUATION: poisson = true; break;
-    case WAVE_EQUATION: wave = true; break;
-    case HEAT_EQUATION: heat = true; break;
-    case FEM_ELASTICITY: fem = true; break;
-    case ADJ_EULER : euler = true; adj_euler = true; break;
-    case ADJ_NAVIER_STOKES : ns = true; turbulent = (config->GetKind_Turb_Model() != NONE); adj_ns = true; break;
-    case ADJ_RANS : ns = true; turbulent = true; adj_ns = true; adj_turb = (!config->GetFrozen_Visc()); break;
-    case DISC_ADJ_EULER : euler = true; disc_adj = true; break;
-    case DISC_ADJ_NAVIER_STOKES: ns = true; disc_adj = true; break;
-    case DISC_ADJ_RANS : ns = true; turbulent = true; disc_adj = true; adj_turb=true; break;
-      
-  }
-  
-  /*--- DeAllocate solution for a template problem ---*/
-  if (template_solver) integration_container[TEMPLATE_SOL] = new CSingleGridIntegration(config);
-  
-  /*--- DeAllocate solution for direct problem ---*/
-  if (euler || ns) delete integration_container[FLOW_SOL];
-  if (turbulent) delete integration_container[TURB_SOL];
-  if (transition) delete integration_container[TRANS_SOL];
-  if (poisson) delete integration_container[POISSON_SOL];
-  if (wave) delete integration_container[WAVE_SOL];
-  if (heat) delete integration_container[HEAT_SOL];
-  if (fem) delete integration_container[FEA_SOL];
-  
-  /*--- DeAllocate solution for adjoint problem ---*/
-  if (adj_euler || adj_ns || disc_adj) delete integration_container[ADJFLOW_SOL];
-  if (adj_turb) delete integration_container[ADJTURB_SOL];
-  
-  
-=======
 		CGeometry **geometry, CConfig *config) {
 
 	bool euler, adj_euler, ns, adj_ns, turbulent, adj_turb, poisson, wave, fem,
@@ -1154,15 +1038,18 @@
 		break;
 	case EULER:
 		euler = true;
+    heat = config->GetHeat_Inc();
 		break;
 	case NAVIER_STOKES:
 		ns = true;
+    heat = config->GetHeat_Inc();
 		break;
 	case RANS:
 		ns = true;
 		turbulent = true;
 		if (config->GetKind_Trans_Model() == LM)
 			transition = true;
+    heat = config->GetHeat_Inc();
 		break;
 	case POISSON_EQUATION:
 		poisson = true;
@@ -1348,7 +1235,6 @@
 	if (adj_turb)
 		delete integration_container[ADJTURB_SOL];
 
->>>>>>> 9795cfb9
 }
 
 void CDriver::Numerics_Preprocessing(CNumerics ****numerics_container,

--- conflicted
+++ resolved
@@ -1344,13 +1344,9 @@
                                   CConfig *config) {
 
   bool euler, ns, turbulent,
-<<<<<<< HEAD
-  adj_euler, adj_ns, adj_turb, heat, fem,
-=======
   adj_euler, adj_ns, adj_turb,
   heat,
   fem,
->>>>>>> 5434aa3d
   template_solver, disc_adj, disc_adj_fem, disc_adj_turb;
   int val_iter = 0;
   unsigned short iMesh;

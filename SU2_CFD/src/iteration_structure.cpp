/*!
 * \file iteration_structure.cpp
 * \brief Main subroutines used by SU2_CFD
 * \author F. Palacios, T. Economon
 * \version 7.0.3 "Blackbird"
 *
 * SU2 Project Website: https://su2code.github.io
 *
 * The SU2 Project is maintained by the SU2 Foundation
 * (http://su2foundation.org)
 *
 * Copyright 2012-2020, SU2 Contributors (cf. AUTHORS.md)
 *
 * SU2 is free software; you can redistribute it and/or
 * modify it under the terms of the GNU Lesser General Public
 * License as published by the Free Software Foundation; either
 * version 2.1 of the License, or (at your option) any later version.
 *
 * SU2 is distributed in the hope that it will be useful,
 * but WITHOUT ANY WARRANTY; without even the implied warranty of
 * MERCHANTABILITY or FITNESS FOR A PARTICULAR PURPOSE. See the GNU
 * Lesser General Public License for more details.
 *
 * You should have received a copy of the GNU Lesser General Public
 * License along with SU2. If not, see <http://www.gnu.org/licenses/>.
 */


#include "../include/iteration_structure.hpp"
#include "../include/solvers/CFEASolver.hpp"

CIteration::CIteration(CConfig *config) {
  rank = SU2_MPI::GetRank();
  size = SU2_MPI::GetSize();

  nInst = config->GetnTimeInstances();
  nZone = config->GetnZone();

  multizone = config->GetMultizone_Problem();
  singlezone = !(config->GetMultizone_Problem());

}

CIteration::~CIteration(void) { }

void CIteration::SetGrid_Movement(CGeometry **geometry,
          CSurfaceMovement *surface_movement,
          CVolumetricMovement *grid_movement,
          CSolver ***solver,
          CConfig *config,
          unsigned long IntIter,
          unsigned long TimeIter)   {

  unsigned short Kind_Grid_Movement = config->GetKind_GridMovement();
  unsigned long nIterMesh;
  bool stat_mesh = true;
  bool adjoint = config->GetContinuous_Adjoint();

  /*--- Only write to screen if this option is enabled ---*/
  bool Screen_Output = config->GetDeform_Output();

  unsigned short val_iZone = config->GetiZone();

  /*--- Perform mesh movement depending on specified type ---*/
  switch (Kind_Grid_Movement) {

  case RIGID_MOTION:

    if (rank == MASTER_NODE)
      cout << endl << " Performing rigid mesh transformation." << endl;

    /*--- Move each node in the volume mesh using the specified type
     of rigid mesh motion. These routines also compute analytic grid
     velocities for the fine mesh. ---*/

    grid_movement->Rigid_Translation(geometry[MESH_0], config, val_iZone, TimeIter);
    grid_movement->Rigid_Plunging(geometry[MESH_0], config, val_iZone, TimeIter);
    grid_movement->Rigid_Pitching(geometry[MESH_0], config, val_iZone, TimeIter);
    grid_movement->Rigid_Rotation(geometry[MESH_0], config, val_iZone, TimeIter);

    /*--- Update the multigrid structure after moving the finest grid,
     including computing the grid velocities on the coarser levels. ---*/

    grid_movement->UpdateMultiGrid(geometry, config);

    break;

 	/*--- Already initialized in the static mesh movement routine at driver level. ---*/
  case STEADY_TRANSLATION:
  case ROTATING_FRAME:
    break;

  }

  if (config->GetSurface_Movement(AEROELASTIC) ||
      config->GetSurface_Movement(AEROELASTIC_RIGID_MOTION)) {

    /*--- Apply rigid mesh transformation to entire grid first, if necessary ---*/
    if (IntIter == 0) {
      if (Kind_Grid_Movement == AEROELASTIC_RIGID_MOTION) {

        if (rank == MASTER_NODE)
          cout << endl << " Performing rigid mesh transformation." << endl;

        /*--- Move each node in the volume mesh using the specified type
         of rigid mesh motion. These routines also compute analytic grid
         velocities for the fine mesh. ---*/

        grid_movement->Rigid_Translation(geometry[MESH_0], config, val_iZone, TimeIter);
        grid_movement->Rigid_Plunging(geometry[MESH_0], config, val_iZone, TimeIter);
        grid_movement->Rigid_Pitching(geometry[MESH_0], config, val_iZone, TimeIter);
        grid_movement->Rigid_Rotation(geometry[MESH_0], config, val_iZone, TimeIter);

        /*--- Update the multigrid structure after moving the finest grid,
         including computing the grid velocities on the coarser levels. ---*/

        grid_movement->UpdateMultiGrid(geometry, config);
      }

    }

    /*--- Use the if statement to move the grid only at selected dual time step iterations. ---*/
    else if (IntIter % config->GetAeroelasticIter() == 0) {

      if (rank == MASTER_NODE)
        cout << endl << " Solving aeroelastic equations and updating surface positions." << endl;

      /*--- Solve the aeroelastic equations for the new node locations of the moving markers(surfaces) ---*/

      solver[MESH_0][FLOW_SOL]->Aeroelastic(surface_movement, geometry[MESH_0], config, TimeIter);

      /*--- Deform the volume grid around the new boundary locations ---*/

      if (rank == MASTER_NODE)
        cout << " Deforming the volume grid due to the aeroelastic movement." << endl;
      grid_movement->SetVolume_Deformation(geometry[MESH_0], config, true);

      /*--- Update the grid velocities on the fine mesh using finite
       differencing based on node coordinates at previous times. ---*/

      if (rank == MASTER_NODE)
        cout << " Computing grid velocities by finite differencing." << endl;
      geometry[MESH_0]->SetGridVelocity(config, TimeIter);

      /*--- Update the multigrid structure after moving the finest grid,
       including computing the grid velocities on the coarser levels. ---*/

      grid_movement->UpdateMultiGrid(geometry, config);
    }

  }

  if (config->GetSurface_Movement(FLUID_STRUCTURE)) {
    if (rank == MASTER_NODE && Screen_Output)
      cout << endl << "Deforming the grid for Fluid-Structure Interaction applications." << endl;

    /*--- Deform the volume grid around the new boundary locations ---*/

    if (rank == MASTER_NODE && Screen_Output)
      cout << "Deforming the volume grid." << endl;
    grid_movement->SetVolume_Deformation(geometry[MESH_0], config, true, false);

    nIterMesh = grid_movement->Get_nIterMesh();
    stat_mesh = (nIterMesh == 0);

    if (!adjoint && !stat_mesh) {
      if (rank == MASTER_NODE && Screen_Output)
        cout << "Computing grid velocities by finite differencing." << endl;
      geometry[MESH_0]->SetGridVelocity(config, TimeIter);
    }
    else if (stat_mesh) {
        if (rank == MASTER_NODE && Screen_Output)
          cout << "The mesh is up-to-date. Using previously stored grid velocities." << endl;
    }

    /*--- Update the multigrid structure after moving the finest grid,
     including computing the grid velocities on the coarser levels. ---*/

    grid_movement->UpdateMultiGrid(geometry, config);

  }

  if (config->GetSurface_Movement(EXTERNAL) ||
      config->GetSurface_Movement(EXTERNAL_ROTATION)) {

    /*--- Apply rigid rotation to entire grid first, if necessary ---*/

    if (Kind_Grid_Movement == EXTERNAL_ROTATION) {
      if (rank == MASTER_NODE)
        cout << " Updating node locations by rigid rotation." << endl;
      grid_movement->Rigid_Rotation(geometry[MESH_0], config, val_iZone, TimeIter);
    }

    /*--- Load new surface node locations from external files ---*/

    if (rank == MASTER_NODE)
      cout << " Updating surface locations from file." << endl;
    surface_movement->SetExternal_Deformation(geometry[MESH_0], config, val_iZone, TimeIter);

    /*--- Deform the volume grid around the new boundary locations ---*/

    if (rank == MASTER_NODE)
      cout << " Deforming the volume grid." << endl;
    grid_movement->SetVolume_Deformation(geometry[MESH_0], config, true);

    /*--- Update the grid velocities on the fine mesh using finite
       differencing based on node coordinates at previous times. ---*/

    if (!adjoint) {
      if (rank == MASTER_NODE)
        cout << " Computing grid velocities by finite differencing." << endl;
      geometry[MESH_0]->SetGridVelocity(config, TimeIter);
    }

    /*--- Update the multigrid structure after moving the finest grid,
       including computing the grid velocities on the coarser levels. ---*/

    grid_movement->UpdateMultiGrid(geometry, config);

  }

}

void CIteration::SetMesh_Deformation(CGeometry **geometry,
                                     CSolver **solver,
                                     CNumerics ***numerics,
                                     CConfig *config,
                                     unsigned short kind_recording) {

  if (!config->GetDeform_Mesh()) return;

  /*--- Perform the elasticity mesh movement ---*/

  bool ActiveTape = AD::TapeActive();

  if ((kind_recording != MESH_DEFORM) && !config->GetMultizone_Problem()) {
    /*--- In a primal run, AD::TapeActive returns a false ---*/
    /*--- In any other recordings, the tape is passive during the deformation. ---*/
    AD::StopRecording();
  }

  /*--- Set the stiffness of each element mesh into the mesh numerics ---*/

  solver[MESH_SOL]->SetMesh_Stiffness(geometry, numerics[MESH_SOL], config);

  /*--- Deform the volume grid around the new boundary locations ---*/

  solver[MESH_SOL]->DeformMesh(geometry, numerics[MESH_SOL], config);

  /*--- Continue recording. ---*/
  if (ActiveTape) AD::StartRecording();

}

void CIteration::Preprocess(COutput *output,
                            CIntegration ****integration,
                            CGeometry ****geometry,
                            CSolver *****solver,
                            CNumerics ******numerics,
                            CConfig **config,
                            CSurfaceMovement **surface_movement,
                            CVolumetricMovement ***grid_movement,
                            CFreeFormDefBox*** FFDBox,
                            unsigned short val_iZone,
                            unsigned short val_iInst) { }
void CIteration::Iterate(COutput *output,
                         CIntegration ****integration,
                         CGeometry ****geometry,
                         CSolver *****solver,
                         CNumerics ******numerics,
                         CConfig **config,
                         CSurfaceMovement **surface_movement,
                         CVolumetricMovement ***grid_movement,
                         CFreeFormDefBox*** FFDBox,
                         unsigned short val_iZone,
                         unsigned short val_iInst) { }
void CIteration::Solve(COutput *output,
                         CIntegration ****integration,
                         CGeometry ****geometry,
                         CSolver *****solver,
                         CNumerics ******numerics,
                         CConfig **config,
                         CSurfaceMovement **surface_movement,
                         CVolumetricMovement ***grid_movement,
                         CFreeFormDefBox*** FFDBox,
                         unsigned short val_iZone,
                         unsigned short val_iInst) { }
void CIteration::Update(COutput *output,
                        CIntegration ****integration,
                        CGeometry ****geometry,
                        CSolver *****solver,
                        CNumerics ******numerics,
                        CConfig **config,
                        CSurfaceMovement **surface_movement,
                        CVolumetricMovement ***grid_movement,
                        CFreeFormDefBox*** FFDBox,
                        unsigned short val_iZone,
                        unsigned short val_iInst)      { }
void CIteration::Predictor(COutput *output,
                        CIntegration ****integration,
                        CGeometry ****geometry,
                        CSolver *****solver,
                        CNumerics ******numerics,
                        CConfig **config,
                        CSurfaceMovement **surface_movement,
                        CVolumetricMovement ***grid_movement,
                        CFreeFormDefBox*** FFDBox,
                        unsigned short val_iZone,
                        unsigned short val_iInst)      { }
void CIteration::Relaxation(COutput *output,
                        CIntegration ****integration,
                        CGeometry ****geometry,
                        CSolver *****solver,
                        CNumerics ******numerics,
                        CConfig **config,
                        CSurfaceMovement **surface_movement,
                        CVolumetricMovement ***grid_movement,
                        CFreeFormDefBox*** FFDBox,
                        unsigned short val_iZone,
                        unsigned short val_iInst)      { }
bool CIteration::Monitor(COutput *output,
                        CIntegration ****integration,
                        CGeometry ****geometry,
                        CSolver *****solver,
                        CNumerics ******numerics,
                        CConfig **config,
                        CSurfaceMovement **surface_movement,
                        CVolumetricMovement ***grid_movement,
                        CFreeFormDefBox*** FFDBox,
                        unsigned short val_iZone,
                        unsigned short val_iInst) { return false; }

void CIteration::Output(COutput *output,
                        CGeometry ****geometry,
                        CSolver *****solver,
                        CConfig **config,
                        unsigned long InnerIter,
                        bool StopCalc,
                        unsigned short val_iZone,
                        unsigned short val_iInst) {

  output->SetResult_Files(geometry[val_iZone][INST_0][MESH_0],
                          config[val_iZone],
                          solver[val_iZone][INST_0][MESH_0],
                          InnerIter);

}
void CIteration::Postprocess(COutput *output,
                             CIntegration ****integration,
                             CGeometry ****geometry,
                             CSolver *****solver,
                             CNumerics ******numerics,
                             CConfig **config,
                             CSurfaceMovement **surface_movement,
                             CVolumetricMovement ***grid_movement,
                             CFreeFormDefBox*** FFDBox,
                             unsigned short val_iZone,
                             unsigned short val_iInst) { }



CFluidIteration::CFluidIteration(CConfig *config) : CIteration(config) { }
CFluidIteration::~CFluidIteration(void) { }

void CFluidIteration::Preprocess(COutput *output,
                                    CIntegration ****integration,
                                    CGeometry ****geometry,
                                    CSolver *****solver,
                                    CNumerics ******numerics,
                                    CConfig **config,
                                    CSurfaceMovement **surface_movement,
                                    CVolumetricMovement ***grid_movement,
                                    CFreeFormDefBox*** FFDBox,
                                    unsigned short val_iZone,
                                    unsigned short val_iInst) {

  unsigned long TimeIter = config[val_iZone]->GetTimeIter();

  bool fsi = config[val_iZone]->GetFSI_Simulation();
  unsigned long OuterIter = config[val_iZone]->GetOuterIter();


  /*--- Set the initial condition for FSI problems with subiterations ---*/
  /*--- This is done only in the first block subiteration.---*/
  /*--- From then on, the solver reuses the partially converged solution obtained in the previous subiteration ---*/
  if( fsi  && ( OuterIter == 0 ) ){
    solver[val_iZone][val_iInst][MESH_0][FLOW_SOL]->SetInitialCondition(geometry[val_iZone][val_iInst], solver[val_iZone][val_iInst], config[val_iZone], TimeIter);
  }

  /*--- Apply a Wind Gust ---*/

  if (config[val_iZone]->GetWind_Gust()) {
    SetWind_GustField(config[val_iZone], geometry[val_iZone][val_iInst], solver[val_iZone][val_iInst]);
  }

}

void CFluidIteration::Iterate(COutput *output,
                                 CIntegration ****integration,
                                 CGeometry ****geometry,
                                 CSolver *****solver,
                                 CNumerics ******numerics,
                                 CConfig **config,
                                 CSurfaceMovement **surface_movement,
                                 CVolumetricMovement ***grid_movement,
                                 CFreeFormDefBox*** FFDBox,
                                 unsigned short val_iZone,
                                 unsigned short val_iInst) {
  unsigned long InnerIter, TimeIter;

  bool unsteady = (config[val_iZone]->GetTime_Marching() == DT_STEPPING_1ST) || (config[val_iZone]->GetTime_Marching() == DT_STEPPING_2ND);
  bool frozen_visc = (config[val_iZone]->GetContinuous_Adjoint() && config[val_iZone]->GetFrozen_Visc_Cont()) ||
                     (config[val_iZone]->GetDiscrete_Adjoint() && config[val_iZone]->GetFrozen_Visc_Disc());
  TimeIter = config[val_iZone]->GetTimeIter();

  /* --- Setting up iteration values depending on if this is a
   steady or an unsteady simulaiton */

  InnerIter = config[val_iZone]->GetInnerIter();

  /*--- Update global parameters ---*/

  switch( config[val_iZone]->GetKind_Solver() ) {

    case EULER: case DISC_ADJ_EULER: case INC_EULER: case DISC_ADJ_INC_EULER:
      config[val_iZone]->SetGlobalParam(EULER, RUNTIME_FLOW_SYS); break;

    case NAVIER_STOKES: case DISC_ADJ_NAVIER_STOKES: case INC_NAVIER_STOKES: case DISC_ADJ_INC_NAVIER_STOKES:
      config[val_iZone]->SetGlobalParam(NAVIER_STOKES, RUNTIME_FLOW_SYS); break;

    case RANS: case DISC_ADJ_RANS: case INC_RANS: case DISC_ADJ_INC_RANS:
      config[val_iZone]->SetGlobalParam(RANS, RUNTIME_FLOW_SYS); break;

  }


  /*--- Solve the Euler, Navier-Stokes or Reynolds-averaged Navier-Stokes (RANS) equations (one iteration) ---*/

  integration[val_iZone][val_iInst][FLOW_SOL]->MultiGrid_Iteration(geometry, solver, numerics,
                                                                  config, RUNTIME_FLOW_SYS, val_iZone, val_iInst);

  if ((config[val_iZone]->GetKind_Solver() == RANS ||
       config[val_iZone]->GetKind_Solver() == DISC_ADJ_RANS ||
       config[val_iZone]->GetKind_Solver() == INC_RANS ||
       config[val_iZone]->GetKind_Solver() == DISC_ADJ_INC_RANS ) && !frozen_visc) {

    /*--- Solve the turbulence model ---*/

    config[val_iZone]->SetGlobalParam(RANS, RUNTIME_TURB_SYS);
    integration[val_iZone][val_iInst][TURB_SOL]->SingleGrid_Iteration(geometry, solver, numerics,
                                                                     config, RUNTIME_TURB_SYS, val_iZone, val_iInst);

    /*--- Solve transition model ---*/

    if (config[val_iZone]->GetKind_Trans_Model() == LM) {
      config[val_iZone]->SetGlobalParam(RANS, RUNTIME_TRANS_SYS);
      integration[val_iZone][val_iInst][TRANS_SOL]->SingleGrid_Iteration(geometry, solver, numerics,
                                                                        config, RUNTIME_TRANS_SYS, val_iZone, val_iInst);
    }

  }

  if (config[val_iZone]->GetWeakly_Coupled_Heat()){
    config[val_iZone]->SetGlobalParam(RANS, RUNTIME_HEAT_SYS);
    integration[val_iZone][val_iInst][HEAT_SOL]->SingleGrid_Iteration(geometry, solver, numerics,
                                                                     config, RUNTIME_HEAT_SYS, val_iZone, val_iInst);
  }

  /*--- Incorporate a weakly-coupled radiation model to the analysis ---*/
  if (config[val_iZone]->AddRadiation()){
    config[val_iZone]->SetGlobalParam(RANS, RUNTIME_RADIATION_SYS);
    integration[val_iZone][val_iInst][RAD_SOL]->SingleGrid_Iteration(geometry, solver, numerics, config,
                                                                     RUNTIME_RADIATION_SYS, val_iZone, val_iInst);
  }

  /*--- Adapt the CFL number using an exponential progression with under-relaxation approach. ---*/

  if (config[val_iZone]->GetCFL_Adapt() == YES) {
    SU2_OMP_PARALLEL
    solver[val_iZone][val_iInst][MESH_0][FLOW_SOL]->AdaptCFLNumber(geometry[val_iZone][val_iInst],
                                                                   solver[val_iZone][val_iInst], config[val_iZone]);
  }

  /*--- Call Dynamic mesh update if AEROELASTIC motion was specified ---*/

  if ((config[val_iZone]->GetGrid_Movement()) && (config[val_iZone]->GetAeroelastic_Simulation()) && unsteady) {

    SetGrid_Movement(geometry[val_iZone][val_iInst], surface_movement[val_iZone], grid_movement[val_iZone][val_iInst],
                     solver[val_iZone][val_iInst], config[val_iZone], InnerIter, TimeIter);

    /*--- Apply a Wind Gust ---*/

    if (config[val_iZone]->GetWind_Gust()) {
      if (InnerIter % config[val_iZone]->GetAeroelasticIter() == 0 && InnerIter != 0)
        SetWind_GustField(config[val_iZone], geometry[val_iZone][val_iInst], solver[val_iZone][val_iInst]);
    }

  }
}

void CFluidIteration::Update(COutput *output,
                                CIntegration ****integration,
                                CGeometry ****geometry,
                                CSolver *****solver,
                                CNumerics ******numerics,
                                CConfig **config,
                                CSurfaceMovement **surface_movement,
                                CVolumetricMovement ***grid_movement,
                                CFreeFormDefBox*** FFDBox,
                                unsigned short val_iZone,
                                unsigned short val_iInst)      {

  unsigned short iMesh;

  /*--- Dual time stepping strategy ---*/

  if ((config[val_iZone]->GetTime_Marching() == DT_STEPPING_1ST) ||
      (config[val_iZone]->GetTime_Marching() == DT_STEPPING_2ND)) {

    /*--- Update dual time solver on all mesh levels ---*/

    for (iMesh = 0; iMesh <= config[val_iZone]->GetnMGLevels(); iMesh++) {
      integration[val_iZone][val_iInst][FLOW_SOL]->SetDualTime_Solver(geometry[val_iZone][val_iInst][iMesh], solver[val_iZone][val_iInst][iMesh][FLOW_SOL], config[val_iZone], iMesh);
      integration[val_iZone][val_iInst][FLOW_SOL]->SetConvergence(false);
    }

    /*--- Update dual time solver for the dynamic mesh solver ---*/
    if (config[val_iZone]->GetDeform_Mesh()) {
      solver[val_iZone][val_iInst][MESH_0][MESH_SOL]->SetDualTime_Mesh();
    }

    /*--- Update dual time solver for the turbulence model ---*/

    if ((config[val_iZone]->GetKind_Solver() == RANS) ||
        (config[val_iZone]->GetKind_Solver() == DISC_ADJ_RANS) ||
        (config[val_iZone]->GetKind_Solver() == INC_RANS) ||
        (config[val_iZone]->GetKind_Solver() == DISC_ADJ_INC_RANS)) {
      integration[val_iZone][val_iInst][TURB_SOL]->SetDualTime_Solver(geometry[val_iZone][val_iInst][MESH_0], solver[val_iZone][val_iInst][MESH_0][TURB_SOL], config[val_iZone], MESH_0);
      integration[val_iZone][val_iInst][TURB_SOL]->SetConvergence(false);
    }

    /*--- Update dual time solver for the transition model ---*/

    if (config[val_iZone]->GetKind_Trans_Model() == LM) {
      integration[val_iZone][val_iInst][TRANS_SOL]->SetDualTime_Solver(geometry[val_iZone][val_iInst][MESH_0], solver[val_iZone][val_iInst][MESH_0][TRANS_SOL], config[val_iZone], MESH_0);
      integration[val_iZone][val_iInst][TRANS_SOL]->SetConvergence(false);
    }
  }
}

bool CFluidIteration::Monitor(COutput *output,
    CIntegration ****integration,
    CGeometry ****geometry,
    CSolver *****solver,
    CNumerics ******numerics,
    CConfig **config,
    CSurfaceMovement **surface_movement,
    CVolumetricMovement ***grid_movement,
    CFreeFormDefBox*** FFDBox,
    unsigned short val_iZone,
    unsigned short val_iInst)     {

  bool StopCalc = false;

  StopTime = SU2_MPI::Wtime();

  UsedTime = StopTime - StartTime;


  if (config[val_iZone]->GetMultizone_Problem() || config[val_iZone]->GetSinglezone_Driver()){
    output->SetHistory_Output(geometry[val_iZone][INST_0][MESH_0],
                              solver[val_iZone][INST_0][MESH_0],
                              config[val_iZone],
                              config[val_iZone]->GetTimeIter(),
                              config[val_iZone]->GetOuterIter(),
                              config[val_iZone]->GetInnerIter());
  }

  /*--- If convergence was reached --*/
  StopCalc =  output->GetConvergence();
<<<<<<< HEAD
  
  /*--- If ROM convergence was reached --*/
  StopCalc = solver[val_iZone][INST_0][MESH_0][0]->GetRom_Convergence();
  
=======

>>>>>>> 8547b3d8
  /* --- Checking convergence of Fixed CL mode to target CL, and perform finite differencing if needed  --*/

  if (config[val_iZone]->GetFixed_CL_Mode()){
    StopCalc = MonitorFixed_CL(output, geometry[val_iZone][INST_0][MESH_0], solver[val_iZone][INST_0][MESH_0], config[val_iZone]);
  }

  return StopCalc;

}

void CFluidIteration::Postprocess(COutput *output,
                                  CIntegration ****integration,
                                  CGeometry ****geometry,
                                  CSolver *****solver,
                                  CNumerics ******numerics,
                                  CConfig **config,
                                  CSurfaceMovement **surface_movement,
                                  CVolumetricMovement ***grid_movement,
                                  CFreeFormDefBox*** FFDBox,
                                  unsigned short val_iZone,
                                  unsigned short val_iInst) {

  /*--- Temporary: enable only for single-zone driver. This should be removed eventually when generalized. ---*/

  if(config[val_iZone]->GetSinglezone_Driver()){

    /*--- Compute the tractions at the vertices ---*/
    solver[val_iZone][val_iInst][MESH_0][FLOW_SOL]->ComputeVertexTractions(
          geometry[val_iZone][val_iInst][MESH_0], config[val_iZone]);

    if (config[val_iZone]->GetKind_Solver() == DISC_ADJ_EULER ||
        config[val_iZone]->GetKind_Solver() == DISC_ADJ_NAVIER_STOKES ||
        config[val_iZone]->GetKind_Solver() == DISC_ADJ_RANS){

      /*--- Read the target pressure ---*/

//      if (config[val_iZone]->GetInvDesign_Cp() == YES)
//        output->SetCp_InverseDesign(solver[val_iZone][val_iInst][MESH_0][FLOW_SOL],geometry[val_iZone][val_iInst][MESH_0], config[val_iZone], config[val_iZone]->GetExtIter());

//      /*--- Read the target heat flux ---*/

//      if (config[val_iZone]->GetInvDesign_HeatFlux() == YES)
//        output->SetHeatFlux_InverseDesign(solver[val_iZone][val_iInst][MESH_0][FLOW_SOL],geometry[val_iZone][val_iInst][MESH_0], config[val_iZone], config[val_iZone]->GetExtIter());

    }

  }


}

void CFluidIteration::Solve(COutput *output,
                                 CIntegration ****integration,
                                 CGeometry ****geometry,
                                 CSolver *****solver,
                                 CNumerics ******numerics,
                                 CConfig **config,
                                 CSurfaceMovement **surface_movement,
                                 CVolumetricMovement ***grid_movement,
                                 CFreeFormDefBox*** FFDBox,
                                 unsigned short val_iZone,
                                 unsigned short val_iInst) {

  /*--- Boolean to determine if we are running a static or dynamic case ---*/
  bool steady = !config[val_iZone]->GetTime_Domain();

  unsigned long Inner_Iter, nInner_Iter = config[val_iZone]->GetnInner_Iter();
  bool StopCalc = false;

  /*--- Synchronization point before a single solver iteration.
        Compute the wall clock time required. ---*/

  StartTime = SU2_MPI::Wtime();

  /*--- Preprocess the solver ---*/
  Preprocess(output, integration, geometry, solver, numerics, config,
            surface_movement, grid_movement, FFDBox, val_iZone, INST_0);

  /*--- For steady-state flow simulations, we need to loop over ExtIter for the number of time steps ---*/
  /*--- However, ExtIter is the number of FSI iterations, so nIntIter is used in this case ---*/

  for (Inner_Iter = 0; Inner_Iter < nInner_Iter; Inner_Iter++){

    config[val_iZone]->SetInnerIter(Inner_Iter);

    /*--- Run a single iteration of the solver ---*/
    Iterate(output, integration, geometry, solver, numerics, config,
            surface_movement, grid_movement, FFDBox, val_iZone, INST_0);

    /*--- Monitor the pseudo-time ---*/
    StopCalc = Monitor(output, integration, geometry, solver, numerics, config,
                       surface_movement, grid_movement, FFDBox, val_iZone, INST_0);

    /*--- Output files at intermediate iterations if the problem is single zone ---*/

    if (singlezone && steady) {
      Output(output, geometry, solver, config, Inner_Iter, StopCalc, val_iZone, val_iInst);
    }

    /*--- If the iteration has converged, break the loop ---*/
    if (StopCalc) break;
  }

  if (multizone && steady) {
    Output(output, geometry, solver, config,
           config[val_iZone]->GetOuterIter(),
           StopCalc, val_iZone, val_iInst);

    /*--- Set the fluid convergence to false (to make sure outer subiterations converge) ---*/

    integration[val_iZone][INST_0][FLOW_SOL]->SetConvergence(false);
  }
}

void CFluidIteration::SetWind_GustField(CConfig *config, CGeometry **geometry, CSolver ***solver) {
  // The gust is imposed on the flow field via the grid velocities. This method called the Field Velocity Method is described in the
  // NASA TM–2012-217771 - Development, Verification and Use of Gust Modeling in the NASA Computational Fluid Dynamics Code FUN3D
  // the desired gust is prescribed as the negative of the grid velocity.

  // If a source term is included to account for the gust field, the method is described by Jones et al. as the Split Velocity Method in
  // Simulation of Airfoil Gust Responses Using Prescribed Velocities.
  // In this routine the gust derivatives needed for the source term are calculated when applicable.
  // If the gust derivatives are zero the source term is also zero.
  // The source term itself is implemented in the class CSourceWindGust

  if (rank == MASTER_NODE)
    cout << endl << "Running simulation with a Wind Gust." << endl;
  unsigned short iDim, nDim = geometry[MESH_0]->GetnDim(); //We assume nDim = 2
  if (nDim != 2) {
    if (rank == MASTER_NODE) {
      cout << endl << "WARNING - Wind Gust capability is only verified for 2 dimensional simulations." << endl;
    }
  }

  /*--- Gust Parameters from config ---*/
  unsigned short Gust_Type = config->GetGust_Type();
  su2double xbegin = config->GetGust_Begin_Loc();    // Location at which the gust begins.
  su2double L = config->GetGust_WaveLength();        // Gust size
  su2double tbegin = config->GetGust_Begin_Time();   // Physical time at which the gust begins.
  su2double gust_amp = config->GetGust_Ampl();       // Gust amplitude
  su2double n = config->GetGust_Periods();           // Number of gust periods
  unsigned short GustDir = config->GetGust_Dir(); // Gust direction

  /*--- Variables needed to compute the gust ---*/
  unsigned short Kind_Grid_Movement = config->GetKind_GridMovement();
  unsigned long iPoint;
  unsigned short iMGlevel, nMGlevel = config->GetnMGLevels();

  su2double x, y, x_gust, dgust_dx, dgust_dy, dgust_dt;
  su2double *Gust, *GridVel, *NewGridVel, *GustDer;

  su2double Physical_dt = config->GetDelta_UnstTime();
  unsigned long TimeIter = config->GetTimeIter();
  su2double Physical_t = TimeIter*Physical_dt;

  su2double Uinf = solver[MESH_0][FLOW_SOL]->GetVelocity_Inf(0); // Assumption gust moves at infinity velocity

  Gust = new su2double [nDim];
  NewGridVel = new su2double [nDim];
  for (iDim = 0; iDim < nDim; iDim++) {
    Gust[iDim] = 0.0;
    NewGridVel[iDim] = 0.0;
  }

  GustDer = new su2double [3];
  for (unsigned short i = 0; i < 3; i++) {
    GustDer[i] = 0.0;
  }

  // Vortex variables
  unsigned long nVortex = 0;
  vector<su2double> x0, y0, vort_strenth, r_core; //vortex is positive in clockwise direction.
  if (Gust_Type == VORTEX) {
    InitializeVortexDistribution(nVortex, x0, y0, vort_strenth, r_core);
  }

  /*--- Check to make sure gust lenght is not zero or negative (vortex gust doesn't use this). ---*/
  if (L <= 0.0 && Gust_Type != VORTEX) {
    SU2_MPI::Error("The gust length needs to be positive", CURRENT_FUNCTION);
  }

  /*--- Loop over all multigrid levels ---*/

  for (iMGlevel = 0; iMGlevel <= nMGlevel; iMGlevel++) {

    /*--- Loop over each node in the volume mesh ---*/

    for (iPoint = 0; iPoint < geometry[iMGlevel]->GetnPoint(); iPoint++) {

      /*--- Reset the Grid Velocity to zero if there is no grid movement ---*/
      if (Kind_Grid_Movement == GUST) {
        for (iDim = 0; iDim < nDim; iDim++)
          geometry[iMGlevel]->node[iPoint]->SetGridVel(iDim, 0.0);
      }

      /*--- initialize the gust and derivatives to zero everywhere ---*/

      for (iDim = 0; iDim < nDim; iDim++) {Gust[iDim]=0.0;}
      dgust_dx = 0.0; dgust_dy = 0.0; dgust_dt = 0.0;

      /*--- Begin applying the gust ---*/

      if (Physical_t >= tbegin) {

        x = geometry[iMGlevel]->node[iPoint]->GetCoord()[0]; // x-location of the node.
        y = geometry[iMGlevel]->node[iPoint]->GetCoord()[1]; // y-location of the node.

        // Gust coordinate
        x_gust = (x - xbegin - Uinf*(Physical_t-tbegin))/L;

        /*--- Calculate the specified gust ---*/
        switch (Gust_Type) {

          case TOP_HAT:
            // Check if we are in the region where the gust is active
            if (x_gust > 0 && x_gust < n) {
              Gust[GustDir] = gust_amp;
              // Still need to put the gust derivatives. Think about this.
            }
            break;

          case SINE:
            // Check if we are in the region where the gust is active
            if (x_gust > 0 && x_gust < n) {
              Gust[GustDir] = gust_amp*(sin(2*PI_NUMBER*x_gust));

              // Gust derivatives
              //dgust_dx = gust_amp*2*PI_NUMBER*(cos(2*PI_NUMBER*x_gust))/L;
              //dgust_dy = 0;
              //dgust_dt = gust_amp*2*PI_NUMBER*(cos(2*PI_NUMBER*x_gust))*(-Uinf)/L;
            }
            break;

          case ONE_M_COSINE:
            // Check if we are in the region where the gust is active
            if (x_gust > 0 && x_gust < n) {
              Gust[GustDir] = gust_amp*(1-cos(2*PI_NUMBER*x_gust));

              // Gust derivatives
              //dgust_dx = gust_amp*2*PI_NUMBER*(sin(2*PI_NUMBER*x_gust))/L;
              //dgust_dy = 0;
              //dgust_dt = gust_amp*2*PI_NUMBER*(sin(2*PI_NUMBER*x_gust))*(-Uinf)/L;
            }
            break;

          case EOG:
            // Check if we are in the region where the gust is active
            if (x_gust > 0 && x_gust < n) {
              Gust[GustDir] = -0.37*gust_amp*sin(3*PI_NUMBER*x_gust)*(1-cos(2*PI_NUMBER*x_gust));
            }
            break;

          case VORTEX:

            /*--- Use vortex distribution ---*/
            // Algebraic vortex equation.
            for (unsigned long i=0; i<nVortex; i++) {
              su2double r2 = pow(x-(x0[i]+Uinf*(Physical_t-tbegin)), 2) + pow(y-y0[i], 2);
              su2double r = sqrt(r2);
              su2double v_theta = vort_strenth[i]/(2*PI_NUMBER) * r/(r2+pow(r_core[i],2));
              Gust[0] = Gust[0] + v_theta*(y-y0[i])/r;
              Gust[1] = Gust[1] - v_theta*(x-(x0[i]+Uinf*(Physical_t-tbegin)))/r;
            }
            break;

          case NONE: default:

            /*--- There is no wind gust specified. ---*/
            if (rank == MASTER_NODE) {
              cout << "No wind gust specified." << endl;
            }
            break;

        }
      }

      /*--- Set the Wind Gust, Wind Gust Derivatives and the Grid Velocities ---*/

      GustDer[0] = dgust_dx;
      GustDer[1] = dgust_dy;
      GustDer[2] = dgust_dt;

      solver[iMGlevel][FLOW_SOL]->GetNodes()->SetWindGust(iPoint, Gust);
      solver[iMGlevel][FLOW_SOL]->GetNodes()->SetWindGustDer(iPoint, GustDer);

      GridVel = geometry[iMGlevel]->node[iPoint]->GetGridVel();

      /*--- Store new grid velocity ---*/

      for (iDim = 0; iDim < nDim; iDim++) {
        NewGridVel[iDim] = GridVel[iDim] - Gust[iDim];
        geometry[iMGlevel]->node[iPoint]->SetGridVel(iDim, NewGridVel[iDim]);
      }

    }
  }

  delete [] Gust;
  delete [] GustDer;
  delete [] NewGridVel;

}

void CFluidIteration::InitializeVortexDistribution(unsigned long &nVortex, vector<su2double>& x0, vector<su2double>& y0, vector<su2double>& vort_strength, vector<su2double>& r_core) {
  /*--- Read in Vortex Distribution ---*/
  std::string line;
  std::ifstream file;
  su2double x_temp, y_temp, vort_strength_temp, r_core_temp;
  file.open("vortex_distribution.txt");
  /*--- In case there is no vortex file ---*/
  if (file.fail()) {
    SU2_MPI::Error("There is no vortex data file!!", CURRENT_FUNCTION);
  }

  // Ignore line containing the header
  getline(file, line);
  // Read in the information of the vortices (xloc, yloc, lambda(strength), eta(size, gradient))
  while (file.good())
  {
    getline(file, line);
    std::stringstream ss(line);
    if (line.size() != 0) { //ignore blank lines if they exist.
      ss >> x_temp;
      ss >> y_temp;
      ss >> vort_strength_temp;
      ss >> r_core_temp;
      x0.push_back(x_temp);
      y0.push_back(y_temp);
      vort_strength.push_back(vort_strength_temp);
      r_core.push_back(r_core_temp);
    }
  }
  file.close();
  // number of vortices
  nVortex = x0.size();

}

bool CFluidIteration::MonitorFixed_CL(COutput *output, CGeometry *geometry, CSolver **solver, CConfig *config) {

  CSolver* flow_solver= solver[FLOW_SOL];

  bool fixed_cl_convergence = flow_solver->FixedCL_Convergence(config, output->GetConvergence());

  /* --- If Fixed CL mode has ended and Finite Differencing has started: --- */

  if (flow_solver->GetStart_AoA_FD() && flow_solver->GetIter_Update_AoA() == config->GetInnerIter()){

    /* --- Print convergence history and volume files since fixed CL mode has converged--- */
    if (rank == MASTER_NODE) output->PrintConvergenceSummary();

    output->SetResult_Files(geometry, config, solver,
                            config->GetInnerIter(), true);

    /* --- Set finite difference mode in config (disables output) --- */
    config->SetFinite_Difference_Mode(true);
  }

  /* --- Set convergence based on fixed CL convergence  --- */
  return fixed_cl_convergence;
}

CTurboIteration::CTurboIteration(CConfig *config) : CFluidIteration(config) { }
CTurboIteration::~CTurboIteration(void) { }
void CTurboIteration::Preprocess(COutput *output,
                                    CIntegration ****integration,
                                    CGeometry ****geometry,
                                    CSolver *****solver,
                                    CNumerics ******numerics,
                                    CConfig **config,
                                    CSurfaceMovement **surface_movement,
                                    CVolumetricMovement ***grid_movement,
                                    CFreeFormDefBox*** FFDBox,
                                    unsigned short val_iZone,
                                    unsigned short val_iInst) {

  /*--- Average quantities at the inflow and outflow boundaries ---*/
  solver[val_iZone][val_iInst][MESH_0][FLOW_SOL]->TurboAverageProcess(solver[val_iZone][val_iInst][MESH_0], geometry[val_iZone][val_iInst][MESH_0],config[val_iZone],INFLOW);
  solver[val_iZone][val_iInst][MESH_0][FLOW_SOL]->TurboAverageProcess(solver[val_iZone][val_iInst][MESH_0], geometry[val_iZone][val_iInst][MESH_0],config[val_iZone],OUTFLOW);

}

void CTurboIteration::Postprocess( COutput *output,
                                   CIntegration ****integration,
                                   CGeometry ****geometry,
                                   CSolver *****solver,
                                   CNumerics ******numerics,
                                   CConfig **config,
                                   CSurfaceMovement **surface_movement,
                                   CVolumetricMovement ***grid_movement,
                                   CFreeFormDefBox*** FFDBox,
                                   unsigned short val_iZone,
                                   unsigned short val_iInst) {

  /*--- Average quantities at the inflow and outflow boundaries ---*/
  solver[val_iZone][val_iInst][MESH_0][FLOW_SOL]->TurboAverageProcess(solver[val_iZone][val_iInst][MESH_0], geometry[val_iZone][val_iInst][MESH_0],config[val_iZone],INFLOW);
  solver[val_iZone][val_iInst][MESH_0][FLOW_SOL]->TurboAverageProcess(solver[val_iZone][val_iInst][MESH_0], geometry[val_iZone][val_iInst][MESH_0],config[val_iZone],OUTFLOW);

  /*--- Gather Inflow and Outflow quantities on the Master Node to compute performance ---*/
  solver[val_iZone][val_iInst][MESH_0][FLOW_SOL]->GatherInOutAverageValues(config[val_iZone], geometry[val_iZone][val_iInst][MESH_0]);

}

CFEMFluidIteration::CFEMFluidIteration(CConfig *config) : CFluidIteration(config) { }
CFEMFluidIteration::~CFEMFluidIteration(void) { }

void CFEMFluidIteration::Preprocess(COutput *output,
                                    CIntegration ****integration,
                                    CGeometry ****geometry,
                                    CSolver *****solver,
                                    CNumerics ******numerics,
                                    CConfig **config,
                                    CSurfaceMovement **surface_movement,
                                    CVolumetricMovement ***grid_movement,
                                    CFreeFormDefBox*** FFDBox,
                                    unsigned short val_iZone,
                                    unsigned short val_iInst) {

  unsigned long TimeIter = config[ZONE_0]->GetTimeIter();
  const bool restart = (config[ZONE_0]->GetRestart() ||
                        config[ZONE_0]->GetRestart_Flow());

  /*--- Set the initial condition if this is not a restart. ---*/
  if (TimeIter == 0 && !restart)
    solver[val_iZone][val_iInst][MESH_0][FLOW_SOL]->SetInitialCondition(geometry[val_iZone][val_iInst],
                                                                       solver[val_iZone][val_iInst],
                                                                       config[val_iZone],
                                                                       TimeIter);

}

void CFEMFluidIteration::Iterate(COutput *output,
                                 CIntegration ****integration,
                                 CGeometry ****geometry,
                                 CSolver *****solver,
                                 CNumerics ******numerics,
                                 CConfig **config,
                                 CSurfaceMovement **surface_movement,
                                 CVolumetricMovement ***grid_movement,
                                 CFreeFormDefBox*** FFDBox,
                                 unsigned short val_iZone,
                                 unsigned short val_iInst) {

  /*--- Update global parameters ---*/

  if (config[val_iZone]->GetKind_Solver() == FEM_EULER || config[val_iZone]->GetKind_Solver() == DISC_ADJ_FEM_EULER)
    config[val_iZone]->SetGlobalParam(FEM_EULER, RUNTIME_FLOW_SYS);

  if (config[val_iZone]->GetKind_Solver() == FEM_NAVIER_STOKES || config[val_iZone]->GetKind_Solver() == DISC_ADJ_FEM_NS)
    config[val_iZone]->SetGlobalParam(FEM_NAVIER_STOKES, RUNTIME_FLOW_SYS);

  if (config[val_iZone]->GetKind_Solver() == FEM_RANS || config[val_iZone]->GetKind_Solver() == DISC_ADJ_FEM_RANS)
    config[val_iZone]->SetGlobalParam(FEM_RANS, RUNTIME_FLOW_SYS);

  if (config[val_iZone]->GetKind_Solver() == FEM_LES)
    config[val_iZone]->SetGlobalParam(FEM_LES, RUNTIME_FLOW_SYS);

  /*--- Solve the Euler, Navier-Stokes, RANS or LES equations (one iteration) ---*/

  integration[val_iZone][val_iInst][FLOW_SOL]->SingleGrid_Iteration(geometry,
                                                                              solver,
                                                                              numerics,
                                                                              config,
                                                                              RUNTIME_FLOW_SYS,
                                                                              val_iZone,
                                                                              val_iInst);
}

void CFEMFluidIteration::Update(COutput *output,
                                CIntegration ****integration,
                                CGeometry ****geometry,
                                CSolver *****solver,
                                CNumerics ******numerics,
                                CConfig **config,
                                CSurfaceMovement **surface_movement,
                                CVolumetricMovement ***grid_movement,
                                CFreeFormDefBox*** FFDBox,
                                unsigned short val_iZone,
                                unsigned short val_iInst)      { }

void CFEMFluidIteration::Postprocess(COutput *output,
                 CIntegration ****integration,
                 CGeometry ****geometry,
                 CSolver *****solver,
                 CNumerics ******numerics,
                 CConfig **config,
                 CSurfaceMovement **surface_movement,
                 CVolumetricMovement ***grid_movement,
                 CFreeFormDefBox*** FFDBox,
                 unsigned short val_iZone,
                 unsigned short val_iInst){}

CHeatIteration::CHeatIteration(CConfig *config) : CFluidIteration(config) { }

CHeatIteration::~CHeatIteration(void) { }

void CHeatIteration::Iterate(COutput *output,
                             CIntegration ****integration,
                             CGeometry ****geometry,
                             CSolver *****solver,
                             CNumerics ******numerics,
                             CConfig **config,
                             CSurfaceMovement **surface_movement,
                             CVolumetricMovement ***grid_movement,
                             CFreeFormDefBox*** FFDBox,
                             unsigned short val_iZone,
                             unsigned short val_iInst) {

  /*--- Update global parameters ---*/

  config[val_iZone]->SetGlobalParam(HEAT_EQUATION, RUNTIME_HEAT_SYS);

  integration[val_iZone][val_iInst][HEAT_SOL]->SingleGrid_Iteration(geometry, solver, numerics, config, RUNTIME_HEAT_SYS, val_iZone, val_iInst);

}

void CHeatIteration::Solve(COutput *output,
                           CIntegration ****integration,
                           CGeometry ****geometry,
                           CSolver *****solver,
                           CNumerics ******numerics,
                           CConfig **config,
                           CSurfaceMovement **surface_movement,
                           CVolumetricMovement ***grid_movement,
                           CFreeFormDefBox*** FFDBox,
                           unsigned short val_iZone,
                           unsigned short val_iInst) {

  /*--- Boolean to determine if we are running a static or dynamic case ---*/
  bool steady = !config[val_iZone]->GetTime_Domain();

  unsigned long Inner_Iter, nInner_Iter = config[val_iZone]->GetnInner_Iter();
  bool StopCalc = false;

  /*--- Synchronization point before a single solver iteration.
        Compute the wall clock time required. ---*/

  StartTime = SU2_MPI::Wtime();

  /*--- For steady-state flow simulations, we need to loop over ExtIter for the number of time steps ---*/
  /*--- However, ExtIter is the number of FSI iterations, so nIntIter is used in this case ---*/

  for (Inner_Iter = 0; Inner_Iter < nInner_Iter; Inner_Iter++){

    config[val_iZone]->SetInnerIter(Inner_Iter);

    /*--- Run a single iteration of the solver ---*/
    Iterate(output, integration, geometry, solver, numerics, config,
            surface_movement, grid_movement, FFDBox, val_iZone, INST_0);

    /*--- Monitor the pseudo-time ---*/
    StopCalc = Monitor(output, integration, geometry, solver, numerics, config,
                       surface_movement, grid_movement, FFDBox, val_iZone, INST_0);

    /*--- Output files at intermediate iterations if the problem is single zone ---*/

    if (singlezone && steady) {
      Output(output, geometry, solver, config, Inner_Iter, StopCalc, val_iZone, val_iInst);
    }

    /*--- If the iteration has converged, break the loop ---*/
    if (StopCalc) break;
  }

  if (multizone && steady) {
    Output(output, geometry, solver, config,
           config[val_iZone]->GetOuterIter(),
           StopCalc, val_iZone, val_iInst);

    /*--- Set the fluid convergence to false (to make sure outer subiterations converge) ---*/

    integration[val_iZone][INST_0][HEAT_SOL]->SetConvergence(false);
  }
}

void CHeatIteration::Update(COutput *output,
                            CIntegration ****integration,
                            CGeometry ****geometry,
                            CSolver *****solver,
                            CNumerics ******numerics,
                            CConfig **config,
                            CSurfaceMovement **surface_movement,
                            CVolumetricMovement ***grid_movement,
                            CFreeFormDefBox*** FFDBox,
                            unsigned short val_iZone,
                            unsigned short val_iInst)      {

  unsigned short iMesh;

  /*--- Dual time stepping strategy ---*/

  if ((config[val_iZone]->GetTime_Marching() == DT_STEPPING_1ST) ||
      (config[val_iZone]->GetTime_Marching() == DT_STEPPING_2ND)) {

    /*--- Update dual time solver ---*/

    for (iMesh = 0; iMesh <= config[val_iZone]->GetnMGLevels(); iMesh++) {
      integration[val_iZone][val_iInst][HEAT_SOL]->SetDualTime_Solver(geometry[val_iZone][val_iInst][iMesh], solver[val_iZone][val_iInst][iMesh][HEAT_SOL], config[val_iZone], iMesh);
      integration[val_iZone][val_iInst][HEAT_SOL]->SetConvergence(false);
    }
  }
}

CFEAIteration::CFEAIteration(CConfig *config) : CIteration(config) { }
CFEAIteration::~CFEAIteration(void) { }
void CFEAIteration::Preprocess() { }
void CFEAIteration::Iterate(COutput *output,
                            CIntegration ****integration,
                            CGeometry ****geometry,
                            CSolver *****solver,
                            CNumerics ******numerics,
                            CConfig **config,
                            CSurfaceMovement **surface_movement,
                            CVolumetricMovement ***grid_movement,
                            CFreeFormDefBox*** FFDBox,
                            unsigned short val_iZone,
                            unsigned short val_iInst) {

  bool StopCalc = false;
  unsigned long IntIter = 0;

  const unsigned long TimeIter = config[val_iZone]->GetTimeIter();
  const unsigned long nIncrements = config[val_iZone]->GetNumberIncrements();

  const bool nonlinear = (config[val_iZone]->GetGeometricConditions() == LARGE_DEFORMATIONS);
  const bool linear = (config[val_iZone]->GetGeometricConditions() == SMALL_DEFORMATIONS);
  const bool disc_adj_fem = config[val_iZone]->GetDiscrete_Adjoint();

  /*--- Loads applied in steps (not used for discrete adjoint). ---*/
  const bool incremental_load = config[val_iZone]->GetIncrementalLoad() && !disc_adj_fem;

  CIntegration* feaIntegration = integration[val_iZone][val_iInst][FEA_SOL];
  CSolver* feaSolver = solver[val_iZone][val_iInst][MESH_0][FEA_SOL];

  /*--- Set the convergence monitor to false, to prevent the solver to stop in intermediate FSI subiterations ---*/
  feaIntegration->SetConvergence(false);

  /*--- FEA equations ---*/
  config[val_iZone]->SetGlobalParam(FEM_ELASTICITY, RUNTIME_FEA_SYS);

  if (linear) {
    /*--- Run the (one) iteration ---*/

    config[val_iZone]->SetInnerIter(0);

    feaIntegration->Structural_Iteration(geometry, solver, numerics, config,
                                         RUNTIME_FEA_SYS, val_iZone, val_iInst);

    if (!disc_adj_fem) {
      Monitor(output, integration, geometry,  solver, numerics, config,
              surface_movement, grid_movement, FFDBox, val_iZone, INST_0);

      /*--- Set the convergence monitor to true, to prevent the solver to stop in intermediate FSI subiterations ---*/
      output->SetConvergence(true);
    }

  }
  else if (nonlinear && !incremental_load) {

    /*--- THIS IS THE DIRECT APPROACH (NO INCREMENTAL LOAD APPLIED) ---*/

    /*--- Keep the current inner iter, we need to restore it in discrete adjoint cases as file output depends on it ---*/
    const auto CurIter = config[val_iZone]->GetInnerIter();

    /*--- Newton-Raphson subiterations ---*/

    for (IntIter = 0; IntIter < config[val_iZone]->GetnInner_Iter(); IntIter++) {

      config[val_iZone]->SetInnerIter(IntIter);

      feaIntegration->Structural_Iteration(geometry, solver, numerics, config,
                                           RUNTIME_FEA_SYS, val_iZone, val_iInst);

      /*--- Limit to only one iteration for the discrete adjoint recording, restore inner iter (see above) ---*/
      if (disc_adj_fem) {
        config[val_iZone]->SetInnerIter(CurIter);
        break;
      }
      else {
        StopCalc = Monitor(output, integration, geometry,  solver, numerics, config,
                           surface_movement, grid_movement, FFDBox, val_iZone, INST_0);

        if (StopCalc && (IntIter > 0)) break;
      }
    }

  }
  else {

    /*--- THIS IS THE INCREMENTAL LOAD APPROACH (only makes sense for nonlinear) ---*/

    /*--- Assume the initial load increment as 1.0 ---*/

    feaSolver->SetLoad_Increment(0, 1.0);
    feaSolver->SetForceCoeff(1.0);

    /*--- Run two nonlinear iterations to check if incremental loading can be skipped ---*/

    for (IntIter = 0; IntIter < 2; ++IntIter) {

      config[val_iZone]->SetInnerIter(IntIter);

      feaIntegration->Structural_Iteration(geometry, solver, numerics, config,
                                           RUNTIME_FEA_SYS, val_iZone, val_iInst);

      StopCalc = Monitor(output, integration, geometry, solver, numerics, config,
                         surface_movement, grid_movement, FFDBox, val_iZone, INST_0);
    }

    /*--- Early return if we already meet the convergence criteria. ---*/
    if (StopCalc) return;

    /*--- Check user-defined criteria to either increment loads or continue with NR iterations. ---*/

    bool meetCriteria = true;
    for (int i = 0; i < 3; ++i)
      meetCriteria &= (log10(feaSolver->GetRes_FEM(i)) < config[val_iZone]->GetIncLoad_Criteria(i));

    /*--- If the criteria is met, i.e. the load is not too large, continue the regular calculation. ---*/

    if (meetCriteria) {

      /*--- Newton-Raphson subiterations ---*/

      for (IntIter = 2; IntIter < config[val_iZone]->GetnInner_Iter(); IntIter++) {

        config[val_iZone]->SetInnerIter(IntIter);

        feaIntegration->Structural_Iteration(geometry, solver, numerics, config,
                                             RUNTIME_FEA_SYS, val_iZone, val_iInst);

        StopCalc = Monitor(output, integration, geometry,  solver, numerics, config,
                           surface_movement, grid_movement, FFDBox, val_iZone, INST_0);

        if (StopCalc) break;
      }

    }

    /*--- If the criteria is not met, a whole set of subiterations for the different loads must be done. ---*/

    else {

      /*--- Restore solution to initial. Because we ramp the load from zero, in multizone cases it is not
       * adequate to take "old values" as those will be for maximum loading on the previous outer iteration. ---*/

      feaSolver->SetInitialCondition(geometry[val_iZone][val_iInst],
                                     solver[val_iZone][val_iInst],
                                     config[val_iZone], TimeIter);

      /*--- For the number of increments ---*/
      for (auto iIncrement = 1ul; iIncrement <= nIncrements; iIncrement++) {

        /*--- Set the load increment and the initial condition, and output the
         *    parameters of UTOL, RTOL, ETOL for the previous iteration ---*/

        su2double loadIncrement = su2double(iIncrement) / nIncrements;
        feaSolver->SetLoad_Increment(iIncrement, loadIncrement);

        /*--- Set the convergence monitor to false, to force the solver to converge every subiteration ---*/
        output->SetConvergence(false);

        if (rank == MASTER_NODE)
          cout << "\nIncremental load: increment " << iIncrement << endl;

        /*--- Newton-Raphson subiterations ---*/

        for (IntIter = 0; IntIter < config[val_iZone]->GetnInner_Iter(); IntIter++) {

          config[val_iZone]->SetInnerIter(IntIter);

          feaIntegration->Structural_Iteration(geometry, solver, numerics, config,
                                               RUNTIME_FEA_SYS, val_iZone, val_iInst);

          StopCalc = Monitor(output, integration, geometry,  solver, numerics, config,
                             surface_movement, grid_movement, FFDBox, val_iZone, INST_0);

          if (StopCalc && (IntIter > 0)) break;

        }

      }
      /*--- Just to be sure, set default increment settings. ---*/
      feaSolver->SetLoad_Increment(0, 1.0);
    }

  }

}

void CFEAIteration::Update(COutput *output,
                           CIntegration ****integration,
                           CGeometry ****geometry,
                           CSolver *****solver,
                           CNumerics ******numerics,
                           CConfig **config,
                           CSurfaceMovement **surface_movement,
                           CVolumetricMovement ***grid_movement,
                           CFreeFormDefBox*** FFDBox,
                           unsigned short val_iZone,
                           unsigned short val_iInst) {

  const auto TimeIter = config[val_iZone]->GetTimeIter();
  const bool dynamic = (config[val_iZone]->GetTime_Domain());
  const bool fsi = config[val_iZone]->GetFSI_Simulation();

  CSolver* feaSolver = solver[val_iZone][val_iInst][MESH_0][FEA_SOL];

  /*----------------- Update structural solver ----------------------*/

  if (dynamic) {

    integration[val_iZone][val_iInst][FEA_SOL]->SetStructural_Solver(geometry[val_iZone][val_iInst][MESH_0],
                                                solver[val_iZone][val_iInst][MESH_0], config[val_iZone], MESH_0);
    integration[val_iZone][val_iInst][FEA_SOL]->SetConvergence(false);

    /*--- Verify convergence criteria (based on total time) ---*/

    const su2double Physical_dt = config[val_iZone]->GetDelta_DynTime();
    const su2double Physical_t  = (TimeIter+1)*Physical_dt;
    if (Physical_t >= config[val_iZone]->GetTotal_DynTime())
      integration[val_iZone][val_iInst][FEA_SOL]->SetConvergence(true);

  } else if (fsi) {

    /*--- For FSI problems, output the relaxed result, which is the one transferred into the fluid domain (for restart purposes) ---*/
    if (config[val_iZone]->GetKind_TimeIntScheme_FEA() == NEWMARK_IMPLICIT) {
      feaSolver->ImplicitNewmark_Relaxation(geometry[val_iZone][val_iInst][MESH_0], config[val_iZone]);
    }
  }

}

void CFEAIteration::Predictor(COutput *output,
                              CIntegration ****integration,
                              CGeometry ****geometry,
                              CSolver *****solver,
                              CNumerics ******numerics,
                              CConfig **config,
                              CSurfaceMovement **surface_movement,
                              CVolumetricMovement ***grid_movement,
                              CFreeFormDefBox*** FFDBox,
                              unsigned short val_iZone,
                              unsigned short val_iInst) {

  CSolver* feaSolver = solver[val_iZone][val_iInst][MESH_0][FEA_SOL];

  feaSolver->PredictStruct_Displacement(geometry[val_iZone][val_iInst][MESH_0], config[val_iZone]);

}

void CFEAIteration::Relaxation(COutput *output,
                               CIntegration ****integration,
                               CGeometry ****geometry,
                               CSolver *****solver,
                               CNumerics ******numerics,
                               CConfig **config,
                               CSurfaceMovement **surface_movement,
                               CVolumetricMovement ***grid_movement,
                               CFreeFormDefBox*** FFDBox,
                               unsigned short val_iZone,
                               unsigned short val_iInst) {

  CSolver* feaSolver = solver[val_iZone][val_iInst][MESH_0][FEA_SOL];

  /*-------------------- Aitken's relaxation ------------------------*/

  /*------------------- Compute the coefficient ---------------------*/

  feaSolver->ComputeAitken_Coefficient(geometry[val_iZone][val_iInst][MESH_0], config[val_iZone],
                                       config[val_iZone]->GetOuterIter());

  /*----------------- Set the relaxation parameter ------------------*/

  feaSolver->SetAitken_Relaxation(geometry[val_iZone][val_iInst][MESH_0], config[val_iZone]);

}

bool CFEAIteration::Monitor(COutput *output,
                            CIntegration ****integration,
                            CGeometry ****geometry,
                            CSolver *****solver,
                            CNumerics ******numerics,
                            CConfig **config,
                            CSurfaceMovement **surface_movement,
                            CVolumetricMovement ***grid_movement,
                            CFreeFormDefBox*** FFDBox,
                            unsigned short val_iZone,
                            unsigned short val_iInst) {

  StopTime = SU2_MPI::Wtime();

  UsedTime = StopTime - StartTime;

  if (config[val_iZone]->GetMultizone_Problem() || config[val_iZone]->GetSinglezone_Driver()){
    output->SetHistory_Output(geometry[val_iZone][val_iInst][MESH_0],
                              solver[val_iZone][val_iInst][MESH_0],
                              config[val_iZone], config[val_iZone]->GetTimeIter(),
                              config[val_iZone]->GetOuterIter(), config[val_iZone]->GetInnerIter());
  }

  return output->GetConvergence();

}

void CFEAIteration::Postprocess(COutput *output,
                                CIntegration ****integration,
                                CGeometry ****geometry,
                                CSolver *****solver,
                                CNumerics ******numerics,
                                CConfig **config,
                                CSurfaceMovement **surface_movement,
                                CVolumetricMovement ***grid_movement,
                                CFreeFormDefBox*** FFDBox,
                                unsigned short val_iZone,
                                unsigned short val_iInst) { }

void CFEAIteration::Solve(COutput *output,
                          CIntegration ****integration,
                          CGeometry ****geometry,
                          CSolver *****solver,
                          CNumerics ******numerics,
                          CConfig **config,
                          CSurfaceMovement **surface_movement,
                          CVolumetricMovement ***grid_movement,
                          CFreeFormDefBox*** FFDBox,
                          unsigned short val_iZone,
                          unsigned short val_iInst
                          ) {

  /*------------------ Structural subiteration ----------------------*/
  Iterate(output, integration, geometry, solver, numerics, config,
          surface_movement, grid_movement, FFDBox, val_iZone, val_iInst);

  /*--- Write the convergence history for the structure (only screen output) ---*/
//  if (multizone) output->SetConvHistory_Body(geometry, solver, config, integration, false, 0.0, val_iZone, INST_0);

  /*--- Set the structural convergence to false (to make sure outer subiterations converge) ---*/
  integration[val_iZone][val_iInst][FEA_SOL]->SetConvergence(false);

}

CAdjFluidIteration::CAdjFluidIteration(CConfig *config) : CFluidIteration(config) { }
CAdjFluidIteration::~CAdjFluidIteration(void) { }
void CAdjFluidIteration::Preprocess(COutput *output,
                                       CIntegration ****integration,
                                       CGeometry ****geometry,
                                       CSolver *****solver,
                                       CNumerics ******numerics,
                                       CConfig **config,
                                       CSurfaceMovement **surface_movement,
                                       CVolumetricMovement ***grid_movement,
                                       CFreeFormDefBox*** FFDBox,
                                       unsigned short val_iZone,
                                       unsigned short val_iInst) {

  unsigned short iMesh;
  bool harmonic_balance = (config[ZONE_0]->GetTime_Marching() == HARMONIC_BALANCE);
  bool dynamic_mesh = config[ZONE_0]->GetGrid_Movement();
  unsigned long InnerIter = 0;
  unsigned long TimeIter = config[ZONE_0]->GetTimeIter();

  /*--- For the unsteady adjoint, load a new direct solution from a restart file. ---*/

  if (((dynamic_mesh && TimeIter == 0) || config[val_iZone]->GetTime_Marching()) && !harmonic_balance) {
    int Direct_Iter = SU2_TYPE::Int(config[val_iZone]->GetUnst_AdjointIter()) - SU2_TYPE::Int(TimeIter) - 1;
    if (rank == MASTER_NODE && val_iZone == ZONE_0 && config[val_iZone]->GetTime_Marching())
      cout << endl << " Loading flow solution from direct iteration " << Direct_Iter << "." << endl;
    solver[val_iZone][val_iInst][MESH_0][FLOW_SOL]->LoadRestart(geometry[val_iZone][val_iInst], solver[val_iZone][val_iInst], config[val_iZone], Direct_Iter, true);
  }

  /*--- Continuous adjoint Euler, Navier-Stokes or Reynolds-averaged Navier-Stokes (RANS) equations ---*/

  if ((InnerIter == 0) || config[val_iZone]->GetTime_Marching()) {

    if (config[val_iZone]->GetKind_Solver() == ADJ_EULER)
      config[val_iZone]->SetGlobalParam(ADJ_EULER, RUNTIME_FLOW_SYS);
    if (config[val_iZone]->GetKind_Solver() == ADJ_NAVIER_STOKES)
      config[val_iZone]->SetGlobalParam(ADJ_NAVIER_STOKES, RUNTIME_FLOW_SYS);
    if (config[val_iZone]->GetKind_Solver() == ADJ_RANS)
      config[val_iZone]->SetGlobalParam(ADJ_RANS, RUNTIME_FLOW_SYS);

    /*--- Solve the Euler, Navier-Stokes or Reynolds-averaged Navier-Stokes (RANS) equations (one iteration) ---*/

    if (rank == MASTER_NODE && val_iZone == ZONE_0)
      cout << "Begin direct solver to store flow data (single iteration)." << endl;

    if (rank == MASTER_NODE && val_iZone == ZONE_0)
      cout << "Compute residuals to check the convergence of the direct problem." << endl;

    integration[val_iZone][val_iInst][FLOW_SOL]->MultiGrid_Iteration(geometry, solver, numerics,
                                                                    config, RUNTIME_FLOW_SYS, val_iZone, val_iInst);

    if (config[val_iZone]->GetKind_Solver() == ADJ_RANS) {

      /*--- Solve the turbulence model ---*/

      config[val_iZone]->SetGlobalParam(ADJ_RANS, RUNTIME_TURB_SYS);
      integration[val_iZone][val_iInst][TURB_SOL]->SingleGrid_Iteration(geometry, solver, numerics,
                                                                       config, RUNTIME_TURB_SYS, val_iZone, val_iInst);

      /*--- Solve transition model ---*/

      if (config[val_iZone]->GetKind_Trans_Model() == LM) {
        config[val_iZone]->SetGlobalParam(RANS, RUNTIME_TRANS_SYS);
        integration[val_iZone][val_iInst][TRANS_SOL]->SingleGrid_Iteration(geometry, solver, numerics,
                                                                          config, RUNTIME_TRANS_SYS, val_iZone, val_iInst);
      }

    }

    /*--- Output the residual (visualization purpouses to identify if
     the direct solution is converged)---*/
    if (rank == MASTER_NODE && val_iZone == ZONE_0)
      cout << "log10[Maximum residual]: " << log10(solver[val_iZone][val_iInst][MESH_0][FLOW_SOL]->GetRes_Max(0))
      <<", located at point "<< solver[val_iZone][val_iInst][MESH_0][FLOW_SOL]->GetPoint_Max(0) << "." << endl;

    /*--- Compute gradients of the flow variables, this is necessary for sensitivity computation,
     note that in the direct Euler problem we are not computing the gradients of the primitive variables ---*/

    if (config[val_iZone]->GetKind_Gradient_Method() == GREEN_GAUSS)
      solver[val_iZone][val_iInst][MESH_0][FLOW_SOL]->SetPrimitive_Gradient_GG(geometry[val_iZone][val_iInst][MESH_0], config[val_iZone]);
    if (config[val_iZone]->GetKind_Gradient_Method() == WEIGHTED_LEAST_SQUARES)
      solver[val_iZone][val_iInst][MESH_0][FLOW_SOL]->SetPrimitive_Gradient_LS(geometry[val_iZone][val_iInst][MESH_0], config[val_iZone]);

    /*--- Set contribution from cost function for boundary conditions ---*/

    for (iMesh = 0; iMesh <= config[val_iZone]->GetnMGLevels(); iMesh++) {

      /*--- Set the value of the non-dimensional coefficients in the coarse levels, using the fine level solution ---*/

      solver[val_iZone][val_iInst][iMesh][FLOW_SOL]->SetTotal_CD(solver[val_iZone][val_iInst][MESH_0][FLOW_SOL]->GetTotal_CD());
      solver[val_iZone][val_iInst][iMesh][FLOW_SOL]->SetTotal_CL(solver[val_iZone][val_iInst][MESH_0][FLOW_SOL]->GetTotal_CL());
      solver[val_iZone][val_iInst][iMesh][FLOW_SOL]->SetTotal_CT(solver[val_iZone][val_iInst][MESH_0][FLOW_SOL]->GetTotal_CT());
      solver[val_iZone][val_iInst][iMesh][FLOW_SOL]->SetTotal_CQ(solver[val_iZone][val_iInst][MESH_0][FLOW_SOL]->GetTotal_CQ());

      /*--- Compute the adjoint boundary condition on Euler walls ---*/

      solver[val_iZone][val_iInst][iMesh][ADJFLOW_SOL]->SetForceProj_Vector(geometry[val_iZone][val_iInst][iMesh], solver[val_iZone][val_iInst][iMesh], config[val_iZone]);

      /*--- Set the internal boundary condition on nearfield surfaces ---*/

      if ((config[val_iZone]->GetKind_ObjFunc() == EQUIVALENT_AREA) ||
          (config[val_iZone]->GetKind_ObjFunc() == NEARFIELD_PRESSURE))
        solver[val_iZone][val_iInst][iMesh][ADJFLOW_SOL]->SetIntBoundary_Jump(geometry[val_iZone][val_iInst][iMesh], solver[val_iZone][val_iInst][iMesh], config[val_iZone]);

    }

    if (rank == MASTER_NODE && val_iZone == ZONE_0)
      cout << "End direct solver, begin adjoint problem." << endl;

  }

}
void CAdjFluidIteration::Iterate(COutput *output,
                                    CIntegration ****integration,
                                    CGeometry ****geometry,
                                    CSolver *****solver,
                                    CNumerics ******numerics,
                                    CConfig **config,
                                    CSurfaceMovement **surface_movement,
                                    CVolumetricMovement ***grid_movement,
                                    CFreeFormDefBox*** FFDBox,
                                    unsigned short val_iZone,
                                    unsigned short val_iInst) {

  switch( config[val_iZone]->GetKind_Solver() ) {

  case ADJ_EULER:
    config[val_iZone]->SetGlobalParam(ADJ_EULER, RUNTIME_ADJFLOW_SYS); break;

  case ADJ_NAVIER_STOKES:
    config[val_iZone]->SetGlobalParam(ADJ_NAVIER_STOKES, RUNTIME_ADJFLOW_SYS); break;

  case ADJ_RANS:
    config[val_iZone]->SetGlobalParam(ADJ_RANS, RUNTIME_ADJFLOW_SYS); break;
  }

  /*--- Iteration of the flow adjoint problem ---*/

  integration[val_iZone][val_iInst][ADJFLOW_SOL]->MultiGrid_Iteration(geometry, solver, numerics,
                                                                     config, RUNTIME_ADJFLOW_SYS, val_iZone, val_iInst);

  /*--- Iteration of the turbulence model adjoint ---*/

  if ((config[val_iZone]->GetKind_Solver() == ADJ_RANS) && (!config[val_iZone]->GetFrozen_Visc_Cont())) {

    /*--- Adjoint turbulence model solution ---*/

    config[val_iZone]->SetGlobalParam(ADJ_RANS, RUNTIME_ADJTURB_SYS);
    integration[val_iZone][val_iInst][ADJTURB_SOL]->SingleGrid_Iteration(geometry, solver, numerics,
                                                                        config, RUNTIME_ADJTURB_SYS, val_iZone, val_iInst);

  }

}
void CAdjFluidIteration::Update(COutput *output,
                                   CIntegration ****integration,
                                   CGeometry ****geometry,
                                   CSolver *****solver,
                                   CNumerics ******numerics,
                                   CConfig **config,
                                   CSurfaceMovement **surface_movement,
                                   CVolumetricMovement ***grid_movement,
                                   CFreeFormDefBox*** FFDBox,
                                   unsigned short val_iZone,
                                   unsigned short val_iInst)      {

  su2double Physical_dt, Physical_t;
  unsigned short iMesh;
  unsigned long TimeIter = config[ZONE_0]->GetTimeIter();

  /*--- Dual time stepping strategy ---*/

  if ((config[val_iZone]->GetTime_Marching() == DT_STEPPING_1ST) ||
      (config[val_iZone]->GetTime_Marching() == DT_STEPPING_2ND)) {

    /*--- Update dual time solver ---*/

    for (iMesh = 0; iMesh <= config[val_iZone]->GetnMGLevels(); iMesh++) {
      integration[val_iZone][val_iInst][ADJFLOW_SOL]->SetDualTime_Solver(geometry[val_iZone][val_iInst][iMesh], solver[val_iZone][val_iInst][iMesh][ADJFLOW_SOL], config[val_iZone], iMesh);
      integration[val_iZone][val_iInst][ADJFLOW_SOL]->SetConvergence(false);
    }

    Physical_dt = config[val_iZone]->GetDelta_UnstTime(); Physical_t  = (TimeIter+1)*Physical_dt;
    if (Physical_t >=  config[val_iZone]->GetTotal_UnstTime()) integration[val_iZone][val_iInst][ADJFLOW_SOL]->SetConvergence(true);

  }
}


CDiscAdjFluidIteration::CDiscAdjFluidIteration(CConfig *config) : CIteration(config) {

  turbulent = ( config->GetKind_Solver() == DISC_ADJ_RANS || config->GetKind_Solver() == DISC_ADJ_INC_RANS);

}

CDiscAdjFluidIteration::~CDiscAdjFluidIteration(void) { }

void CDiscAdjFluidIteration::Preprocess(COutput *output,
                                           CIntegration ****integration,
                                           CGeometry ****geometry,
                                           CSolver *****solver,
                                           CNumerics ******numerics,
                                           CConfig **config,
                                           CSurfaceMovement **surface_movement,
                                           CVolumetricMovement ***grid_movement,
                                           CFreeFormDefBox*** FFDBox,
                                           unsigned short val_iZone,
                                           unsigned short val_iInst) {
  StartTime = SU2_MPI::Wtime();

  unsigned long iPoint;
  unsigned short TimeIter = config[val_iZone]->GetTimeIter();
  bool dual_time_1st = (config[val_iZone]->GetTime_Marching() == DT_STEPPING_1ST);
  bool dual_time_2nd = (config[val_iZone]->GetTime_Marching() == DT_STEPPING_2ND);
  bool dual_time = (dual_time_1st || dual_time_2nd);
  unsigned short iMesh;
  int Direct_Iter;
  bool heat = config[val_iZone]->GetWeakly_Coupled_Heat();
  bool grid_IsMoving = config[val_iZone]->GetGrid_Movement();

//  /*--- Read the target pressure for inverse design. ---------------------------------------------*/
//  if (config[val_iZone]->GetInvDesign_Cp() == YES)
//    output->SetCp_InverseDesign(solver[val_iZone][val_iInst][MESH_0][FLOW_SOL], geometry[val_iZone][val_iInst][MESH_0], config[val_iZone], ExtIter);

//  /*--- Read the target heat flux ----------------------------------------------------------------*/
//  if (config[ZONE_0]->GetInvDesign_HeatFlux() == YES)
//    output->SetHeatFlux_InverseDesign(solver[val_iZone][val_iInst][MESH_0][FLOW_SOL], geometry[val_iZone][val_iInst][MESH_0], config[val_iZone], ExtIter);

  /*--- For the unsteady adjoint, load direct solutions from restart files. ---*/

  if (config[val_iZone]->GetTime_Marching()) {

    Direct_Iter = SU2_TYPE::Int(config[val_iZone]->GetUnst_AdjointIter()) - SU2_TYPE::Int(TimeIter) - 2;

    /*--- For dual-time stepping we want to load the already converged solution at timestep n ---*/

    if (dual_time) {
      Direct_Iter += 1;
    }

    if (TimeIter == 0){

      if (dual_time_2nd) {

        /*--- Load solution at timestep n-2 ---*/
        LoadUnsteady_Solution(geometry, solver,config, val_iZone, val_iInst, Direct_Iter-2);

        /*--- Push solution back to correct array ---*/

        for (iMesh=0; iMesh<=config[val_iZone]->GetnMGLevels();iMesh++) {
          solver[val_iZone][val_iInst][iMesh][FLOW_SOL]->GetNodes()->Set_Solution_time_n();
          solver[val_iZone][val_iInst][iMesh][FLOW_SOL]->GetNodes()->Set_Solution_time_n1();
          if (turbulent) {
            solver[val_iZone][val_iInst][iMesh][TURB_SOL]->GetNodes()->Set_Solution_time_n();
            solver[val_iZone][val_iInst][iMesh][TURB_SOL]->GetNodes()->Set_Solution_time_n1();
          }
          if (heat) {
            solver[val_iZone][val_iInst][iMesh][HEAT_SOL]->GetNodes()->Set_Solution_time_n();
            solver[val_iZone][val_iInst][iMesh][HEAT_SOL]->GetNodes()->Set_Solution_time_n1();
          }
          if (grid_IsMoving) {
            for(iPoint=0; iPoint<geometry[val_iZone][val_iInst][iMesh]->GetnPoint();iPoint++) {
              geometry[val_iZone][val_iInst][iMesh]->node[iPoint]->SetCoord_n();
              geometry[val_iZone][val_iInst][iMesh]->node[iPoint]->SetCoord_n1();
            }
          }
        }
      }
      if (dual_time) {

        /*--- Load solution at timestep n-1 ---*/
        LoadUnsteady_Solution(geometry, solver,config, val_iZone, val_iInst, Direct_Iter-1);

        /*--- Push solution back to correct array ---*/

        for (iMesh=0; iMesh<=config[val_iZone]->GetnMGLevels();iMesh++) {
          solver[val_iZone][val_iInst][iMesh][FLOW_SOL]->GetNodes()->Set_Solution_time_n();
          if (turbulent) {
            solver[val_iZone][val_iInst][iMesh][TURB_SOL]->GetNodes()->Set_Solution_time_n();
          }
          if (heat) {
            solver[val_iZone][val_iInst][iMesh][HEAT_SOL]->GetNodes()->Set_Solution_time_n();
          }
          if (grid_IsMoving) {
            for(iPoint=0; iPoint<geometry[val_iZone][val_iInst][iMesh]->GetnPoint();iPoint++) {
              geometry[val_iZone][val_iInst][iMesh]->node[iPoint]->SetCoord_n();
            }
          }
        }
      }

      /*--- Load solution timestep n ---*/

      LoadUnsteady_Solution(geometry, solver,config, val_iInst, val_iZone, Direct_Iter);

      if (config[val_iZone]->GetDeform_Mesh()) {
        solver[val_iZone][val_iInst][MESH_0][MESH_SOL]->LoadRestart(geometry[val_iZone][val_iInst], solver[val_iZone][val_iInst], config[val_iZone], Direct_Iter, true);
      }

    } else if ((TimeIter > 0) && dual_time) {

      /*---
      Here the primal solutions (only working variables) are loaded and put in the correct order
      into containers. For ALE the mesh coordinates have to be put into the
      correct containers as well, i.e. follow the same logic for the solution.
      Afterwards the GridVelocity is computed based on the Coordinates.
      ---*/

      if (config[val_iZone]->GetDeform_Mesh()) {
        solver[val_iZone][val_iInst][MESH_0][MESH_SOL]->LoadRestart(geometry[val_iZone][val_iInst], solver[val_iZone][val_iInst], config[val_iZone], Direct_Iter, true);
      }

      /*--- Load solution timestep n-1 | n-2 for DualTimestepping 1st | 2nd order ---*/
      if (dual_time_1st){
        LoadUnsteady_Solution(geometry, solver,config, val_iInst, val_iZone, Direct_Iter - 1);
      } else {
        LoadUnsteady_Solution(geometry, solver,config, val_iInst, val_iZone, Direct_Iter - 2);
      }


      /*--- Temporarily store the loaded solution in the Solution_Old array ---*/

      for (iMesh=0; iMesh<=config[val_iZone]->GetnMGLevels();iMesh++) {
        solver[val_iZone][val_iInst][iMesh][FLOW_SOL]->GetNodes()->Set_OldSolution();
        if (turbulent) {
          solver[val_iZone][val_iInst][iMesh][TURB_SOL]->GetNodes()->Set_OldSolution();
        }
        if (heat) {
          solver[val_iZone][val_iInst][iMesh][HEAT_SOL]->GetNodes()->Set_OldSolution();
        }
        if (grid_IsMoving) {
          for(iPoint=0; iPoint<geometry[val_iZone][val_iInst][iMesh]->GetnPoint();iPoint++) {
            geometry[val_iZone][val_iInst][iMesh]->node[iPoint]->SetCoord_Old();
          }
        }
      }

      /*--- Set Solution at timestep n to solution at n-1 ---*/

      for (iMesh=0; iMesh<=config[val_iZone]->GetnMGLevels();iMesh++) {
        for(iPoint=0; iPoint<geometry[val_iZone][val_iInst][iMesh]->GetnPoint();iPoint++) {
          solver[val_iZone][val_iInst][iMesh][FLOW_SOL]->GetNodes()->SetSolution(iPoint, solver[val_iZone][val_iInst][iMesh][FLOW_SOL]->GetNodes()->GetSolution_time_n(iPoint));

          if (grid_IsMoving) {
            geometry[val_iZone][val_iInst][iMesh]->node[iPoint]->SetCoord(geometry[val_iZone][val_iInst][iMesh]->node[iPoint]->GetCoord_n());
          }
          if (turbulent) {
            solver[val_iZone][val_iInst][iMesh][TURB_SOL]->GetNodes()->SetSolution(iPoint, solver[val_iZone][val_iInst][iMesh][TURB_SOL]->GetNodes()->GetSolution_time_n(iPoint));
          }
          if (heat) {
            solver[val_iZone][val_iInst][iMesh][HEAT_SOL]->GetNodes()->SetSolution(iPoint, solver[val_iZone][val_iInst][iMesh][HEAT_SOL]->GetNodes()->GetSolution_time_n(iPoint));
          }
        }
      }
      if (dual_time_1st){
        /*--- Set Solution at timestep n-1 to the previously loaded solution ---*/
        for (iMesh=0; iMesh<=config[val_iZone]->GetnMGLevels();iMesh++) {
          for(iPoint=0; iPoint<geometry[val_iZone][val_iInst][iMesh]->GetnPoint();iPoint++) {
            solver[val_iZone][val_iInst][iMesh][FLOW_SOL]->GetNodes()->Set_Solution_time_n(iPoint, solver[val_iZone][val_iInst][iMesh][FLOW_SOL]->GetNodes()->GetSolution_Old(iPoint));

            if (grid_IsMoving) {
              geometry[val_iZone][val_iInst][iMesh]->node[iPoint]->SetCoord_n(geometry[val_iZone][val_iInst][iMesh]->node[iPoint]->GetCoord_Old());
            }
            if (turbulent) {
              solver[val_iZone][val_iInst][iMesh][TURB_SOL]->GetNodes()->Set_Solution_time_n(iPoint, solver[val_iZone][val_iInst][iMesh][TURB_SOL]->GetNodes()->GetSolution_Old(iPoint));
            }
            if (heat) {
              solver[val_iZone][val_iInst][iMesh][HEAT_SOL]->GetNodes()->Set_Solution_time_n(iPoint, solver[val_iZone][val_iInst][iMesh][HEAT_SOL]->GetNodes()->GetSolution_Old(iPoint));
            }
          }
        }
      }
      if (dual_time_2nd){
        /*--- Set Solution at timestep n-1 to solution at n-2 ---*/
        for (iMesh=0; iMesh<=config[val_iZone]->GetnMGLevels();iMesh++) {
          for(iPoint=0; iPoint<geometry[val_iZone][val_iInst][iMesh]->GetnPoint();iPoint++) {
            solver[val_iZone][val_iInst][iMesh][FLOW_SOL]->GetNodes()->Set_Solution_time_n(iPoint, solver[val_iZone][val_iInst][iMesh][FLOW_SOL]->GetNodes()->GetSolution_time_n1(iPoint));

            if (grid_IsMoving) {
              geometry[val_iZone][val_iInst][iMesh]->node[iPoint]->SetCoord_n(geometry[val_iZone][val_iInst][iMesh]->node[iPoint]->GetCoord_n1());
            }
            if (turbulent) {
              solver[val_iZone][val_iInst][iMesh][TURB_SOL]->GetNodes()->Set_Solution_time_n(iPoint, solver[val_iZone][val_iInst][iMesh][TURB_SOL]->GetNodes()->GetSolution_time_n1(iPoint));
            }
            if (heat) {
              solver[val_iZone][val_iInst][iMesh][HEAT_SOL]->GetNodes()->Set_Solution_time_n(iPoint, solver[val_iZone][val_iInst][iMesh][HEAT_SOL]->GetNodes()->GetSolution_time_n1(iPoint));
            }
          }
        }
        /*--- Set Solution at timestep n-2 to the previously loaded solution ---*/
        for (iMesh=0; iMesh<=config[val_iZone]->GetnMGLevels();iMesh++) {
          for(iPoint=0; iPoint<geometry[val_iZone][val_iInst][iMesh]->GetnPoint();iPoint++) {
            solver[val_iZone][val_iInst][iMesh][FLOW_SOL]->GetNodes()->Set_Solution_time_n1(iPoint, solver[val_iZone][val_iInst][iMesh][FLOW_SOL]->GetNodes()->GetSolution_Old(iPoint));

            if (grid_IsMoving) {
              geometry[val_iZone][val_iInst][iMesh]->node[iPoint]->SetCoord_n1(geometry[val_iZone][val_iInst][iMesh]->node[iPoint]->GetCoord_Old());
            }
            if (turbulent) {
              solver[val_iZone][val_iInst][iMesh][TURB_SOL]->GetNodes()->Set_Solution_time_n1(iPoint, solver[val_iZone][val_iInst][iMesh][TURB_SOL]->GetNodes()->GetSolution_Old(iPoint));
            }
            if (heat) {
              solver[val_iZone][val_iInst][iMesh][HEAT_SOL]->GetNodes()->Set_Solution_time_n1(iPoint, solver[val_iZone][val_iInst][iMesh][HEAT_SOL]->GetNodes()->GetSolution_Old(iPoint));
            }
          }
        }
      }

    }//else if Ext_Iter > 0

    /*--- Compute & set Grid Velocity via finite differences of the Coordinates. ---*/
    if (grid_IsMoving)
      for (iMesh=0; iMesh<=config[val_iZone]->GetnMGLevels();iMesh++)
        geometry[val_iZone][val_iInst][iMesh]->SetGridVelocity(config[val_iZone], TimeIter);

  }//if unsteady

  /*--- Store flow solution also in the adjoint solver in order to be able to reset it later ---*/

  if (TimeIter == 0 || dual_time) {
    for (iMesh=0; iMesh<=config[val_iZone]->GetnMGLevels();iMesh++) {
      for (iPoint = 0; iPoint < geometry[val_iZone][val_iInst][iMesh]->GetnPoint(); iPoint++) {
        solver[val_iZone][val_iInst][iMesh][ADJFLOW_SOL]->GetNodes()->SetSolution_Direct(iPoint, solver[val_iZone][val_iInst][iMesh][FLOW_SOL]->GetNodes()->GetSolution(iPoint));
      }
    }
    if (turbulent && !config[val_iZone]->GetFrozen_Visc_Disc()) {
      for (iPoint = 0; iPoint < geometry[val_iZone][val_iInst][MESH_0]->GetnPoint(); iPoint++) {
        solver[val_iZone][val_iInst][MESH_0][ADJTURB_SOL]->GetNodes()->SetSolution_Direct(iPoint, solver[val_iZone][val_iInst][MESH_0][TURB_SOL]->GetNodes()->GetSolution(iPoint));
      }
    }
    if (heat) {
      for (iPoint = 0; iPoint < geometry[val_iZone][val_iInst][MESH_0]->GetnPoint(); iPoint++) {
        solver[val_iZone][val_iInst][MESH_0][ADJHEAT_SOL]->GetNodes()->SetSolution_Direct(iPoint, solver[val_iZone][val_iInst][MESH_0][HEAT_SOL]->GetNodes()->GetSolution(iPoint));
      }
    }
    if (config[val_iZone]->AddRadiation()) {
      for (iPoint = 0; iPoint < geometry[val_iZone][val_iInst][MESH_0]->GetnPoint(); iPoint++) {
        solver[val_iZone][val_iInst][MESH_0][ADJRAD_SOL]->GetNodes()->SetSolution_Direct(iPoint, solver[val_iZone][val_iInst][MESH_0][RAD_SOL]->GetNodes()->GetSolution(iPoint));
      }
    }
  }

  solver[val_iZone][val_iInst][MESH_0][ADJFLOW_SOL]->Preprocessing(geometry[val_iZone][val_iInst][MESH_0], solver[val_iZone][val_iInst][MESH_0],  config[val_iZone] , MESH_0, 0, RUNTIME_ADJFLOW_SYS, false);
  if (turbulent && !config[val_iZone]->GetFrozen_Visc_Disc()){
    solver[val_iZone][val_iInst][MESH_0][ADJTURB_SOL]->Preprocessing(geometry[val_iZone][val_iInst][MESH_0], solver[val_iZone][val_iInst][MESH_0],  config[val_iZone] , MESH_0, 0, RUNTIME_ADJTURB_SYS, false);
  }
  if (heat) {
    solver[val_iZone][val_iInst][MESH_0][ADJHEAT_SOL]->Preprocessing(geometry[val_iZone][val_iInst][MESH_0], solver[val_iZone][val_iInst][MESH_0],  config[val_iZone] , MESH_0, 0, RUNTIME_ADJHEAT_SYS, false);
  }
  if (config[val_iZone]->AddRadiation()){
    solver[val_iZone][val_iInst][MESH_0][ADJRAD_SOL]->Preprocessing(geometry[val_iZone][val_iInst][MESH_0], solver[val_iZone][val_iInst][MESH_0],  config[val_iZone] , MESH_0, 0, RUNTIME_ADJRAD_SYS, false);
  }

}



void CDiscAdjFluidIteration::LoadUnsteady_Solution(CGeometry ****geometry,
                                           CSolver *****solver,
                                           CConfig **config,
                                           unsigned short val_iZone,
                                           unsigned short val_iInst,
                                           int val_DirectIter) {
  unsigned short iMesh;
  bool heat = config[val_iZone]->GetWeakly_Coupled_Heat();

  if (val_DirectIter >= 0) {
    if (rank == MASTER_NODE && val_iZone == ZONE_0)
      cout << " Loading flow solution from direct iteration " << val_DirectIter  << "." << endl;
    solver[val_iZone][val_iInst][MESH_0][FLOW_SOL]->LoadRestart(geometry[val_iZone][val_iInst], solver[val_iZone][val_iInst], config[val_iZone], val_DirectIter, true);
    if (turbulent) {
      solver[val_iZone][val_iInst][MESH_0][TURB_SOL]->LoadRestart(geometry[val_iZone][val_iInst], solver[val_iZone][val_iInst], config[val_iZone], val_DirectIter, false);
    }
    if (heat) {
      solver[val_iZone][val_iInst][MESH_0][HEAT_SOL]->LoadRestart(geometry[val_iZone][val_iInst], solver[val_iZone][val_iInst], config[val_iZone], val_DirectIter, false);
    }
  } else {
    /*--- If there is no solution file we set the freestream condition ---*/
    if (rank == MASTER_NODE && val_iZone == ZONE_0)
      cout << " Setting freestream conditions at direct iteration " << val_DirectIter << "." << endl;
    for (iMesh=0; iMesh<=config[val_iZone]->GetnMGLevels();iMesh++) {
      solver[val_iZone][val_iInst][iMesh][FLOW_SOL]->SetFreeStream_Solution(config[val_iZone]);
      solver[val_iZone][val_iInst][iMesh][FLOW_SOL]->Preprocessing(geometry[val_iZone][val_iInst][iMesh],solver[val_iZone][val_iInst][iMesh], config[val_iZone], iMesh, val_DirectIter, RUNTIME_FLOW_SYS, false);
      if (turbulent) {
        solver[val_iZone][val_iInst][iMesh][TURB_SOL]->SetFreeStream_Solution(config[val_iZone]);
        solver[val_iZone][val_iInst][iMesh][TURB_SOL]->Postprocessing(geometry[val_iZone][val_iInst][iMesh],solver[val_iZone][val_iInst][iMesh], config[val_iZone], iMesh);
      }
      if (heat) {
        solver[val_iZone][val_iInst][iMesh][HEAT_SOL]->SetFreeStream_Solution(config[val_iZone]);
        solver[val_iZone][val_iInst][iMesh][HEAT_SOL]->Postprocessing(geometry[val_iZone][val_iInst][iMesh],solver[val_iZone][val_iInst][iMesh], config[val_iZone], iMesh);
      }
    }
  }
}


void CDiscAdjFluidIteration::Iterate(COutput *output,
                                        CIntegration ****integration,
                                        CGeometry ****geometry,
                                        CSolver *****solver,
                                        CNumerics ******numerics,
                                        CConfig **config,
                                        CSurfaceMovement **surface_movement,
                                        CVolumetricMovement ***volume_grid_movement,
                                        CFreeFormDefBox*** FFDBox,
                                        unsigned short iZone,
                                        unsigned short iInst) {

  bool frozen_visc = config[iZone]->GetFrozen_Visc_Disc();
  bool heat = config[iZone]->GetWeakly_Coupled_Heat();

  /*--- Extract the adjoints of the conservative input variables and store them for the next iteration ---*/

  if (config[iZone]->GetFluidProblem()) {
    solver[iZone][iInst][MESH_0][ADJFLOW_SOL]->ExtractAdjoint_Solution(geometry[iZone][iInst][MESH_0], config[iZone]);

    solver[iZone][iInst][MESH_0][ADJFLOW_SOL]->ExtractAdjoint_Variables(geometry[iZone][iInst][MESH_0], config[iZone]);
  }
  if (turbulent && !frozen_visc) {

    solver[iZone][iInst][MESH_0][ADJTURB_SOL]->ExtractAdjoint_Solution(geometry[iZone][iInst][MESH_0], config[iZone]);
  }
  if (heat) {
    solver[iZone][iInst][MESH_0][ADJHEAT_SOL]->ExtractAdjoint_Solution(geometry[iZone][iInst][MESH_0], config[iZone]);
  }
  if (config[iZone]->AddRadiation()) {
    solver[iZone][iInst][MESH_0][ADJRAD_SOL]->ExtractAdjoint_Solution(geometry[iZone][iInst][MESH_0], config[iZone]);

    solver[iZone][iInst][MESH_0][ADJRAD_SOL]->ExtractAdjoint_Variables(geometry[iZone][iInst][MESH_0], config[iZone]);
  }

}


void CDiscAdjFluidIteration::InitializeAdjoint(CSolver *****solver, CGeometry ****geometry, CConfig **config, unsigned short iZone, unsigned short iInst){

  bool frozen_visc = config[iZone]->GetFrozen_Visc_Disc();
  bool heat = config[iZone]->GetWeakly_Coupled_Heat();
  bool interface_boundary = (config[iZone]->GetnMarker_Fluid_Load() > 0);

  /*--- Initialize the adjoints the conservative variables ---*/

  if (config[iZone]->GetFluidProblem()) {
    solver[iZone][iInst][MESH_0][ADJFLOW_SOL]->SetAdjoint_Output(geometry[iZone][iInst][MESH_0], config[iZone]);
  }

  if (turbulent && !frozen_visc) {
    solver[iZone][iInst][MESH_0][ADJTURB_SOL]->SetAdjoint_Output(geometry[iZone][iInst][MESH_0], config[iZone]);
  }

  if (heat) {
    solver[iZone][iInst][MESH_0][ADJHEAT_SOL]->SetAdjoint_Output(geometry[iZone][iInst][MESH_0], config[iZone]);
  }

  if (config[iZone]->AddRadiation()) {
    solver[iZone][iInst][MESH_0][ADJRAD_SOL]->SetAdjoint_Output(geometry[iZone][iInst][MESH_0], config[iZone]);
  }

  if (interface_boundary) {
    solver[iZone][iInst][MESH_0][FLOW_SOL]->SetVertexTractionsAdjoint(geometry[iZone][iInst][MESH_0], config[iZone]);
  }

}


void CDiscAdjFluidIteration::RegisterInput(CSolver *****solver, CGeometry ****geometry, CConfig **config, unsigned short iZone, unsigned short iInst, unsigned short kind_recording){

  bool frozen_visc = config[iZone]->GetFrozen_Visc_Disc();
  bool heat = config[iZone]->GetWeakly_Coupled_Heat();

  if (kind_recording == SOLUTION_VARIABLES || kind_recording == SOLUTION_AND_MESH) {

    /*--- Register flow and turbulent variables as input ---*/

    if (config[iZone]->GetFluidProblem()) {
      solver[iZone][iInst][MESH_0][ADJFLOW_SOL]->RegisterSolution(geometry[iZone][iInst][MESH_0], config[iZone]);

      solver[iZone][iInst][MESH_0][ADJFLOW_SOL]->RegisterVariables(geometry[iZone][iInst][MESH_0], config[iZone]);
    }

    if (turbulent && !frozen_visc) {
      solver[iZone][iInst][MESH_0][ADJTURB_SOL]->RegisterSolution(geometry[iZone][iInst][MESH_0], config[iZone]);
    }
    if (heat) {
      solver[iZone][iInst][MESH_0][ADJHEAT_SOL]->RegisterSolution(geometry[iZone][iInst][MESH_0], config[iZone]);
    }
    if (config[iZone]->AddRadiation()) {
      solver[iZone][iInst][MESH_0][ADJRAD_SOL]->RegisterSolution(geometry[iZone][iInst][MESH_0], config[iZone]);

      solver[iZone][iInst][MESH_0][ADJRAD_SOL]->RegisterVariables(geometry[iZone][iInst][MESH_0], config[iZone]);
    }
  }

  if (kind_recording == MESH_COORDS){

    /*--- Register node coordinates as input ---*/

    geometry[iZone][iInst][MESH_0]->RegisterCoordinates(config[iZone]);

  }

  /*--- Register the variables of the mesh deformation ---*/
  if (kind_recording == MESH_DEFORM){

    /*--- Undeformed mesh coordinates ---*/
    solver[iZone][iInst][MESH_0][ADJMESH_SOL]->RegisterSolution(geometry[iZone][iInst][MESH_0], config[iZone]);

    /*--- Boundary displacements ---*/
    solver[iZone][iInst][MESH_0][ADJMESH_SOL]->RegisterVariables(geometry[iZone][iInst][MESH_0], config[iZone]);

  }

}

void CDiscAdjFluidIteration::SetRecording(CSolver *****solver,
                                          CGeometry ****geometry,
                                          CConfig **config,
                                          unsigned short iZone,
                                          unsigned short iInst,
                                          unsigned short kind_recording) {

  bool frozen_visc = config[iZone]->GetFrozen_Visc_Disc();

  /*--- Prepare for recording by resetting the solution to the initial converged solution ---*/

  if (solver[iZone][iInst][MESH_0][ADJFEA_SOL]) {
    solver[iZone][iInst][MESH_0][ADJFEA_SOL]->SetRecording(geometry[iZone][iInst][MESH_0], config[iZone]);
  }

  for (auto iMesh = 0u; iMesh <= config[iZone]->GetnMGLevels(); iMesh++){
    solver[iZone][iInst][iMesh][ADJFLOW_SOL]->SetRecording(geometry[iZone][iInst][iMesh], config[iZone]);
  }
  if (turbulent && !frozen_visc) {
    solver[iZone][iInst][MESH_0][ADJTURB_SOL]->SetRecording(geometry[iZone][iInst][MESH_0], config[iZone]);
  }
  if (config[iZone]->GetWeakly_Coupled_Heat()) {
    solver[iZone][iInst][MESH_0][ADJHEAT_SOL]->SetRecording(geometry[iZone][iInst][MESH_0], config[iZone]);
  }
  if (config[iZone]->AddRadiation()) {
    solver[iZone][INST_0][MESH_0][ADJRAD_SOL]->SetRecording(geometry[iZone][INST_0][MESH_0], config[iZone]);
  }

}

void CDiscAdjFluidIteration::SetDependencies(CSolver *****solver,
                                             CGeometry ****geometry,
                                             CNumerics ******numerics,
                                             CConfig **config,
                                             unsigned short iZone,
                                             unsigned short iInst,
                                             unsigned short kind_recording){

  bool frozen_visc = config[iZone]->GetFrozen_Visc_Disc();
  bool heat = config[iZone]->GetWeakly_Coupled_Heat();

  if ((kind_recording == MESH_COORDS) || (kind_recording == NONE) || (kind_recording == SOLUTION_AND_MESH)){

    /*--- Update geometry to get the influence on other geometry variables (normals, volume etc) ---*/

    geometry[iZone][iInst][MESH_0]->UpdateGeometry(geometry[iZone][iInst], config[iZone]);

    CGeometry::ComputeWallDistance(config, geometry);

  }

  /*--- Compute coupling between flow and turbulent equations ---*/
  solver[iZone][iInst][MESH_0][FLOW_SOL]->Preprocessing(geometry[iZone][iInst][MESH_0], solver[iZone][iInst][MESH_0], config[iZone], MESH_0, NO_RK_ITER, RUNTIME_FLOW_SYS, true);
  solver[iZone][iInst][MESH_0][FLOW_SOL]->InitiateComms(geometry[iZone][iInst][MESH_0], config[iZone], SOLUTION);
  solver[iZone][iInst][MESH_0][FLOW_SOL]->CompleteComms(geometry[iZone][iInst][MESH_0], config[iZone], SOLUTION);

  if (turbulent && !frozen_visc){
    solver[iZone][iInst][MESH_0][TURB_SOL]->Postprocessing(geometry[iZone][iInst][MESH_0],solver[iZone][iInst][MESH_0], config[iZone], MESH_0);
    solver[iZone][iInst][MESH_0][TURB_SOL]->InitiateComms(geometry[iZone][iInst][MESH_0], config[iZone], SOLUTION);
    solver[iZone][iInst][MESH_0][TURB_SOL]->CompleteComms(geometry[iZone][iInst][MESH_0], config[iZone], SOLUTION);
  }

  if (heat){
    solver[iZone][iInst][MESH_0][HEAT_SOL]->Set_Heatflux_Areas(geometry[iZone][iInst][MESH_0], config[iZone]);
    solver[iZone][iInst][MESH_0][HEAT_SOL]->Preprocessing(geometry[iZone][iInst][MESH_0],solver[iZone][iInst][MESH_0], config[iZone], MESH_0, NO_RK_ITER, RUNTIME_HEAT_SYS, true);
    solver[iZone][iInst][MESH_0][HEAT_SOL]->Postprocessing(geometry[iZone][iInst][MESH_0],solver[iZone][iInst][MESH_0], config[iZone], MESH_0);
    solver[iZone][iInst][MESH_0][HEAT_SOL]->InitiateComms(geometry[iZone][iInst][MESH_0], config[iZone], SOLUTION);
    solver[iZone][iInst][MESH_0][HEAT_SOL]->CompleteComms(geometry[iZone][iInst][MESH_0], config[iZone], SOLUTION);
  }
  if (config[iZone]->AddRadiation()){
    solver[iZone][iInst][MESH_0][RAD_SOL]->Postprocessing(geometry[iZone][iInst][MESH_0],solver[iZone][iInst][MESH_0], config[iZone], MESH_0);
    solver[iZone][iInst][MESH_0][RAD_SOL]->InitiateComms(geometry[iZone][iInst][MESH_0], config[iZone], SOLUTION);
    solver[iZone][iInst][MESH_0][RAD_SOL]->CompleteComms(geometry[iZone][iInst][MESH_0], config[iZone], SOLUTION);
  }
}

void CDiscAdjFluidIteration::RegisterOutput(CSolver *****solver, CGeometry ****geometry, CConfig **config, COutput* output, unsigned short iZone, unsigned short iInst){

  bool frozen_visc = config[iZone]->GetFrozen_Visc_Disc();
  bool heat = config[iZone]->GetWeakly_Coupled_Heat();
  bool interface_boundary = (config[iZone]->GetnMarker_Fluid_Load() > 0);

  /*--- Register conservative variables as output of the iteration ---*/

  if (config[iZone]->GetFluidProblem()){
    solver[iZone][iInst][MESH_0][ADJFLOW_SOL]->RegisterOutput(geometry[iZone][iInst][MESH_0], config[iZone]);
  }
  if (turbulent && !frozen_visc){
    solver[iZone][iInst][MESH_0][ADJTURB_SOL]->RegisterOutput(geometry[iZone][iInst][MESH_0], config[iZone]);
  }
  if (heat){
    solver[iZone][iInst][MESH_0][ADJHEAT_SOL]->RegisterOutput(geometry[iZone][iInst][MESH_0], config[iZone]);
  }
  if (config[iZone]->AddRadiation()){
    solver[iZone][iInst][MESH_0][ADJRAD_SOL]->RegisterOutput(geometry[iZone][iInst][MESH_0], config[iZone]);
  }
  if (interface_boundary){
    solver[iZone][iInst][MESH_0][FLOW_SOL]->RegisterVertexTractions(geometry[iZone][iInst][MESH_0], config[iZone]);
  }
}

void CDiscAdjFluidIteration::Update(COutput *output,
                                       CIntegration ****integration,
                                       CGeometry ****geometry,
                                       CSolver *****solver,
                                       CNumerics ******numerics,
                                       CConfig **config,
                                       CSurfaceMovement **surface_movement,
                                       CVolumetricMovement ***grid_movement,
                                       CFreeFormDefBox*** FFDBox,
                                       unsigned short val_iZone,
                                       unsigned short val_iInst)      {

  unsigned short iMesh;

  /*--- Dual time stepping strategy ---*/

  if ((config[val_iZone]->GetTime_Marching() == DT_STEPPING_1ST) ||
      (config[val_iZone]->GetTime_Marching() == DT_STEPPING_2ND)) {

    for (iMesh = 0; iMesh <= config[val_iZone]->GetnMGLevels(); iMesh++) {
      integration[val_iZone][val_iInst][ADJFLOW_SOL]->SetConvergence(false);
    }
  }
}

bool CDiscAdjFluidIteration::Monitor(COutput *output,
    CIntegration ****integration,
    CGeometry ****geometry,
    CSolver *****solver,
    CNumerics ******numerics,
    CConfig **config,
    CSurfaceMovement **surface_movement,
    CVolumetricMovement ***grid_movement,
    CFreeFormDefBox*** FFDBox,
    unsigned short val_iZone,
    unsigned short val_iInst)     {

  StopTime = SU2_MPI::Wtime();

  UsedTime = StopTime - StartTime;

  /*--- Write the convergence history for the fluid (only screen output) ---*/

  output->SetHistory_Output(geometry[val_iZone][INST_0][MESH_0],
                            solver[val_iZone][INST_0][MESH_0],
                            config[val_iZone],
                            config[val_iZone]->GetTimeIter(),
                            config[val_iZone]->GetOuterIter(),
                            config[val_iZone]->GetInnerIter());

  return output->GetConvergence();

}
void CDiscAdjFluidIteration::Postprocess(COutput *output,
                                         CIntegration ****integration,
                                         CGeometry ****geometry,
                                         CSolver *****solver,
                                         CNumerics ******numerics,
                                         CConfig **config,
                                         CSurfaceMovement **surface_movement,
                                         CVolumetricMovement ***grid_movement,
                                         CFreeFormDefBox*** FFDBox,
                                         unsigned short val_iZone,
                                         unsigned short val_iInst) { }


CDiscAdjFEAIteration::CDiscAdjFEAIteration(CConfig *config) : CIteration(config), CurrentRecording(NONE){

  fem_iteration = new CFEAIteration(config);

  // TEMPORARY output only for standalone structural problems
  if ((!config->GetFSI_Simulation()) && (rank == MASTER_NODE)){

    bool de_effects = config->GetDE_Effects();
    unsigned short iVar;

    /*--- Header of the temporary output file ---*/
    ofstream myfile_res;
    myfile_res.open ("Results_Reverse_Adjoint.txt");

    myfile_res << "Obj_Func" << " ";
    for (iVar = 0; iVar < config->GetnElasticityMod(); iVar++)
        myfile_res << "Sens_E_" << iVar << "\t";

    for (iVar = 0; iVar < config->GetnPoissonRatio(); iVar++)
      myfile_res << "Sens_Nu_" << iVar << "\t";

    if (config->GetTime_Domain()){
        for (iVar = 0; iVar < config->GetnMaterialDensity(); iVar++)
          myfile_res << "Sens_Rho_" << iVar << "\t";
    }

    if (de_effects){
        for (iVar = 0; iVar < config->GetnElectric_Field(); iVar++)
          myfile_res << "Sens_EField_" << iVar << "\t";
    }

    myfile_res << endl;

    myfile_res.close();
  }

}

CDiscAdjFEAIteration::~CDiscAdjFEAIteration(void) { }
void CDiscAdjFEAIteration::Preprocess(COutput *output,
                                           CIntegration ****integration,
                                           CGeometry ****geometry,
                                           CSolver *****solver,
                                           CNumerics ******numerics,
                                           CConfig **config,
                                           CSurfaceMovement **surface_movement,
                                           CVolumetricMovement ***grid_movement,
                                           CFreeFormDefBox*** FFDBox,
                                           unsigned short val_iZone,
                                           unsigned short val_iInst) {

  unsigned long iPoint;
  unsigned short TimeIter = config[val_iZone]->GetTimeIter();
  bool dynamic = (config[val_iZone]->GetTime_Domain());

  int Direct_Iter;

  /*--- For the dynamic adjoint, load direct solutions from restart files. ---*/

  if (dynamic) {

    Direct_Iter = SU2_TYPE::Int(config[val_iZone]->GetUnst_AdjointIter()) - SU2_TYPE::Int(TimeIter) - 1;

    /*--- We want to load the already converged solution at timesteps n and n-1 ---*/

    /*--- Load solution at timestep n-1 ---*/

    LoadDynamic_Solution(geometry, solver,config, val_iZone, val_iInst, Direct_Iter-1);

    /*--- Push solution back to correct array ---*/

    solver[val_iZone][val_iInst][MESH_0][FEA_SOL]->GetNodes()->Set_Solution_time_n();

    /*--- Push solution back to correct array ---*/

    solver[val_iZone][val_iInst][MESH_0][FEA_SOL]->GetNodes()->SetSolution_Accel_time_n();

    /*--- Push solution back to correct array ---*/

    solver[val_iZone][val_iInst][MESH_0][FEA_SOL]->GetNodes()->SetSolution_Vel_time_n();

    /*--- Load solution timestep n ---*/

    LoadDynamic_Solution(geometry, solver,config, val_iZone, val_iInst, Direct_Iter);

    /*--- Store FEA solution also in the adjoint solver in order to be able to reset it later ---*/

    for (iPoint = 0; iPoint < geometry[val_iZone][val_iInst][MESH_0]->GetnPoint(); iPoint++){
      solver[val_iZone][val_iInst][MESH_0][ADJFEA_SOL]->GetNodes()->SetSolution_Direct(iPoint, solver[val_iZone][val_iInst][MESH_0][FEA_SOL]->GetNodes()->GetSolution(iPoint));
    }

    for (iPoint = 0; iPoint < geometry[val_iZone][val_iInst][MESH_0]->GetnPoint(); iPoint++){
      solver[val_iZone][val_iInst][MESH_0][ADJFEA_SOL]->GetNodes()->SetSolution_Accel_Direct(iPoint, solver[val_iZone][val_iInst][MESH_0][FEA_SOL]->GetNodes()->GetSolution_Accel(iPoint));
    }

    for (iPoint = 0; iPoint < geometry[val_iZone][val_iInst][MESH_0]->GetnPoint(); iPoint++){
      solver[val_iZone][val_iInst][MESH_0][ADJFEA_SOL]->GetNodes()->SetSolution_Vel_Direct(iPoint, solver[val_iZone][val_iInst][MESH_0][FEA_SOL]->GetNodes()->GetSolution_Vel(iPoint));
    }

  }
  else{
    /*--- Store FEA solution also in the adjoint solver in order to be able to reset it later ---*/

    for (iPoint = 0; iPoint < geometry[val_iZone][val_iInst][MESH_0]->GetnPoint(); iPoint++){
      solver[val_iZone][val_iInst][MESH_0][ADJFEA_SOL]->GetNodes()->SetSolution_Direct(iPoint, solver[val_iZone][val_iInst][MESH_0][FEA_SOL]->GetNodes()->GetSolution(iPoint));
    }

  }

  solver[val_iZone][val_iInst][MESH_0][ADJFEA_SOL]->Preprocessing(geometry[val_iZone][val_iInst][MESH_0], solver[val_iZone][val_iInst][MESH_0],  config[val_iZone] , MESH_0, 0, RUNTIME_ADJFEA_SYS, false);

}



void CDiscAdjFEAIteration::LoadDynamic_Solution(CGeometry ****geometry,
                                               CSolver *****solver,
                                               CConfig **config,
                                               unsigned short val_iZone,
                                               unsigned short val_iInst,
                                               int val_DirectIter) {
  unsigned short iVar;
  unsigned long iPoint;
  bool update_geo = false;  //TODO: check

  if (val_DirectIter >= 0){
    if (rank == MASTER_NODE && val_iZone == ZONE_0)
      cout << " Loading FEA solution from direct iteration " << val_DirectIter  << "." << endl;
    solver[val_iZone][val_iInst][MESH_0][FEA_SOL]->LoadRestart(geometry[val_iZone][val_iInst], solver[val_iZone][val_iInst], config[val_iZone], val_DirectIter, update_geo);
  } else {
    /*--- If there is no solution file we set the freestream condition ---*/
    if (rank == MASTER_NODE && val_iZone == ZONE_0)
      cout << " Setting static conditions at direct iteration " << val_DirectIter << "." << endl;
    /*--- Push solution back to correct array ---*/
    for(iPoint=0; iPoint < geometry[val_iZone][val_iInst][MESH_0]->GetnPoint();iPoint++){
      for (iVar = 0; iVar < solver[val_iZone][val_iInst][MESH_0][FEA_SOL]->GetnVar(); iVar++){
        solver[val_iZone][val_iInst][MESH_0][FEA_SOL]->GetNodes()->SetSolution(iPoint, iVar, 0.0);
        solver[val_iZone][val_iInst][MESH_0][FEA_SOL]->GetNodes()->SetSolution_Accel(iPoint, iVar, 0.0);
        solver[val_iZone][val_iInst][MESH_0][FEA_SOL]->GetNodes()->SetSolution_Vel(iPoint, iVar, 0.0);
      }
    }
  }
}


void CDiscAdjFEAIteration::Iterate(COutput *output,
                                        CIntegration ****integration,
                                        CGeometry ****geometry,
                                        CSolver *****solver,
                                        CNumerics ******numerics,
                                        CConfig **config,
                                        CSurfaceMovement **surface_movement,
                                        CVolumetricMovement ***volume_grid_movement,
                                        CFreeFormDefBox*** FFDBox,
                                        unsigned short val_iZone,
                                        unsigned short val_iInst) {


  bool dynamic = (config[val_iZone]->GetTime_Domain());

  /*--- Extract the adjoints of the conservative input variables and store them for the next iteration ---*/

  solver[val_iZone][val_iInst][MESH_0][ADJFEA_SOL]->ExtractAdjoint_Solution(geometry[val_iZone][val_iInst][MESH_0],
                                                                                      config[val_iZone]);

  solver[val_iZone][val_iInst][MESH_0][ADJFEA_SOL]->ExtractAdjoint_Variables(geometry[val_iZone][val_iInst][MESH_0],
                                                                                       config[val_iZone]);
  if (dynamic){
    integration[val_iZone][val_iInst][ADJFEA_SOL]->SetConvergence(false);
  }

}

void CDiscAdjFEAIteration::SetRecording(COutput *output,
                                             CIntegration ****integration,
                                             CGeometry ****geometry,
                                             CSolver *****solver,
                                             CNumerics ******numerics,
                                             CConfig **config,
                                             CSurfaceMovement **surface_movement,
                                             CVolumetricMovement ***grid_movement,
                                             CFreeFormDefBox*** FFDBox,
                                             unsigned short val_iZone,
                                             unsigned short val_iInst,
                                             unsigned short kind_recording)      {

  unsigned long InnerIter = config[ZONE_0]->GetInnerIter();
  unsigned long TimeIter = config[val_iZone]->GetTimeIter(), DirectTimeIter;
  bool dynamic = (config[val_iZone]->GetTime_Domain());

  DirectTimeIter = 0;
  if (dynamic){
    DirectTimeIter = SU2_TYPE::Int(config[val_iZone]->GetUnst_AdjointIter()) - SU2_TYPE::Int(TimeIter) - 1;
  }

  /*--- Reset the tape ---*/

  AD::Reset();

  /*--- We only need to reset the indices if the current recording is different from the recording we want to have ---*/

  if (CurrentRecording != kind_recording && (CurrentRecording != NONE) ){

    solver[val_iZone][val_iInst][MESH_0][ADJFEA_SOL]->SetRecording(geometry[val_iZone][val_iInst][MESH_0], config[val_iZone]);

    /*--- Clear indices of coupling variables ---*/

    SetDependencies(solver, geometry, numerics, config, val_iZone, val_iInst, SOLUTION_AND_MESH);

    /*--- Run one iteration while tape is passive - this clears all indices ---*/

    fem_iteration->Iterate(output,integration,geometry,solver,numerics,
                                config,surface_movement,grid_movement,FFDBox,val_iZone, val_iInst);

  }

  /*--- Prepare for recording ---*/

  solver[val_iZone][val_iInst][MESH_0][ADJFEA_SOL]->SetRecording(geometry[val_iZone][val_iInst][MESH_0], config[val_iZone]);

  /*--- Start the recording of all operations ---*/

  AD::StartRecording();

  /*--- Register FEA variables ---*/

  RegisterInput(solver, geometry, config, val_iZone, val_iInst, kind_recording);

  /*--- Compute coupling or update the geometry ---*/

  SetDependencies(solver, geometry, numerics, config, val_iZone, val_iInst, kind_recording);

  /*--- Set the correct direct iteration number ---*/

  if (dynamic){
    config[val_iZone]->SetTimeIter(DirectTimeIter);
  }

  /*--- Run the direct iteration ---*/

  fem_iteration->Iterate(output,integration,geometry,solver,numerics,
                              config,surface_movement,grid_movement,FFDBox, val_iZone, val_iInst);

  config[val_iZone]->SetTimeIter(TimeIter);

  /*--- Register structural variables and objective function as output ---*/

  RegisterOutput(solver, geometry, config, val_iZone, val_iInst);

  /*--- Stop the recording ---*/

  AD::StopRecording();

  /*--- Set the recording status ---*/

  CurrentRecording = kind_recording;

  /* --- Reset the number of the internal iterations---*/

  config[ZONE_0]->SetInnerIter(InnerIter);

}


void CDiscAdjFEAIteration::SetRecording(CSolver *****solver,
                                        CGeometry ****geometry,
                                        CConfig **config,
                                        unsigned short val_iZone,
                                        unsigned short val_iInst,
                                        unsigned short kind_recording) {

  /*--- Prepare for recording by resetting the solution to the initial converged solution ---*/

  solver[val_iZone][val_iInst][MESH_0][ADJFEA_SOL]->SetRecording(geometry[val_iZone][val_iInst][MESH_0], config[val_iZone]);

}

void CDiscAdjFEAIteration::RegisterInput(CSolver *****solver, CGeometry ****geometry, CConfig **config, unsigned short iZone, unsigned short iInst, unsigned short kind_recording){

  if(kind_recording != MESH_COORDS) {

    /*--- Register structural displacements as input ---*/

    solver[iZone][iInst][MESH_0][ADJFEA_SOL]->RegisterSolution(geometry[iZone][iInst][MESH_0], config[iZone]);

    /*--- Register variables as input ---*/

    solver[iZone][iInst][MESH_0][ADJFEA_SOL]->RegisterVariables(geometry[iZone][iInst][MESH_0], config[iZone]);
  }
  else {
    /*--- Register topology optimization densities (note direct solver) ---*/

    solver[iZone][iInst][MESH_0][FEA_SOL]->RegisterVariables(geometry[iZone][iInst][MESH_0], config[iZone]);

    /*--- Register mesh coordinates for geometric sensitivities ---*/

    geometry[iZone][iInst][MESH_0]->RegisterCoordinates(config[iZone]);
  }
}

void CDiscAdjFEAIteration::SetDependencies(CSolver *****solver, CGeometry ****geometry, CNumerics ******numerics, CConfig **config,
                                           unsigned short iZone, unsigned short iInst, unsigned short kind_recording){

  auto dir_solver = solver[iZone][iInst][MESH_0][FEA_SOL];
  auto adj_solver = solver[iZone][iInst][MESH_0][ADJFEA_SOL];
  auto structural_geometry = geometry[iZone][iInst][MESH_0];
  auto structural_numerics = numerics[iZone][iInst][MESH_0][FEA_SOL];

  /*--- Some numerics are only instanciated under these conditions ---*/
  bool fsi = config[iZone]->GetFSI_Simulation();
  bool nonlinear = config[iZone]->GetGeometricConditions() == LARGE_DEFORMATIONS;
  bool de_effects = config[iZone]->GetDE_Effects() && nonlinear;
  bool element_based = dir_solver->IsElementBased() && nonlinear;

  for (unsigned short iProp = 0; iProp < config[iZone]->GetnElasticityMod(); iProp++){

    su2double E = adj_solver->GetVal_Young(iProp);
    su2double nu = adj_solver->GetVal_Poisson(iProp);
    su2double rho = adj_solver->GetVal_Rho(iProp);
    su2double rhoDL = adj_solver->GetVal_Rho_DL(iProp);

    /*--- Add dependencies for E and Nu ---*/

    structural_numerics[FEA_TERM]->SetMaterial_Properties(iProp, E, nu);

    /*--- Add dependencies for Rho and Rho_DL ---*/

    structural_numerics[FEA_TERM]->SetMaterial_Density(iProp, rho, rhoDL);

    /*--- Add dependencies for element-based simulations. ---*/

    if (element_based){

      /*--- Neo Hookean Compressible ---*/
      structural_numerics[MAT_NHCOMP]->SetMaterial_Properties(iProp, E, nu);
      structural_numerics[MAT_NHCOMP]->SetMaterial_Density(iProp, rho, rhoDL);

      /*--- Ideal DE ---*/
      structural_numerics[MAT_IDEALDE]->SetMaterial_Properties(iProp, E, nu);
      structural_numerics[MAT_IDEALDE]->SetMaterial_Density(iProp, rho, rhoDL);

      /*--- Knowles ---*/
      structural_numerics[MAT_KNOWLES]->SetMaterial_Properties(iProp, E, nu);
      structural_numerics[MAT_KNOWLES]->SetMaterial_Density(iProp, rho, rhoDL);
    }
  }

  if (de_effects){
    for (unsigned short iEField = 0; iEField < adj_solver->GetnEField(); iEField++){
      structural_numerics[FEA_TERM]->Set_ElectricField(iEField, adj_solver->GetVal_EField(iEField));
      structural_numerics[DE_TERM]->Set_ElectricField(iEField, adj_solver->GetVal_EField(iEField));
    }
  }

  /*--- Add dependencies for element-based simulations. ---*/

  switch (config[iZone]->GetDV_FEA()) {
    case YOUNG_MODULUS:
    case POISSON_RATIO:
    case DENSITY_VAL:
    case DEAD_WEIGHT:
    case ELECTRIC_FIELD:

      for (unsigned short iDV = 0; iDV < adj_solver->GetnDVFEA(); iDV++) {

        su2double dvfea = adj_solver->GetVal_DVFEA(iDV);

        structural_numerics[FEA_TERM]->Set_DV_Val(iDV, dvfea);

        if (de_effects)
          structural_numerics[DE_TERM]->Set_DV_Val(iDV, dvfea);

        if (element_based){
          structural_numerics[MAT_NHCOMP]->Set_DV_Val(iDV, dvfea);
          structural_numerics[MAT_IDEALDE]->Set_DV_Val(iDV, dvfea);
          structural_numerics[MAT_KNOWLES]->Set_DV_Val(iDV, dvfea);
        }
      }
    break;
  }

  /*--- FSI specific dependencies. ---*/
  if (fsi) {
    /*--- Set relation between solution and predicted displacements, which are the transferred ones. ---*/
    dir_solver->PredictStruct_Displacement(structural_geometry, config[iZone]);
  }

  /*--- MPI dependencies. ---*/

  dir_solver->InitiateComms(structural_geometry, config[iZone], SOLUTION_FEA);
  dir_solver->CompleteComms(structural_geometry, config[iZone], SOLUTION_FEA);

  if (kind_recording == MESH_COORDS) {
    structural_geometry->InitiateComms(structural_geometry, config[iZone], COORDINATES);
    structural_geometry->CompleteComms(structural_geometry, config[iZone], COORDINATES);
  }

  /*--- Topology optimization dependencies. ---*/

  /*--- We only differentiate wrt to this variable in the adjoint secondary recording. ---*/
  if (config[iZone]->GetTopology_Optimization() && (kind_recording == MESH_COORDS)) {
    /*--- The filter may require the volumes of the elements. ---*/
    structural_geometry->SetElemVolume(config[iZone]);
    /// TODO: Ideally there would be a way to capture this dependency without the `static_cast`, but
    ///       making it a virtual method of CSolver does not feel "right" as its purpose could be confused.
    static_cast<CFEASolver*>(dir_solver)->FilterElementDensities(structural_geometry, config[iZone]);
  }

}

void CDiscAdjFEAIteration::RegisterOutput(CSolver *****solver, CGeometry ****geometry, CConfig **config, unsigned short iZone, unsigned short iInst){

  /*--- Register conservative variables as output of the iteration ---*/

  solver[iZone][iInst][MESH_0][ADJFEA_SOL]->RegisterOutput(geometry[iZone][iInst][MESH_0],config[iZone]);

}

void CDiscAdjFEAIteration::InitializeAdjoint(CSolver *****solver, CGeometry ****geometry, CConfig **config, unsigned short iZone, unsigned short iInst){

  /*--- Initialize the adjoint of the objective function (typically with 1.0) ---*/

  solver[iZone][iInst][MESH_0][ADJFEA_SOL]->SetAdj_ObjFunc(geometry[iZone][iInst][MESH_0], config[iZone]);

  /*--- Initialize the adjoints the conservative variables ---*/

  solver[iZone][iInst][MESH_0][ADJFEA_SOL]->SetAdjoint_Output(geometry[iZone][iInst][MESH_0], config[iZone]);

}

void CDiscAdjFEAIteration::Update(COutput *output,
                                  CIntegration ****integration,
                                  CGeometry ****geometry,
                                  CSolver *****solver,
                                  CNumerics ******numerics,
                                  CConfig **config,
                                  CSurfaceMovement **surface_movement,
                                  CVolumetricMovement ***grid_movement,
                                  CFreeFormDefBox*** FFDBox,
                                  unsigned short val_iZone,
                                  unsigned short val_iInst) { }

bool CDiscAdjFEAIteration::Monitor(COutput *output,
                                   CIntegration ****integration,
                                   CGeometry ****geometry,
                                   CSolver *****solver,
                                   CNumerics ******numerics,
                                   CConfig **config,
                                   CSurfaceMovement **surface_movement,
                                   CVolumetricMovement ***grid_movement,
                                   CFreeFormDefBox*** FFDBox,
                                   unsigned short val_iZone,
                                   unsigned short val_iInst) {

  /*--- Write the convergence history (only screen output) ---*/

  output->SetHistory_Output(geometry[val_iZone][INST_0][MESH_0],
                            solver[val_iZone][INST_0][MESH_0],
                            config[val_iZone],
                            config[val_iZone]->GetTimeIter(),
                            config[val_iZone]->GetOuterIter(),
                            config[val_iZone]->GetInnerIter());

  return output->GetConvergence();

}
void CDiscAdjFEAIteration::Postprocess(COutput *output,
    CIntegration ****integration,
    CGeometry ****geometry,
    CSolver *****solver,
    CNumerics ******numerics,
    CConfig **config,
    CSurfaceMovement **surface_movement,
    CVolumetricMovement ***grid_movement,
    CFreeFormDefBox*** FFDBox,
    unsigned short val_iZone,
    unsigned short val_iInst) {

  bool dynamic = (config[val_iZone]->GetTime_Domain());

  // TEMPORARY output only for standalone structural problems
  if ((!config[val_iZone]->GetFSI_Simulation()) && (rank == MASTER_NODE)){

    unsigned short iVar;

    bool de_effects = config[val_iZone]->GetDE_Effects();

    /*--- Header of the temporary output file ---*/
    ofstream myfile_res;
    myfile_res.open ("Results_Reverse_Adjoint.txt", ios::app);

    myfile_res.precision(15);

    myfile_res << config[val_iZone]->GetTimeIter() << "\t";

    switch (config[val_iZone]->GetKind_ObjFunc()){
    case REFERENCE_GEOMETRY:
      myfile_res << scientific << solver[val_iZone][val_iInst][MESH_0][FEA_SOL]->GetTotal_OFRefGeom() << "\t";
      break;
    case REFERENCE_NODE:
      myfile_res << scientific << solver[val_iZone][val_iInst][MESH_0][FEA_SOL]->GetTotal_OFRefNode() << "\t";
      break;
    case VOLUME_FRACTION:
    case TOPOL_DISCRETENESS:
      myfile_res << scientific << solver[val_iZone][val_iInst][MESH_0][FEA_SOL]->GetTotal_OFVolFrac() << "\t";
      break;
    case TOPOL_COMPLIANCE:
      myfile_res << scientific << solver[val_iZone][val_iInst][MESH_0][FEA_SOL]->GetTotal_OFCompliance() << "\t";
      break;
    }

    for (iVar = 0; iVar < config[val_iZone]->GetnElasticityMod(); iVar++)
      myfile_res << scientific << solver[val_iZone][val_iInst][MESH_0][ADJFEA_SOL]->GetTotal_Sens_E(iVar) << "\t";
    for (iVar = 0; iVar < config[val_iZone]->GetnPoissonRatio(); iVar++)
      myfile_res << scientific << solver[val_iZone][val_iInst][MESH_0][ADJFEA_SOL]->GetTotal_Sens_Nu(iVar) << "\t";
    if (dynamic){
      for (iVar = 0; iVar < config[val_iZone]->GetnMaterialDensity(); iVar++)
        myfile_res << scientific << solver[val_iZone][val_iInst][MESH_0][ADJFEA_SOL]->GetTotal_Sens_Rho(iVar) << "\t";
    }

    if (de_effects){
      for (iVar = 0; iVar < config[val_iZone]->GetnElectric_Field(); iVar++)
        myfile_res << scientific << solver[val_iZone][val_iInst][MESH_0][ADJFEA_SOL]->GetTotal_Sens_EField(iVar) << "\t";
    }

    for (iVar = 0; iVar < solver[val_iZone][val_iInst][MESH_0][ADJFEA_SOL]->GetnDVFEA(); iVar++){
      myfile_res << scientific << solver[val_iZone][val_iInst][MESH_0][ADJFEA_SOL]->GetTotal_Sens_DVFEA(iVar) << "\t";
    }

    myfile_res << endl;

    myfile_res.close();
  }

  // TEST: for implementation of python framework in standalone structural problems
  if ((!config[val_iZone]->GetFSI_Simulation()) && (rank == MASTER_NODE)){

    /*--- Header of the temporary output file ---*/
    ofstream myfile_res;
    bool outputDVFEA = false;

    switch (config[val_iZone]->GetDV_FEA()) {
    case YOUNG_MODULUS:
      myfile_res.open("grad_young.opt");
      outputDVFEA = true;
      break;
    case POISSON_RATIO:
      myfile_res.open("grad_poisson.opt");
      outputDVFEA = true;
      break;
    case DENSITY_VAL:
    case DEAD_WEIGHT:
      myfile_res.open("grad_density.opt");
      outputDVFEA = true;
      break;
    case ELECTRIC_FIELD:
      myfile_res.open("grad_efield.opt");
      outputDVFEA = true;
      break;
    default:
      outputDVFEA = false;
      break;
    }

    if (outputDVFEA){

      unsigned short iDV;
      unsigned short nDV = solver[val_iZone][val_iInst][MESH_0][ADJFEA_SOL]->GetnDVFEA();

      myfile_res << "INDEX" << "\t" << "GRAD" << endl;

      myfile_res.precision(15);

      for (iDV = 0; iDV < nDV; iDV++){
        myfile_res << iDV;
        myfile_res << "\t";
        myfile_res << scientific << solver[val_iZone][val_iInst][MESH_0][ADJFEA_SOL]->GetTotal_Sens_DVFEA(iDV);
        myfile_res << endl;
      }

      myfile_res.close();

    }

  }

}

CDiscAdjHeatIteration::CDiscAdjHeatIteration(CConfig *config) : CIteration(config) { }

CDiscAdjHeatIteration::~CDiscAdjHeatIteration(void) { }

void CDiscAdjHeatIteration::Preprocess(COutput *output,
                                           CIntegration ****integration,
                                           CGeometry ****geometry,
                                           CSolver *****solver,
                                           CNumerics ******numerics,
                                           CConfig **config,
                                           CSurfaceMovement **surface_movement,
                                           CVolumetricMovement ***grid_movement,
                                           CFreeFormDefBox*** FFDBox,
                                           unsigned short val_iZone,
                                           unsigned short val_iInst) {

  unsigned long iPoint;
  unsigned short TimeIter = config[val_iZone]->GetTimeIter();
  bool dual_time_1st = (config[val_iZone]->GetTime_Marching() == DT_STEPPING_1ST);
  bool dual_time_2nd = (config[val_iZone]->GetTime_Marching() == DT_STEPPING_2ND);
  bool dual_time = (dual_time_1st || dual_time_2nd);
  unsigned short iMesh;
  int Direct_Iter;

  /*--- For the unsteady adjoint, load direct solutions from restart files. ---*/

  if (config[val_iZone]->GetTime_Marching()) {

    Direct_Iter = SU2_TYPE::Int(config[val_iZone]->GetUnst_AdjointIter()) - SU2_TYPE::Int(TimeIter) - 2;

    /*--- For dual-time stepping we want to load the already converged solution at timestep n ---*/

    if (dual_time) {
      Direct_Iter += 1;
    }

    if (TimeIter == 0){

      if (dual_time_2nd) {

        /*--- Load solution at timestep n-2 ---*/

        LoadUnsteady_Solution(geometry, solver,config, val_iZone, val_iInst, Direct_Iter-2);

        /*--- Push solution back to correct array ---*/

        for (iMesh=0; iMesh<=config[val_iZone]->GetnMGLevels();iMesh++) {
          solver[val_iZone][val_iInst][iMesh][HEAT_SOL]->GetNodes()->Set_Solution_time_n();
          solver[val_iZone][val_iInst][iMesh][HEAT_SOL]->GetNodes()->Set_Solution_time_n1();
        }
      }
      if (dual_time) {

        /*--- Load solution at timestep n-1 ---*/

        LoadUnsteady_Solution(geometry, solver,config, val_iZone, val_iInst, Direct_Iter-1);

        /*--- Push solution back to correct array ---*/

        for (iMesh=0; iMesh<=config[val_iZone]->GetnMGLevels();iMesh++) {
          solver[val_iZone][val_iInst][iMesh][HEAT_SOL]->GetNodes()->Set_Solution_time_n();
        }
      }

      /*--- Load solution timestep n ---*/

      LoadUnsteady_Solution(geometry, solver,config, val_iZone, val_iInst, Direct_Iter);

    }


    if ((TimeIter > 0) && dual_time){

      /*--- Load solution timestep n - 2 ---*/

      LoadUnsteady_Solution(geometry, solver,config, val_iZone, val_iInst, Direct_Iter - 2);

      /*--- Temporarily store the loaded solution in the Solution_Old array ---*/

      for (iMesh=0; iMesh<=config[val_iZone]->GetnMGLevels();iMesh++)
        solver[val_iZone][val_iInst][iMesh][HEAT_SOL]->GetNodes()->Set_OldSolution();

      /*--- Set Solution at timestep n to solution at n-1 ---*/

      for (iMesh=0; iMesh<=config[val_iZone]->GetnMGLevels();iMesh++) {
        for(iPoint=0; iPoint<geometry[val_iZone][val_iInst][iMesh]->GetnPoint();iPoint++) {

          solver[val_iZone][val_iInst][iMesh][HEAT_SOL]->GetNodes()->SetSolution(iPoint, solver[val_iZone][val_iInst][iMesh][HEAT_SOL]->GetNodes()->GetSolution_time_n(iPoint));
        }
      }
      if (dual_time_1st){
      /*--- Set Solution at timestep n-1 to the previously loaded solution ---*/
        for (iMesh=0; iMesh<=config[val_iZone]->GetnMGLevels();iMesh++) {
          for(iPoint=0; iPoint<geometry[val_iZone][val_iInst][iMesh]->GetnPoint();iPoint++) {

            solver[val_iZone][val_iInst][iMesh][HEAT_SOL]->GetNodes()->Set_Solution_time_n(iPoint, solver[val_iZone][val_iInst][iMesh][HEAT_SOL]->GetNodes()->GetSolution_time_n1(iPoint));
          }
        }
      }
      if (dual_time_2nd){
        /*--- Set Solution at timestep n-1 to solution at n-2 ---*/
        for (iMesh=0; iMesh<=config[val_iZone]->GetnMGLevels();iMesh++) {
          for(iPoint=0; iPoint<geometry[val_iZone][val_iInst][iMesh]->GetnPoint();iPoint++) {

            solver[val_iZone][val_iInst][iMesh][HEAT_SOL]->GetNodes()->Set_Solution_time_n(iPoint, solver[val_iZone][val_iInst][iMesh][HEAT_SOL]->GetNodes()->GetSolution_time_n1(iPoint));
          }
        }
        /*--- Set Solution at timestep n-2 to the previously loaded solution ---*/
        for (iMesh=0; iMesh<=config[val_iZone]->GetnMGLevels();iMesh++) {
          for(iPoint=0; iPoint<geometry[val_iZone][val_iInst][iMesh]->GetnPoint();iPoint++) {

            solver[val_iZone][val_iInst][iMesh][HEAT_SOL]->GetNodes()->Set_Solution_time_n1(iPoint, solver[val_iZone][val_iInst][iMesh][HEAT_SOL]->GetNodes()->GetSolution_Old(iPoint));
          }
        }
      }
    }
  }

  /*--- Store flow solution also in the adjoint solver in order to be able to reset it later ---*/

  if (TimeIter == 0 || dual_time) {
    for (iPoint = 0; iPoint < geometry[val_iZone][val_iInst][MESH_0]->GetnPoint(); iPoint++) {
      solver[val_iZone][val_iInst][MESH_0][ADJHEAT_SOL]->GetNodes()->SetSolution_Direct(iPoint, solver[val_iZone][val_iInst][MESH_0][HEAT_SOL]->GetNodes()->GetSolution(iPoint));
    }
  }

  solver[val_iZone][val_iInst][MESH_0][ADJHEAT_SOL]->Preprocessing(geometry[val_iZone][val_iInst][MESH_0],
                                                                             solver[val_iZone][val_iInst][MESH_0],
                                                                             config[val_iZone],
                                                                             MESH_0, 0, RUNTIME_ADJHEAT_SYS, false);
}



void CDiscAdjHeatIteration::LoadUnsteady_Solution(CGeometry ****geometry,
                                           CSolver *****solver,
                                           CConfig **config,
                                           unsigned short val_iZone,
                                           unsigned short val_iInst,
                                           int val_DirectIter) {
  unsigned short iMesh;

  if (val_DirectIter >= 0) {
    if (rank == MASTER_NODE && val_iZone == ZONE_0)
      cout << " Loading heat solution from direct iteration " << val_DirectIter  << "." << endl;

    solver[val_iZone][val_iInst][MESH_0][HEAT_SOL]->LoadRestart(geometry[val_iZone][val_iInst],
                                                                          solver[val_iZone][val_iInst],
                                                                          config[val_iZone],
                                                                          val_DirectIter, false);
  }

  else {
    /*--- If there is no solution file we set the freestream condition ---*/
    if (rank == MASTER_NODE && val_iZone == ZONE_0)
      cout << " Setting freestream conditions at direct iteration " << val_DirectIter << "." << endl;
    for (iMesh=0; iMesh<=config[val_iZone]->GetnMGLevels();iMesh++) {

      solver[val_iZone][val_iInst][iMesh][HEAT_SOL]->SetFreeStream_Solution(config[val_iZone]);
      solver[val_iZone][val_iInst][iMesh][HEAT_SOL]->Postprocessing(geometry[val_iZone][val_iInst][iMesh],
                                                                              solver[val_iZone][val_iInst][iMesh],
                                                                              config[val_iZone],
                                                                              iMesh);
    }
  }
}


void CDiscAdjHeatIteration::Iterate(COutput *output,
                                        CIntegration ****integration,
                                        CGeometry ****geometry,
                                        CSolver *****solver,
                                        CNumerics ******numerics,
                                        CConfig **config,
                                        CSurfaceMovement **surface_movement,
                                        CVolumetricMovement ***volume_grid_movement,
                                        CFreeFormDefBox*** FFDBox,
                                        unsigned short val_iZone,
                                        unsigned short val_iInst) {


  solver[val_iZone][val_iInst][MESH_0][ADJHEAT_SOL]->ExtractAdjoint_Solution(geometry[val_iZone][val_iInst][MESH_0],
                                                                                       config[val_iZone]);
}

void CDiscAdjHeatIteration::InitializeAdjoint(CSolver *****solver,
                                              CGeometry ****geometry,
                                              CConfig **config,
                                              unsigned short iZone, unsigned short iInst){

  /*--- Initialize the adjoints the conservative variables ---*/

  solver[iZone][iInst][MESH_0][ADJHEAT_SOL]->SetAdjoint_Output(geometry[iZone][iInst][MESH_0],
                                                                         config[iZone]);
}


void CDiscAdjHeatIteration::RegisterInput(CSolver *****solver,
                                          CGeometry ****geometry,
                                          CConfig **config,
                                          unsigned short iZone, unsigned short iInst,
                                          unsigned short kind_recording){

  if (kind_recording == SOLUTION_VARIABLES || kind_recording == SOLUTION_AND_MESH){

    /*--- Register flow and turbulent variables as input ---*/

    solver[iZone][iInst][MESH_0][ADJHEAT_SOL]->RegisterSolution(geometry[iZone][iInst][MESH_0], config[iZone]);

    solver[iZone][iInst][MESH_0][ADJHEAT_SOL]->RegisterVariables(geometry[iZone][iInst][MESH_0], config[iZone]);

  }
  if (kind_recording == MESH_COORDS){

    /*--- Register node coordinates as input ---*/

    geometry[iZone][iInst][MESH_0]->RegisterCoordinates(config[iZone]);

  }
}

void CDiscAdjHeatIteration::SetDependencies(CSolver *****solver,
                                            CGeometry ****geometry,
                                            CNumerics ******numerics,
                                            CConfig **config,
                                            unsigned short iZone, unsigned short iInst,
                                            unsigned short kind_recording){

  if ((kind_recording == MESH_COORDS) || (kind_recording == NONE) || (kind_recording == SOLUTION_AND_MESH)){

    /*--- Update geometry to get the influence on other geometry variables (normals, volume etc) ---*/

    geometry[iZone][iInst][MESH_0]->UpdateGeometry(geometry[iZone][iInst], config[iZone]);

    CGeometry::ComputeWallDistance(config, geometry);

  }

  solver[iZone][iInst][MESH_0][HEAT_SOL]->Set_Heatflux_Areas(geometry[iZone][iInst][MESH_0], config[iZone]);
  solver[iZone][iInst][MESH_0][HEAT_SOL]->Preprocessing(geometry[iZone][iInst][MESH_0], solver[iZone][iInst][MESH_0],
                                                                  config[iZone], MESH_0, NO_RK_ITER, RUNTIME_HEAT_SYS, true);
  solver[iZone][iInst][MESH_0][HEAT_SOL]->Postprocessing(geometry[iZone][iInst][MESH_0], solver[iZone][iInst][MESH_0],
                                                                   config[iZone], MESH_0);
  solver[iZone][iInst][MESH_0][HEAT_SOL]->InitiateComms(geometry[iZone][iInst][MESH_0], config[iZone], SOLUTION);
  solver[iZone][iInst][MESH_0][HEAT_SOL]->CompleteComms(geometry[iZone][iInst][MESH_0], config[iZone], SOLUTION);

}

void CDiscAdjHeatIteration::RegisterOutput(CSolver *****solver,
                                           CGeometry ****geometry,
                                           CConfig **config, COutput* output,
                                           unsigned short iZone, unsigned short iInst){

  solver[iZone][iInst][MESH_0][ADJHEAT_SOL]->RegisterOutput(geometry[iZone][iInst][MESH_0], config[iZone]);

  geometry[iZone][iInst][MESH_0]->RegisterOutput_Coordinates(config[iZone]);
}

void CDiscAdjHeatIteration::Update(COutput *output,
                                       CIntegration ****integration,
                                       CGeometry ****geometry,
                                       CSolver *****solver,
                                       CNumerics ******numerics,
                                       CConfig **config,
                                       CSurfaceMovement **surface_movement,
                                       CVolumetricMovement ***grid_movement,
                                       CFreeFormDefBox*** FFDBox,
                                       unsigned short val_iZone, unsigned short val_iInst)      {

  unsigned short iMesh;

  /*--- Dual time stepping strategy ---*/

  if ((config[val_iZone]->GetTime_Marching() == DT_STEPPING_1ST) ||
      (config[val_iZone]->GetTime_Marching() == DT_STEPPING_2ND)) {

    for (iMesh = 0; iMesh <= config[val_iZone]->GetnMGLevels(); iMesh++) {
      integration[val_iZone][val_iInst][ADJHEAT_SOL]->SetConvergence(false);
    }
  }
}

bool CDiscAdjHeatIteration::Monitor(COutput *output,
                                    CIntegration ****integration,
                                    CGeometry ****geometry,
                                    CSolver *****solver,
                                    CNumerics ******numerics,
                                    CConfig **config,
                                    CSurfaceMovement **surface_movement,
                                    CVolumetricMovement ***grid_movement,
                                    CFreeFormDefBox*** FFDBox,
                                    unsigned short val_iZone,
                                    unsigned short val_iInst) {

  output->SetHistory_Output(geometry[val_iZone][INST_0][MESH_0],
                            solver[val_iZone][INST_0][MESH_0],
                            config[val_iZone],
                            config[val_iZone]->GetTimeIter(),
                            config[val_iZone]->GetOuterIter(),
                            config[val_iZone]->GetInnerIter());

  return output->GetConvergence();
}

void  CDiscAdjHeatIteration::Output(COutput *output,
                                    CGeometry ****geometry,
                                    CSolver *****solver,
                                    CConfig **config,
                                    unsigned long InnerIter,
                                    bool StopCalc,
                                    unsigned short val_iZone,
                                    unsigned short val_iInst) { }

void CDiscAdjHeatIteration::Postprocess(COutput *output,
                                         CIntegration ****integration,
                                         CGeometry ****geometry,
                                         CSolver *****solver,
                                         CNumerics ******numerics,
                                         CConfig **config,
                                         CSurfaceMovement **surface_movement,
                                         CVolumetricMovement ***grid_movement,
                                         CFreeFormDefBox*** FFDBox,
                                         unsigned short val_iZone, unsigned short val_iInst) { }<|MERGE_RESOLUTION|>--- conflicted
+++ resolved
@@ -578,14 +578,10 @@
 
   /*--- If convergence was reached --*/
   StopCalc =  output->GetConvergence();
-<<<<<<< HEAD
-  
+
   /*--- If ROM convergence was reached --*/
   StopCalc = solver[val_iZone][INST_0][MESH_0][0]->GetRom_Convergence();
   
-=======
-
->>>>>>> 8547b3d8
   /* --- Checking convergence of Fixed CL mode to target CL, and perform finite differencing if needed  --*/
 
   if (config[val_iZone]->GetFixed_CL_Mode()){

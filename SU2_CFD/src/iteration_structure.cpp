/*!
 * \file iteration_structure.cpp
 * \brief Main subroutines used by SU2_CFD
 * \author F. Palacios, T. Economon
 * \version 5.0.0 "Raven"
 *
 * SU2 Original Developers: Dr. Francisco D. Palacios.
 *                          Dr. Thomas D. Economon.
 *
 * SU2 Developers: Prof. Juan J. Alonso's group at Stanford University.
 *                 Prof. Piero Colonna's group at Delft University of Technology.
 *                 Prof. Nicolas R. Gauger's group at Kaiserslautern University of Technology.
 *                 Prof. Alberto Guardone's group at Polytechnic University of Milan.
 *                 Prof. Rafael Palacios' group at Imperial College London.
 *                 Prof. Edwin van der Weide's group at the University of Twente.
 *                 Prof. Vincent Terrapon's group at the University of Liege.
 *
 * Copyright (C) 2012-2017 SU2, the open-source CFD code.
 *
 * SU2 is free software; you can redistribute it and/or
 * modify it under the terms of the GNU Lesser General Public
 * License as published by the Free Software Foundation; either
 * version 2.1 of the License, or (at your option) any later version.
 *
 * SU2 is distributed in the hope that it will be useful,
 * but WITHOUT ANY WARRANTY; without even the implied warranty of
 * MERCHANTABILITY or FITNESS FOR A PARTICULAR PURPOSE. See the GNU
 * Lesser General Public License for more details.
 *
 * You should have received a copy of the GNU Lesser General Public
 * License along with SU2. If not, see <http://www.gnu.org/licenses/>.
 */

#include "../include/iteration_structure.hpp"

CIteration::CIteration(CConfig *config) { }
CIteration::~CIteration(void) { }

void CIteration::SetGrid_Movement(CGeometry ***geometry_container, 
          CSurfaceMovement **surface_movement,
                            CVolumetricMovement **grid_movement,
          CFreeFormDefBox ***FFDBox,
                            CSolver ****solver_container,
          CConfig **config_container,
                            unsigned short val_iZone,
          unsigned long IntIter,
          unsigned long ExtIter)   {

  unsigned short iDim;
  unsigned short Kind_Grid_Movement = config_container[val_iZone]->GetKind_GridMovement(val_iZone);
  unsigned long nIterMesh;
  unsigned long iPoint;
  bool stat_mesh = true;
  bool adjoint = config_container[val_iZone]->GetContinuous_Adjoint();
  bool harmonic_balance = (config_container[val_iZone]->GetUnsteady_Simulation() == HARMONIC_BALANCE);

  /*--- For a harmonic balance case, set "iteration number" to the zone number,
   so that the meshes are positioned correctly for each instance. ---*/
  if (harmonic_balance) {
    ExtIter = val_iZone;
    Kind_Grid_Movement = config_container[val_iZone]->GetKind_GridMovement(ZONE_0);
  }

  int rank = MASTER_NODE;
#ifdef HAVE_MPI
  MPI_Comm_rank(MPI_COMM_WORLD, &rank);
#endif

  /*--- Perform mesh movement depending on specified type ---*/
  switch (Kind_Grid_Movement) {

  case RIGID_MOTION:

      if (rank == MASTER_NODE) {
        cout << endl << " Performing rigid mesh transformation." << endl;
      }

      /*--- Move each node in the volume mesh using the specified type
       of rigid mesh motion. These routines also compute analytic grid
       velocities for the fine mesh. ---*/

      grid_movement[val_iZone]->Rigid_Translation(geometry_container[val_iZone][MESH_0],
                                       config_container[val_iZone], val_iZone, ExtIter);
      grid_movement[val_iZone]->Rigid_Plunging(geometry_container[val_iZone][MESH_0],
                                    config_container[val_iZone], val_iZone, ExtIter);
      grid_movement[val_iZone]->Rigid_Pitching(geometry_container[val_iZone][MESH_0],
                                    config_container[val_iZone], val_iZone, ExtIter);
      grid_movement[val_iZone]->Rigid_Rotation(geometry_container[val_iZone][MESH_0],
                                    config_container[val_iZone], val_iZone, ExtIter);

      /*--- Update the multigrid structure after moving the finest grid,
       including computing the grid velocities on the coarser levels. ---*/

      grid_movement[val_iZone]->UpdateMultiGrid(geometry_container[val_iZone], config_container[val_iZone]);

      break;

    case DEFORMING:

      if (rank == MASTER_NODE)
        cout << endl << " Updating surface positions." << endl;

      /*--- Translating ---*/

      /*--- Compute the new node locations for moving markers ---*/

      surface_movement[val_iZone]->Surface_Translating(geometry_container[val_iZone][MESH_0],
                                            config_container[val_iZone], ExtIter, val_iZone);
      /*--- Deform the volume grid around the new boundary locations ---*/

      if (rank == MASTER_NODE)
        cout << " Deforming the volume grid." << endl;
      grid_movement[val_iZone]->SetVolume_Deformation(geometry_container[val_iZone][MESH_0],
                                           config_container[val_iZone], true);

      /*--- Plunging ---*/

      /*--- Compute the new node locations for moving markers ---*/

      surface_movement[val_iZone]->Surface_Plunging(geometry_container[val_iZone][MESH_0],
                                         config_container[val_iZone], ExtIter, val_iZone);
      /*--- Deform the volume grid around the new boundary locations ---*/

      if (rank == MASTER_NODE)
        cout << " Deforming the volume grid." << endl;
      grid_movement[val_iZone]->SetVolume_Deformation(geometry_container[val_iZone][MESH_0],
                                           config_container[val_iZone], true);

      /*--- Pitching ---*/

      /*--- Compute the new node locations for moving markers ---*/

      surface_movement[val_iZone]->Surface_Pitching(geometry_container[val_iZone][MESH_0],
                                         config_container[val_iZone], ExtIter, val_iZone);
      /*--- Deform the volume grid around the new boundary locations ---*/

      if (rank == MASTER_NODE)
        cout << " Deforming the volume grid." << endl;
      grid_movement[val_iZone]->SetVolume_Deformation(geometry_container[val_iZone][MESH_0],
                                           config_container[val_iZone], true);

      /*--- Rotating ---*/

      /*--- Compute the new node locations for moving markers ---*/

      surface_movement[val_iZone]->Surface_Rotating(geometry_container[val_iZone][MESH_0],
                                         config_container[val_iZone], ExtIter, val_iZone);
      /*--- Deform the volume grid around the new boundary locations ---*/

      if (rank == MASTER_NODE)
        cout << " Deforming the volume grid." << endl;
      grid_movement[val_iZone]->SetVolume_Deformation(geometry_container[val_iZone][MESH_0],
                                           config_container[val_iZone], true);

      /*--- Update the grid velocities on the fine mesh using finite
       differencing based on node coordinates at previous times. ---*/

      if (!adjoint) {
        if (rank == MASTER_NODE)
          cout << " Computing grid velocities by finite differencing." << endl;
        geometry_container[val_iZone][MESH_0]->SetGridVelocity(config_container[val_iZone], ExtIter);
      }

      /*--- Update the multigrid structure after moving the finest grid,
       including computing the grid velocities on the coarser levels. ---*/

      grid_movement[val_iZone]->UpdateMultiGrid(geometry_container[val_iZone], config_container[val_iZone]);

      break;

    case EXTERNAL: case EXTERNAL_ROTATION:

      /*--- Apply rigid rotation to entire grid first, if necessary ---*/

      if (Kind_Grid_Movement == EXTERNAL_ROTATION) {
        if (rank == MASTER_NODE)
          cout << " Updating node locations by rigid rotation." << endl;
        grid_movement[val_iZone]->Rigid_Rotation(geometry_container[val_iZone][MESH_0],
                                      config_container[val_iZone], val_iZone, ExtIter);
      }

      /*--- Load new surface node locations from external files ---*/

      if (rank == MASTER_NODE)
        cout << " Updating surface locations from file." << endl;
      surface_movement[val_iZone]->SetExternal_Deformation(geometry_container[val_iZone][MESH_0],
                                                config_container[val_iZone], val_iZone, ExtIter);

      /*--- Deform the volume grid around the new boundary locations ---*/

      if (rank == MASTER_NODE)
        cout << " Deforming the volume grid." << endl;
      grid_movement[val_iZone]->SetVolume_Deformation(geometry_container[val_iZone][MESH_0],
                                           config_container[val_iZone], true);

      /*--- Update the grid velocities on the fine mesh using finite
       differencing based on node coordinates at previous times. ---*/

      if (!adjoint) {
        if (rank == MASTER_NODE)
          cout << " Computing grid velocities by finite differencing." << endl;
        geometry_container[val_iZone][MESH_0]->SetGridVelocity(config_container[val_iZone], ExtIter);
      }

      /*--- Update the multigrid structure after moving the finest grid,
       including computing the grid velocities on the coarser levels. ---*/

      grid_movement[val_iZone]->UpdateMultiGrid(geometry_container[val_iZone], config_container[val_iZone]);

      break;

    case AEROELASTIC: case AEROELASTIC_RIGID_MOTION:

      /*--- Apply rigid mesh transformation to entire grid first, if necessary ---*/
      if (IntIter == 0) {
        if (Kind_Grid_Movement == AEROELASTIC_RIGID_MOTION) {

          if (rank == MASTER_NODE) {
            cout << endl << " Performing rigid mesh transformation." << endl;
          }

          /*--- Move each node in the volume mesh using the specified type
           of rigid mesh motion. These routines also compute analytic grid
           velocities for the fine mesh. ---*/

          grid_movement[val_iZone]->Rigid_Translation(geometry_container[val_iZone][MESH_0],
                                           config_container[val_iZone], val_iZone, ExtIter);
          grid_movement[val_iZone]->Rigid_Plunging(geometry_container[val_iZone][MESH_0],
                                        config_container[val_iZone], val_iZone, ExtIter);
          grid_movement[val_iZone]->Rigid_Pitching(geometry_container[val_iZone][MESH_0],
                                        config_container[val_iZone], val_iZone, ExtIter);
          grid_movement[val_iZone]->Rigid_Rotation(geometry_container[val_iZone][MESH_0],
                                        config_container[val_iZone], val_iZone, ExtIter);

          /*--- Update the multigrid structure after moving the finest grid,
           including computing the grid velocities on the coarser levels. ---*/

          grid_movement[val_iZone]->UpdateMultiGrid(geometry_container[val_iZone], config_container[val_iZone]);
        }

      }

      /*--- Use the if statement to move the grid only at selected dual time step iterations. ---*/
      else if (IntIter % config_container[val_iZone]->GetAeroelasticIter() == 0) {

        if (rank == MASTER_NODE)
          cout << endl << " Solving aeroelastic equations and updating surface positions." << endl;

        /*--- Solve the aeroelastic equations for the new node locations of the moving markers(surfaces) ---*/

        solver_container[val_iZone][MESH_0][FLOW_SOL]->Aeroelastic(surface_movement[val_iZone], geometry_container[val_iZone][MESH_0], config_container[val_iZone], ExtIter);

        /*--- Deform the volume grid around the new boundary locations ---*/

        if (rank == MASTER_NODE)
          cout << " Deforming the volume grid due to the aeroelastic movement." << endl;
        grid_movement[val_iZone]->SetVolume_Deformation(geometry_container[val_iZone][MESH_0],
                                             config_container[val_iZone], true);

        /*--- Update the grid velocities on the fine mesh using finite
         differencing based on node coordinates at previous times. ---*/

        if (rank == MASTER_NODE)
          cout << " Computing grid velocities by finite differencing." << endl;
        geometry_container[val_iZone][MESH_0]->SetGridVelocity(config_container[val_iZone], ExtIter);

        /*--- Update the multigrid structure after moving the finest grid,
         including computing the grid velocities on the coarser levels. ---*/

        grid_movement[val_iZone]->UpdateMultiGrid(geometry_container[val_iZone], config_container[val_iZone]);
      }

      break;

    case ELASTICITY:

      if (ExtIter != 0) {

        if (rank == MASTER_NODE)
          cout << " Deforming the grid using the Linear Elasticity solution." << endl;

        /*--- Update the coordinates of the grid using the linear elasticity solution. ---*/
        for (iPoint = 0; iPoint < geometry_container[val_iZone][MESH_0]->GetnPoint(); iPoint++) {

          su2double *U_time_nM1 = solver_container[val_iZone][MESH_0][FEA_SOL]->node[iPoint]->GetSolution_time_n1();
          su2double *U_time_n   = solver_container[val_iZone][MESH_0][FEA_SOL]->node[iPoint]->GetSolution_time_n();

          for (iDim = 0; iDim < geometry_container[val_iZone][MESH_0]->GetnDim(); iDim++)
            geometry_container[val_iZone][MESH_0]->node[iPoint]->AddCoord(iDim, U_time_n[iDim] - U_time_nM1[iDim]);

        }

      }

      break;

    case FLUID_STRUCTURE:

      if (rank == MASTER_NODE)
        cout << endl << "Deforming the grid for Fluid-Structure Interaction applications." << endl;

      /*--- Deform the volume grid around the new boundary locations ---*/

      if (rank == MASTER_NODE)
        cout << "Deforming the volume grid." << endl;
      grid_movement[val_iZone]->SetVolume_Deformation(geometry_container[val_iZone][MESH_0],
                                           config_container[val_iZone], true);

      nIterMesh = grid_movement[val_iZone]->Get_nIterMesh();
      stat_mesh = (nIterMesh == 0);

      if (!adjoint && !stat_mesh) {
        if (rank == MASTER_NODE)
          cout << "Computing grid velocities by finite differencing." << endl;
        geometry_container[val_iZone][MESH_0]->SetGridVelocity(config_container[val_iZone], ExtIter);
      }
      else if (stat_mesh) {
          if (rank == MASTER_NODE)
            cout << "The mesh is up-to-date. Using previously stored grid velocities." << endl;
      }

      /*--- Update the multigrid structure after moving the finest grid,
       including computing the grid velocities on the coarser levels. ---*/

      grid_movement[val_iZone]->UpdateMultiGrid(geometry_container[val_iZone], config_container[val_iZone]);

      break;
	/*--- Already initialized in the static mesh movement routine at driver level. ---*/ 
    case STEADY_TRANSLATION: case MOVING_WALL: case ROTATING_FRAME:
      break;

    case NO_MOVEMENT: case GUST: default:

      /*--- There is no mesh motion specified for this zone. ---*/
      if (rank == MASTER_NODE)
        cout << "No mesh motion specified." << endl;

      break;
  }

}

void CIteration::Preprocess(COutput *output,
                            CIntegration ***integration_container,
                            CGeometry ***geometry_container,
                            CSolver ****solver_container,
                            CNumerics *****numerics_container,
                            CConfig **config_container,
                            CSurfaceMovement **surface_movement,
                            CVolumetricMovement **grid_movement,
                            CFreeFormDefBox*** FFDBox,
                            unsigned short val_iZone) { }
void CIteration::Iterate(COutput *output,
                         CIntegration ***integration_container,
                         CGeometry ***geometry_container,
                         CSolver ****solver_container,
                         CNumerics *****numerics_container,
                         CConfig **config_container,
                         CSurfaceMovement **surface_movement,
                         CVolumetricMovement **grid_movement,
                         CFreeFormDefBox*** FFDBox,
                         unsigned short val_iZone) { }
void CIteration::Update(COutput *output,
                        CIntegration ***integration_container,
                        CGeometry ***geometry_container,
                        CSolver ****solver_container,
                        CNumerics *****numerics_container,
                        CConfig **config_container,
                        CSurfaceMovement **surface_movement,
                        CVolumetricMovement **grid_movement,
                        CFreeFormDefBox*** FFDBox,
                        unsigned short val_iZone)      { }
void CIteration::Monitor()     { }
void CIteration::Output()      { }
void CIteration::Postprocess(CConfig **config_container,
                             CGeometry ***geometry_container,
                             CSolver ****solver_container,
                             unsigned short val_iZone) { }



CFluidIteration::CFluidIteration(CConfig *config) : CIteration(config) { }
CFluidIteration::~CFluidIteration(void) { }

void CFluidIteration::Preprocess(COutput *output,
                                    CIntegration ***integration_container,
                                    CGeometry ***geometry_container,
                                    CSolver ****solver_container,
                                    CNumerics *****numerics_container,
                                    CConfig **config_container,
                                    CSurfaceMovement **surface_movement,
                                    CVolumetricMovement **grid_movement,
                                    CFreeFormDefBox*** FFDBox,
                                    unsigned short val_iZone) {
  
  unsigned long IntIter = 0; config_container[val_iZone]->SetIntIter(IntIter);
  unsigned long ExtIter = config_container[val_iZone]->GetExtIter();
  
  bool fsi = config_container[val_iZone]->GetFSI_Simulation();
  unsigned long FSIIter = config_container[val_iZone]->GetFSIIter();

  
  /*--- Set the initial condition for FSI problems with subiterations ---*/
  /*--- This must be done only in the first subiteration ---*/
  if( fsi  && ( FSIIter == 0 ) ){
    solver_container[val_iZone][MESH_0][FLOW_SOL]->SetInitialCondition(geometry_container[val_iZone], solver_container[val_iZone], config_container[val_iZone], ExtIter);
  }
  
  /*--- Apply a Wind Gust ---*/
  
  if (config_container[val_iZone]->GetWind_Gust()) {
    SetWind_GustField(config_container[val_iZone], geometry_container[val_iZone], solver_container[val_iZone]);
  }
}

void CFluidIteration::Iterate(COutput *output,
                                 CIntegration ***integration_container,
                                 CGeometry ***geometry_container,
                                 CSolver ****solver_container,
                                 CNumerics *****numerics_container,
                                 CConfig **config_container,
                                 CSurfaceMovement **surface_movement,
                                 CVolumetricMovement **grid_movement,
                                 CFreeFormDefBox*** FFDBox,
                                 unsigned short val_iZone) {
  unsigned long IntIter, ExtIter;
  
  bool unsteady = (config_container[val_iZone]->GetUnsteady_Simulation() == DT_STEPPING_1ST) || (config_container[val_iZone]->GetUnsteady_Simulation() == DT_STEPPING_2ND);
  bool frozen_visc = (config_container[val_iZone]->GetContinuous_Adjoint() && config_container[val_iZone]->GetFrozen_Visc_Cont()) ||
                     (config_container[val_iZone]->GetDiscrete_Adjoint() && config_container[val_iZone]->GetFrozen_Visc_Disc());
  ExtIter = config_container[val_iZone]->GetExtIter();
  
  /* --- Setting up iteration values depending on if this is a
   steady or an unsteady simulaiton */
  
  if ( !unsteady ) IntIter = ExtIter;
  else IntIter = config_container[val_iZone]->GetIntIter();
	
  /*--- Update global parameters ---*/
  
  switch( config_container[val_iZone]->GetKind_Solver() ) {
      
    case EULER: case DISC_ADJ_EULER:
      config_container[val_iZone]->SetGlobalParam(EULER, RUNTIME_FLOW_SYS, ExtIter); break;
      
    case NAVIER_STOKES: case DISC_ADJ_NAVIER_STOKES:
      config_container[val_iZone]->SetGlobalParam(NAVIER_STOKES, RUNTIME_FLOW_SYS, ExtIter); break;
      
    case RANS: case DISC_ADJ_RANS:
      config_container[val_iZone]->SetGlobalParam(RANS, RUNTIME_FLOW_SYS, ExtIter); break;
      
  }
  
  /*--- Solve the Euler, Navier-Stokes or Reynolds-averaged Navier-Stokes (RANS) equations (one iteration) ---*/
  
  integration_container[val_iZone][FLOW_SOL]->MultiGrid_Iteration(geometry_container, solver_container, numerics_container,
                                                                  config_container, RUNTIME_FLOW_SYS, IntIter, val_iZone);
  
  if ((config_container[val_iZone]->GetKind_Solver() == RANS) ||
      ((config_container[val_iZone]->GetKind_Solver() == DISC_ADJ_RANS) && !frozen_visc)) {
    
    /*--- Solve the turbulence model ---*/
    
    config_container[val_iZone]->SetGlobalParam(RANS, RUNTIME_TURB_SYS, ExtIter);
    integration_container[val_iZone][TURB_SOL]->SingleGrid_Iteration(geometry_container, solver_container, numerics_container,
                                                                     config_container, RUNTIME_TURB_SYS, IntIter, val_iZone);
    
    /*--- Solve transition model ---*/
    
    if (config_container[val_iZone]->GetKind_Trans_Model() == LM) {
      config_container[val_iZone]->SetGlobalParam(RANS, RUNTIME_TRANS_SYS, ExtIter);
      integration_container[val_iZone][TRANS_SOL]->SingleGrid_Iteration(geometry_container, solver_container, numerics_container,
                                                                        config_container, RUNTIME_TRANS_SYS, IntIter, val_iZone);
    }
    
  }
  
  /*--- Call Dynamic mesh update if AEROELASTIC motion was specified ---*/
  
  if ((config_container[val_iZone]->GetGrid_Movement()) && (config_container[val_iZone]->GetAeroelastic_Simulation()) && unsteady) {
      
    SetGrid_Movement(geometry_container, surface_movement, grid_movement, FFDBox, solver_container, config_container, val_iZone, IntIter, ExtIter);
    
    /*--- Apply a Wind Gust ---*/
    
    if (config_container[val_iZone]->GetWind_Gust()) {
      if (IntIter % config_container[val_iZone]->GetAeroelasticIter() == 0 && IntIter != 0)
        SetWind_GustField(config_container[val_iZone], geometry_container[val_iZone], solver_container[val_iZone]);
    }
    
  }
  
  
  /*--- Write the convergence history (only screen output) ---*/

  if ( unsteady && !config_container[val_iZone]->GetDiscrete_Adjoint() ) {
    
    output->SetConvHistory_Body(NULL, geometry_container, solver_container, config_container, integration_container, true, 0.0, val_iZone);
    
  }
  
}

void CFluidIteration::Update(COutput *output,
                                CIntegration ***integration_container,
                                CGeometry ***geometry_container,
                                CSolver ****solver_container,
                                CNumerics *****numerics_container,
                                CConfig **config_container,
                                CSurfaceMovement **surface_movement,
                                CVolumetricMovement **grid_movement,
                                CFreeFormDefBox*** FFDBox,
                                unsigned short val_iZone)      {
  
  unsigned short iMesh;
  su2double Physical_dt, Physical_t;
  unsigned long ExtIter = config_container[val_iZone]->GetExtIter();

  /*--- Dual time stepping strategy ---*/
  
  if ((config_container[val_iZone]->GetUnsteady_Simulation() == DT_STEPPING_1ST) ||
      (config_container[val_iZone]->GetUnsteady_Simulation() == DT_STEPPING_2ND)) {
    
    /*--- Update dual time solver on all mesh levels ---*/
    
    for (iMesh = 0; iMesh <= config_container[val_iZone]->GetnMGLevels(); iMesh++) {
      integration_container[val_iZone][FLOW_SOL]->SetDualTime_Solver(geometry_container[val_iZone][iMesh], solver_container[val_iZone][iMesh][FLOW_SOL], config_container[val_iZone], iMesh);
      integration_container[val_iZone][FLOW_SOL]->SetConvergence(false);
    }
    
    /*--- Update dual time solver for the turbulence model ---*/
    
    if ((config_container[val_iZone]->GetKind_Solver() == RANS) ||
        (config_container[val_iZone]->GetKind_Solver() == DISC_ADJ_RANS)) {
      integration_container[val_iZone][TURB_SOL]->SetDualTime_Solver(geometry_container[val_iZone][MESH_0], solver_container[val_iZone][MESH_0][TURB_SOL], config_container[val_iZone], MESH_0);
      integration_container[val_iZone][TURB_SOL]->SetConvergence(false);
    }
    
    /*--- Update dual time solver for the transition model ---*/
    
    if (config_container[val_iZone]->GetKind_Trans_Model() == LM) {
      integration_container[val_iZone][TRANS_SOL]->SetDualTime_Solver(geometry_container[val_iZone][MESH_0], solver_container[val_iZone][MESH_0][TRANS_SOL], config_container[val_iZone], MESH_0);
      integration_container[val_iZone][TRANS_SOL]->SetConvergence(false);
    }
    
    /*--- Verify convergence criteria (based on total time) ---*/
    
    Physical_dt = config_container[val_iZone]->GetDelta_UnstTime();
    Physical_t  = (ExtIter+1)*Physical_dt;
    if (Physical_t >=  config_container[val_iZone]->GetTotal_UnstTime())
      integration_container[val_iZone][FLOW_SOL]->SetConvergence(true);
    
  }
  
}

void CFluidIteration::Monitor()     { }
void CFluidIteration::Output()      { }
void CFluidIteration::Postprocess(CConfig **config_container,
                                  CGeometry ***geometry_container,
                                  CSolver ****solver_container,
                                  unsigned short val_iZone) { }

void CFluidIteration::SetWind_GustField(CConfig *config_container, CGeometry **geometry_container, CSolver ***solver_container) {
  // The gust is imposed on the flow field via the grid velocities. This method called the Field Velocity Method is described in the
  // NASA TM–2012-217771 - Development, Verification and Use of Gust Modeling in the NASA Computational Fluid Dynamics Code FUN3D
  // the desired gust is prescribed as the negative of the grid velocity.
  
  // If a source term is included to account for the gust field, the method is described by Jones et al. as the Split Velocity Method in
  // Simulation of Airfoil Gust Responses Using Prescribed Velocities.
  // In this routine the gust derivatives needed for the source term are calculated when applicable.
  // If the gust derivatives are zero the source term is also zero.
  // The source term itself is implemented in the class CSourceWindGust
  
  int rank = MASTER_NODE;
#ifdef HAVE_MPI
  MPI_Comm_rank(MPI_COMM_WORLD, &rank);
#endif
  
  if (rank == MASTER_NODE)
    cout << endl << "Running simulation with a Wind Gust." << endl;
  unsigned short iDim, nDim = geometry_container[MESH_0]->GetnDim(); //We assume nDim = 2
  if (nDim != 2) {
    if (rank == MASTER_NODE) {
      cout << endl << "WARNING - Wind Gust capability is only verified for 2 dimensional simulations." << endl;
    }
  }
  
  /*--- Gust Parameters from config ---*/
  unsigned short Gust_Type = config_container->GetGust_Type();
  su2double xbegin = config_container->GetGust_Begin_Loc();    // Location at which the gust begins.
  su2double L = config_container->GetGust_WaveLength();        // Gust size
  su2double tbegin = config_container->GetGust_Begin_Time();   // Physical time at which the gust begins.
  su2double gust_amp = config_container->GetGust_Ampl();       // Gust amplitude
  su2double n = config_container->GetGust_Periods();           // Number of gust periods
  unsigned short GustDir = config_container->GetGust_Dir(); // Gust direction
  
  /*--- Variables needed to compute the gust ---*/
  unsigned short Kind_Grid_Movement = config_container->GetKind_GridMovement(ZONE_0);
  unsigned long iPoint;
  unsigned short iMGlevel, nMGlevel = config_container->GetnMGLevels();
  
  su2double x, y, x_gust, dgust_dx, dgust_dy, dgust_dt;
  su2double *Gust, *GridVel, *NewGridVel, *GustDer;
  
  su2double Physical_dt = config_container->GetDelta_UnstTime();
  unsigned long ExtIter = config_container->GetExtIter();
  su2double Physical_t = ExtIter*Physical_dt;
  
  su2double Uinf = solver_container[MESH_0][FLOW_SOL]->GetVelocity_Inf(0); // Assumption gust moves at infinity velocity
  
  Gust = new su2double [nDim];
  NewGridVel = new su2double [nDim];
  for (iDim = 0; iDim < nDim; iDim++) {
    Gust[iDim] = 0.0;
    NewGridVel[iDim] = 0.0;
  }
  
  GustDer = new su2double [3];
  for (unsigned short i = 0; i < 3; i++) {
    GustDer[i] = 0.0;
  }
  
  // Vortex variables
  unsigned long nVortex = 0;
  vector<su2double> x0, y0, vort_strenth, r_core; //vortex is positive in clockwise direction.
  if (Gust_Type == VORTEX) {
    InitializeVortexDistribution(nVortex, x0, y0, vort_strenth, r_core);
  }
  
  /*--- Check to make sure gust lenght is not zero or negative (vortex gust doesn't use this). ---*/
  if (L <= 0.0 && Gust_Type != VORTEX) {
    if (rank == MASTER_NODE) cout << "ERROR: The gust length needs to be positive" << endl;
#ifndef HAVE_MPI
    exit(EXIT_FAILURE);
#else
    MPI_Barrier(MPI_COMM_WORLD);
    MPI_Abort(MPI_COMM_WORLD,1);
    MPI_Finalize();
#endif
  }
  
  /*--- Loop over all multigrid levels ---*/
  
  for (iMGlevel = 0; iMGlevel <= nMGlevel; iMGlevel++) {
    
    /*--- Loop over each node in the volume mesh ---*/
    
    for (iPoint = 0; iPoint < geometry_container[iMGlevel]->GetnPoint(); iPoint++) {
      
      /*--- Reset the Grid Velocity to zero if there is no grid movement ---*/
      if (Kind_Grid_Movement == GUST) {
        for (iDim = 0; iDim < nDim; iDim++)
          geometry_container[iMGlevel]->node[iPoint]->SetGridVel(iDim, 0.0);
      }
      
      /*--- initialize the gust and derivatives to zero everywhere ---*/
      
      for (iDim = 0; iDim < nDim; iDim++) {Gust[iDim]=0.0;}
      dgust_dx = 0.0; dgust_dy = 0.0; dgust_dt = 0.0;
      
      /*--- Begin applying the gust ---*/
      
      if (Physical_t >= tbegin) {
        
        x = geometry_container[iMGlevel]->node[iPoint]->GetCoord()[0]; // x-location of the node.
        y = geometry_container[iMGlevel]->node[iPoint]->GetCoord()[1]; // y-location of the node.
        
        // Gust coordinate
        x_gust = (x - xbegin - Uinf*(Physical_t-tbegin))/L;
        
        /*--- Calculate the specified gust ---*/
        switch (Gust_Type) {
            
          case TOP_HAT:
            // Check if we are in the region where the gust is active
            if (x_gust > 0 && x_gust < n) {
              Gust[GustDir] = gust_amp;
              // Still need to put the gust derivatives. Think about this.
            }
            break;
            
          case SINE:
            // Check if we are in the region where the gust is active
            if (x_gust > 0 && x_gust < n) {
              Gust[GustDir] = gust_amp*(sin(2*PI_NUMBER*x_gust));
              
              // Gust derivatives
              //dgust_dx = gust_amp*2*PI_NUMBER*(cos(2*PI_NUMBER*x_gust))/L;
              //dgust_dy = 0;
              //dgust_dt = gust_amp*2*PI_NUMBER*(cos(2*PI_NUMBER*x_gust))*(-Uinf)/L;
            }
            break;
            
          case ONE_M_COSINE:
            // Check if we are in the region where the gust is active
            if (x_gust > 0 && x_gust < n) {
              Gust[GustDir] = gust_amp*(1-cos(2*PI_NUMBER*x_gust));
              
              // Gust derivatives
              //dgust_dx = gust_amp*2*PI_NUMBER*(sin(2*PI_NUMBER*x_gust))/L;
              //dgust_dy = 0;
              //dgust_dt = gust_amp*2*PI_NUMBER*(sin(2*PI_NUMBER*x_gust))*(-Uinf)/L;
            }
            break;
            
          case EOG:
            // Check if we are in the region where the gust is active
            if (x_gust > 0 && x_gust < n) {
              Gust[GustDir] = -0.37*gust_amp*sin(3*PI_NUMBER*x_gust)*(1-cos(2*PI_NUMBER*x_gust));
            }
            break;
            
          case VORTEX:
            
            /*--- Use vortex distribution ---*/
            // Algebraic vortex equation.
            for (unsigned long i=0; i<nVortex; i++) {
              su2double r2 = pow(x-(x0[i]+Uinf*(Physical_t-tbegin)), 2) + pow(y-y0[i], 2);
              su2double r = sqrt(r2);
              su2double v_theta = vort_strenth[i]/(2*PI_NUMBER) * r/(r2+pow(r_core[i],2));
              Gust[0] = Gust[0] + v_theta*(y-y0[i])/r;
              Gust[1] = Gust[1] - v_theta*(x-(x0[i]+Uinf*(Physical_t-tbegin)))/r;
            }
            break;
            
          case NONE: default:
            
            /*--- There is no wind gust specified. ---*/
            if (rank == MASTER_NODE) {
              cout << "No wind gust specified." << endl;
            }
            break;
            
        }
      }
      
      /*--- Set the Wind Gust, Wind Gust Derivatives and the Grid Velocities ---*/
      
      GustDer[0] = dgust_dx;
      GustDer[1] = dgust_dy;
      GustDer[2] = dgust_dt;
      
      solver_container[iMGlevel][FLOW_SOL]->node[iPoint]->SetWindGust(Gust);
      solver_container[iMGlevel][FLOW_SOL]->node[iPoint]->SetWindGustDer(GustDer);
      
      GridVel = geometry_container[iMGlevel]->node[iPoint]->GetGridVel();
      
      /*--- Store new grid velocity ---*/
      
      for (iDim = 0; iDim < nDim; iDim++) {
        NewGridVel[iDim] = GridVel[iDim] - Gust[iDim];
        geometry_container[iMGlevel]->node[iPoint]->SetGridVel(iDim, NewGridVel[iDim]);
      }
      
    }
  }
  
  delete [] Gust;
  delete [] GustDer;
  delete [] NewGridVel;
  
}

void CFluidIteration::InitializeVortexDistribution(unsigned long &nVortex, vector<su2double>& x0, vector<su2double>& y0, vector<su2double>& vort_strength, vector<su2double>& r_core) {
  /*--- Read in Vortex Distribution ---*/
  std::string line;
  std::ifstream file;
  su2double x_temp, y_temp, vort_strength_temp, r_core_temp;
  file.open("vortex_distribution.txt");
  /*--- In case there is no vortex file ---*/
  if (file.fail()) {
    cout << "There is no vortex data file!!" << endl;
    cout << "Press any key to exit..." << endl;
    cin.get(); exit(EXIT_FAILURE);
  }
  
  // Ignore line containing the header
  getline(file, line);
  // Read in the information of the vortices (xloc, yloc, lambda(strength), eta(size, gradient))
  while (file.good())
  {
    getline(file, line);
    std::stringstream ss(line);
    if (line.size() != 0) { //ignore blank lines if they exist.
      ss >> x_temp;
      ss >> y_temp;
      ss >> vort_strength_temp;
      ss >> r_core_temp;
      x0.push_back(x_temp);
      y0.push_back(y_temp);
      vort_strength.push_back(vort_strength_temp);
      r_core.push_back(r_core_temp);
    }
  }
  file.close();
  // number of vortices
  nVortex = x0.size();
  
}


CTurboIteration::CTurboIteration(CConfig *config) : CFluidIteration(config) { }
CTurboIteration::~CTurboIteration(void) { }
void CTurboIteration::Preprocess(COutput *output,
                                    CIntegration ***integration_container,
                                    CGeometry ***geometry_container,
                                    CSolver ****solver_container,
                                    CNumerics *****numerics_container,
                                    CConfig **config_container,
                                    CSurfaceMovement **surface_movement,
                                    CVolumetricMovement **grid_movement,
                                    CFreeFormDefBox*** FFDBox,
                                    unsigned short val_iZone) {

  /*--- Average quantities at the inflow and outflow boundaries ---*/ 
  solver_container[val_iZone][MESH_0][FLOW_SOL]->TurboAverageProcess(solver_container[val_iZone][MESH_0], geometry_container[val_iZone][MESH_0],config_container[val_iZone],INFLOW);
  solver_container[val_iZone][MESH_0][FLOW_SOL]->TurboAverageProcess(solver_container[val_iZone][MESH_0], geometry_container[val_iZone][MESH_0],config_container[val_iZone],OUTFLOW);

}

void CTurboIteration::Postprocess( CConfig **config_container,
                                   CGeometry ***geometry_container,
                                   CSolver ****solver_container,
                                   unsigned short val_iZone) {

  /*--- Average quantities at the inflow and outflow boundaries ---*/
  solver_container[val_iZone][MESH_0][FLOW_SOL]->TurboAverageProcess(solver_container[val_iZone][MESH_0], geometry_container[val_iZone][MESH_0],config_container[val_iZone],INFLOW);
  solver_container[val_iZone][MESH_0][FLOW_SOL]->TurboAverageProcess(solver_container[val_iZone][MESH_0], geometry_container[val_iZone][MESH_0],config_container[val_iZone],OUTFLOW);
  
  /*--- Gather Inflow and Outflow quantities on the Master Node to compute performance ---*/
  solver_container[val_iZone][MESH_0][FLOW_SOL]->GatherInOutAverageValues(config_container[val_iZone], geometry_container[val_iZone][MESH_0]);

}


CWaveIteration::CWaveIteration(CConfig *config) : CIteration(config) { }
CWaveIteration::~CWaveIteration(void) { }
void CWaveIteration::Preprocess(COutput *output,
                                CIntegration ***integration_container,
                                CGeometry ***geometry_container,
                                CSolver ****solver_container,
                                CNumerics *****numerics_container,
                                CConfig **config_container,
                                CSurfaceMovement **surface_movement,
                                CVolumetricMovement **grid_movement,
                                CFreeFormDefBox*** FFDBox,
                                unsigned short val_iZone) { }
void CWaveIteration::Iterate(COutput *output,
                             CIntegration ***integration_container,
                             CGeometry ***geometry_container,
                             CSolver ****solver_container,
                             CNumerics *****numerics_container,
                             CConfig **config_container,
                             CSurfaceMovement **surface_movement,
                             CVolumetricMovement **grid_movement,
                             CFreeFormDefBox*** FFDBox,
                             unsigned short val_iZone) {
  
  unsigned long IntIter = 0; config_container[ZONE_0]->SetIntIter(IntIter);
  unsigned long ExtIter = config_container[ZONE_0]->GetExtIter();
  
  /*--- Set the value of the internal iteration ---*/
  IntIter = ExtIter;
  if ((config_container[val_iZone]->GetUnsteady_Simulation() == DT_STEPPING_1ST) ||
      (config_container[val_iZone]->GetUnsteady_Simulation() == DT_STEPPING_2ND)) IntIter = 0;
  
  /*--- Wave equations ---*/
  config_container[val_iZone]->SetGlobalParam(WAVE_EQUATION, RUNTIME_WAVE_SYS, ExtIter);
  integration_container[val_iZone][WAVE_SOL]->SingleGrid_Iteration(geometry_container, solver_container, numerics_container,
                                                                   config_container, RUNTIME_WAVE_SYS, IntIter, val_iZone);
  
  /*--- Dual time stepping strategy ---*/
  if ((config_container[val_iZone]->GetUnsteady_Simulation() == DT_STEPPING_1ST) ||
      (config_container[val_iZone]->GetUnsteady_Simulation() == DT_STEPPING_2ND)) {
    
    for (IntIter = 1; IntIter < config_container[val_iZone]->GetUnst_nIntIter(); IntIter++) {
      output->SetConvHistory_Body(NULL, geometry_container, solver_container, config_container, integration_container, true, 0.0, val_iZone);
      config_container[val_iZone]->SetIntIter(IntIter);
      integration_container[val_iZone][WAVE_SOL]->SingleGrid_Iteration(geometry_container, solver_container, numerics_container,
                                                                       config_container, RUNTIME_WAVE_SYS, IntIter, val_iZone);
      if (integration_container[val_iZone][WAVE_SOL]->GetConvergence()) break;
    }
    
  }
  
}
void CWaveIteration::Update(COutput *output,
                            CIntegration ***integration_container,
                            CGeometry ***geometry_container,
                            CSolver ****solver_container,
                            CNumerics *****numerics_container,
                            CConfig **config_container,
                            CSurfaceMovement **surface_movement,
                            CVolumetricMovement **grid_movement,
                            CFreeFormDefBox*** FFDBox,
                            unsigned short val_iZone)      {
  
  unsigned short iMesh;
  su2double Physical_dt, Physical_t;
  unsigned long ExtIter = config_container[ZONE_0]->GetExtIter();
  
  /*--- Dual time stepping strategy ---*/
  if ((config_container[val_iZone]->GetUnsteady_Simulation() == DT_STEPPING_1ST) ||
      (config_container[val_iZone]->GetUnsteady_Simulation() == DT_STEPPING_2ND)) {
    
    /*--- Update dual time solver ---*/
    for (iMesh = 0; iMesh <= config_container[val_iZone]->GetnMGLevels(); iMesh++) {
      integration_container[val_iZone][WAVE_SOL]->SetDualTime_Solver(geometry_container[val_iZone][iMesh], solver_container[val_iZone][iMesh][WAVE_SOL], config_container[val_iZone], iMesh);
      integration_container[val_iZone][WAVE_SOL]->SetConvergence(false);
    }
    
    Physical_dt = config_container[val_iZone]->GetDelta_UnstTime(); Physical_t  = (ExtIter+1)*Physical_dt;
    if (Physical_t >=  config_container[val_iZone]->GetTotal_UnstTime()) integration_container[val_iZone][WAVE_SOL]->SetConvergence(true);
  }
}

void CWaveIteration::Monitor()     { }
void CWaveIteration::Output()      { }
void CWaveIteration::Postprocess(CConfig **config_container,
                                 CGeometry ***geometry_container,
                                 CSolver ****solver_container,
                                 unsigned short val_iZone) { }


CHeatIteration::CHeatIteration(CConfig *config) : CIteration(config) { }
CHeatIteration::~CHeatIteration(void) { }
void CHeatIteration::Preprocess(COutput *output,
                                CIntegration ***integration_container,
                                CGeometry ***geometry_container,
                                CSolver ****solver_container,
                                CNumerics *****numerics_container,
                                CConfig **config_container,
                                CSurfaceMovement **surface_movement,
                                CVolumetricMovement **grid_movement,
                                CFreeFormDefBox*** FFDBox,
                                unsigned short val_iZone) { }
void CHeatIteration::Iterate(COutput *output,
                             CIntegration ***integration_container,
                             CGeometry ***geometry_container,
                             CSolver ****solver_container,
                             CNumerics *****numerics_container,
                             CConfig **config_container,
                             CSurfaceMovement **surface_movement,
                             CVolumetricMovement **grid_movement,
                             CFreeFormDefBox*** FFDBox,
                             unsigned short val_iZone) {
  
  unsigned long IntIter = 0; config_container[ZONE_0]->SetIntIter(IntIter);
  unsigned long ExtIter = config_container[ZONE_0]->GetExtIter();
  
  /*--- Set the value of the internal iteration ---*/
  IntIter = ExtIter;
  if ((config_container[val_iZone]->GetUnsteady_Simulation() == DT_STEPPING_1ST) ||
      (config_container[val_iZone]->GetUnsteady_Simulation() == DT_STEPPING_2ND)) IntIter = 0;
  
  /*--- Heat equation ---*/
  config_container[val_iZone]->SetGlobalParam(HEAT_EQUATION, RUNTIME_HEAT_SYS, ExtIter);
  integration_container[val_iZone][HEAT_SOL]->SingleGrid_Iteration(geometry_container, solver_container, numerics_container,
                                                                   config_container, RUNTIME_HEAT_SYS, IntIter, val_iZone);
  
  /*--- Dual time stepping strategy ---*/
  if ((config_container[val_iZone]->GetUnsteady_Simulation() == DT_STEPPING_1ST) ||
      (config_container[val_iZone]->GetUnsteady_Simulation() == DT_STEPPING_2ND)) {
    
    for (IntIter = 1; IntIter < config_container[val_iZone]->GetUnst_nIntIter(); IntIter++) {
      output->SetConvHistory_Body(NULL, geometry_container, solver_container, config_container, integration_container, true, 0.0, val_iZone);
      config_container[val_iZone]->SetIntIter(IntIter);
      integration_container[val_iZone][HEAT_SOL]->SingleGrid_Iteration(geometry_container, solver_container, numerics_container,
                                                                       config_container, RUNTIME_HEAT_SYS, IntIter, val_iZone);
      if (integration_container[val_iZone][HEAT_SOL]->GetConvergence()) break;
    }
  }
}

void CHeatIteration::Update(COutput *output,
                            CIntegration ***integration_container,
                            CGeometry ***geometry_container,
                            CSolver ****solver_container,
                            CNumerics *****numerics_container,
                            CConfig **config_container,
                            CSurfaceMovement **surface_movement,
                            CVolumetricMovement **grid_movement,
                            CFreeFormDefBox*** FFDBox,
                            unsigned short val_iZone)      {
  
  unsigned short iMesh;
  su2double Physical_dt, Physical_t;
  unsigned long ExtIter = config_container[ZONE_0]->GetExtIter();
  
  /*--- Dual time stepping strategy ---*/
  if ((config_container[val_iZone]->GetUnsteady_Simulation() == DT_STEPPING_1ST) ||
      (config_container[val_iZone]->GetUnsteady_Simulation() == DT_STEPPING_2ND)) {
    
    /*--- Update dual time solver ---*/
    for (iMesh = 0; iMesh <= config_container[val_iZone]->GetnMGLevels(); iMesh++) {
      integration_container[val_iZone][HEAT_SOL]->SetDualTime_Solver(geometry_container[val_iZone][iMesh], solver_container[val_iZone][iMesh][HEAT_SOL], config_container[val_iZone], iMesh);
      integration_container[val_iZone][HEAT_SOL]->SetConvergence(false);
    }
    
    Physical_dt = config_container[val_iZone]->GetDelta_UnstTime(); Physical_t  = (ExtIter+1)*Physical_dt;
    if (Physical_t >=  config_container[val_iZone]->GetTotal_UnstTime()) integration_container[val_iZone][HEAT_SOL]->SetConvergence(true);
  }
}
void CHeatIteration::Monitor()     { }
void CHeatIteration::Output()      { }
void CHeatIteration::Postprocess(CConfig **config_container,
                                 CGeometry ***geometry_container,
                                 CSolver ****solver_container,
                                 unsigned short val_iZone) { }


CPoissonIteration::CPoissonIteration(CConfig *config) : CIteration(config) { }
CPoissonIteration::~CPoissonIteration(void) { }
void CPoissonIteration::Preprocess(COutput *output,
                                   CIntegration ***integration_container,
                                   CGeometry ***geometry_container,
                                   CSolver ****solver_container,
                                   CNumerics *****numerics_container,
                                   CConfig **config_container,
                                   CSurfaceMovement **surface_movement,
                                   CVolumetricMovement **grid_movement,
                                   CFreeFormDefBox*** FFDBox,
                                   unsigned short val_iZone) { }
void CPoissonIteration::Iterate(COutput *output,
                                CIntegration ***integration_container,
                                CGeometry ***geometry_container,
                                CSolver ****solver_container,
                                CNumerics *****numerics_container,
                                CConfig **config_container,
                                CSurfaceMovement **surface_movement,
                                CVolumetricMovement **grid_movement,
                                CFreeFormDefBox*** FFDBox,
                                unsigned short val_iZone) {
  
  unsigned long IntIter = 0; config_container[ZONE_0]->SetIntIter(IntIter);
  unsigned long ExtIter = config_container[ZONE_0]->GetExtIter();
  
  /*--- Set the value of the internal iteration ---*/
  IntIter = ExtIter;
  if ((config_container[val_iZone]->GetUnsteady_Simulation() == DT_STEPPING_1ST) ||
      (config_container[val_iZone]->GetUnsteady_Simulation() == DT_STEPPING_2ND)) IntIter = 0;
  
  /*--- Poisson equation ---*/
  config_container[val_iZone]->SetGlobalParam(POISSON_EQUATION, RUNTIME_POISSON_SYS, ExtIter);
  integration_container[val_iZone][POISSON_SOL]->SingleGrid_Iteration(geometry_container, solver_container, numerics_container,
                                                                      config_container, RUNTIME_POISSON_SYS, IntIter, val_iZone);
  
  
}
void CPoissonIteration::Update(COutput *output,
                               CIntegration ***integration_container,
                               CGeometry ***geometry_container,
                               CSolver ****solver_container,
                               CNumerics *****numerics_container,
                               CConfig **config_container,
                               CSurfaceMovement **surface_movement,
                               CVolumetricMovement **grid_movement,
                               CFreeFormDefBox*** FFDBox,
                               unsigned short val_iZone)      { }
void CPoissonIteration::Monitor()     { }
void CPoissonIteration::Output()      { }
void CPoissonIteration::Postprocess(CConfig **config_container,
                        CGeometry ***geometry_container,
                        CSolver ****solver_container,
                        unsigned short val_iZone) { }


CFEM_StructuralAnalysis::CFEM_StructuralAnalysis(CConfig *config) : CIteration(config) { }
CFEM_StructuralAnalysis::~CFEM_StructuralAnalysis(void) { }
void CFEM_StructuralAnalysis::Preprocess() { }
void CFEM_StructuralAnalysis::Iterate(COutput *output,
                                CIntegration ***integration_container,
                                CGeometry ***geometry_container,
                                CSolver ****solver_container,
                                CNumerics *****numerics_container,
                                CConfig **config_container,
                                CSurfaceMovement **surface_movement,
                                CVolumetricMovement **grid_movement,
                                CFreeFormDefBox*** FFDBox,
                                  unsigned short val_iZone
                                ) {

  int rank = MASTER_NODE;
#ifdef HAVE_MPI
  MPI_Comm_rank(MPI_COMM_WORLD, &rank);
#endif

  su2double loadIncrement;
  unsigned long IntIter = 0; config_container[val_iZone]->SetIntIter(IntIter);
  unsigned long ExtIter = config_container[val_iZone]->GetExtIter();

  bool fsi = config_container[val_iZone]->GetFSI_Simulation();

  unsigned long iIncrement;
  unsigned long nIncrements = config_container[val_iZone]->GetNumberIncrements();

  bool nonlinear = (config_container[val_iZone]->GetGeometricConditions() == LARGE_DEFORMATIONS);  // Geometrically non-linear problems
  bool linear = (config_container[val_iZone]->GetGeometricConditions() == SMALL_DEFORMATIONS);  // Geometrically non-linear problems

  bool initial_calc = config_container[val_iZone]->GetExtIter() == 0;        // Checks if it is the first calculation.
  bool first_iter = config_container[val_iZone]->GetIntIter() == 0;        // Checks if it is the first iteration
  bool restart = config_container[val_iZone]->GetRestart();                        // Restart analysis
  bool initial_calc_restart = (SU2_TYPE::Int(config_container[val_iZone]->GetExtIter()) == config_container[val_iZone]->GetDyn_RestartIter()); // Initial calculation for restart

  su2double CurrentTime = config_container[val_iZone]->GetCurrent_DynTime();
  su2double Static_Time = config_container[val_iZone]->GetStatic_Time();

  bool statTime = (CurrentTime <= Static_Time);

  bool incremental_load = config_container[val_iZone]->GetIncrementalLoad();              // If an incremental load is applied

  /*--- This is to prevent problems when running a linear solver ---*/
  if (!nonlinear) incremental_load = false;

  /*--- Set the convergence monitor to false, to prevent the solver to stop in intermediate FSI subiterations ---*/
  integration_container[val_iZone][FEA_SOL]->SetConvergence(false);

  if (linear) {

    /*--- Set the value of the internal iteration ---*/

    IntIter = ExtIter;

    /*--- FEA equations ---*/

    config_container[val_iZone]->SetGlobalParam(FEM_ELASTICITY, RUNTIME_FEA_SYS, ExtIter);

    /*--- Run the iteration ---*/

    integration_container[val_iZone][FEA_SOL]->Structural_Iteration(geometry_container, solver_container, numerics_container,
        config_container, RUNTIME_FEA_SYS, IntIter, val_iZone);

  }
  /*--- If the structure is held static and the solver is nonlinear, we don't need to solve for static time, but we need to compute Mass Matrix and Integration constants ---*/
  else if ((nonlinear) && ((!statTime) || (!fsi))) {

    /*--- THIS IS THE DIRECT APPROACH (NO INCREMENTAL LOAD APPLIED) ---*/

    if (!incremental_load) {

      /*--- Set the value of the internal iteration ---*/

      IntIter = 0;

      /*--- FEA equations ---*/

      config_container[val_iZone]->SetGlobalParam(FEM_ELASTICITY, RUNTIME_FEA_SYS, ExtIter);

      /*--- Run the iteration ---*/

      integration_container[val_iZone][FEA_SOL]->Structural_Iteration(geometry_container, solver_container, numerics_container,
          config_container, RUNTIME_FEA_SYS, IntIter, val_iZone);


      /*----------------- If the solver is non-linear, we need to subiterate using a Newton-Raphson approach ----------------------*/

      for (IntIter = 1; IntIter < config_container[val_iZone]->GetDyn_nIntIter(); IntIter++) {

        /*--- Write the convergence history (only screen output) ---*/

        output->SetConvHistory_Body(NULL, geometry_container, solver_container, config_container, integration_container, true, 0.0, val_iZone);

        config_container[val_iZone]->SetIntIter(IntIter);

        integration_container[val_iZone][FEA_SOL]->Structural_Iteration(geometry_container, solver_container, numerics_container,
            config_container, RUNTIME_FEA_SYS, IntIter, val_iZone);

        if (integration_container[val_iZone][FEA_SOL]->GetConvergence()) break;

      }

    }
    /*--- The incremental load is only used in nonlinear cases ---*/
    else if (incremental_load) {

      /*--- Set the initial condition: store the current solution as Solution_Old ---*/

      solver_container[val_iZone][MESH_0][FEA_SOL]->SetInitialCondition(geometry_container[val_iZone], solver_container[val_iZone], config_container[val_iZone], ExtIter);

      /*--- The load increment is 1.0 ---*/
      loadIncrement = 1.0;
      solver_container[val_iZone][MESH_0][FEA_SOL]->SetLoad_Increment(loadIncrement);

      /*--- Set the value of the internal iteration ---*/

      IntIter = 0;

      /*--- FEA equations ---*/

      config_container[val_iZone]->SetGlobalParam(FEM_ELASTICITY, RUNTIME_FEA_SYS, ExtIter);

      /*--- Run the first iteration ---*/

      integration_container[val_iZone][FEA_SOL]->Structural_Iteration(geometry_container, solver_container, numerics_container,
          config_container, RUNTIME_FEA_SYS, IntIter, val_iZone);


      /*--- Write the convergence history (only screen output) ---*/

      output->SetConvHistory_Body(NULL, geometry_container, solver_container, config_container, integration_container, true, 0.0, val_iZone);

      /*--- Run the second iteration ---*/

      IntIter = 1;

      config_container[val_iZone]->SetIntIter(IntIter);

      integration_container[val_iZone][FEA_SOL]->Structural_Iteration(geometry_container, solver_container, numerics_container,
          config_container, RUNTIME_FEA_SYS, IntIter, val_iZone);


      bool meetCriteria;
      su2double Residual_UTOL, Residual_RTOL, Residual_ETOL;
      su2double Criteria_UTOL, Criteria_RTOL, Criteria_ETOL;

      Criteria_UTOL = config_container[val_iZone]->GetIncLoad_Criteria(0);
      Criteria_RTOL = config_container[val_iZone]->GetIncLoad_Criteria(1);
      Criteria_ETOL = config_container[val_iZone]->GetIncLoad_Criteria(2);

      Residual_UTOL = log10(solver_container[val_iZone][MESH_0][FEA_SOL]->GetRes_FEM(0));
      Residual_RTOL = log10(solver_container[val_iZone][MESH_0][FEA_SOL]->GetRes_FEM(1));
      Residual_ETOL = log10(solver_container[val_iZone][MESH_0][FEA_SOL]->GetRes_FEM(2));

      meetCriteria = ( ( Residual_UTOL <  Criteria_UTOL ) &&
          ( Residual_RTOL <  Criteria_RTOL ) &&
          ( Residual_ETOL <  Criteria_ETOL ) );

      /*--- If the criteria is met and the load is not "too big", do the regular calculation ---*/
      if (meetCriteria) {

        for (IntIter = 2; IntIter < config_container[val_iZone]->GetDyn_nIntIter(); IntIter++) {

          /*--- Write the convergence history (only screen output) ---*/

          output->SetConvHistory_Body(NULL, geometry_container, solver_container, config_container, integration_container, true, 0.0, val_iZone);

          config_container[val_iZone]->SetIntIter(IntIter);

          integration_container[val_iZone][FEA_SOL]->Structural_Iteration(geometry_container, solver_container, numerics_container,
              config_container, RUNTIME_FEA_SYS, IntIter, val_iZone);

          if (integration_container[val_iZone][FEA_SOL]->GetConvergence()) break;

        }

      }

      /*--- If the criteria is not met, a whole set of subiterations for the different loads must be done ---*/

      else {

        /*--- Here we have to restart the solution to the original one of the iteration ---*/
        /*--- Retrieve the Solution_Old as the current solution before subiterating ---*/

        solver_container[val_iZone][MESH_0][FEA_SOL]->ResetInitialCondition(geometry_container[val_iZone], solver_container[val_iZone], config_container[val_iZone], ExtIter);

        /*--- For the number of increments ---*/
        for (iIncrement = 0; iIncrement < nIncrements; iIncrement++) {

          loadIncrement = (iIncrement + 1.0) * (1.0 / nIncrements);

          /*--- Set the load increment and the initial condition, and output the parameters of UTOL, RTOL, ETOL for the previous iteration ---*/

          /*--- Set the convergence monitor to false, to force se solver to converge every subiteration ---*/
          integration_container[val_iZone][FEA_SOL]->SetConvergence(false);

          output->SetConvHistory_Body(NULL, geometry_container, solver_container, config_container, integration_container, true, 0.0, val_iZone);

          /*--- FEA equations ---*/

          config_container[val_iZone]->SetGlobalParam(FEM_ELASTICITY, RUNTIME_FEA_SYS, ExtIter);


          solver_container[val_iZone][MESH_0][FEA_SOL]->SetLoad_Increment(loadIncrement);

          if (rank == MASTER_NODE) {
            cout << endl;
            cout << "-- Incremental load: increment " << iIncrement + 1 << " ------------------------------------------" << endl;
          }

          /*--- Set the value of the internal iteration ---*/
          IntIter = 0;
          config_container[val_iZone]->SetIntIter(IntIter);

          /*--- FEA equations ---*/

          config_container[val_iZone]->SetGlobalParam(FEM_ELASTICITY, RUNTIME_FEA_SYS, ExtIter);

          /*--- Run the iteration ---*/

          integration_container[val_iZone][FEA_SOL]->Structural_Iteration(geometry_container, solver_container, numerics_container,
              config_container, RUNTIME_FEA_SYS, IntIter, val_iZone);


          /*----------------- If the solver is non-linear, we need to subiterate using a Newton-Raphson approach ----------------------*/

          for (IntIter = 1; IntIter < config_container[val_iZone]->GetDyn_nIntIter(); IntIter++) {

            /*--- Write the convergence history (only screen output) ---*/

            output->SetConvHistory_Body(NULL, geometry_container, solver_container, config_container, integration_container, true, 0.0, val_iZone);

            config_container[val_iZone]->SetIntIter(IntIter);

            integration_container[val_iZone][FEA_SOL]->Structural_Iteration(geometry_container, solver_container, numerics_container,
                config_container, RUNTIME_FEA_SYS, IntIter, val_iZone);

            if (integration_container[val_iZone][FEA_SOL]->GetConvergence()) break;

          }

        }

      }

    }


  }
  else if (
      (nonlinear && statTime) &&
      ((first_iter && initial_calc) || (restart && initial_calc_restart))
  ) {

    /*--- We need to do the preprocessing to compute the Mass Matrix and integration constants ---*/
    solver_container[val_iZone][MESH_0][FEA_SOL]->Preprocessing(geometry_container[val_iZone][MESH_0], solver_container[val_iZone][MESH_0],
        config_container[val_iZone], numerics_container[val_iZone][MESH_0][FEA_SOL], MESH_0, 0, RUNTIME_FEA_SYS, false);

  }

}

void CFEM_StructuralAnalysis::Update(COutput *output,
       CIntegration ***integration_container,
       CGeometry ***geometry_container,
       CSolver ****solver_container,
       CNumerics *****numerics_container,
       CConfig **config_container,
       CSurfaceMovement **surface_movement,
       CVolumetricMovement **grid_movement,
       CFreeFormDefBox*** FFDBox,
       unsigned short val_iZone) {

  su2double Physical_dt, Physical_t;
    unsigned long ExtIter = config_container[val_iZone]->GetExtIter();
  bool dynamic = (config_container[val_iZone]->GetDynamic_Analysis() == DYNAMIC);          // Dynamic problems

  /*----------------- Compute averaged nodal stress and reactions ------------------------*/

  solver_container[val_iZone][MESH_0][FEA_SOL]->Compute_NodalStress(geometry_container[val_iZone][MESH_0], solver_container[val_iZone][MESH_0], numerics_container[val_iZone][MESH_0][FEA_SOL], config_container[val_iZone]);

  /*----------------- Update structural solver ----------------------*/

  if (dynamic) {
    integration_container[val_iZone][FEA_SOL]->SetFEM_StructuralSolver(geometry_container[val_iZone][MESH_0], solver_container[val_iZone][MESH_0], config_container[val_iZone], MESH_0);
    integration_container[val_iZone][FEA_SOL]->SetConvergence(false);

      /*--- Verify convergence criteria (based on total time) ---*/

    Physical_dt = config_container[val_iZone]->GetDelta_DynTime();
    Physical_t  = (ExtIter+1)*Physical_dt;
    if (Physical_t >=  config_container[val_iZone]->GetTotal_DynTime())
      integration_container[val_iZone][FEA_SOL]->SetConvergence(true);
  }

}
void CFEM_StructuralAnalysis::Monitor()     { }
void CFEM_StructuralAnalysis::Output()      { }
void CFEM_StructuralAnalysis::Postprocess(CConfig **config_container,
                                          CGeometry ***geometry_container,
                                          CSolver ****solver_container,
                                          unsigned short val_iZone) { }


CAdjFluidIteration::CAdjFluidIteration(CConfig *config) : CIteration(config) { }
CAdjFluidIteration::~CAdjFluidIteration(void) { }
void CAdjFluidIteration::Preprocess(COutput *output,
                                       CIntegration ***integration_container,
                                       CGeometry ***geometry_container,
                                       CSolver ****solver_container,
                                       CNumerics *****numerics_container,
                                       CConfig **config_container,
                                       CSurfaceMovement **surface_movement,
                                       CVolumetricMovement **grid_movement,
                                       CFreeFormDefBox*** FFDBox,
                                       unsigned short val_iZone) {
  
  unsigned short iMesh;
  bool harmonic_balance = (config_container[ZONE_0]->GetUnsteady_Simulation() == HARMONIC_BALANCE);
  bool dynamic_mesh = config_container[ZONE_0]->GetGrid_Movement();
  unsigned long IntIter = 0; config_container[ZONE_0]->SetIntIter(IntIter);
  unsigned long ExtIter = config_container[ZONE_0]->GetExtIter();

  int rank = MASTER_NODE;
#ifdef HAVE_MPI
  MPI_Comm_rank(MPI_COMM_WORLD, &rank);
#endif
  
  /*--- For the unsteady adjoint, load a new direct solution from a restart file. ---*/
  
  if (((dynamic_mesh && ExtIter == 0) || config_container[val_iZone]->GetUnsteady_Simulation()) && !harmonic_balance) {
    int Direct_Iter = SU2_TYPE::Int(config_container[val_iZone]->GetUnst_AdjointIter()) - SU2_TYPE::Int(ExtIter) - 1;
    if (rank == MASTER_NODE && val_iZone == ZONE_0 && config_container[val_iZone]->GetUnsteady_Simulation())
      cout << endl << " Loading flow solution from direct iteration " << Direct_Iter << "." << endl;
    solver_container[val_iZone][MESH_0][FLOW_SOL]->LoadRestart(geometry_container[val_iZone], solver_container[val_iZone], config_container[val_iZone], Direct_Iter, true);
  }
  
  /*--- Continuous adjoint Euler, Navier-Stokes or Reynolds-averaged Navier-Stokes (RANS) equations ---*/
  
  if ((ExtIter == 0) || config_container[val_iZone]->GetUnsteady_Simulation()) {
    
    if (config_container[val_iZone]->GetKind_Solver() == ADJ_EULER)
      config_container[val_iZone]->SetGlobalParam(ADJ_EULER, RUNTIME_FLOW_SYS, ExtIter);
    if (config_container[val_iZone]->GetKind_Solver() == ADJ_NAVIER_STOKES)
      config_container[val_iZone]->SetGlobalParam(ADJ_NAVIER_STOKES, RUNTIME_FLOW_SYS, ExtIter);
    if (config_container[val_iZone]->GetKind_Solver() == ADJ_RANS)
      config_container[val_iZone]->SetGlobalParam(ADJ_RANS, RUNTIME_FLOW_SYS, ExtIter);
    
    /*--- Solve the Euler, Navier-Stokes or Reynolds-averaged Navier-Stokes (RANS) equations (one iteration) ---*/
    
    if (rank == MASTER_NODE && val_iZone == ZONE_0)
      cout << "Begin direct solver to store flow data (single iteration)." << endl;
    
    if (rank == MASTER_NODE && val_iZone == ZONE_0)
      cout << "Compute residuals to check the convergence of the direct problem." << endl;
    
    integration_container[val_iZone][FLOW_SOL]->MultiGrid_Iteration(geometry_container, solver_container, numerics_container,
                                                                    config_container, RUNTIME_FLOW_SYS, 0, val_iZone);
    
    if (config_container[val_iZone]->GetKind_Solver() == ADJ_RANS) {
      
      /*--- Solve the turbulence model ---*/
      
      config_container[val_iZone]->SetGlobalParam(ADJ_RANS, RUNTIME_TURB_SYS, ExtIter);
      integration_container[val_iZone][TURB_SOL]->SingleGrid_Iteration(geometry_container, solver_container, numerics_container,
                                                                       config_container, RUNTIME_TURB_SYS, IntIter, val_iZone);
      
      /*--- Solve transition model ---*/
      
      if (config_container[val_iZone]->GetKind_Trans_Model() == LM) {
        config_container[val_iZone]->SetGlobalParam(RANS, RUNTIME_TRANS_SYS, ExtIter);
        integration_container[val_iZone][TRANS_SOL]->SingleGrid_Iteration(geometry_container, solver_container, numerics_container,
                                                                          config_container, RUNTIME_TRANS_SYS, IntIter, val_iZone);
      }
      
    }
    
    /*--- Output the residual (visualization purpouses to identify if
     the direct solution is converged)---*/
    if (rank == MASTER_NODE && val_iZone == ZONE_0)
      cout << "log10[Maximum residual]: " << log10(solver_container[val_iZone][MESH_0][FLOW_SOL]->GetRes_Max(0))
      <<", located at point "<< solver_container[val_iZone][MESH_0][FLOW_SOL]->GetPoint_Max(0) << "." << endl;
    
    /*--- Compute gradients of the flow variables, this is necessary for sensitivity computation,
     note that in the direct Euler problem we are not computing the gradients of the primitive variables ---*/
    
    if (config_container[val_iZone]->GetKind_Gradient_Method() == GREEN_GAUSS)
      solver_container[val_iZone][MESH_0][FLOW_SOL]->SetPrimitive_Gradient_GG(geometry_container[val_iZone][MESH_0], config_container[val_iZone]);
    if (config_container[val_iZone]->GetKind_Gradient_Method() == WEIGHTED_LEAST_SQUARES)
      solver_container[val_iZone][MESH_0][FLOW_SOL]->SetPrimitive_Gradient_LS(geometry_container[val_iZone][MESH_0], config_container[val_iZone]);
    
    /*--- Set contribution from cost function for boundary conditions ---*/
    
    for (iMesh = 0; iMesh <= config_container[val_iZone]->GetnMGLevels(); iMesh++) {
      
      /*--- Set the value of the non-dimensional coefficients in the coarse levels, using the fine level solution ---*/
      
      solver_container[val_iZone][iMesh][FLOW_SOL]->SetTotal_CD(solver_container[val_iZone][MESH_0][FLOW_SOL]->GetTotal_CD());
      solver_container[val_iZone][iMesh][FLOW_SOL]->SetTotal_CL(solver_container[val_iZone][MESH_0][FLOW_SOL]->GetTotal_CL());
      solver_container[val_iZone][iMesh][FLOW_SOL]->SetTotal_CT(solver_container[val_iZone][MESH_0][FLOW_SOL]->GetTotal_CT());
      solver_container[val_iZone][iMesh][FLOW_SOL]->SetTotal_CQ(solver_container[val_iZone][MESH_0][FLOW_SOL]->GetTotal_CQ());
      
      /*--- Compute the adjoint boundary condition on Euler walls ---*/
      
      solver_container[val_iZone][iMesh][ADJFLOW_SOL]->SetForceProj_Vector(geometry_container[val_iZone][iMesh], solver_container[val_iZone][iMesh], config_container[val_iZone]);
      
      /*--- Set the internal boundary condition on nearfield surfaces ---*/
      
      if ((config_container[val_iZone]->GetKind_ObjFunc() == EQUIVALENT_AREA) ||
          (config_container[val_iZone]->GetKind_ObjFunc() == NEARFIELD_PRESSURE))
        solver_container[val_iZone][iMesh][ADJFLOW_SOL]->SetIntBoundary_Jump(geometry_container[val_iZone][iMesh], solver_container[val_iZone][iMesh], config_container[val_iZone]);
      
    }
    
    if (rank == MASTER_NODE && val_iZone == ZONE_0)
      cout << "End direct solver, begin adjoint problem." << endl;
    
  }
  
}
void CAdjFluidIteration::Iterate(COutput *output,
                                    CIntegration ***integration_container,
                                    CGeometry ***geometry_container,
                                    CSolver ****solver_container,
                                    CNumerics *****numerics_container,
                                    CConfig **config_container,
                                    CSurfaceMovement **surface_movement,
                                    CVolumetricMovement **grid_movement,
                                    CFreeFormDefBox*** FFDBox,
                                    unsigned short val_iZone) {
  
  unsigned long IntIter = 0; config_container[ZONE_0]->SetIntIter(IntIter);
  unsigned long ExtIter = config_container[ZONE_0]->GetExtIter();
  bool unsteady = (config_container[val_iZone]->GetUnsteady_Simulation() == DT_STEPPING_1ST) || (config_container[val_iZone]->GetUnsteady_Simulation() == DT_STEPPING_2ND);
  
  /*--- Set the value of the internal iteration ---*/
  
  ExtIter = config_container[val_iZone]->GetExtIter();
  
  /* --- Setting up iteration values depending on if this is a 
  steady or an unsteady simulaiton */

  if ( !unsteady ) 
    IntIter = ExtIter;
  else
    IntIter = config_container[val_iZone]->GetIntIter();
    
    
  switch( config_container[val_iZone]->GetKind_Solver() ) {

  case ADJ_EULER:
    config_container[val_iZone]->SetGlobalParam(ADJ_EULER, RUNTIME_ADJFLOW_SYS, ExtIter); break;

  case ADJ_NAVIER_STOKES:
    config_container[val_iZone]->SetGlobalParam(ADJ_NAVIER_STOKES, RUNTIME_ADJFLOW_SYS, ExtIter); break;

  case ADJ_RANS:
    config_container[val_iZone]->SetGlobalParam(ADJ_RANS, RUNTIME_ADJFLOW_SYS, ExtIter); break;          
  }
    
  /*--- Iteration of the flow adjoint problem ---*/
  
  integration_container[val_iZone][ADJFLOW_SOL]->MultiGrid_Iteration(geometry_container, solver_container, numerics_container,
                                                                     config_container, RUNTIME_ADJFLOW_SYS, IntIter, val_iZone);
  
  /*--- Iteration of the turbulence model adjoint ---*/
  
  if ((config_container[val_iZone]->GetKind_Solver() == ADJ_RANS) && (!config_container[val_iZone]->GetFrozen_Visc_Cont())) {
    
    /*--- Adjoint turbulence model solution ---*/
    
    config_container[val_iZone]->SetGlobalParam(ADJ_RANS, RUNTIME_ADJTURB_SYS, ExtIter);
    integration_container[val_iZone][ADJTURB_SOL]->SingleGrid_Iteration(geometry_container, solver_container, numerics_container,
                                                                        config_container, RUNTIME_ADJTURB_SYS, IntIter, val_iZone);
    
  }
  
}
void CAdjFluidIteration::Update(COutput *output,
                                   CIntegration ***integration_container,
                                   CGeometry ***geometry_container,
                                   CSolver ****solver_container,
                                   CNumerics *****numerics_container,
                                   CConfig **config_container,
                                   CSurfaceMovement **surface_movement,
                                   CVolumetricMovement **grid_movement,
                                   CFreeFormDefBox*** FFDBox,
                                   unsigned short val_iZone)      {
  
  su2double Physical_dt, Physical_t;
  unsigned short iMesh;
  unsigned long ExtIter = config_container[ZONE_0]->GetExtIter();
  
  /*--- Dual time stepping strategy ---*/
  
  if ((config_container[val_iZone]->GetUnsteady_Simulation() == DT_STEPPING_1ST) ||
      (config_container[val_iZone]->GetUnsteady_Simulation() == DT_STEPPING_2ND)) {
    
    /*--- Update dual time solver ---*/
    
    for (iMesh = 0; iMesh <= config_container[val_iZone]->GetnMGLevels(); iMesh++) {
      integration_container[val_iZone][ADJFLOW_SOL]->SetDualTime_Solver(geometry_container[val_iZone][iMesh], solver_container[val_iZone][iMesh][ADJFLOW_SOL], config_container[val_iZone], iMesh);
      integration_container[val_iZone][ADJFLOW_SOL]->SetConvergence(false);
    }
    
    Physical_dt = config_container[val_iZone]->GetDelta_UnstTime(); Physical_t  = (ExtIter+1)*Physical_dt;
    if (Physical_t >=  config_container[val_iZone]->GetTotal_UnstTime()) integration_container[val_iZone][ADJFLOW_SOL]->SetConvergence(true);
    
  }
}

void CAdjFluidIteration::Monitor()     { }
void CAdjFluidIteration::Output()      { }
void CAdjFluidIteration::Postprocess(CConfig **config_container,
                                     CGeometry ***geometry_container,
                                     CSolver ****solver_container,
                                     unsigned short val_iZone) { }

CDiscAdjFluidIteration::CDiscAdjFluidIteration(CConfig *config) : CIteration(config) {
  
  turbulent = ( config->GetKind_Solver() == DISC_ADJ_RANS);
  
}

CDiscAdjFluidIteration::~CDiscAdjFluidIteration(void) { }

void CDiscAdjFluidIteration::Preprocess(COutput *output,
                                           CIntegration ***integration_container,
                                           CGeometry ***geometry_container,
                                           CSolver ****solver_container,
                                           CNumerics *****numerics_container,
                                           CConfig **config_container,
                                           CSurfaceMovement **surface_movement,
                                           CVolumetricMovement **grid_movement,
                                           CFreeFormDefBox*** FFDBox,
                                           unsigned short val_iZone) {

  unsigned long IntIter = 0, iPoint;
  config_container[ZONE_0]->SetIntIter(IntIter);
  unsigned short ExtIter = config_container[val_iZone]->GetExtIter();
  bool dual_time_1st = (config_container[val_iZone]->GetUnsteady_Simulation() == DT_STEPPING_1ST);
  bool dual_time_2nd = (config_container[val_iZone]->GetUnsteady_Simulation() == DT_STEPPING_2ND);
  bool dual_time = (dual_time_1st || dual_time_2nd);
  unsigned short iMesh;
  int Direct_Iter;

#ifdef HAVE_MPI
<<<<<<< HEAD
  int rank = MASTER_NODE;
=======
  int rank;
>>>>>>> 3a2655ea
  MPI_Comm_rank(MPI_COMM_WORLD, &rank);
#endif


  /*--- For the unsteady adjoint, load direct solutions from restart files. ---*/

  if (config_container[val_iZone]->GetUnsteady_Simulation()) {

    Direct_Iter = SU2_TYPE::Int(config_container[val_iZone]->GetUnst_AdjointIter()) - SU2_TYPE::Int(ExtIter) - 2;

    /*--- For dual-time stepping we want to load the already converged solution at timestep n ---*/

    if (dual_time) {
      Direct_Iter += 1;
    }

    if (ExtIter == 0){

      if (dual_time_2nd) {

        /*--- Load solution at timestep n-2 ---*/

        LoadUnsteady_Solution(geometry_container, solver_container,config_container, val_iZone, Direct_Iter-2);

        /*--- Push solution back to correct array ---*/

        for (iMesh=0; iMesh<=config_container[val_iZone]->GetnMGLevels();iMesh++) {
          for(iPoint=0; iPoint<geometry_container[val_iZone][iMesh]->GetnPoint();iPoint++) {
            solver_container[val_iZone][iMesh][FLOW_SOL]->node[iPoint]->Set_Solution_time_n();
            solver_container[val_iZone][iMesh][FLOW_SOL]->node[iPoint]->Set_Solution_time_n1();
            if (turbulent) {
              solver_container[val_iZone][iMesh][TURB_SOL]->node[iPoint]->Set_Solution_time_n();
              solver_container[val_iZone][iMesh][TURB_SOL]->node[iPoint]->Set_Solution_time_n1();
            }
          }
        }
      }
      if (dual_time) {

        /*--- Load solution at timestep n-1 ---*/

        LoadUnsteady_Solution(geometry_container, solver_container,config_container, val_iZone, Direct_Iter-1);

        /*--- Push solution back to correct array ---*/

        for (iMesh=0; iMesh<=config_container[val_iZone]->GetnMGLevels();iMesh++) {
          for(iPoint=0; iPoint<geometry_container[val_iZone][iMesh]->GetnPoint();iPoint++) {
            solver_container[val_iZone][iMesh][FLOW_SOL]->node[iPoint]->Set_Solution_time_n();
            if (turbulent) {
              solver_container[val_iZone][iMesh][TURB_SOL]->node[iPoint]->Set_Solution_time_n();
            }
          }
        }
      }

      /*--- Load solution timestep n ---*/

      LoadUnsteady_Solution(geometry_container, solver_container,config_container, val_iZone, Direct_Iter);

    }


    if ((ExtIter > 0) && dual_time){

      /*--- Load solution timestep n - 2 ---*/

      LoadUnsteady_Solution(geometry_container, solver_container,config_container, val_iZone, Direct_Iter - 2);

      /*--- Temporarily store the loaded solution in the Solution_Old array ---*/

      for (iMesh=0; iMesh<=config_container[val_iZone]->GetnMGLevels();iMesh++) {
        for(iPoint=0; iPoint<geometry_container[val_iZone][iMesh]->GetnPoint();iPoint++) {
           solver_container[val_iZone][iMesh][FLOW_SOL]->node[iPoint]->Set_OldSolution();
           if (turbulent){
             solver_container[val_iZone][iMesh][TURB_SOL]->node[iPoint]->Set_OldSolution();
           }
        }
      }

      /*--- Set Solution at timestep n to solution at n-1 ---*/

      for (iMesh=0; iMesh<=config_container[val_iZone]->GetnMGLevels();iMesh++) {
        for(iPoint=0; iPoint<geometry_container[val_iZone][iMesh]->GetnPoint();iPoint++) {
          solver_container[val_iZone][iMesh][FLOW_SOL]->node[iPoint]->SetSolution(solver_container[val_iZone][iMesh][FLOW_SOL]->node[iPoint]->GetSolution_time_n());
          if (turbulent) {
            solver_container[val_iZone][iMesh][TURB_SOL]->node[iPoint]->SetSolution(solver_container[val_iZone][iMesh][TURB_SOL]->node[iPoint]->GetSolution_time_n());
          }
        }
      }
      if (dual_time_1st){
      /*--- Set Solution at timestep n-1 to the previously loaded solution ---*/
        for (iMesh=0; iMesh<=config_container[val_iZone]->GetnMGLevels();iMesh++) {
          for(iPoint=0; iPoint<geometry_container[val_iZone][iMesh]->GetnPoint();iPoint++) {
            solver_container[val_iZone][iMesh][FLOW_SOL]->node[iPoint]->Set_Solution_time_n(solver_container[val_iZone][iMesh][FLOW_SOL]->node[iPoint]->GetSolution_time_n1());
            if (turbulent) {
              solver_container[val_iZone][iMesh][TURB_SOL]->node[iPoint]->Set_Solution_time_n(solver_container[val_iZone][iMesh][TURB_SOL]->node[iPoint]->GetSolution_time_n1());
            }
          }
        }
      }
      if (dual_time_2nd){
        /*--- Set Solution at timestep n-1 to solution at n-2 ---*/
        for (iMesh=0; iMesh<=config_container[val_iZone]->GetnMGLevels();iMesh++) {
          for(iPoint=0; iPoint<geometry_container[val_iZone][iMesh]->GetnPoint();iPoint++) {
            solver_container[val_iZone][iMesh][FLOW_SOL]->node[iPoint]->Set_Solution_time_n(solver_container[val_iZone][iMesh][FLOW_SOL]->node[iPoint]->GetSolution_time_n1());
            if (turbulent) {
              solver_container[val_iZone][iMesh][TURB_SOL]->node[iPoint]->Set_Solution_time_n(solver_container[val_iZone][iMesh][TURB_SOL]->node[iPoint]->GetSolution_time_n1());
            }
          }
        }
        /*--- Set Solution at timestep n-2 to the previously loaded solution ---*/
        for (iMesh=0; iMesh<=config_container[val_iZone]->GetnMGLevels();iMesh++) {
          for(iPoint=0; iPoint<geometry_container[val_iZone][iMesh]->GetnPoint();iPoint++) {
            solver_container[val_iZone][iMesh][FLOW_SOL]->node[iPoint]->Set_Solution_time_n1(solver_container[val_iZone][iMesh][FLOW_SOL]->node[iPoint]->GetSolution_Old());
            if (turbulent) {
              solver_container[val_iZone][iMesh][TURB_SOL]->node[iPoint]->Set_Solution_time_n1(solver_container[val_iZone][iMesh][TURB_SOL]->node[iPoint]->GetSolution_Old());
            }
          }
        }
      }
    }
  }

  /*--- Store flow solution also in the adjoint solver in order to be able to reset it later ---*/

  if (ExtIter == 0 || dual_time) {
    for (iMesh=0; iMesh<=config_container[val_iZone]->GetnMGLevels();iMesh++) {
      for (iPoint = 0; iPoint < geometry_container[val_iZone][iMesh]->GetnPoint(); iPoint++) {
        solver_container[val_iZone][iMesh][ADJFLOW_SOL]->node[iPoint]->SetSolution_Direct(solver_container[val_iZone][iMesh][FLOW_SOL]->node[iPoint]->GetSolution());
      }
    }
    if (turbulent && !config_container[val_iZone]->GetFrozen_Visc_Disc()) {
      for (iPoint = 0; iPoint < geometry_container[val_iZone][MESH_0]->GetnPoint(); iPoint++) {
        solver_container[val_iZone][MESH_0][ADJTURB_SOL]->node[iPoint]->SetSolution_Direct(solver_container[val_iZone][MESH_0][TURB_SOL]->node[iPoint]->GetSolution());
      }
    }
  }

  solver_container[val_iZone][MESH_0][ADJFLOW_SOL]->Preprocessing(geometry_container[val_iZone][MESH_0], solver_container[val_iZone][MESH_0],  config_container[val_iZone] , MESH_0, 0, RUNTIME_ADJFLOW_SYS, false);
  if (turbulent && !config_container[val_iZone]->GetFrozen_Visc_Disc()){
    solver_container[val_iZone][MESH_0][ADJTURB_SOL]->Preprocessing(geometry_container[val_iZone][MESH_0], solver_container[val_iZone][MESH_0],  config_container[val_iZone] , MESH_0, 0, RUNTIME_ADJTURB_SYS, false);
  }


}



void CDiscAdjFluidIteration::LoadUnsteady_Solution(CGeometry ***geometry_container,
                                           CSolver ****solver_container,
                                           CConfig **config_container,
                                           unsigned short val_iZone, int val_DirectIter) {
  unsigned short iMesh;

  int rank = MASTER_NODE;
#ifdef HAVE_MPI
  MPI_Comm_rank(MPI_COMM_WORLD, &rank);
#endif

  if (val_DirectIter >= 0) {
    if (rank == MASTER_NODE && val_iZone == ZONE_0)
      cout << " Loading flow solution from direct iteration " << val_DirectIter  << "." << endl;
    solver_container[val_iZone][MESH_0][FLOW_SOL]->LoadRestart(geometry_container[val_iZone], solver_container[val_iZone], config_container[val_iZone], val_DirectIter, true);
    if (turbulent) {
      solver_container[val_iZone][MESH_0][TURB_SOL]->LoadRestart(geometry_container[val_iZone], solver_container[val_iZone], config_container[val_iZone], val_DirectIter, false);
    }
  } else {
    /*--- If there is no solution file we set the freestream condition ---*/
    if (rank == MASTER_NODE && val_iZone == ZONE_0)
      cout << " Setting freestream conditions at direct iteration " << val_DirectIter << "." << endl;
    for (iMesh=0; iMesh<=config_container[val_iZone]->GetnMGLevels();iMesh++) {
      solver_container[val_iZone][iMesh][FLOW_SOL]->SetFreeStream_Solution(config_container[val_iZone]);
      solver_container[val_iZone][iMesh][FLOW_SOL]->Preprocessing(geometry_container[val_iZone][iMesh],solver_container[val_iZone][iMesh], config_container[val_iZone], iMesh, val_DirectIter, RUNTIME_FLOW_SYS, false);
      if (turbulent) {
        solver_container[val_iZone][iMesh][TURB_SOL]->SetFreeStream_Solution(config_container[val_iZone]);
        solver_container[val_iZone][iMesh][TURB_SOL]->Postprocessing(geometry_container[val_iZone][iMesh],solver_container[val_iZone][iMesh], config_container[val_iZone], iMesh);
      }
    }
  }
}


void CDiscAdjFluidIteration::Iterate(COutput *output,
                                        CIntegration ***integration_container,
                                        CGeometry ***geometry_container,
                                        CSolver ****solver_container,
                                        CNumerics *****numerics_container,
                                        CConfig **config_container,
                                        CSurfaceMovement **surface_movement,
                                        CVolumetricMovement **volume_grid_movement,
                                        CFreeFormDefBox*** FFDBox,
                                        unsigned short val_iZone) {
  
  unsigned long ExtIter = config_container[val_iZone]->GetExtIter();
  unsigned short Kind_Solver = config_container[val_iZone]->GetKind_Solver();
  unsigned long IntIter = 0;
  bool unsteady = config_container[val_iZone]->GetUnsteady_Simulation() != STEADY;
  bool frozen_visc = config_container[val_iZone]->GetFrozen_Visc_Disc();

  if (!unsteady)
    IntIter = ExtIter;
  else {
    IntIter = config_container[val_iZone]->GetIntIter();
  }

  /*--- Extract the adjoints of the conservative input variables and store them for the next iteration ---*/

  if ((Kind_Solver == DISC_ADJ_NAVIER_STOKES) || (Kind_Solver == DISC_ADJ_RANS) || (Kind_Solver == DISC_ADJ_EULER)) {

    solver_container[val_iZone][MESH_0][ADJFLOW_SOL]->ExtractAdjoint_Solution(geometry_container[val_iZone][MESH_0], config_container[val_iZone]);

    solver_container[val_iZone][MESH_0][ADJFLOW_SOL]->ExtractAdjoint_Variables(geometry_container[val_iZone][MESH_0], config_container[val_iZone]);

    /*--- Set the convergence criteria (only residual possible) ---*/

    integration_container[val_iZone][ADJFLOW_SOL]->Convergence_Monitoring(geometry_container[val_iZone][MESH_0], config_container[val_iZone],
                                                                          IntIter, log10(solver_container[val_iZone][MESH_0][ADJFLOW_SOL]->GetRes_RMS(0)), MESH_0);

    }
  if ((Kind_Solver == DISC_ADJ_RANS) && !frozen_visc) {

    solver_container[val_iZone][MESH_0][ADJTURB_SOL]->ExtractAdjoint_Solution(geometry_container[val_iZone][MESH_0],
                                                                              config_container[val_iZone]);
  }

  }
  
    
void CDiscAdjFluidIteration::InitializeAdjoint(CSolver ****solver_container, CGeometry ***geometry_container, CConfig **config_container, unsigned short iZone){

  unsigned short Kind_Solver = config_container[iZone]->GetKind_Solver();
  bool frozen_visc = config_container[iZone]->GetFrozen_Visc_Disc();

  /*--- Initialize the adjoints the conservative variables ---*/

  if ((Kind_Solver == DISC_ADJ_NAVIER_STOKES) || (Kind_Solver == DISC_ADJ_RANS) || (Kind_Solver == DISC_ADJ_EULER)) {

    solver_container[iZone][MESH_0][ADJFLOW_SOL]->SetAdjoint_Output(geometry_container[iZone][MESH_0],
                                                                  config_container[iZone]);
  }

  if ((Kind_Solver == DISC_ADJ_RANS) && !frozen_visc) {
    solver_container[iZone][MESH_0][ADJTURB_SOL]->SetAdjoint_Output(geometry_container[iZone][MESH_0],
        config_container[iZone]);
  }
}


void CDiscAdjFluidIteration::RegisterInput(CSolver ****solver_container, CGeometry ***geometry_container, CConfig **config_container, unsigned short iZone, unsigned short kind_recording){

  unsigned short Kind_Solver = config_container[iZone]->GetKind_Solver();
  bool frozen_visc = config_container[iZone]->GetFrozen_Visc_Disc();

  if (kind_recording == CONS_VARS || kind_recording == COMBINED){
    
    /*--- Register flow and turbulent variables as input ---*/
    
    if ((Kind_Solver == DISC_ADJ_NAVIER_STOKES) || (Kind_Solver == DISC_ADJ_RANS) || (Kind_Solver == DISC_ADJ_EULER)) {

      solver_container[iZone][MESH_0][ADJFLOW_SOL]->RegisterSolution(geometry_container[iZone][MESH_0], config_container[iZone]);

      solver_container[iZone][MESH_0][ADJFLOW_SOL]->RegisterVariables(geometry_container[iZone][MESH_0], config_container[iZone]);
    }
    
    if ((Kind_Solver == DISC_ADJ_RANS) && !frozen_visc) {
      solver_container[iZone][MESH_0][ADJTURB_SOL]->RegisterSolution(geometry_container[iZone][MESH_0], config_container[iZone]);
    }
  }
  if (kind_recording == MESH_COORDS){

    /*--- Register node coordinates as input ---*/

    geometry_container[iZone][MESH_0]->RegisterCoordinates(config_container[iZone]);

  }

}

void CDiscAdjFluidIteration::SetDependencies(CSolver ****solver_container, CGeometry ***geometry_container, CConfig **config_container, unsigned short iZone, unsigned short kind_recording){

  unsigned short Kind_Solver = config_container[iZone]->GetKind_Solver();
  bool frozen_visc = config_container[iZone]->GetFrozen_Visc_Disc();
  if ((kind_recording == MESH_COORDS) || (kind_recording == NONE)){

    /*--- Update geometry to get the influence on other geometry variables (normals, volume etc) ---*/

    geometry_container[iZone][MESH_0]->UpdateGeometry(geometry_container[iZone], config_container[iZone]);

  }

  /*--- Compute coupling between flow and turbulent equations ---*/

  solver_container[iZone][MESH_0][FLOW_SOL]->Set_MPI_Solution(geometry_container[iZone][MESH_0], config_container[iZone]);

  if ((Kind_Solver == DISC_ADJ_RANS) && !frozen_visc){
    solver_container[iZone][MESH_0][FLOW_SOL]->Preprocessing(geometry_container[iZone][MESH_0],solver_container[iZone][MESH_0], config_container[iZone], MESH_0, NO_RK_ITER, RUNTIME_FLOW_SYS, true);
    solver_container[iZone][MESH_0][TURB_SOL]->Postprocessing(geometry_container[iZone][MESH_0],solver_container[iZone][MESH_0], config_container[iZone], MESH_0);
    solver_container[iZone][MESH_0][TURB_SOL]->Set_MPI_Solution(geometry_container[iZone][MESH_0], config_container[iZone]);
  }

}

void CDiscAdjFluidIteration::RegisterOutput(CSolver ****solver_container, CGeometry ***geometry_container, CConfig **config_container, COutput* output, unsigned short iZone){
  
  unsigned short Kind_Solver = config_container[iZone]->GetKind_Solver();
  bool frozen_visc = config_container[iZone]->GetFrozen_Visc_Disc();
  
  if ((Kind_Solver == DISC_ADJ_NAVIER_STOKES) || (Kind_Solver == DISC_ADJ_RANS) || (Kind_Solver == DISC_ADJ_EULER)) {
  
  /*--- Register conservative variables as output of the iteration ---*/
  
    solver_container[iZone][MESH_0][FLOW_SOL]->RegisterOutput(geometry_container[iZone][MESH_0],config_container[iZone]);
  
  }
  if ((Kind_Solver == DISC_ADJ_RANS) && !frozen_visc){
    solver_container[iZone][MESH_0][TURB_SOL]->RegisterOutput(geometry_container[iZone][MESH_0],
                                                                 config_container[iZone]);
  }
}

void CDiscAdjFluidIteration::Update(COutput *output,
                                       CIntegration ***integration_container,
                                       CGeometry ***geometry_container,
                                       CSolver ****solver_container,
                                       CNumerics *****numerics_container,
                                       CConfig **config_container,
                                       CSurfaceMovement **surface_movement,
                                       CVolumetricMovement **grid_movement,
                                       CFreeFormDefBox*** FFDBox,
                                       unsigned short val_iZone)      {

  unsigned short iMesh;

  /*--- Dual time stepping strategy ---*/

  if ((config_container[val_iZone]->GetUnsteady_Simulation() == DT_STEPPING_1ST) ||
      (config_container[val_iZone]->GetUnsteady_Simulation() == DT_STEPPING_2ND)) {

    for (iMesh = 0; iMesh <= config_container[val_iZone]->GetnMGLevels(); iMesh++) {
      integration_container[val_iZone][ADJFLOW_SOL]->SetConvergence(false);
    }
  }
}
void CDiscAdjFluidIteration::Monitor()     { }
void CDiscAdjFluidIteration::Output()      { }
void CDiscAdjFluidIteration::Postprocess(CConfig **config_container,
                                         CGeometry ***geometry_container,
                                         CSolver ****solver_container,
                                         unsigned short val_iZone) { }

void FEM_StructuralIteration(COutput *output, CIntegration ***integration_container, CGeometry ***geometry_container,
                                 CSolver ****solver_container, CNumerics *****numerics_container, CConfig **config_container,
                                 CSurfaceMovement **surface_movement, CVolumetricMovement **grid_movement, CFreeFormDefBox*** FFDBox) {

  su2double Physical_dt, Physical_t;
  su2double loadIncrement;
  unsigned short iZone;
  unsigned short nZone = geometry_container[ZONE_0][MESH_0]->GetnZone();
  unsigned long IntIter = 0; config_container[ZONE_0]->SetIntIter(IntIter);
    unsigned long ExtIter = config_container[ZONE_0]->GetExtIter();

    unsigned long iIncrement;
    unsigned long nIncrements = config_container[ZONE_0]->GetNumberIncrements();

  bool dynamic = (config_container[ZONE_0]->GetDynamic_Analysis() == DYNAMIC);          // Dynamic problems
  bool nonlinear = (config_container[ZONE_0]->GetGeometricConditions() == LARGE_DEFORMATIONS);  // Geometrically non-linear problems

  bool incremental_load = config_container[ZONE_0]->GetIncrementalLoad();              // If an incremental load is applied

  /*--- This is to prevent problems when running a linear solver ---*/
  if (!nonlinear) incremental_load = false;

  int rank = MASTER_NODE;
#ifdef HAVE_MPI
  MPI_Comm_rank(MPI_COMM_WORLD, &rank);
#endif


  /*--- THIS IS THE DIRECT APPROACH (NO INCREMENTAL LOAD APPLIED) ---*/

  if (!incremental_load) {

    /*--- Set the initial condition ---*/

//    for (iZone = 0; iZone < nZone; iZone++)
//      solver_container[iZone][MESH_0][FEA_SOL]->SetInitialCondition(geometry_container[iZone], solver_container[iZone], config_container[iZone], ExtIter);

    for (iZone = 0; iZone < nZone; iZone++) {

      /*--- Set the value of the internal iteration ---*/

      IntIter = ExtIter;
      if (nonlinear) IntIter = 0;

      /*--- FEA equations ---*/

      config_container[iZone]->SetGlobalParam(FEM_ELASTICITY, RUNTIME_FEA_SYS, ExtIter);

      /*--- Run the iteration ---*/

      integration_container[iZone][FEA_SOL]->Structural_Iteration(geometry_container, solver_container, numerics_container,
                                                                      config_container, RUNTIME_FEA_SYS, IntIter, iZone);



    }

    /*----------------- If the solver is non-linear, we need to subiterate using a Newton-Raphson approach ----------------------*/

    if (nonlinear) {
      for (IntIter = 1; IntIter < config_container[ZONE_0]->GetDyn_nIntIter(); IntIter++) {

        for (iZone = 0; iZone < nZone; iZone++) {

          /*--- Write the convergence history (only screen output) ---*/

          output->SetConvHistory_Body(NULL, geometry_container, solver_container, config_container, integration_container, true, 0.0, ZONE_0);

          config_container[iZone]->SetIntIter(IntIter);

          integration_container[iZone][FEA_SOL]->Structural_Iteration(geometry_container, solver_container, numerics_container,
                                                                          config_container, RUNTIME_FEA_SYS, IntIter, iZone);

        }

        if (integration_container[ZONE_0][FEA_SOL]->GetConvergence()) break;

      }

    }

  }
  /*--- The incremental load is only used in nonlinear cases ---*/
  else if (incremental_load) {

    /*--- Set the initial condition: store the current solution as Solution_Old ---*/

    for (iZone = 0; iZone < nZone; iZone++)
      solver_container[iZone][MESH_0][FEA_SOL]->SetInitialCondition(geometry_container[iZone], solver_container[iZone], config_container[iZone], ExtIter);

    for (iZone = 0; iZone < nZone; iZone++) {

        /*--- The load increment is 1.0 ---*/
        loadIncrement = 1.0;
        solver_container[iZone][MESH_0][FEA_SOL]->SetLoad_Increment(loadIncrement);

        /*--- Set the value of the internal iteration ---*/

        IntIter = 0;

        /*--- FEA equations ---*/

        config_container[iZone]->SetGlobalParam(FEM_ELASTICITY, RUNTIME_FEA_SYS, ExtIter);

        /*--- Run the first iteration ---*/

        integration_container[iZone][FEA_SOL]->Structural_Iteration(geometry_container, solver_container, numerics_container,
                                                                        config_container, RUNTIME_FEA_SYS, IntIter, iZone);


        /*--- Write the convergence history (only screen output) ---*/

        output->SetConvHistory_Body(NULL, geometry_container, solver_container, config_container, integration_container, true, 0.0, ZONE_0);

        /*--- Run the second iteration ---*/

        IntIter = 1;

        config_container[iZone]->SetIntIter(IntIter);

        integration_container[iZone][FEA_SOL]->Structural_Iteration(geometry_container, solver_container, numerics_container,
                                                                        config_container, RUNTIME_FEA_SYS, IntIter, iZone);

    }

    bool meetCriteria;
    su2double Residual_UTOL, Residual_RTOL, Residual_ETOL;
    su2double Criteria_UTOL, Criteria_RTOL, Criteria_ETOL;

    Criteria_UTOL = config_container[ZONE_0]->GetIncLoad_Criteria(0);
    Criteria_RTOL = config_container[ZONE_0]->GetIncLoad_Criteria(1);
    Criteria_ETOL = config_container[ZONE_0]->GetIncLoad_Criteria(2);

    Residual_UTOL = log10(solver_container[ZONE_0][MESH_0][FEA_SOL]->GetRes_FEM(0));
    Residual_RTOL = log10(solver_container[ZONE_0][MESH_0][FEA_SOL]->GetRes_FEM(1));
    Residual_ETOL = log10(solver_container[ZONE_0][MESH_0][FEA_SOL]->GetRes_FEM(2));

    meetCriteria = ( ( Residual_UTOL <  Criteria_UTOL ) &&
               ( Residual_RTOL <  Criteria_RTOL ) &&
             ( Residual_ETOL <  Criteria_ETOL ) );

    /*--- If the criteria is met and the load is not "too big", do the regular calculation ---*/
    if (meetCriteria) {

      for (IntIter = 2; IntIter < config_container[ZONE_0]->GetDyn_nIntIter(); IntIter++) {

        for (iZone = 0; iZone < nZone; iZone++) {

        /*--- Write the convergence history (only screen output) ---*/

        output->SetConvHistory_Body(NULL, geometry_container, solver_container, config_container, integration_container, true, 0.0, ZONE_0);

        config_container[iZone]->SetIntIter(IntIter);

        integration_container[iZone][FEA_SOL]->Structural_Iteration(geometry_container, solver_container, numerics_container,
                                        config_container, RUNTIME_FEA_SYS, IntIter, iZone);

        }

        if (integration_container[ZONE_0][FEA_SOL]->GetConvergence()) break;

      }

    }

    /*--- If the criteria is not met, a whole set of subiterations for the different loads must be done ---*/

    else {

      /*--- Here we have to restart the solution to the original one of the iteration ---*/
      /*--- Retrieve the Solution_Old as the current solution before subiterating ---*/

      for (iZone = 0; iZone < nZone; iZone++)
        solver_container[iZone][MESH_0][FEA_SOL]->ResetInitialCondition(geometry_container[iZone], solver_container[iZone], config_container[iZone], ExtIter);

      /*--- For the number of increments ---*/
      for (iIncrement = 0; iIncrement < nIncrements; iIncrement++) {

        loadIncrement = (iIncrement + 1.0) * (1.0 / nIncrements);

        /*--- Set the load increment and the initial condition, and output the parameters of UTOL, RTOL, ETOL for the previous iteration ---*/

        for (iZone = 0; iZone < nZone; iZone++) {

          /*--- Set the convergence monitor to false, to force se solver to converge every subiteration ---*/
          integration_container[iZone][FEA_SOL]->SetConvergence(false);

          output->SetConvHistory_Body(NULL, geometry_container, solver_container, config_container, integration_container, true, 0.0, ZONE_0);

          /*--- FEA equations ---*/

          config_container[iZone]->SetGlobalParam(FEM_ELASTICITY, RUNTIME_FEA_SYS, ExtIter);


          solver_container[iZone][MESH_0][FEA_SOL]->SetLoad_Increment(loadIncrement);
        }

        if (rank == MASTER_NODE) {
          cout << endl;
          cout << "-- Incremental load: increment " << iIncrement + 1 << " ------------------------------------------" << endl;
        }

        for (iZone = 0; iZone < nZone; iZone++) {

          /*--- Set the value of the internal iteration ---*/
          IntIter = 0;
          config_container[iZone]->SetIntIter(IntIter);

          /*--- FEA equations ---*/

          config_container[iZone]->SetGlobalParam(FEM_ELASTICITY, RUNTIME_FEA_SYS, ExtIter);

          /*--- Run the iteration ---*/

          integration_container[iZone][FEA_SOL]->Structural_Iteration(geometry_container, solver_container, numerics_container,
                                                                          config_container, RUNTIME_FEA_SYS, IntIter, iZone);



        }

        /*----------------- If the solver is non-linear, we need to subiterate using a Newton-Raphson approach ----------------------*/

        for (IntIter = 1; IntIter < config_container[ZONE_0]->GetDyn_nIntIter(); IntIter++) {

          for (iZone = 0; iZone < nZone; iZone++) {

            /*--- Write the convergence history (only screen output) ---*/

            output->SetConvHistory_Body(NULL, geometry_container, solver_container, config_container, integration_container, true, 0.0, ZONE_0);

            config_container[iZone]->SetIntIter(IntIter);

            integration_container[iZone][FEA_SOL]->Structural_Iteration(geometry_container, solver_container, numerics_container,
                                                                              config_container, RUNTIME_FEA_SYS, IntIter, iZone);

          }

          if (integration_container[ZONE_0][FEA_SOL]->GetConvergence()) break;

        }

      }

    }

  }



  /*----------------- Compute averaged nodal stress and reactions ------------------------*/

  for (iZone = 0; iZone < nZone; iZone++)
    solver_container[iZone][MESH_0][FEA_SOL]->Compute_NodalStress(geometry_container[iZone][MESH_0], solver_container[iZone][MESH_0], numerics_container[iZone][MESH_0][FEA_SOL], config_container[iZone]);

  /*----------------- Update structural solver ----------------------*/

  if (dynamic) {
    for (iZone = 0; iZone < nZone; iZone++) {
      integration_container[iZone][FEA_SOL]->SetFEM_StructuralSolver(geometry_container[iZone][MESH_0], solver_container[iZone][MESH_0], config_container[iZone], MESH_0);
      integration_container[iZone][FEA_SOL]->SetConvergence(false);
    }

      /*--- Verify convergence criteria (based on total time) ---*/

    Physical_dt = config_container[ZONE_0]->GetDelta_DynTime();
    Physical_t  = (ExtIter+1)*Physical_dt;
    if (Physical_t >=  config_container[ZONE_0]->GetTotal_DynTime())
      integration_container[ZONE_0][FEA_SOL]->SetConvergence(true);
  }


}<|MERGE_RESOLUTION|>--- conflicted
+++ resolved
@@ -1616,11 +1616,7 @@
   int Direct_Iter;
 
 #ifdef HAVE_MPI
-<<<<<<< HEAD
-  int rank = MASTER_NODE;
-=======
   int rank;
->>>>>>> 3a2655ea
   MPI_Comm_rank(MPI_COMM_WORLD, &rank);
 #endif
 

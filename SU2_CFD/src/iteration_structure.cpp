--- conflicted
+++ resolved
@@ -581,9 +581,9 @@
   }
   
   if (config[val_iZone]->GetKind_Scalar_Model() != NO_SCALAR_MODEL){
-    config[val_iZone]->SetGlobalParam(RANS, RUNTIME_SCALAR_SYS, ExtIter);
+    config[val_iZone]->SetGlobalParam(RANS, RUNTIME_SCALAR_SYS);
     integration[val_iZone][val_iInst][SCALAR_SOL]->MultiGrid_Iteration(geometry, solver, numerics,
-                                                                                 config, RUNTIME_SCALAR_SYS, IntIter, val_iZone, val_iInst);
+                                                                       config, RUNTIME_SCALAR_SYS, val_iZone, val_iInst);
   }
 
   if (config[val_iZone]->GetWeakly_Coupled_Heat()){
@@ -656,7 +656,6 @@
       integration[val_iZone][val_iInst][TRANS_SOL]->SetDualTime_Solver(geometry[val_iZone][val_iInst][MESH_0], solver[val_iZone][val_iInst][MESH_0][TRANS_SOL], config[val_iZone], MESH_0);
       integration[val_iZone][val_iInst][TRANS_SOL]->SetConvergence(false);
     }
-<<<<<<< HEAD
     
     /*--- Update dual time solver for the scalar transport model ---*/
     
@@ -666,16 +665,7 @@
         integration[val_iZone][val_iInst][SCALAR_SOL]->SetConvergence(false);
       }
     }
-    
-    /*--- Verify convergence criteria (based on total time) ---*/
-    
-    Physical_dt = config[val_iZone]->GetDelta_UnstTime();
-    Physical_t  = (ExtIter+1)*Physical_dt;
-    if (Physical_t >=  config[val_iZone]->GetTotal_UnstTime())
-      integration[val_iZone][val_iInst][FLOW_SOL]->SetConvergence(true);
-    
-=======
->>>>>>> 972606f5
+
   }
 }
 

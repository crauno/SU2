--- conflicted
+++ resolved
@@ -36,19 +36,16 @@
   StrainMag.resize(nPoint);
   DES_LengthScale.resize(nPoint) = su2double(0.0);
   Max_Lambda_Visc.resize(nPoint);
-<<<<<<< HEAD
+
   Tau_Wall.resize(nPoint)       = su2double(0.0);
   Tau_Wall_Flag.resize(nPoint)  = bool(false);
   Tau_Wall_Dir.resize(nPoint,3) = su2double(0.0);
-
-=======
 
   if (config->GetAxisymmetric()) {
     nAuxVar = 1;
     AuxVar.resize(nPoint,nAuxVar) = su2double(0.0);
     Grad_AuxVar.resize(nPoint,nAuxVar,nDim);
   }
->>>>>>> 22507514
 }
 
 bool CIncNSVariable::SetVorticity_StrainMag() {

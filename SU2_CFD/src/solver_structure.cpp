/*!
 * \file solver_structure.cpp
 * \brief Main subrotuines for solving direct, adjoint and linearized problems.
 * \author F. Palacios, T. Economon
 * \version 6.1.0 "Falcon"
 *
 * The current SU2 release has been coordinated by the
 * SU2 International Developers Society <www.su2devsociety.org>
 * with selected contributions from the open-source community.
 *
 * The main research teams contributing to the current release are:
 *  - Prof. Juan J. Alonso's group at Stanford University.
 *  - Prof. Piero Colonna's group at Delft University of Technology.
 *  - Prof. Nicolas R. Gauger's group at Kaiserslautern University of Technology.
 *  - Prof. Alberto Guardone's group at Polytechnic University of Milan.
 *  - Prof. Rafael Palacios' group at Imperial College London.
 *  - Prof. Vincent Terrapon's group at the University of Liege.
 *  - Prof. Edwin van der Weide's group at the University of Twente.
 *  - Lab. of New Concepts in Aeronautics at Tech. Institute of Aeronautics.
 *
 * Copyright 2012-2018, Francisco D. Palacios, Thomas D. Economon,
 *                      Tim Albring, and the SU2 contributors.
 *
 * SU2 is free software; you can redistribute it and/or
 * modify it under the terms of the GNU Lesser General Public
 * License as published by the Free Software Foundation; either
 * version 2.1 of the License, or (at your option) any later version.
 *
 * SU2 is distributed in the hope that it will be useful,
 * but WITHOUT ANY WARRANTY; without even the implied warranty of
 * MERCHANTABILITY or FITNESS FOR A PARTICULAR PURPOSE. See the GNU
 * Lesser General Public License for more details.
 *
 * You should have received a copy of the GNU Lesser General Public
 * License along with SU2. If not, see <http://www.gnu.org/licenses/>.
 */

#include "../include/solver_structure.hpp"

CSolver::CSolver(void) {

  rank = SU2_MPI::GetRank();
  size = SU2_MPI::GetSize();
  
  /*--- Array initialization ---*/
  
  OutputHeadingNames = NULL;
  Residual_RMS       = NULL;
  Residual_Max       = NULL;
  Residual_BGS       = NULL;
  Residual_Max_BGS   = NULL;
  Residual           = NULL;
  Residual_i         = NULL;
  Residual_j         = NULL;
  Point_Max          = NULL;
  Point_Max_Coord    = NULL;
  Point_Max_BGS      = NULL;
  Point_Max_Coord_BGS = NULL;
  Solution           = NULL;
  Solution_i         = NULL;
  Solution_j         = NULL;
  Vector             = NULL;
  Vector_i           = NULL;
  Vector_j           = NULL;
  Res_Conv           = NULL;
  Res_Visc           = NULL;
  Res_Sour           = NULL;
  Res_Conv_i         = NULL;
  Res_Visc_i         = NULL;
  Res_Conv_j         = NULL;
  Res_Visc_j         = NULL;
  Jacobian_i         = NULL;
  Jacobian_j         = NULL;
  Jacobian_ii        = NULL;
  Jacobian_ij        = NULL;
  Jacobian_ji        = NULL;
  Jacobian_jj        = NULL;
  Smatrix            = NULL;
  Cvector            = NULL;
  Restart_Vars       = NULL;
  Restart_Data       = NULL;
  node               = NULL;
  nOutputVariables   = 0;

  /*--- Inlet profile data structures. ---*/

  nRowCum_InletFile = NULL;
  nRow_InletFile    = NULL;
  nCol_InletFile    = NULL;
  Inlet_Data        = NULL;

}

CSolver::~CSolver(void) {

  unsigned short iVar, iDim;
  unsigned long iPoint;
  
  /*--- Public variables, may be accessible outside ---*/

  if ( OutputHeadingNames != NULL) {
    delete [] OutputHeadingNames;
  }

  if (node != NULL) {
    for (iPoint = 0; iPoint < nPoint; iPoint++) {
      delete node[iPoint];
    }
    delete [] node;
  }

  /*--- Private ---*/

  if (Residual_RMS != NULL) delete [] Residual_RMS;
  if (Residual_Max != NULL) delete [] Residual_Max;
  if (Residual != NULL) delete [] Residual;
  if (Residual_i != NULL) delete [] Residual_i;
  if (Residual_j != NULL) delete [] Residual_j;
  if (Point_Max != NULL) delete [] Point_Max;

  if (Residual_BGS != NULL) delete [] Residual_BGS;
  if (Residual_Max_BGS != NULL) delete [] Residual_Max_BGS;
  if (Point_Max_BGS != NULL) delete [] Point_Max_BGS;

  if (Point_Max_Coord != NULL) {
    for (iVar = 0; iVar < nVar; iVar++) {
      delete [] Point_Max_Coord[iVar];
    }
    delete [] Point_Max_Coord;
  }

  if (Point_Max_Coord_BGS != NULL) {
    for (iVar = 0; iVar < nVar; iVar++) {
      delete [] Point_Max_Coord_BGS[iVar];
    }
    delete [] Point_Max_Coord_BGS;
  }

  if (Solution != NULL) delete [] Solution;
  if (Solution_i != NULL) delete [] Solution_i;
  if (Solution_j != NULL) delete [] Solution_j;
  if (Vector != NULL) delete [] Vector;
  if (Vector_i != NULL) delete [] Vector_i;
  if (Vector_j != NULL) delete [] Vector_j;
  if (Res_Conv != NULL) delete [] Res_Conv;
  if (Res_Visc != NULL) delete [] Res_Visc;
  if (Res_Sour != NULL) delete [] Res_Sour;
  if (Res_Conv_i != NULL) delete [] Res_Conv_i;
  if (Res_Visc_i != NULL) delete [] Res_Visc_i;
  if (Res_Visc_j != NULL) delete [] Res_Visc_j;


  if (Jacobian_i != NULL) {
    for (iVar = 0; iVar < nVar; iVar++)
      delete [] Jacobian_i[iVar];
    delete [] Jacobian_i;
  }

  if (Jacobian_j != NULL) {
    for (iVar = 0; iVar < nVar; iVar++)
      delete [] Jacobian_j[iVar];
    delete [] Jacobian_j;
  }

  if (Jacobian_ii != NULL) {
    for (iVar = 0; iVar < nVar; iVar++)
      delete [] Jacobian_ii[iVar];
    delete [] Jacobian_ii;
  }

  if (Jacobian_ij != NULL) {
    for (iVar = 0; iVar < nVar; iVar++)
      delete [] Jacobian_ij[iVar];
    delete [] Jacobian_ij;
  }

  if (Jacobian_ji != NULL) {
    for (iVar = 0; iVar < nVar; iVar++)
      delete [] Jacobian_ji[iVar];
    delete [] Jacobian_ji;
  }

  if (Jacobian_jj != NULL) {
    for (iVar = 0; iVar < nVar; iVar++)
      delete [] Jacobian_jj[iVar];
    delete [] Jacobian_jj;
  }

  if (Smatrix != NULL) {
    for (iDim = 0; iDim < nDim; iDim++)
      delete [] Smatrix[iDim];
    delete [] Smatrix;
  }

  if (Cvector != NULL) {
    for (iVar = 0; iVar < nVarGrad; iVar++)
      delete [] Cvector[iVar];
    delete [] Cvector;
  }

  if (Restart_Vars != NULL) delete [] Restart_Vars;
  if (Restart_Data != NULL) delete [] Restart_Data;

  if (nRowCum_InletFile != NULL) delete [] nRowCum_InletFile; nRowCum_InletFile = NULL;
  if (nRow_InletFile    != NULL) delete [] nRow_InletFile;    nRow_InletFile    = NULL;
  if (nCol_InletFile    != NULL) delete [] nCol_InletFile;    nCol_InletFile    = NULL;
  if (Inlet_Data        != NULL) delete [] Inlet_Data;        Inlet_Data        = NULL;

}

void CSolver::SetResidual_RMS(CGeometry *geometry, CConfig *config) {
  unsigned short iVar;
  
#ifndef HAVE_MPI
  
  for (iVar = 0; iVar < nVar; iVar++) {
    
    if (GetRes_RMS(iVar) != GetRes_RMS(iVar)) {
        SU2_MPI::Error("SU2 has diverged. (NaN detected)", CURRENT_FUNCTION);
    }

    SetRes_RMS(iVar, max(EPS*EPS, sqrt(GetRes_RMS(iVar)/geometry->GetnPoint())));
    
  }
  
#else
  
  int nProcessor = size, iProcessor;

  su2double *sbuf_residual, *rbuf_residual, *sbuf_coord, *rbuf_coord, *Coord;
  unsigned long *sbuf_point, *rbuf_point, Local_nPointDomain, Global_nPointDomain;
  unsigned short iDim;
  
  /*--- Set the L2 Norm residual in all the processors ---*/
  
  sbuf_residual  = new su2double[nVar]; for (iVar = 0; iVar < nVar; iVar++) sbuf_residual[iVar] = 0.0;
  rbuf_residual  = new su2double[nVar]; for (iVar = 0; iVar < nVar; iVar++) rbuf_residual[iVar] = 0.0;
  
  for (iVar = 0; iVar < nVar; iVar++) sbuf_residual[iVar] = GetRes_RMS(iVar);
  Local_nPointDomain = geometry->GetnPointDomain();
  
  
  SU2_MPI::Allreduce(sbuf_residual, rbuf_residual, nVar, MPI_DOUBLE, MPI_SUM, MPI_COMM_WORLD);
  SU2_MPI::Allreduce(&Local_nPointDomain, &Global_nPointDomain, 1, MPI_UNSIGNED_LONG, MPI_SUM, MPI_COMM_WORLD);
  
  
  for (iVar = 0; iVar < nVar; iVar++) {
    
    if (rbuf_residual[iVar] != rbuf_residual[iVar]) {
      SU2_MPI::Error("SU2 has diverged. (NaN detected)", CURRENT_FUNCTION);
    }
    
    SetRes_RMS(iVar, max(EPS*EPS, sqrt(rbuf_residual[iVar]/Global_nPointDomain)));
    
  }
  
  delete [] sbuf_residual;
  delete [] rbuf_residual;
  
  /*--- Set the Maximum residual in all the processors ---*/
  sbuf_residual = new su2double [nVar]; for (iVar = 0; iVar < nVar; iVar++) sbuf_residual[iVar] = 0.0;
  sbuf_point = new unsigned long [nVar]; for (iVar = 0; iVar < nVar; iVar++) sbuf_point[iVar] = 0;
  sbuf_coord = new su2double[nVar*nDim]; for (iVar = 0; iVar < nVar*nDim; iVar++) sbuf_coord[iVar] = 0.0;
  
  rbuf_residual = new su2double [nProcessor*nVar]; for (iVar = 0; iVar < nProcessor*nVar; iVar++) rbuf_residual[iVar] = 0.0;
  rbuf_point = new unsigned long [nProcessor*nVar]; for (iVar = 0; iVar < nProcessor*nVar; iVar++) rbuf_point[iVar] = 0;
  rbuf_coord = new su2double[nProcessor*nVar*nDim]; for (iVar = 0; iVar < nProcessor*nVar*nDim; iVar++) rbuf_coord[iVar] = 0.0;

  for (iVar = 0; iVar < nVar; iVar++) {
    sbuf_residual[iVar] = GetRes_Max(iVar);
    sbuf_point[iVar] = GetPoint_Max(iVar);
    Coord = GetPoint_Max_Coord(iVar);
    for (iDim = 0; iDim < nDim; iDim++)
      sbuf_coord[iVar*nDim+iDim] = Coord[iDim];
  }
  
  SU2_MPI::Allgather(sbuf_residual, nVar, MPI_DOUBLE, rbuf_residual, nVar, MPI_DOUBLE, MPI_COMM_WORLD);
  SU2_MPI::Allgather(sbuf_point, nVar, MPI_UNSIGNED_LONG, rbuf_point, nVar, MPI_UNSIGNED_LONG, MPI_COMM_WORLD);
  SU2_MPI::Allgather(sbuf_coord, nVar*nDim, MPI_DOUBLE, rbuf_coord, nVar*nDim, MPI_DOUBLE, MPI_COMM_WORLD);

  for (iVar = 0; iVar < nVar; iVar++) {
    for (iProcessor = 0; iProcessor < nProcessor; iProcessor++) {
      AddRes_Max(iVar, rbuf_residual[iProcessor*nVar+iVar], rbuf_point[iProcessor*nVar+iVar], &rbuf_coord[iProcessor*nVar*nDim+iVar*nDim]);
    }
  }
  
  delete [] sbuf_residual;
  delete [] rbuf_residual;
  
  delete [] sbuf_point;
  delete [] rbuf_point;
  
  delete [] sbuf_coord;
  delete [] rbuf_coord;
  
#endif
  
}

void CSolver::SetResidual_BGS(CGeometry *geometry, CConfig *config) {
  unsigned short iVar;

#ifndef HAVE_MPI

  for (iVar = 0; iVar < nVar; iVar++) {

    if (GetRes_BGS(iVar) != GetRes_BGS(iVar)) {
      SU2_MPI::Error("SU2 has diverged.", CURRENT_FUNCTION);
    }

    SetRes_BGS(iVar, max(EPS*EPS, sqrt(GetRes_BGS(iVar)/geometry->GetnPoint())));

  }

#else

  int nProcessor = size, iProcessor;

  su2double *sbuf_residual, *rbuf_residual, *sbuf_coord, *rbuf_coord, *Coord;
  unsigned long *sbuf_point, *rbuf_point, Local_nPointDomain, Global_nPointDomain;
  unsigned short iDim;

  /*--- Set the L2 Norm residual in all the processors ---*/

  sbuf_residual  = new su2double[nVar]; for (iVar = 0; iVar < nVar; iVar++) sbuf_residual[iVar] = 0.0;
  rbuf_residual  = new su2double[nVar]; for (iVar = 0; iVar < nVar; iVar++) rbuf_residual[iVar] = 0.0;

  for (iVar = 0; iVar < nVar; iVar++) sbuf_residual[iVar] = GetRes_BGS(iVar);
  Local_nPointDomain = geometry->GetnPointDomain();


  SU2_MPI::Allreduce(sbuf_residual, rbuf_residual, nVar, MPI_DOUBLE, MPI_SUM, MPI_COMM_WORLD);
  SU2_MPI::Allreduce(&Local_nPointDomain, &Global_nPointDomain, 1, MPI_UNSIGNED_LONG, MPI_SUM, MPI_COMM_WORLD);


  for (iVar = 0; iVar < nVar; iVar++) {

    if (rbuf_residual[iVar] != rbuf_residual[iVar]) {

      SU2_MPI::Error("SU2 has diverged (NaN detected)", CURRENT_FUNCTION);

    }

    SetRes_BGS(iVar, max(EPS*EPS, sqrt(rbuf_residual[iVar]/Global_nPointDomain)));

  }

  delete [] sbuf_residual;
  delete [] rbuf_residual;

  /*--- Set the Maximum residual in all the processors ---*/
  sbuf_residual = new su2double [nVar]; for (iVar = 0; iVar < nVar; iVar++) sbuf_residual[iVar] = 0.0;
  sbuf_point = new unsigned long [nVar]; for (iVar = 0; iVar < nVar; iVar++) sbuf_point[iVar] = 0;
  sbuf_coord = new su2double[nVar*nDim]; for (iVar = 0; iVar < nVar*nDim; iVar++) sbuf_coord[iVar] = 0.0;

  rbuf_residual = new su2double [nProcessor*nVar]; for (iVar = 0; iVar < nProcessor*nVar; iVar++) rbuf_residual[iVar] = 0.0;
  rbuf_point = new unsigned long [nProcessor*nVar]; for (iVar = 0; iVar < nProcessor*nVar; iVar++) rbuf_point[iVar] = 0;
  rbuf_coord = new su2double[nProcessor*nVar*nDim]; for (iVar = 0; iVar < nProcessor*nVar*nDim; iVar++) rbuf_coord[iVar] = 0.0;

  for (iVar = 0; iVar < nVar; iVar++) {
    sbuf_residual[iVar] = GetRes_Max_BGS(iVar);
    sbuf_point[iVar] = GetPoint_Max_BGS(iVar);
    Coord = GetPoint_Max_Coord_BGS(iVar);
    for (iDim = 0; iDim < nDim; iDim++)
      sbuf_coord[iVar*nDim+iDim] = Coord[iDim];
  }

  SU2_MPI::Allgather(sbuf_residual, nVar, MPI_DOUBLE, rbuf_residual, nVar, MPI_DOUBLE, MPI_COMM_WORLD);
  SU2_MPI::Allgather(sbuf_point, nVar, MPI_UNSIGNED_LONG, rbuf_point, nVar, MPI_UNSIGNED_LONG, MPI_COMM_WORLD);
  SU2_MPI::Allgather(sbuf_coord, nVar*nDim, MPI_DOUBLE, rbuf_coord, nVar*nDim, MPI_DOUBLE, MPI_COMM_WORLD);

  for (iVar = 0; iVar < nVar; iVar++) {
    for (iProcessor = 0; iProcessor < nProcessor; iProcessor++) {
      AddRes_Max_BGS(iVar, rbuf_residual[iProcessor*nVar+iVar], rbuf_point[iProcessor*nVar+iVar], &rbuf_coord[iProcessor*nVar*nDim+iVar*nDim]);
    }
  }

  delete [] sbuf_residual;
  delete [] rbuf_residual;

  delete [] sbuf_point;
  delete [] rbuf_point;

  delete [] sbuf_coord;
  delete [] rbuf_coord;

#endif

}

void CSolver::SetGrid_Movement_Residual (CGeometry *geometry, CConfig *config) {
  
  unsigned short iDim, nDim = geometry->GetnDim(), iVar, nVar = GetnVar(), iMarker;
  unsigned long iVertex, iEdge;
  su2double ProjGridVel, *Normal;
  
  /*--- Loop interior edges ---*/
   
  for (iEdge = 0; iEdge < geometry->GetnEdge(); iEdge++) {
    
    const unsigned long iPoint = geometry->edge[iEdge]->GetNode(0);
    const unsigned long jPoint = geometry->edge[iEdge]->GetNode(1);
    
    /*--- Solution at each edge point ---*/
    
    su2double *Solution_i = node[iPoint]->GetSolution();
    su2double *Solution_j = node[jPoint]->GetSolution();
    
    for (iVar = 0; iVar < nVar; iVar++)
      Solution[iVar] = 0.5* (Solution_i[iVar] + Solution_j[iVar]);
    
    /*--- Grid Velocity at each edge point ---*/
    
    su2double *GridVel_i = geometry->node[iPoint]->GetGridVel();
    su2double *GridVel_j = geometry->node[jPoint]->GetGridVel();
    for (iDim = 0; iDim < nDim; iDim++)
      Vector[iDim] = 0.5* (GridVel_i[iDim] + GridVel_j[iDim]);
    
    Normal = geometry->edge[iEdge]->GetNormal();
    
    ProjGridVel = 0.0;
    for (iDim = 0; iDim < nDim; iDim++)
      ProjGridVel += Vector[iDim]*Normal[iDim];
    
    for (iVar = 0; iVar < nVar; iVar++)
      Residual[iVar] = ProjGridVel*Solution[iVar];
    
    LinSysRes.SubtractBlock(iPoint, Residual);
    LinSysRes.AddBlock(jPoint, Residual);
    
  }
  
  /*--- Loop boundary edges ---*/
  
  for (iMarker = 0; iMarker < geometry->GetnMarker(); iMarker++) {
    if (config->GetMarker_All_KindBC(iMarker) != INTERNAL_BOUNDARY)
    for (iVertex = 0; iVertex < geometry->GetnVertex(iMarker); iVertex++) {
      const unsigned long Point = geometry->vertex[iMarker][iVertex]->GetNode();
      
      /*--- Solution at each edge point ---*/
      
      su2double *Solution = node[Point]->GetSolution();
      
      /*--- Grid Velocity at each edge point ---*/
      
      su2double *GridVel = geometry->node[Point]->GetGridVel();
      
      /*--- Summed normal components ---*/
      
      Normal = geometry->vertex[iMarker][iVertex]->GetNormal();
      
      ProjGridVel = 0.0;
      for (iDim = 0; iDim < nDim; iDim++)
        ProjGridVel -= GridVel[iDim]*Normal[iDim];
      
      for (iVar = 0; iVar < nVar; iVar++)
        Residual[iVar] = ProjGridVel*Solution[iVar];
      
      LinSysRes.AddBlock(Point, Residual);
    }
  }
  
}

void CSolver::Set_MPI_AuxVar_Gradient(CGeometry *geometry, CConfig *config) {
  unsigned short iVar, iDim, iMarker, iPeriodic_Index, MarkerS, MarkerR;
  unsigned long iVertex, iPoint, nVertexS, nVertexR, nBufferS_Vector, nBufferR_Vector;
  su2double rotMatrix[3][3], *angles, theta, cosTheta, sinTheta, phi, cosPhi, sinPhi, psi, cosPsi, sinPsi,
  *Buffer_Receive_Gradient = NULL, *Buffer_Send_Gradient = NULL;
  
  unsigned short nAuxVar = 1;
  
  su2double **Gradient = new su2double* [nAuxVar];
  for (iVar = 0; iVar < nAuxVar; iVar++)
    Gradient[iVar] = new su2double[nDim];
  
#ifdef HAVE_MPI
  int send_to, receive_from;
  SU2_MPI::Status status;
#endif
  
  for (iMarker = 0; iMarker < config->GetnMarker_All(); iMarker++) {
    
    if ((config->GetMarker_All_KindBC(iMarker) == SEND_RECEIVE) &&
        (config->GetMarker_All_SendRecv(iMarker) > 0)) {
      
      MarkerS = iMarker;  MarkerR = iMarker+1;
      
#ifdef HAVE_MPI
      send_to = config->GetMarker_All_SendRecv(MarkerS)-1;
      receive_from = abs(config->GetMarker_All_SendRecv(MarkerR))-1;
#endif
      
      nVertexS = geometry->nVertex[MarkerS];  nVertexR = geometry->nVertex[MarkerR];
      nBufferS_Vector = nVertexS*nAuxVar*nDim;        nBufferR_Vector = nVertexR*nAuxVar*nDim;
      
      /*--- Allocate Receive and send buffers  ---*/
      Buffer_Receive_Gradient = new su2double [nBufferR_Vector];
      Buffer_Send_Gradient = new su2double[nBufferS_Vector];
      
      /*--- Copy the solution old that should be sended ---*/
      for (iVertex = 0; iVertex < nVertexS; iVertex++) {
        iPoint = geometry->vertex[MarkerS][iVertex]->GetNode();
        for (iVar = 0; iVar < nAuxVar; iVar++)
          for (iDim = 0; iDim < nDim; iDim++)
            Buffer_Send_Gradient[iDim*nAuxVar*nVertexS+iVar*nVertexS+iVertex] = node[iPoint]->GetGradient(iVar, iDim);
      }
      
#ifdef HAVE_MPI
      
      /*--- Send/Receive information using Sendrecv ---*/
      SU2_MPI::Sendrecv(Buffer_Send_Gradient, nBufferS_Vector, MPI_DOUBLE, send_to, 0,
                        Buffer_Receive_Gradient, nBufferR_Vector, MPI_DOUBLE, receive_from, 0, MPI_COMM_WORLD, &status);
#else
      
      /*--- Receive information without MPI ---*/
      for (iVertex = 0; iVertex < nVertexR; iVertex++) {
        for (iVar = 0; iVar < nAuxVar; iVar++)
          for (iDim = 0; iDim < nDim; iDim++)
            Buffer_Receive_Gradient[iDim*nAuxVar*nVertexR+iVar*nVertexR+iVertex] = Buffer_Send_Gradient[iDim*nAuxVar*nVertexR+iVar*nVertexR+iVertex];
      }
      
#endif
      
      /*--- Deallocate send buffer ---*/
      delete [] Buffer_Send_Gradient;
      
      /*--- Do the coordinate transformation ---*/
      for (iVertex = 0; iVertex < nVertexR; iVertex++) {
        
        /*--- Find point and its type of transformation ---*/
        iPoint = geometry->vertex[MarkerR][iVertex]->GetNode();
        iPeriodic_Index = geometry->vertex[MarkerR][iVertex]->GetRotation_Type();
        
        /*--- Retrieve the supplied periodic information. ---*/
        angles = config->GetPeriodicRotation(iPeriodic_Index);
        
        /*--- Store angles separately for clarity. ---*/
        theta    = angles[0];   phi    = angles[1];     psi    = angles[2];
        cosTheta = cos(theta);  cosPhi = cos(phi);      cosPsi = cos(psi);
        sinTheta = sin(theta);  sinPhi = sin(phi);      sinPsi = sin(psi);
        
        /*--- Compute the rotation matrix. Note that the implicit
         ordering is rotation about the x-axis, y-axis,
         then z-axis. Note that this is the transpose of the matrix
         used during the preprocessing stage. ---*/
        rotMatrix[0][0] = cosPhi*cosPsi;    rotMatrix[1][0] = sinTheta*sinPhi*cosPsi - cosTheta*sinPsi;     rotMatrix[2][0] = cosTheta*sinPhi*cosPsi + sinTheta*sinPsi;
        rotMatrix[0][1] = cosPhi*sinPsi;    rotMatrix[1][1] = sinTheta*sinPhi*sinPsi + cosTheta*cosPsi;     rotMatrix[2][1] = cosTheta*sinPhi*sinPsi - sinTheta*cosPsi;
        rotMatrix[0][2] = -sinPhi;          rotMatrix[1][2] = sinTheta*cosPhi;                              rotMatrix[2][2] = cosTheta*cosPhi;
        
        /*--- Copy conserved variables before performing transformation. ---*/
        for (iVar = 0; iVar < nAuxVar; iVar++)
          for (iDim = 0; iDim < nDim; iDim++)
            Gradient[iVar][iDim] = Buffer_Receive_Gradient[iDim*nAuxVar*nVertexR+iVar*nVertexR+iVertex];
        
        /*--- Need to rotate the gradients for all conserved variables. ---*/
        for (iVar = 0; iVar < nAuxVar; iVar++) {
          if (nDim == 2) {
            Gradient[iVar][0] = rotMatrix[0][0]*Buffer_Receive_Gradient[0*nAuxVar*nVertexR+iVar*nVertexR+iVertex] + rotMatrix[0][1]*Buffer_Receive_Gradient[1*nAuxVar*nVertexR+iVar*nVertexR+iVertex];
            Gradient[iVar][1] = rotMatrix[1][0]*Buffer_Receive_Gradient[0*nAuxVar*nVertexR+iVar*nVertexR+iVertex] + rotMatrix[1][1]*Buffer_Receive_Gradient[1*nAuxVar*nVertexR+iVar*nVertexR+iVertex];
          }
          else {
            Gradient[iVar][0] = rotMatrix[0][0]*Buffer_Receive_Gradient[0*nAuxVar*nVertexR+iVar*nVertexR+iVertex] + rotMatrix[0][1]*Buffer_Receive_Gradient[1*nAuxVar*nVertexR+iVar*nVertexR+iVertex] + rotMatrix[0][2]*Buffer_Receive_Gradient[2*nAuxVar*nVertexR+iVar*nVertexR+iVertex];
            Gradient[iVar][1] = rotMatrix[1][0]*Buffer_Receive_Gradient[0*nAuxVar*nVertexR+iVar*nVertexR+iVertex] + rotMatrix[1][1]*Buffer_Receive_Gradient[1*nAuxVar*nVertexR+iVar*nVertexR+iVertex] + rotMatrix[1][2]*Buffer_Receive_Gradient[2*nAuxVar*nVertexR+iVar*nVertexR+iVertex];
            Gradient[iVar][2] = rotMatrix[2][0]*Buffer_Receive_Gradient[0*nAuxVar*nVertexR+iVar*nVertexR+iVertex] + rotMatrix[2][1]*Buffer_Receive_Gradient[1*nAuxVar*nVertexR+iVar*nVertexR+iVertex] + rotMatrix[2][2]*Buffer_Receive_Gradient[2*nAuxVar*nVertexR+iVar*nVertexR+iVertex];
          }
        }
        
        /*--- Store the received information ---*/
        for (iVar = 0; iVar < nAuxVar; iVar++)
          for (iDim = 0; iDim < nDim; iDim++)
            node[iPoint]->SetGradient(iVar, iDim, Gradient[iVar][iDim]);
        
      }
      
      /*--- Deallocate receive buffer ---*/
      delete [] Buffer_Receive_Gradient;
      
    }
    
  }
  
  for (iVar = 0; iVar < nAuxVar; iVar++)
    delete [] Gradient[iVar];
  delete [] Gradient;
  
}

void CSolver::SetAuxVar_Gradient_GG(CGeometry *geometry, CConfig *config) {
  
  unsigned long Point = 0, iPoint = 0, jPoint = 0, iEdge, iVertex;
  unsigned short nDim = geometry->GetnDim(), iDim, iMarker;
  
  su2double AuxVar_Vertex, AuxVar_i, AuxVar_j, AuxVar_Average;
  su2double *Gradient, DualArea, Partial_Res, Grad_Val, *Normal;
  
  for (iPoint = 0; iPoint < geometry->GetnPoint(); iPoint++)
    node[iPoint]->SetAuxVarGradientZero();    // Set Gradient to Zero
  
  /*--- Loop interior edges ---*/
  
  for (iEdge = 0; iEdge < geometry->GetnEdge(); iEdge++) {
    iPoint = geometry->edge[iEdge]->GetNode(0);
    jPoint = geometry->edge[iEdge]->GetNode(1);
    
    AuxVar_i = node[iPoint]->GetAuxVar();
    AuxVar_j = node[jPoint]->GetAuxVar();
    
    Normal = geometry->edge[iEdge]->GetNormal();
    AuxVar_Average =  0.5 * ( AuxVar_i + AuxVar_j);
    for (iDim = 0; iDim < nDim; iDim++) {
      Partial_Res = AuxVar_Average*Normal[iDim];
      node[iPoint]->AddAuxVarGradient(iDim, Partial_Res);
      node[jPoint]->SubtractAuxVarGradient(iDim, Partial_Res);
    }
  }
  
  /*--- Loop boundary edges ---*/
  
  for (iMarker = 0; iMarker < geometry->GetnMarker(); iMarker++)
    if (config->GetMarker_All_KindBC(iMarker) != INTERNAL_BOUNDARY)
    for (iVertex = 0; iVertex < geometry->GetnVertex(iMarker); iVertex++) {
      Point = geometry->vertex[iMarker][iVertex]->GetNode();
      AuxVar_Vertex = node[Point]->GetAuxVar();
      Normal = geometry->vertex[iMarker][iVertex]->GetNormal();
      for (iDim = 0; iDim < nDim; iDim++) {
        Partial_Res = AuxVar_Vertex*Normal[iDim];
        node[Point]->SubtractAuxVarGradient(iDim, Partial_Res);
      }
    }
  
  for (iPoint=0; iPoint<geometry->GetnPoint(); iPoint++)
    for (iDim = 0; iDim < nDim; iDim++) {
      Gradient = node[iPoint]->GetAuxVarGradient();
      DualArea = geometry->node[iPoint]->GetVolume();
      Grad_Val = Gradient[iDim]/(DualArea+EPS);
      node[iPoint]->SetAuxVarGradient(iDim, Grad_Val);
    }
  
  /*--- Gradient MPI ---*/
  
  Set_MPI_AuxVar_Gradient(geometry, config);
  
}

void CSolver::SetAuxVar_Gradient_LS(CGeometry *geometry, CConfig *config) {
  
  unsigned short iDim, jDim, iNeigh;
  unsigned short nDim = geometry->GetnDim();
  unsigned long iPoint, jPoint;
  su2double *Coord_i, *Coord_j, AuxVar_i, AuxVar_j, weight, r11, r12, r13, r22, r23, r23_a,
  r23_b, r33, z11, z12, z13, z22, z23, z33, detR2, product;
  bool singular = false;
  
  su2double *Cvector = new su2double [nDim];
  
  /*--- Loop over points of the grid ---*/
  
  for (iPoint = 0; iPoint < geometry->GetnPoint(); iPoint++) {
    
    Coord_i = geometry->node[iPoint]->GetCoord();
    AuxVar_i = node[iPoint]->GetAuxVar();
    
    /*--- Inizialization of variables ---*/
    for (iDim = 0; iDim < nDim; iDim++)
      Cvector[iDim] = 0.0;
    
    r11 = 0.0; r12 = 0.0; r13 = 0.0; r22 = 0.0;
    r23 = 0.0; r23_a = 0.0; r23_b = 0.0; r33 = 0.0;
    
    for (iNeigh = 0; iNeigh < geometry->node[iPoint]->GetnPoint(); iNeigh++) {
      jPoint = geometry->node[iPoint]->GetPoint(iNeigh);
      Coord_j = geometry->node[jPoint]->GetCoord();
      AuxVar_j = node[jPoint]->GetAuxVar();
      
      weight = 0.0;
      for (iDim = 0; iDim < nDim; iDim++)
        weight += (Coord_j[iDim]-Coord_i[iDim])*(Coord_j[iDim]-Coord_i[iDim]);
      
      /*--- Sumations for entries of upper triangular matrix R ---*/
      
      if (fabs(weight) > EPS) {
        r11 += (Coord_j[0]-Coord_i[0])*(Coord_j[0]-Coord_i[0])/weight;
        r12 += (Coord_j[0]-Coord_i[0])*(Coord_j[1]-Coord_i[1])/weight;
        r22 += (Coord_j[1]-Coord_i[1])*(Coord_j[1]-Coord_i[1])/weight;
        if (nDim == 3) {
          r13 += (Coord_j[0]-Coord_i[0])*(Coord_j[2]-Coord_i[2])/weight;
          r23_a += (Coord_j[1]-Coord_i[1])*(Coord_j[2]-Coord_i[2])/weight;
          r23_b += (Coord_j[0]-Coord_i[0])*(Coord_j[2]-Coord_i[2])/weight;
          r33 += (Coord_j[2]-Coord_i[2])*(Coord_j[2]-Coord_i[2])/weight;
        }
        
        /*--- Entries of c:= transpose(A)*b ---*/
        
        for (iDim = 0; iDim < nDim; iDim++)
          Cvector[iDim] += (Coord_j[iDim]-Coord_i[iDim])*(AuxVar_j-AuxVar_i)/(weight);
      }
      
    }
    
    /*--- Entries of upper triangular matrix R ---*/
    
    if (fabs(r11) < EPS) r11 = EPS;
    r11 = sqrt(r11);
    r12 = r12/r11;
    r22 = sqrt(r22-r12*r12);
    if (fabs(r22) < EPS) r22 = EPS;
    if (nDim == 3) {
      r13 = r13/r11;
      r23 = r23_a/(r22) - r23_b*r12/(r11*r22);
      r33 = sqrt(r33-r23*r23-r13*r13);
    }
    
    /*--- Compute determinant ---*/
    
    if (nDim == 2) detR2 = (r11*r22)*(r11*r22);
    else detR2 = (r11*r22*r33)*(r11*r22*r33);
    
    /*--- Detect singular matrices ---*/
    
    if (fabs(detR2) < EPS) singular = true;
    
    /*--- S matrix := inv(R)*traspose(inv(R)) ---*/
    
    if (singular) {
      for (iDim = 0; iDim < nDim; iDim++)
        for (jDim = 0; jDim < nDim; jDim++)
          Smatrix[iDim][jDim] = 0.0;
    }
    else {
      if (nDim == 2) {
        Smatrix[0][0] = (r12*r12+r22*r22)/detR2;
        Smatrix[0][1] = -r11*r12/detR2;
        Smatrix[1][0] = Smatrix[0][1];
        Smatrix[1][1] = r11*r11/detR2;
      }
      else {
        z11 = r22*r33; z12 = -r12*r33; z13 = r12*r23-r13*r22;
        z22 = r11*r33; z23 = -r11*r23; z33 = r11*r22;
        Smatrix[0][0] = (z11*z11+z12*z12+z13*z13)/detR2;
        Smatrix[0][1] = (z12*z22+z13*z23)/detR2;
        Smatrix[0][2] = (z13*z33)/detR2;
        Smatrix[1][0] = Smatrix[0][1];
        Smatrix[1][1] = (z22*z22+z23*z23)/detR2;
        Smatrix[1][2] = (z23*z33)/detR2;
        Smatrix[2][0] = Smatrix[0][2];
        Smatrix[2][1] = Smatrix[1][2];
        Smatrix[2][2] = (z33*z33)/detR2;
      }
    }
    
    /*--- Computation of the gradient: S*c ---*/
    
    for (iDim = 0; iDim < nDim; iDim++) {
      product = 0.0;
      for (jDim = 0; jDim < nDim; jDim++)
        product += Smatrix[iDim][jDim]*Cvector[jDim];
      if (geometry->node[iPoint]->GetDomain())
        node[iPoint]->SetAuxVarGradient(iDim, product);
    }
  }
  
  delete [] Cvector;
  
  /*--- Gradient MPI ---*/
  
  Set_MPI_AuxVar_Gradient(geometry, config);
  
}

void CSolver::SetSolution_Gradient_GG(CGeometry *geometry, CConfig *config) {
  unsigned long Point = 0, iPoint = 0, jPoint = 0, iEdge, iVertex;
  unsigned short iVar, iDim, iMarker;
  su2double *Solution_Vertex, *Solution_i, *Solution_j, Solution_Average, **Gradient, DualArea,
  Partial_Res, Grad_Val, *Normal;
  
  /*--- Set Gradient to Zero ---*/
  for (iPoint = 0; iPoint < geometry->GetnPointDomain(); iPoint++)
    node[iPoint]->SetGradientZero();
  
  /*--- Loop interior edges ---*/
  for (iEdge = 0; iEdge < geometry->GetnEdge(); iEdge++) {
    iPoint = geometry->edge[iEdge]->GetNode(0);
    jPoint = geometry->edge[iEdge]->GetNode(1);
    
    Solution_i = node[iPoint]->GetSolution();
    Solution_j = node[jPoint]->GetSolution();
    Normal = geometry->edge[iEdge]->GetNormal();
    for (iVar = 0; iVar< nVar; iVar++) {
      Solution_Average =  0.5 * (Solution_i[iVar] + Solution_j[iVar]);
      for (iDim = 0; iDim < nDim; iDim++) {
        Partial_Res = Solution_Average*Normal[iDim];
        if (geometry->node[iPoint]->GetDomain())
          node[iPoint]->AddGradient(iVar, iDim, Partial_Res);
        if (geometry->node[jPoint]->GetDomain())
          node[jPoint]->SubtractGradient(iVar, iDim, Partial_Res);
      }
    }
  }
  
  /*--- Loop boundary edges ---*/
  for (iMarker = 0; iMarker < geometry->GetnMarker(); iMarker++) {
    if (config->GetMarker_All_KindBC(iMarker) != INTERNAL_BOUNDARY &&
        config->GetMarker_All_KindBC(iMarker) != PERIODIC_BOUNDARY)
    for (iVertex = 0; iVertex < geometry->GetnVertex(iMarker); iVertex++) {
      Point = geometry->vertex[iMarker][iVertex]->GetNode();
      Solution_Vertex = node[Point]->GetSolution();
      Normal = geometry->vertex[iMarker][iVertex]->GetNormal();
      for (iVar = 0; iVar < nVar; iVar++)
        for (iDim = 0; iDim < nDim; iDim++) {
          Partial_Res = Solution_Vertex[iVar]*Normal[iDim];
          if (geometry->node[Point]->GetDomain())
            node[Point]->SubtractGradient(iVar, iDim, Partial_Res);
        }
    }
  }
  
  /*--- Compute gradient ---*/
  for (iPoint = 0; iPoint < geometry->GetnPointDomain(); iPoint++)
    for (iVar = 0; iVar < nVar; iVar++)
      for (iDim = 0; iDim < nDim; iDim++) {
        Gradient = node[iPoint]->GetGradient();
        DualArea = geometry->node[iPoint]->GetVolume();
        Grad_Val = Gradient[iVar][iDim] / (DualArea+EPS);
        node[iPoint]->SetGradient(iVar, iDim, Grad_Val);
      }
  
  /*--- Gradient MPI ---*/
  Set_MPI_Solution_Gradient(geometry, config);
  
}

void CSolver::SetSolution_Gradient_LS(CGeometry *geometry, CConfig *config) {
  
  unsigned short iDim, jDim, iVar, iNeigh;
  unsigned long iPoint, jPoint;
  su2double *Coord_i, *Coord_j, *Solution_i, *Solution_j,
  r11, r12, r13, r22, r23, r23_a, r23_b, r33, weight, detR2, z11, z12, z13,
  z22, z23, z33, product;
  bool singular = false;
  
  su2double **Cvector = new su2double* [nVar];
  for (iVar = 0; iVar < nVar; iVar++)
    Cvector[iVar] = new su2double [nDim];
  
  /*--- Loop over points of the grid ---*/
  
  for (iPoint = 0; iPoint < geometry->GetnPointDomain(); iPoint++) {
    
    /*--- Set the value of the singular ---*/
    singular = false;
    
    /*--- Get coordinates ---*/
    
    Coord_i = geometry->node[iPoint]->GetCoord();
    
    /*--- Get consevative solution ---*/
    
    Solution_i = node[iPoint]->GetSolution();
    
    /*--- Inizialization of variables ---*/
    
    for (iVar = 0; iVar < nVar; iVar++)
      for (iDim = 0; iDim < nDim; iDim++)
        Cvector[iVar][iDim] = 0.0;
    
    r11 = 0.0; r12 = 0.0; r13 = 0.0; r22 = 0.0;
    r23 = 0.0; r23_a = 0.0; r23_b = 0.0; r33 = 0.0;

    AD::StartPreacc();
    AD::SetPreaccIn(Solution_i, nVar);
    AD::SetPreaccIn(Coord_i, nDim);

    for (iNeigh = 0; iNeigh < geometry->node[iPoint]->GetnPoint(); iNeigh++) {
      jPoint = geometry->node[iPoint]->GetPoint(iNeigh);
      Coord_j = geometry->node[jPoint]->GetCoord();
      
      Solution_j = node[jPoint]->GetSolution();

      AD::SetPreaccIn(Coord_j, nDim);
      AD::SetPreaccIn(Solution_j, nVar);

      weight = 0.0;
      for (iDim = 0; iDim < nDim; iDim++)
        weight += (Coord_j[iDim]-Coord_i[iDim])*(Coord_j[iDim]-Coord_i[iDim]);
      
      /*--- Sumations for entries of upper triangular matrix R ---*/
      
      if (weight != 0.0) {
        
        r11 += (Coord_j[0]-Coord_i[0])*(Coord_j[0]-Coord_i[0])/weight;
        r12 += (Coord_j[0]-Coord_i[0])*(Coord_j[1]-Coord_i[1])/weight;
        r22 += (Coord_j[1]-Coord_i[1])*(Coord_j[1]-Coord_i[1])/weight;
        if (nDim == 3) {
          r13   += (Coord_j[0]-Coord_i[0])*(Coord_j[2]-Coord_i[2])/weight;
          r23_a += (Coord_j[1]-Coord_i[1])*(Coord_j[2]-Coord_i[2])/weight;
          r23_b += (Coord_j[0]-Coord_i[0])*(Coord_j[2]-Coord_i[2])/weight;
          r33   += (Coord_j[2]-Coord_i[2])*(Coord_j[2]-Coord_i[2])/weight;
        }
        
        /*--- Entries of c:= transpose(A)*b ---*/
        
        for (iVar = 0; iVar < nVar; iVar++)
          for (iDim = 0; iDim < nDim; iDim++)
            Cvector[iVar][iDim] += (Coord_j[iDim]-Coord_i[iDim])*(Solution_j[iVar]-Solution_i[iVar])/weight;
      }
      
    }
    
    /*--- Entries of upper triangular matrix R ---*/
    
    if (r11 >= 0.0) r11 = sqrt(r11); else r11 = 0.0;
    if (r11 != 0.0) r12 = r12/r11; else r12 = 0.0;
    if (r22-r12*r12 >= 0.0) r22 = sqrt(r22-r12*r12); else r22 = 0.0;
    
    if (nDim == 3) {
      if (r11 != 0.0) r13 = r13/r11; else r13 = 0.0;
      if ((r22 != 0.0) && (r11*r22 != 0.0)) r23 = r23_a/r22 - r23_b*r12/(r11*r22); else r23 = 0.0;
      if (r33-r23*r23-r13*r13 >= 0.0) r33 = sqrt(r33-r23*r23-r13*r13); else r33 = 0.0;
    }
    
    /*--- Compute determinant ---*/
    
    if (nDim == 2) detR2 = (r11*r22)*(r11*r22);
    else detR2 = (r11*r22*r33)*(r11*r22*r33);
    
    /*--- Detect singular matrices ---*/
    
    if (abs(detR2) <= EPS) { detR2 = 1.0; singular = true; }
    
    /*--- S matrix := inv(R)*traspose(inv(R)) ---*/
    
    if (singular) {
      for (iDim = 0; iDim < nDim; iDim++)
        for (jDim = 0; jDim < nDim; jDim++)
          Smatrix[iDim][jDim] = 0.0;
    }
    else {
      if (nDim == 2) {
        Smatrix[0][0] = (r12*r12+r22*r22)/detR2;
        Smatrix[0][1] = -r11*r12/detR2;
        Smatrix[1][0] = Smatrix[0][1];
        Smatrix[1][1] = r11*r11/detR2;
      }
      else {
        z11 = r22*r33; z12 = -r12*r33; z13 = r12*r23-r13*r22;
        z22 = r11*r33; z23 = -r11*r23; z33 = r11*r22;
        Smatrix[0][0] = (z11*z11+z12*z12+z13*z13)/detR2;
        Smatrix[0][1] = (z12*z22+z13*z23)/detR2;
        Smatrix[0][2] = (z13*z33)/detR2;
        Smatrix[1][0] = Smatrix[0][1];
        Smatrix[1][1] = (z22*z22+z23*z23)/detR2;
        Smatrix[1][2] = (z23*z33)/detR2;
        Smatrix[2][0] = Smatrix[0][2];
        Smatrix[2][1] = Smatrix[1][2];
        Smatrix[2][2] = (z33*z33)/detR2;
      }
    }
    
    /*--- Computation of the gradient: S*c ---*/
    
    for (iVar = 0; iVar < nVar; iVar++) {
      for (iDim = 0; iDim < nDim; iDim++) {
        product = 0.0;
        for (jDim = 0; jDim < nDim; jDim++)
          product += Smatrix[iDim][jDim]*Cvector[iVar][jDim];
        node[iPoint]->SetGradient(iVar, iDim, product);
      }
    }

    AD::SetPreaccOut(node[iPoint]->GetGradient(), nVar, nDim);
    AD::EndPreacc();
  }
  
  /*--- Deallocate memory ---*/
  
  for (iVar = 0; iVar < nVar; iVar++)
    delete [] Cvector[iVar];
  delete [] Cvector;
  
  /*--- Gradient MPI ---*/
  
  Set_MPI_Solution_Gradient(geometry, config);
  
}

void CSolver::SetGridVel_Gradient(CGeometry *geometry, CConfig *config) {
  unsigned short iDim, jDim, iVar, iNeigh;
  unsigned long iPoint, jPoint;
  su2double *Coord_i, *Coord_j, *Solution_i, *Solution_j, Smatrix[3][3],
  r11, r12, r13, r22, r23, r23_a, r23_b, r33, weight, detR2, z11, z12, z13,
  z22, z23, z33, product;
  su2double **Cvector;
  
  /*--- Note that all nVar entries in this routine have been changed to nDim ---*/
  Cvector = new su2double* [nDim];
  for (iVar = 0; iVar < nDim; iVar++)
    Cvector[iVar] = new su2double [nDim];
  
  /*--- Loop over points of the grid ---*/
  for (iPoint = 0; iPoint < geometry->GetnPointDomain(); iPoint++) {
    
    Coord_i = geometry->node[iPoint]->GetCoord();
    Solution_i = geometry->node[iPoint]->GetGridVel();
    
    /*--- Inizialization of variables ---*/
    for (iVar = 0; iVar < nDim; iVar++)
      for (iDim = 0; iDim < nDim; iDim++)
        Cvector[iVar][iDim] = 0.0;
    r11 = 0.0; r12 = 0.0; r13 = 0.0; r22 = 0.0; r23 = 0.0; r23_a = 0.0; r23_b = 0.0; r33 = 0.0;
    
    for (iNeigh = 0; iNeigh < geometry->node[iPoint]->GetnPoint(); iNeigh++) {
      jPoint = geometry->node[iPoint]->GetPoint(iNeigh);
      Coord_j = geometry->node[jPoint]->GetCoord();
      Solution_j = geometry->node[jPoint]->GetGridVel();
      
      weight = 0.0;
      for (iDim = 0; iDim < nDim; iDim++)
        weight += (Coord_j[iDim]-Coord_i[iDim])*(Coord_j[iDim]-Coord_i[iDim]);
      
      /*--- Sumations for entries of upper triangular matrix R ---*/
      r11 += (Coord_j[0]-Coord_i[0])*(Coord_j[0]-Coord_i[0])/(weight);
      r12 += (Coord_j[0]-Coord_i[0])*(Coord_j[1]-Coord_i[1])/(weight);
      r22 += (Coord_j[1]-Coord_i[1])*(Coord_j[1]-Coord_i[1])/(weight);
      if (nDim == 3) {
        r13 += (Coord_j[0]-Coord_i[0])*(Coord_j[2]-Coord_i[2])/(weight);
        r23_a += (Coord_j[1]-Coord_i[1])*(Coord_j[2]-Coord_i[2])/(weight);
        r23_b += (Coord_j[0]-Coord_i[0])*(Coord_j[2]-Coord_i[2])/(weight);
        r33 += (Coord_j[2]-Coord_i[2])*(Coord_j[2]-Coord_i[2])/(weight);
      }
      
      /*--- Entries of c:= transpose(A)*b ---*/
      for (iVar = 0; iVar < nDim; iVar++)
        for (iDim = 0; iDim < nDim; iDim++)
          Cvector[iVar][iDim] += (Coord_j[iDim]-Coord_i[iDim])*(Solution_j[iVar]-Solution_i[iVar])/(weight);
    }
    
    /*--- Entries of upper triangular matrix R ---*/
    r11 = sqrt(r11);
    r12 = r12/(r11);
    r22 = sqrt(r22-r12*r12);
    if (nDim == 3) {
      r13 = r13/(r11);
      r23 = r23_a/(r22) - r23_b*r12/(r11*r22);
      r33 = sqrt(r33-r23*r23-r13*r13);
    }
    /*--- S matrix := inv(R)*traspose(inv(R)) ---*/
    if (nDim == 2) {
      detR2 = (r11*r22)*(r11*r22);
      Smatrix[0][0] = (r12*r12+r22*r22)/(detR2);
      Smatrix[0][1] = -r11*r12/(detR2);
      Smatrix[1][0] = Smatrix[0][1];
      Smatrix[1][1] = r11*r11/(detR2);
    }
    else {
      detR2 = (r11*r22*r33)*(r11*r22*r33);
      z11 = r22*r33;
      z12 = -r12*r33;
      z13 = r12*r23-r13*r22;
      z22 = r11*r33;
      z23 = -r11*r23;
      z33 = r11*r22;
      Smatrix[0][0] = (z11*z11+z12*z12+z13*z13)/(detR2);
      Smatrix[0][1] = (z12*z22+z13*z23)/(detR2);
      Smatrix[0][2] = (z13*z33)/(detR2);
      Smatrix[1][0] = Smatrix[0][1];
      Smatrix[1][1] = (z22*z22+z23*z23)/(detR2);
      Smatrix[1][2] = (z23*z33)/(detR2);
      Smatrix[2][0] = Smatrix[0][2];
      Smatrix[2][1] = Smatrix[1][2];
      Smatrix[2][2] = (z33*z33)/(detR2);
    }
    /*--- Computation of the gradient: S*c ---*/
    for (iVar = 0; iVar < nDim; iVar++) {
      for (iDim = 0; iDim < nDim; iDim++) {
        product = 0.0;
        for (jDim = 0; jDim < nDim; jDim++)
          product += Smatrix[iDim][jDim]*Cvector[iVar][jDim];
        geometry->node[iPoint]->SetGridVel_Grad(iVar, iDim, product);
      }
    }
  }
  
  /*--- Deallocate memory ---*/
  for (iVar = 0; iVar < nDim; iVar++)
    delete [] Cvector[iVar];
  delete [] Cvector;
  
  /*--- Gradient MPI ---*/
  // TO DO!!!
  //Set_MPI_Solution_Gradient(geometry, config);
  
}

void CSolver::SetAuxVar_Surface_Gradient(CGeometry *geometry, CConfig *config) {
  
  unsigned short iDim, jDim, iNeigh, iMarker, Boundary;
  unsigned short nDim = geometry->GetnDim();
  unsigned long iPoint, jPoint, iVertex;
  su2double *Coord_i, *Coord_j, AuxVar_i, AuxVar_j;
  su2double **Smatrix, *Cvector;
  
  Smatrix = new su2double* [nDim];
  Cvector = new su2double [nDim];
  for (iDim = 0; iDim < nDim; iDim++)
    Smatrix[iDim] = new su2double [nDim];
  
  
  /*--- Loop over boundary markers to select those for Euler or NS walls ---*/
  for (iMarker = 0; iMarker < config->GetnMarker_All(); iMarker++) {
    Boundary = config->GetMarker_All_KindBC(iMarker);
    switch (Boundary) {
      case EULER_WALL:
      case HEAT_FLUX:
      case ISOTHERMAL:
        
        /*--- Loop over points on the surface (Least-Squares approximation) ---*/
        for (iVertex = 0; iVertex < geometry->nVertex[iMarker]; iVertex++) {
          iPoint = geometry->vertex[iMarker][iVertex]->GetNode();
          if (geometry->node[iPoint]->GetDomain()) {
            Coord_i = geometry->node[iPoint]->GetCoord();
            AuxVar_i = node[iPoint]->GetAuxVar();
            
            /*--- Inizialization of variables ---*/
            for (iDim = 0; iDim < nDim; iDim++)
              Cvector[iDim] = 0.0;
            su2double r11 = 0.0, r12 = 0.0, r13 = 0.0, r22 = 0.0, r23 = 0.0, r23_a = 0.0, r23_b = 0.0, r33 = 0.0;
            
            for (iNeigh = 0; iNeigh < geometry->node[iPoint]->GetnPoint(); iNeigh++) {
              jPoint = geometry->node[iPoint]->GetPoint(iNeigh);
              Coord_j = geometry->node[jPoint]->GetCoord();
              AuxVar_j = node[jPoint]->GetAuxVar();
              
              su2double weight = 0;
              for (iDim = 0; iDim < nDim; iDim++)
                weight += (Coord_j[iDim]-Coord_i[iDim])*(Coord_j[iDim]-Coord_i[iDim]);
              
              /*--- Sumations for entries of upper triangular matrix R ---*/
              r11 += (Coord_j[0]-Coord_i[0])*(Coord_j[0]-Coord_i[0])/weight;
              r12 += (Coord_j[0]-Coord_i[0])*(Coord_j[1]-Coord_i[1])/weight;
              r22 += (Coord_j[1]-Coord_i[1])*(Coord_j[1]-Coord_i[1])/weight;
              if (nDim == 3) {
                r13 += (Coord_j[0]-Coord_i[0])*(Coord_j[2]-Coord_i[2])/weight;
                r23_a += (Coord_j[1]-Coord_i[1])*(Coord_j[2]-Coord_i[2])/weight;
                r23_b += (Coord_j[0]-Coord_i[0])*(Coord_j[2]-Coord_i[2])/weight;
                r33 += (Coord_j[2]-Coord_i[2])*(Coord_j[2]-Coord_i[2])/weight;
              }
              
              /*--- Entries of c:= transpose(A)*b ---*/
              for (iDim = 0; iDim < nDim; iDim++)
                Cvector[iDim] += (Coord_j[iDim]-Coord_i[iDim])*(AuxVar_j-AuxVar_i)/weight;
            }
            
            /*--- Entries of upper triangular matrix R ---*/
            r11 = sqrt(r11);
            r12 = r12/r11;
            r22 = sqrt(r22-r12*r12);
            if (nDim == 3) {
              r13 = r13/r11;
              r23 = r23_a/r22 - r23_b*r12/(r11*r22);
              r33 = sqrt(r33-r23*r23-r13*r13);
            }
            /*--- S matrix := inv(R)*traspose(inv(R)) ---*/
            if (nDim == 2) {
              su2double detR2 = (r11*r22)*(r11*r22);
              Smatrix[0][0] = (r12*r12+r22*r22)/detR2;
              Smatrix[0][1] = -r11*r12/detR2;
              Smatrix[1][0] = Smatrix[0][1];
              Smatrix[1][1] = r11*r11/detR2;
            }
            else {
              su2double detR2 = (r11*r22*r33)*(r11*r22*r33);
              su2double z11, z12, z13, z22, z23, z33; // aux vars
              z11 = r22*r33;
              z12 = -r12*r33;
              z13 = r12*r23-r13*r22;
              z22 = r11*r33;
              z23 = -r11*r23;
              z33 = r11*r22;
              Smatrix[0][0] = (z11*z11+z12*z12+z13*z13)/detR2;
              Smatrix[0][1] = (z12*z22+z13*z23)/detR2;
              Smatrix[0][2] = (z13*z33)/detR2;
              Smatrix[1][0] = Smatrix[0][1];
              Smatrix[1][1] = (z22*z22+z23*z23)/detR2;
              Smatrix[1][2] = (z23*z33)/detR2;
              Smatrix[2][0] = Smatrix[0][2];
              Smatrix[2][1] = Smatrix[1][2];
              Smatrix[2][2] = (z33*z33)/detR2;
            }
            /*--- Computation of the gradient: S*c ---*/
            su2double product;
            for (iDim = 0; iDim < nDim; iDim++) {
              product = 0.0;
              for (jDim = 0; jDim < nDim; jDim++)
                product += Smatrix[iDim][jDim]*Cvector[jDim];
              node[iPoint]->SetAuxVarGradient(iDim, product);
            }
          }
        } /*--- End of loop over surface points ---*/
        break;
      default:
        break;
    }
  }
  
  /*--- Memory deallocation ---*/
  for (iDim = 0; iDim < nDim; iDim++)
    delete [] Smatrix[iDim];
  delete [] Cvector;
  delete [] Smatrix;
}

void CSolver::SetSolution_Limiter(CGeometry *geometry, CConfig *config) {
  
  unsigned long iEdge, iPoint, jPoint;
  unsigned short iVar, iDim;
  su2double **Gradient_i, **Gradient_j, *Coord_i, *Coord_j,
  *Solution, *Solution_i, *Solution_j, *LocalMinSolution, *LocalMaxSolution,
  *GlobalMinSolution, *GlobalMaxSolution,
  dave, LimK, eps1, eps2, dm, dp, du, ds, y, limiter, SharpEdge_Distance;
  
  dave = config->GetRefElemLength();
  LimK = config->GetVenkat_LimiterCoeff();
  
  if (config->GetKind_SlopeLimit() == NO_LIMITER) {
    
    for (iPoint = 0; iPoint < geometry->GetnPoint(); iPoint++) {
      for (iVar = 0; iVar < nVar; iVar++) {
        node[iPoint]->SetLimiter(iVar, 1.0);
      }
    }
    
  }
  
  else {
    
    /*--- Initialize solution max and solution min and the limiter in the entire domain --*/
    
    for (iPoint = 0; iPoint < geometry->GetnPoint(); iPoint++) {
      for (iVar = 0; iVar < nVar; iVar++) {
        node[iPoint]->SetSolution_Max(iVar, -EPS);
        node[iPoint]->SetSolution_Min(iVar, EPS);
        node[iPoint]->SetLimiter(iVar, 2.0);
      }
    }
    
    /*--- Establish bounds for Spekreijse monotonicity by finding max & min values of neighbor variables --*/
    
    for (iEdge = 0; iEdge < geometry->GetnEdge(); iEdge++) {
      
      /*--- Point identification, Normal vector and area ---*/
      
      iPoint = geometry->edge[iEdge]->GetNode(0);
      jPoint = geometry->edge[iEdge]->GetNode(1);
      
      /*--- Get the conserved variables ---*/
      
      Solution_i = node[iPoint]->GetSolution();
      Solution_j = node[jPoint]->GetSolution();
      
      /*--- Compute the maximum, and minimum values for nodes i & j ---*/
      
      for (iVar = 0; iVar < nVar; iVar++) {
        du = (Solution_j[iVar] - Solution_i[iVar]);
        node[iPoint]->SetSolution_Min(iVar, min(node[iPoint]->GetSolution_Min(iVar), du));
        node[iPoint]->SetSolution_Max(iVar, max(node[iPoint]->GetSolution_Max(iVar), du));
        node[jPoint]->SetSolution_Min(iVar, min(node[jPoint]->GetSolution_Min(iVar), -du));
        node[jPoint]->SetSolution_Max(iVar, max(node[jPoint]->GetSolution_Max(iVar), -du));
      }
      
    }
    
  }
  
  /*--- Barth-Jespersen limiter with Venkatakrishnan modification ---*/
  
  if (config->GetKind_SlopeLimit_Flow() == BARTH_JESPERSEN) {
    
    for (iEdge = 0; iEdge < geometry->GetnEdge(); iEdge++) {
      
      iPoint     = geometry->edge[iEdge]->GetNode(0);
      jPoint     = geometry->edge[iEdge]->GetNode(1);
      Gradient_i = node[iPoint]->GetGradient();
      Gradient_j = node[jPoint]->GetGradient();
      Coord_i    = geometry->node[iPoint]->GetCoord();
      Coord_j    = geometry->node[jPoint]->GetCoord();
      
      AD::StartPreacc();
      AD::SetPreaccIn(Gradient_i, nVar, nDim);
      AD::SetPreaccIn(Gradient_j, nVar, nDim);
      AD::SetPreaccIn(Coord_i, nDim); AD::SetPreaccIn(Coord_j, nDim);

      for (iVar = 0; iVar < nVar; iVar++) {
        
        AD::SetPreaccIn(node[iPoint]->GetSolution_Max(iVar));
        AD::SetPreaccIn(node[iPoint]->GetSolution_Min(iVar));
        AD::SetPreaccIn(node[jPoint]->GetSolution_Max(iVar));
        AD::SetPreaccIn(node[jPoint]->GetSolution_Min(iVar));

        /*--- Calculate the interface left gradient, delta- (dm) ---*/
        
        dm = 0.0;
        for (iDim = 0; iDim < nDim; iDim++)
          dm += 0.5*(Coord_j[iDim]-Coord_i[iDim])*Gradient_i[iVar][iDim];
        
        if (dm == 0.0) { limiter = 2.0; }
        else {
          if ( dm > 0.0 ) dp = node[iPoint]->GetSolution_Max(iVar);
          else dp = node[iPoint]->GetSolution_Min(iVar);
          limiter = dp/dm;
        }
        
        if (limiter < node[iPoint]->GetLimiter(iVar)) {
          node[iPoint]->SetLimiter(iVar, limiter);
          AD::SetPreaccOut(node[iPoint]->GetLimiter()[iVar]);
        }
        
        /*--- Calculate the interface right gradient, delta+ (dp) ---*/
        
        dm = 0.0;
        for (iDim = 0; iDim < nDim; iDim++)
          dm += 0.5*(Coord_i[iDim]-Coord_j[iDim])*Gradient_j[iVar][iDim];
        
        if (dm == 0.0) { limiter = 2.0; }
        else {
          if ( dm > 0.0 ) dp = node[jPoint]->GetSolution_Max(iVar);
          else dp = node[jPoint]->GetSolution_Min(iVar);
          limiter = dp/dm;
        }
        
        if (limiter < node[jPoint]->GetLimiter(iVar)) {
          node[jPoint]->SetLimiter(iVar, limiter);
          AD::SetPreaccOut(node[jPoint]->GetLimiter()[iVar]);
        }

      }
      
      AD::EndPreacc();
      
    }


    for (iPoint = 0; iPoint < geometry->GetnPoint(); iPoint++) {
      for (iVar = 0; iVar < nVar; iVar++) {
        y =  node[iPoint]->GetLimiter(iVar);
        limiter = (y*y + 2.0*y) / (y*y + y + 2.0);
        node[iPoint]->SetLimiter(iVar, limiter);
      }
    }
    
  }

  /*--- Venkatakrishnan limiter ---*/
  
  if ((config->GetKind_SlopeLimit() == VENKATAKRISHNAN) || (config->GetKind_SlopeLimit_Flow() == VENKATAKRISHNAN_WANG)) {
    
    /*--- Allocate memory for the max and min solution value --*/
    
    LocalMinSolution = new su2double [nVar]; GlobalMinSolution = new su2double [nVar];
    LocalMaxSolution = new su2double [nVar]; GlobalMaxSolution = new su2double [nVar];
    
    /*--- Compute the max value and min value of the solution ---*/
    
    Solution = node[iPoint]->GetSolution();
    for (iVar = 0; iVar < nVar; iVar++) {
      LocalMinSolution[iVar] = Solution[iVar];
      LocalMaxSolution[iVar] = Solution[iVar];
    }
    
    for (iPoint = 0; iPoint < geometry->GetnPoint(); iPoint++) {
      
      /*--- Get the solution variables ---*/
      
      Solution = node[iPoint]->GetSolution();
      
      for (iVar = 0; iVar < nVar; iVar++) {
        LocalMinSolution[iVar] = min (LocalMinSolution[iVar], Solution[iVar]);
        LocalMaxSolution[iVar] = max (LocalMaxSolution[iVar], Solution[iVar]);
      }
      
    }
    
#ifdef HAVE_MPI
    SU2_MPI::Allreduce(LocalMinSolution, GlobalMinSolution, nVar, MPI_DOUBLE, MPI_MIN, MPI_COMM_WORLD);
    SU2_MPI::Allreduce(LocalMaxSolution, GlobalMaxSolution, nVar, MPI_DOUBLE, MPI_MAX, MPI_COMM_WORLD);
#else
    for (iVar = 0; iVar < nVar; iVar++) {
      GlobalMinSolution[iVar] = LocalMinSolution[iVar];
      GlobalMaxSolution[iVar] = LocalMaxSolution[iVar];
    }
#endif
    
    for (iEdge = 0; iEdge < geometry->GetnEdge(); iEdge++) {
      
      iPoint     = geometry->edge[iEdge]->GetNode(0);
      jPoint     = geometry->edge[iEdge]->GetNode(1);
      Gradient_i = node[iPoint]->GetGradient();
      Gradient_j = node[jPoint]->GetGradient();
      Coord_i    = geometry->node[iPoint]->GetCoord();
      Coord_j    = geometry->node[jPoint]->GetCoord();
      
      AD::StartPreacc();
      AD::SetPreaccIn(Gradient_i, nVar, nDim);
      AD::SetPreaccIn(Gradient_j, nVar, nDim);
      AD::SetPreaccIn(Coord_i, nDim); AD::SetPreaccIn(Coord_j, nDim);

      for (iVar = 0; iVar < nVar; iVar++) {
        
        if (config->GetKind_SlopeLimit_Flow() == VENKATAKRISHNAN_WANG) {
          eps1 = LimK * (GlobalMaxSolution[iVar] - GlobalMinSolution[iVar]);
          eps2 = eps1*eps1;
        }
        else {
          eps1 = LimK*dave;
          eps2 = eps1*eps1*eps1;
        }
        
        AD::SetPreaccIn(node[iPoint]->GetSolution_Max(iVar));
        AD::SetPreaccIn(node[iPoint]->GetSolution_Min(iVar));
        AD::SetPreaccIn(node[jPoint]->GetSolution_Max(iVar));
        AD::SetPreaccIn(node[jPoint]->GetSolution_Min(iVar));

        /*--- Calculate the interface left gradient, delta- (dm) ---*/
        
        dm = 0.0;
        for (iDim = 0; iDim < nDim; iDim++)
          dm += 0.5*(Coord_j[iDim]-Coord_i[iDim])*Gradient_i[iVar][iDim];
        
        /*--- Calculate the interface right gradient, delta+ (dp) ---*/
        
        if ( dm > 0.0 ) dp = node[iPoint]->GetSolution_Max(iVar);
        else dp = node[iPoint]->GetSolution_Min(iVar);
        
        limiter = ( dp*dp + 2.0*dp*dm + eps2 )/( dp*dp + dp*dm + 2.0*dm*dm + eps2);
        
        if (limiter < node[iPoint]->GetLimiter(iVar)) {
          node[iPoint]->SetLimiter(iVar, limiter);
          AD::SetPreaccOut(node[iPoint]->GetLimiter()[iVar]);
        }
        
        /*-- Repeat for point j on the edge ---*/
        
        dm = 0.0;
        for (iDim = 0; iDim < nDim; iDim++)
          dm += 0.5*(Coord_i[iDim]-Coord_j[iDim])*Gradient_j[iVar][iDim];
        
        if ( dm > 0.0 ) dp = node[jPoint]->GetSolution_Max(iVar);
        else dp = node[jPoint]->GetSolution_Min(iVar);
        
        limiter = ( dp*dp + 2.0*dp*dm + eps2 )/( dp*dp + dp*dm + 2.0*dm*dm + eps2);
        
        if (limiter < node[jPoint]->GetLimiter(iVar)) {
          node[jPoint]->SetLimiter(iVar, limiter);
          AD::SetPreaccOut(node[jPoint]->GetLimiter()[iVar]);
        }
      }
      
      AD::EndPreacc();

    }
    
    delete [] LocalMinSolution; delete [] GlobalMinSolution;
    delete [] LocalMaxSolution; delete [] GlobalMaxSolution;

  }
  
  /*--- Sharp edges limiter ---*/
  
  if (config->GetKind_SlopeLimit() == SHARP_EDGES) {
    
    /*-- Get limiter parameters from the configuration file ---*/
    
    dave = config->GetRefElemLength();
    LimK = config->GetVenkat_LimiterCoeff();
    eps1 = LimK*dave;
    eps2 = eps1*eps1*eps1;
    
    for (iEdge = 0; iEdge < geometry->GetnEdge(); iEdge++) {
      
      iPoint     = geometry->edge[iEdge]->GetNode(0);
      jPoint     = geometry->edge[iEdge]->GetNode(1);
      Gradient_i = node[iPoint]->GetGradient();
      Gradient_j = node[jPoint]->GetGradient();
      Coord_i    = geometry->node[iPoint]->GetCoord();
      Coord_j    = geometry->node[jPoint]->GetCoord();
      
      for (iVar = 0; iVar < nVar; iVar++) {
        
        /*--- Calculate the interface left gradient, delta- (dm) ---*/
        
        dm = 0.0;
        for (iDim = 0; iDim < nDim; iDim++)
          dm += 0.5*(Coord_j[iDim]-Coord_i[iDim])*Gradient_i[iVar][iDim];
        
        /*--- Calculate the interface right gradient, delta+ (dp) ---*/
        
        if ( dm > 0.0 ) dp = node[iPoint]->GetSolution_Max(iVar);
        else dp = node[iPoint]->GetSolution_Min(iVar);
        
        /*--- Compute the distance to a sharp edge ---*/
        
        SharpEdge_Distance = (geometry->node[iPoint]->GetSharpEdge_Distance() - config->GetAdjSharp_LimiterCoeff()*eps1);
        ds = 0.0;
        if (SharpEdge_Distance < -eps1) ds = 0.0;
        if (fabs(SharpEdge_Distance) <= eps1) ds = 0.5*(1.0+(SharpEdge_Distance/eps1)+(1.0/PI_NUMBER)*sin(PI_NUMBER*SharpEdge_Distance/eps1));
        if (SharpEdge_Distance > eps1) ds = 1.0;
        
        limiter = ds * ( dp*dp + 2.0*dp*dm + eps2 )/( dp*dp + dp*dm + 2.0*dm*dm + eps2);
        
        if (limiter < node[iPoint]->GetLimiter(iVar))
          node[iPoint]->SetLimiter(iVar, limiter);
        
        /*-- Repeat for point j on the edge ---*/
        
        dm = 0.0;
        for (iDim = 0; iDim < nDim; iDim++)
          dm += 0.5*(Coord_i[iDim]-Coord_j[iDim])*Gradient_j[iVar][iDim];
        
        if ( dm > 0.0 ) dp = node[jPoint]->GetSolution_Max(iVar);
        else dp = node[jPoint]->GetSolution_Min(iVar);
        
        /*--- Compute the distance to a sharp edge ---*/
        
        SharpEdge_Distance = (geometry->node[jPoint]->GetSharpEdge_Distance() - config->GetAdjSharp_LimiterCoeff()*eps1);
        ds = 0.0;
        if (SharpEdge_Distance < -eps1) ds = 0.0;
        if (fabs(SharpEdge_Distance) <= eps1) ds = 0.5*(1.0+(SharpEdge_Distance/eps1)+(1.0/PI_NUMBER)*sin(PI_NUMBER*SharpEdge_Distance/eps1));
        if (SharpEdge_Distance > eps1) ds = 1.0;
        
        limiter = ds * ( dp*dp + 2.0*dp*dm + eps2 )/( dp*dp + dp*dm + 2.0*dm*dm + eps2);
        
        if (limiter < node[jPoint]->GetLimiter(iVar))
          node[jPoint]->SetLimiter(iVar, limiter);
        
      }
    }
  }
  
  /*--- Sharp edges limiter ---*/
  
  if (config->GetKind_SlopeLimit() == WALL_DISTANCE) {
    
    /*-- Get limiter parameters from the configuration file ---*/
    
    dave = config->GetRefElemLength();
    LimK = config->GetVenkat_LimiterCoeff();
    eps1 = LimK*dave;
    eps2 = eps1*eps1*eps1;
    
    for (iEdge = 0; iEdge < geometry->GetnEdge(); iEdge++) {
      
      iPoint     = geometry->edge[iEdge]->GetNode(0);
      jPoint     = geometry->edge[iEdge]->GetNode(1);
      Gradient_i = node[iPoint]->GetGradient();
      Gradient_j = node[jPoint]->GetGradient();
      Coord_i    = geometry->node[iPoint]->GetCoord();
      Coord_j    = geometry->node[jPoint]->GetCoord();
      
      for (iVar = 0; iVar < nVar; iVar++) {
        
        /*--- Calculate the interface left gradient, delta- (dm) ---*/
        
        dm = 0.0;
        for (iDim = 0; iDim < nDim; iDim++)
          dm += 0.5*(Coord_j[iDim]-Coord_i[iDim])*Gradient_i[iVar][iDim];
        
        /*--- Calculate the interface right gradient, delta+ (dp) ---*/
        
        if ( dm > 0.0 ) dp = node[iPoint]->GetSolution_Max(iVar);
        else dp = node[iPoint]->GetSolution_Min(iVar);
        
        /*--- Compute the distance to a sharp edge ---*/
        
        SharpEdge_Distance = (geometry->node[iPoint]->GetWall_Distance() - config->GetAdjSharp_LimiterCoeff()*eps1);
        ds = 0.0;
        if (SharpEdge_Distance < -eps1) ds = 0.0;
        if (fabs(SharpEdge_Distance) <= eps1) ds = 0.5*(1.0+(SharpEdge_Distance/eps1)+(1.0/PI_NUMBER)*sin(PI_NUMBER*SharpEdge_Distance/eps1));
        if (SharpEdge_Distance > eps1) ds = 1.0;
        
        limiter = ds * ( dp*dp + 2.0*dp*dm + eps2 )/( dp*dp + dp*dm + 2.0*dm*dm + eps2);
        
        if (limiter < node[iPoint]->GetLimiter(iVar))
          node[iPoint]->SetLimiter(iVar, limiter);
        
        /*-- Repeat for point j on the edge ---*/
        
        dm = 0.0;
        for (iDim = 0; iDim < nDim; iDim++)
          dm += 0.5*(Coord_i[iDim]-Coord_j[iDim])*Gradient_j[iVar][iDim];
        
        if ( dm > 0.0 ) dp = node[jPoint]->GetSolution_Max(iVar);
        else dp = node[jPoint]->GetSolution_Min(iVar);
        
        /*--- Compute the distance to a sharp edge ---*/
        
        SharpEdge_Distance = (geometry->node[jPoint]->GetWall_Distance() - config->GetAdjSharp_LimiterCoeff()*eps1);
        ds = 0.0;
        if (SharpEdge_Distance < -eps1) ds = 0.0;
        if (fabs(SharpEdge_Distance) <= eps1) ds = 0.5*(1.0+(SharpEdge_Distance/eps1)+(1.0/PI_NUMBER)*sin(PI_NUMBER*SharpEdge_Distance/eps1));
        if (SharpEdge_Distance > eps1) ds = 1.0;
        
        limiter = ds * ( dp*dp + 2.0*dp*dm + eps2 )/( dp*dp + dp*dm + 2.0*dm*dm + eps2);
        
        if (limiter < node[jPoint]->GetLimiter(iVar))
          node[jPoint]->SetLimiter(iVar, limiter);
        
      }
    }
  }

  
  /*--- Limiter MPI ---*/
  
  Set_MPI_Solution_Limiter(geometry, config);
  
}

void CSolver::SetPressureLaplacian(CGeometry *geometry, CConfig *config, su2double *PressureLaplacian) {
  
  unsigned long Point = 0, iPoint = 0, jPoint = 0, iEdge, iVertex;
  unsigned short iMarker, iVar;
  su2double DualArea, Partial_Res, *Normal;
  su2double **UxVar_Gradient, **UyVar_Gradient;
  
  UxVar_Gradient = new su2double* [geometry->GetnPoint()];
  UyVar_Gradient = new su2double* [geometry->GetnPoint()];
  for (iPoint = 0; iPoint < geometry->GetnPoint(); iPoint++) {
    UxVar_Gradient[iPoint] = new su2double [2];
    UyVar_Gradient[iPoint] = new su2double [2];
  }
  
  for (iPoint = 0; iPoint < geometry->GetnPoint(); iPoint++)
    for (iVar = 0; iVar < 2; iVar++) {
      UxVar_Gradient[iPoint][iVar] = 0.0;
      UyVar_Gradient[iPoint][iVar] = 0.0;
    }
  
  /*---  Loop interior edges ---*/
  
  for (iEdge = 0; iEdge < geometry->GetnEdge(); iEdge++) {
    iPoint = geometry->edge[iEdge]->GetNode(0);
    jPoint = geometry->edge[iEdge]->GetNode(1);
    Normal = geometry->edge[iEdge]->GetNormal();
    
    Partial_Res =  0.5 * ( node[iPoint]->GetSolution(1) + node[jPoint]->GetSolution(1)) * Normal[0];
    UxVar_Gradient[iPoint][0] += Partial_Res;
    UxVar_Gradient[jPoint][0] -= Partial_Res;
    
    Partial_Res =  0.5 * ( node[iPoint]->GetSolution(1) + node[jPoint]->GetSolution(1)) * Normal[1];
    UxVar_Gradient[iPoint][1] += Partial_Res;
    UxVar_Gradient[jPoint][1] -= Partial_Res;
    
    Partial_Res =  0.5 * ( node[iPoint]->GetSolution(2) + node[jPoint]->GetSolution(2)) * Normal[0];
    UyVar_Gradient[iPoint][0] += Partial_Res;
    UyVar_Gradient[jPoint][0] -= Partial_Res;
    
    Partial_Res =  0.5 * ( node[iPoint]->GetSolution(2) + node[jPoint]->GetSolution(2)) * Normal[1];
    UyVar_Gradient[iPoint][1] += Partial_Res;
    UyVar_Gradient[jPoint][1] -= Partial_Res;
    
  }
  
  /*---  Loop boundary edges ---*/
  
  for (iMarker = 0; iMarker < geometry->GetnMarker(); iMarker++)
    if (config->GetMarker_All_KindBC(iMarker) != INTERNAL_BOUNDARY)
    for (iVertex = 0; iVertex < geometry->GetnVertex(iMarker); iVertex++) {
      Point = geometry->vertex[iMarker][iVertex]->GetNode();
      Normal = geometry->vertex[iMarker][iVertex]->GetNormal();
      
      Partial_Res =  node[Point]->GetSolution(1) * Normal[0];
      UxVar_Gradient[Point][0] -= Partial_Res;
      
      Partial_Res =  node[Point]->GetSolution(1) * Normal[1];
      UxVar_Gradient[Point][1] -= Partial_Res;
      
      Partial_Res =  node[Point]->GetSolution(2) * Normal[0];
      UyVar_Gradient[Point][0] -= Partial_Res;
      
      Partial_Res =  node[Point]->GetSolution(2) * Normal[1];
      UyVar_Gradient[Point][1] -= Partial_Res;
    }
  
  for (iPoint = 0; iPoint < geometry->GetnPoint(); iPoint++) {
    DualArea = geometry->node[iPoint]->GetVolume();
    PressureLaplacian[iPoint] = (UxVar_Gradient[iPoint][0]*UxVar_Gradient[iPoint][0] + UyVar_Gradient[iPoint][1]*UyVar_Gradient[iPoint][1] +
                                 UxVar_Gradient[iPoint][1]*UyVar_Gradient[iPoint][0] + UxVar_Gradient[iPoint][0]*UyVar_Gradient[iPoint][1])/DualArea ;
    
  }
  
  for (iPoint = 0; iPoint < geometry->GetnPoint(); iPoint++) {
    delete[] UxVar_Gradient[iPoint];
    delete[] UyVar_Gradient[iPoint];
  }
  
  delete[] UxVar_Gradient;
  delete[] UyVar_Gradient;
  
}

void CSolver::Gauss_Elimination(su2double** A, su2double* rhs, unsigned short nVar) {
  
  short iVar, jVar, kVar;
  su2double weight, aux;
  
  if (nVar == 1)
    rhs[0] /= A[0][0];
  else {
    
    /*--- Transform system in Upper Matrix ---*/
    
    for (iVar = 1; iVar < (short)nVar; iVar++) {
      for (jVar = 0; jVar < iVar; jVar++) {
        weight = A[iVar][jVar]/A[jVar][jVar];
        for (kVar = jVar; kVar < (short)nVar; kVar++)
          A[iVar][kVar] -= weight*A[jVar][kVar];
        rhs[iVar] -= weight*rhs[jVar];
      }
    }
    
    /*--- Backwards substitution ---*/
    
    rhs[nVar-1] = rhs[nVar-1]/A[nVar-1][nVar-1];
    for (iVar = (short)nVar-2; iVar >= 0; iVar--) {
      aux = 0;
      for (jVar = iVar+1; jVar < (short)nVar; jVar++)
        aux += A[iVar][jVar]*rhs[jVar];
      rhs[iVar] = (rhs[iVar]-aux)/A[iVar][iVar];
      if (iVar == 0) break;
    }
  }
  
}

void CSolver::Aeroelastic(CSurfaceMovement *surface_movement, CGeometry *geometry, CConfig *config, unsigned long ExtIter) {
  
  /*--- Variables used for Aeroelastic case ---*/
  
  su2double Cl, Cd, Cn, Ct, Cm, Cn_rot;
  su2double Alpha = config->GetAoA()*PI_NUMBER/180.0;
  vector<su2double> structural_solution(4,0.0); //contains solution(displacements and rates) of typical section wing model.
  
  unsigned short iMarker, iMarker_Monitoring, Monitoring;
  string Marker_Tag, Monitoring_Tag;
  
  /*--- Loop over markers and find the ones being monitored. ---*/
  
  for (iMarker = 0; iMarker < config->GetnMarker_All(); iMarker++) {
    Monitoring = config->GetMarker_All_Monitoring(iMarker);
    if (Monitoring == YES) {
      
      /*--- Find the particular marker being monitored and get the forces acting on it. ---*/
      
      for (iMarker_Monitoring = 0; iMarker_Monitoring < config->GetnMarker_Monitoring(); iMarker_Monitoring++) {
        Monitoring_Tag = config->GetMarker_Monitoring_TagBound(iMarker_Monitoring);
        Marker_Tag = config->GetMarker_All_TagBound(iMarker);
        if (Marker_Tag == Monitoring_Tag) {
          
          Cl = GetSurface_CL(iMarker_Monitoring);
          Cd = GetSurface_CD(iMarker_Monitoring);
          
          /*--- For typical section wing model want the force normal to the airfoil (in the direction of the spring) ---*/
          Cn = Cl*cos(Alpha) + Cd*sin(Alpha);
          Ct = -Cl*sin(Alpha) + Cd*cos(Alpha);
          
          Cm = GetSurface_CMz(iMarker_Monitoring);
          
          /*--- Calculate forces for the Typical Section Wing Model taking into account rotation ---*/
          
          /*--- Note that the calculation of the forces and the subsequent displacements ...
           is only correct for the airfoil that starts at the 0 degree position ---*/
          
          if (config->GetKind_GridMovement(ZONE_0) == AEROELASTIC_RIGID_MOTION) {
            su2double Omega, dt, psi;
            dt = config->GetDelta_UnstTimeND();
            Omega  = (config->GetRotation_Rate_Z(ZONE_0)/config->GetOmega_Ref());
            psi = Omega*(dt*ExtIter);
            
            /*--- Correct for the airfoil starting position (This is hardcoded in here) ---*/
            if (Monitoring_Tag == "Airfoil1") {
              psi = psi + 0.0;
            }
            else if (Monitoring_Tag == "Airfoil2") {
              psi = psi + 2.0/3.0*PI_NUMBER;
            }
            else if (Monitoring_Tag == "Airfoil3") {
              psi = psi + 4.0/3.0*PI_NUMBER;
            }
            else
              cout << "WARNING: There is a marker that we are monitoring that doesn't match the values hardcoded above!" << endl;
            
            cout << Monitoring_Tag << " position " << psi*180.0/PI_NUMBER << " degrees. " << endl;
            
            Cn_rot = Cn*cos(psi) - Ct*sin(psi); //Note the signs are different for accounting for the AOA.
            Cn = Cn_rot;
          }
          
          /*--- Solve the aeroelastic equations for the particular marker(surface) ---*/
          
          SolveTypicalSectionWingModel(geometry, Cn, Cm, config, iMarker_Monitoring, structural_solution);
          
          break;
        }
      }
      
      /*--- Compute the new surface node locations ---*/
      surface_movement->AeroelasticDeform(geometry, config, ExtIter, iMarker, iMarker_Monitoring, structural_solution);
      
    }
    
  }
  
}

void CSolver::SetUpTypicalSectionWingModel(vector<vector<su2double> >& Phi, vector<su2double>& omega, CConfig *config) {
  
  /*--- Retrieve values from the config file ---*/
  su2double w_h = config->GetAeroelastic_Frequency_Plunge();
  su2double w_a = config->GetAeroelastic_Frequency_Pitch();
  su2double x_a = config->GetAeroelastic_CG_Location();
  su2double r_a = sqrt(config->GetAeroelastic_Radius_Gyration_Squared());
  su2double w = w_h/w_a;
  
  // Mass Matrix
  vector<vector<su2double> > M(2,vector<su2double>(2,0.0));
  M[0][0] = 1;
  M[0][1] = x_a;
  M[1][0] = x_a;
  M[1][1] = r_a*r_a;
  
  // Stiffness Matrix
  //  vector<vector<su2double> > K(2,vector<su2double>(2,0.0));
  //  K[0][0] = (w_h/w_a)*(w_h/w_a);
  //  K[0][1] = 0.0;
  //  K[1][0] = 0.0;
  //  K[1][1] = r_a*r_a;
  
  /* Eigenvector and Eigenvalue Matrices of the Generalized EigenValue Problem. */
  
  vector<vector<su2double> > Omega2(2,vector<su2double>(2,0.0));
  su2double aux; // auxiliary variable
  aux = sqrt(pow(r_a,2)*pow(w,4) - 2*pow(r_a,2)*pow(w,2) + pow(r_a,2) + 4*pow(x_a,2)*pow(w,2));
  Phi[0][0] = (r_a * (r_a - r_a*pow(w,2) + aux)) / (2*x_a*pow(w, 2));
  Phi[0][1] = (r_a * (r_a - r_a*pow(w,2) - aux)) / (2*x_a*pow(w, 2));
  Phi[1][0] = 1.0;
  Phi[1][1] = 1.0;
  
  Omega2[0][0] = (r_a * (r_a + r_a*pow(w,2) - aux)) / (2*(pow(r_a, 2) - pow(x_a, 2)));
  Omega2[0][1] = 0;
  Omega2[1][0] = 0;
  Omega2[1][1] = (r_a * (r_a + r_a*pow(w,2) + aux)) / (2*(pow(r_a, 2) - pow(x_a, 2)));
  
  /* Nondimesionalize the Eigenvectors such that Phi'*M*Phi = I and PHI'*K*PHI = Omega */
  // Phi'*M*Phi = D
  // D^(-1/2)*Phi'*M*Phi*D^(-1/2) = D^(-1/2)*D^(1/2)*D^(1/2)*D^(-1/2) = I,  D^(-1/2) = inv(sqrt(D))
  // Phi = Phi*D^(-1/2)
  
  vector<vector<su2double> > Aux(2,vector<su2double>(2,0.0));
  vector<vector<su2double> > D(2,vector<su2double>(2,0.0));
  // Aux = M*Phi
  for (int i=0; i<2; i++) {
    for (int j=0; j<2; j++) {
      Aux[i][j] = 0;
      for (int k=0; k<2; k++) {
        Aux[i][j] += M[i][k]*Phi[k][j];
      }
    }
  }
  
  // D = Phi'*Aux
  for (int i=0; i<2; i++) {
    for (int j=0; j<2; j++) {
      D[i][j] = 0;
      for (int k=0; k<2; k++) {
        D[i][j] += Phi[k][i]*Aux[k][j]; //PHI transpose
      }
    }
  }
  
  //Modify the first column
  Phi[0][0] = Phi[0][0] * 1/sqrt(D[0][0]);
  Phi[1][0] = Phi[1][0] * 1/sqrt(D[0][0]);
  //Modify the second column
  Phi[0][1] = Phi[0][1] * 1/sqrt(D[1][1]);
  Phi[1][1] = Phi[1][1] * 1/sqrt(D[1][1]);
  
  // Sqrt of the eigenvalues (frequency of vibration of the modes)
  omega[0] = sqrt(Omega2[0][0]);
  omega[1] = sqrt(Omega2[1][1]);
  
}

void CSolver::SolveTypicalSectionWingModel(CGeometry *geometry, su2double Cl, su2double Cm, CConfig *config, unsigned short iMarker, vector<su2double>& displacements) {
  
  /*--- The aeroelastic model solved in this routine is the typical section wing model
   The details of the implementation are similar to those found in J.J. Alonso 
   "Fully-Implicit Time-Marching Aeroelastic Solutions" 1994. ---*/
  
  /*--- Retrieve values from the config file ---*/
  su2double w_alpha = config->GetAeroelastic_Frequency_Pitch();
  su2double vf      = config->GetAeroelastic_Flutter_Speed_Index();
  su2double b       = config->GetLength_Reynolds()/2.0; // airfoil semichord, Reynolds length is by defaul 1.0
  su2double dt      = config->GetDelta_UnstTimeND();
  dt = dt*w_alpha; //Non-dimensionalize the structural time.
  
  /*--- Structural Equation damping ---*/
  vector<su2double> xi(2,0.0);
  
  /*--- Eigenvectors and Eigenvalues of the Generalized EigenValue Problem. ---*/
  vector<vector<su2double> > Phi(2,vector<su2double>(2,0.0));   // generalized eigenvectors.
  vector<su2double> w(2,0.0);        // sqrt of the generalized eigenvalues (frequency of vibration of the modes).
  SetUpTypicalSectionWingModel(Phi, w, config);
  
  /*--- Solving the Decoupled Aeroelastic Problem with second order time discretization Eq (9) ---*/
  
  /*--- Solution variables description. //x[j][i], j-entry, i-equation. // Time (n+1)->np1, n->n, (n-1)->n1 ---*/
  vector<vector<su2double> > x_np1(2,vector<su2double>(2,0.0));
  
  /*--- Values from previous movement of spring at true time step n+1
   We use this values because we are solving for delta changes not absolute changes ---*/
  vector<vector<su2double> > x_np1_old = config->GetAeroelastic_np1(iMarker);
  
  /*--- Values at previous timesteps. ---*/
  vector<vector<su2double> > x_n = config->GetAeroelastic_n(iMarker);
  vector<vector<su2double> > x_n1 = config->GetAeroelastic_n1(iMarker);
  
  /*--- Set up of variables used to solve the structural problem. ---*/
  vector<su2double> f_tilde(2,0.0);
  vector<vector<su2double> > A_inv(2,vector<su2double>(2,0.0));
  su2double detA;
  su2double s1, s2;
  vector<su2double> rhs(2,0.0); //right hand side
  vector<su2double> eta(2,0.0);
  vector<su2double> eta_dot(2,0.0);
  
  /*--- Forcing Term ---*/
  su2double cons = vf*vf/PI_NUMBER;
  vector<su2double> f(2,0.0);
  f[0] = cons*(-Cl);
  f[1] = cons*(2*-Cm);
  
  //f_tilde = Phi'*f
  for (int i=0; i<2; i++) {
    f_tilde[i] = 0;
    for (int k=0; k<2; k++) {
      f_tilde[i] += Phi[k][i]*f[k]; //PHI transpose
    }
  }
  
  /*--- solve each decoupled equation (The inverse of the 2x2 matrix is provided) ---*/
  for (int i=0; i<2; i++) {
    /* Matrix Inverse */
    detA = 9.0/(4.0*dt*dt) + 3*w[i]*xi[i]/(dt) + w[i]*w[i];
    A_inv[0][0] = 1/detA * (3/(2.0*dt) + 2*xi[i]*w[i]);
    A_inv[0][1] = 1/detA * 1;
    A_inv[1][0] = 1/detA * -w[i]*w[i];
    A_inv[1][1] = 1/detA * 3/(2.0*dt);
    
    /* Source Terms from previous iterations */
    s1 = (-4*x_n[0][i] + x_n1[0][i])/(2.0*dt);
    s2 = (-4*x_n[1][i] + x_n1[1][i])/(2.0*dt);
    
    /* Problem Right Hand Side */
    rhs[0] = -s1;
    rhs[1] = f_tilde[i]-s2;
    
    /* Solve the equations */
    x_np1[0][i] = A_inv[0][0]*rhs[0] + A_inv[0][1]*rhs[1];
    x_np1[1][i] = A_inv[1][0]*rhs[0] + A_inv[1][1]*rhs[1];
    
    eta[i] = x_np1[0][i]-x_np1_old[0][i];  // For displacements, the change(deltas) is used.
    eta_dot[i] = x_np1[1][i]; // For velocities, absolute values are used.
  }
  
  /*--- Transform back from the generalized coordinates to get the actual displacements in plunge and pitch  q = Phi*eta ---*/
  vector<su2double> q(2,0.0);
  vector<su2double> q_dot(2,0.0);
  for (int i=0; i<2; i++) {
    q[i] = 0;
    q_dot[i] = 0;
    for (int k=0; k<2; k++) {
      q[i] += Phi[i][k]*eta[k];
      q_dot[i] += Phi[i][k]*eta_dot[k];
    }
  }
  
  su2double dh = b*q[0];
  su2double dalpha = q[1];
  
  su2double h_dot = w_alpha*b*q_dot[0];  //The w_a brings it back to actual time.
  su2double alpha_dot = w_alpha*q_dot[1];
  
  /*--- Set the solution of the structural equations ---*/
  displacements[0] = dh;
  displacements[1] = dalpha;
  displacements[2] = h_dot;
  displacements[3] = alpha_dot;
  
  /*--- Calculate the total plunge and total pitch displacements for the unsteady step by summing the displacement at each sudo time step ---*/
  su2double pitch, plunge;
  pitch = config->GetAeroelastic_pitch(iMarker);
  plunge = config->GetAeroelastic_plunge(iMarker);
  
  config->SetAeroelastic_pitch(iMarker , pitch+dalpha);
  config->SetAeroelastic_plunge(iMarker , plunge+dh/b);
  
  /*--- Set the Aeroelastic solution at time n+1. This gets update every sudo time step
   and after convering the sudo time step the solution at n+1 get moved to the solution at n
   in SetDualTime_Solver method ---*/
  
  config->SetAeroelastic_np1(iMarker, x_np1);
  
}

void CSolver::Restart_OldGeometry(CGeometry *geometry, CConfig *config) {

  /*--- This function is intended for dual time simulations ---*/

  unsigned long index;

  int Unst_RestartIter;
  ifstream restart_file_n;
  unsigned short iZone = config->GetiZone();
  unsigned short nZone = geometry->GetnZone();
  string filename = config->GetSolution_FlowFileName();
  string filename_n;

  /*--- Auxiliary vector for storing the coordinates ---*/
  su2double *Coord;
  Coord = new su2double[nDim];

  /*--- Variables for reading the restart files ---*/
  string text_line;
  long iPoint_Local;
  unsigned long iPoint_Global_Local = 0, iPoint_Global = 0;
  unsigned short rbuf_NotMatching, sbuf_NotMatching;

  /*--- Multizone problems require the number of the zone to be appended. ---*/

  if (nZone > 1)
    filename = config->GetMultizone_FileName(filename, iZone);

  /*--- First, we load the restart file for time n ---*/

  /*-------------------------------------------------------------------------------------------*/

  /*--- Modify file name for an unsteady restart ---*/
  Unst_RestartIter = SU2_TYPE::Int(config->GetUnst_RestartIter())-1;
  filename_n = config->GetUnsteady_FileName(filename, Unst_RestartIter);

  /*--- Open the restart file, throw an error if this fails. ---*/

  restart_file_n.open(filename_n.data(), ios::in);
  if (restart_file_n.fail()) {
    SU2_MPI::Error(string("There is no flow restart file ") + filename_n, CURRENT_FUNCTION);
  }

  /*--- First, set all indices to a negative value by default, and Global n indices to 0 ---*/
  iPoint_Global_Local = 0; iPoint_Global = 0;

  /*--- Read all lines in the restart file ---*/
  /*--- The first line is the header ---*/

  getline (restart_file_n, text_line);

  for (iPoint_Global = 0; iPoint_Global < geometry->GetGlobal_nPointDomain(); iPoint_Global++ ) {
    
    getline (restart_file_n, text_line);
    
    istringstream point_line(text_line);

    /*--- Retrieve local index. If this node from the restart file lives
     on the current processor, we will load and instantiate the vars. ---*/

    iPoint_Local = geometry->GetGlobal_to_Local_Point(iPoint_Global);

    if (iPoint_Local > -1) {

      if (nDim == 2) point_line >> index >> Coord[0] >> Coord[1];
      if (nDim == 3) point_line >> index >> Coord[0] >> Coord[1] >> Coord[2];

      geometry->node[iPoint_Local]->SetCoord_n(Coord);

      iPoint_Global_Local++;
    }
  }

  /*--- Detect a wrong solution file ---*/

  rbuf_NotMatching = 0; sbuf_NotMatching = 0;

  if (iPoint_Global_Local < geometry->GetnPointDomain()) { sbuf_NotMatching = 1; }

#ifndef HAVE_MPI
  rbuf_NotMatching = sbuf_NotMatching;
#else
  SU2_MPI::Allreduce(&sbuf_NotMatching, &rbuf_NotMatching, 1, MPI_UNSIGNED_SHORT, MPI_SUM, MPI_COMM_WORLD);
#endif
  if (rbuf_NotMatching != 0) {
    SU2_MPI::Error(string("The solution file ") + filename + string(" doesn't match with the mesh file!\n") +
                   string("It could be empty lines at the end of the file."), CURRENT_FUNCTION);
  }

  /*--- Close the restart file ---*/

  restart_file_n.close();

  /*-------------------------------------------------------------------------------------------*/
  /*-------------------------------------------------------------------------------------------*/

  /*--- Now, we load the restart file for time n-1, if the simulation is 2nd Order ---*/

  if (config->GetUnsteady_Simulation() == DT_STEPPING_2ND) {

    ifstream restart_file_n1;
    string filename_n1;

    /*--- Modify file name for an unsteady restart ---*/
    Unst_RestartIter = SU2_TYPE::Int(config->GetUnst_RestartIter())-2;
    filename_n1 = config->GetUnsteady_FileName(filename, Unst_RestartIter);

    /*--- Open the restart file, throw an error if this fails. ---*/

    restart_file_n.open(filename_n1.data(), ios::in);
    if (restart_file_n.fail()) {
        SU2_MPI::Error(string("There is no flow restart file ") + filename_n1, CURRENT_FUNCTION);

    }

    /*--- First, set all indices to a negative value by default, and Global n indices to 0 ---*/
    iPoint_Global_Local = 0; iPoint_Global = 0;

    /*--- Read all lines in the restart file ---*/
    /*--- The first line is the header ---*/

    getline (restart_file_n, text_line);

    for (iPoint_Global = 0; iPoint_Global < geometry->GetGlobal_nPointDomain(); iPoint_Global++ ) {
      
      getline (restart_file_n, text_line);
      
      istringstream point_line(text_line);

      /*--- Retrieve local index. If this node from the restart file lives
       on the current processor, we will load and instantiate the vars. ---*/

      iPoint_Local = geometry->GetGlobal_to_Local_Point(iPoint_Global);

      if (iPoint_Local > -1) {

        if (nDim == 2) point_line >> index >> Coord[0] >> Coord[1];
        if (nDim == 3) point_line >> index >> Coord[0] >> Coord[1] >> Coord[2];

        geometry->node[iPoint_Local]->SetCoord_n1(Coord);

        iPoint_Global_Local++;
      }

    }

    /*--- Detect a wrong solution file ---*/

    rbuf_NotMatching = 0; sbuf_NotMatching = 0;

    if (iPoint_Global_Local < geometry->GetnPointDomain()) { sbuf_NotMatching = 1; }

#ifndef HAVE_MPI
    rbuf_NotMatching = sbuf_NotMatching;
#else
    SU2_MPI::Allreduce(&sbuf_NotMatching, &rbuf_NotMatching, 1, MPI_UNSIGNED_SHORT, MPI_SUM, MPI_COMM_WORLD);
#endif
    if (rbuf_NotMatching != 0) {
      SU2_MPI::Error(string("The solution file ") + filename + string(" doesn't match with the mesh file!\n") +
                     string("It could be empty lines at the end of the file."), CURRENT_FUNCTION);
    }

    /*--- Close the restart file ---*/

    restart_file_n1.close();

  }

  /*--- It's necessary to communicate this information ---*/

  geometry->Set_MPI_OldCoord(config);
  
  delete [] Coord;

}

void CSolver::Read_SU2_Restart_ASCII(CGeometry *geometry, CConfig *config, string val_filename) {

  ifstream restart_file;
  string text_line, Tag;
  unsigned short iVar;
  long index, iPoint_Local = 0; unsigned long iPoint_Global = 0;
  int counter = 0;
  config->fields.clear();

  Restart_Vars = new int[5];

  /*--- First, check that this is not a binary restart file. ---*/

  char fname[100];
  strcpy(fname, val_filename.c_str());
  int magic_number;

#ifndef HAVE_MPI

  /*--- Serial binary input. ---*/

  FILE *fhw;
  fhw = fopen(fname,"rb");
  size_t ret;

  /*--- Error check for opening the file. ---*/

  if (!fhw) {
    SU2_MPI::Error(string("Unable to open SU2 restart file ") + fname, CURRENT_FUNCTION);
  }

  /*--- Attempt to read the first int, which should be our magic number. ---*/

  ret = fread(&magic_number, sizeof(int), 1, fhw);
  if (ret != 1) {
    SU2_MPI::Error("Error reading restart file.", CURRENT_FUNCTION);
  }

  /*--- Check that this is an SU2 binary file. SU2 binary files
   have the hex representation of "SU2" as the first int in the file. ---*/

  if (magic_number == 535532) {
    SU2_MPI::Error(string("File ") + string(fname) + string(" is a binary SU2 restart file, expected ASCII.\n") +
                   string("SU2 reads/writes binary restart files by default.\n") +
                   string("Note that backward compatibility for ASCII restart files is\n") +
                   string("possible with the WRT_BINARY_RESTART / READ_BINARY_RESTART options."), CURRENT_FUNCTION);
  }

  fclose(fhw);

#else

  /*--- Parallel binary input using MPI I/O. ---*/

  MPI_File fhw;
  int ierr;

  /*--- All ranks open the file using MPI. ---*/

  ierr = MPI_File_open(MPI_COMM_WORLD, fname, MPI_MODE_RDONLY, MPI_INFO_NULL, &fhw);

  /*--- Error check opening the file. ---*/

  if (ierr) {
    SU2_MPI::Error(string("Unable to open SU2 restart file ") + string(fname), CURRENT_FUNCTION);
  }

  /*--- Have the master attempt to read the magic number. ---*/

  if (rank == MASTER_NODE)
    MPI_File_read(fhw, &magic_number, 1, MPI_INT, MPI_STATUS_IGNORE);

  /*--- Broadcast the number of variables to all procs and store clearly. ---*/

  SU2_MPI::Bcast(&magic_number, 1, MPI_INT, MASTER_NODE, MPI_COMM_WORLD);

  /*--- Check that this is an SU2 binary file. SU2 binary files
   have the hex representation of "SU2" as the first int in the file. ---*/

  if (magic_number == 535532) {
    SU2_MPI::Error(string("File ") + string(fname) + string(" is a binary SU2 restart file, expected ASCII.\n") +
                   string("SU2 reads/writes binary restart files by default.\n") +
                   string("Note that backward compatibility for ASCII restart files is\n") +
                   string("possible with the WRT_BINARY_RESTART / READ_BINARY_RESTART options."), CURRENT_FUNCTION);
  }

  MPI_File_close(&fhw);

#endif

  /*--- Open the restart file ---*/

  restart_file.open(val_filename.data(), ios::in);

  /*--- In case there is no restart file ---*/

  if (restart_file.fail()) {
    SU2_MPI::Error(string("SU2 ASCII solution file  ") + string(fname) + string(" not found."), CURRENT_FUNCTION);
  }

  /*--- Identify the number of fields (and names) in the restart file ---*/

  getline (restart_file, text_line);
  stringstream ss(text_line);
  while (ss >> Tag) {
    config->fields.push_back(Tag);
    if (ss.peek() == ',') ss.ignore();
  }

  /*--- Set the number of variables, one per field in the
   restart file (without including the PointID) ---*/

  Restart_Vars[1] = (int)config->fields.size() - 1;

  /*--- Allocate memory for the restart data. ---*/

  Restart_Data = new passivedouble[Restart_Vars[1]*geometry->GetnPointDomain()];

  /*--- Read all lines in the restart file and extract data. ---*/

  for (iPoint_Global = 0; iPoint_Global < geometry->GetGlobal_nPointDomain(); iPoint_Global++ ) {

    getline (restart_file, text_line);

    istringstream point_line(text_line);

    /*--- Retrieve local index. If this node from the restart file lives
     on the current processor, we will load and instantiate the vars. ---*/

    iPoint_Local = geometry->GetGlobal_to_Local_Point(iPoint_Global);

    if (iPoint_Local > -1) {

      /*--- The PointID is not stored --*/

      point_line >> index;

      /*--- Store the solution (starting with node coordinates) --*/

      for (iVar = 0; iVar < Restart_Vars[1]; iVar++)
        point_line >> Restart_Data[counter*Restart_Vars[1] + iVar];

      /*--- Increment our local point counter. ---*/

      counter++;

    }
  }

}

void CSolver::Read_SU2_Restart_Binary(CGeometry *geometry, CConfig *config, string val_filename) {

  char str_buf[CGNS_STRING_SIZE], fname[100];
  unsigned short iVar;
  strcpy(fname, val_filename.c_str());
  int nRestart_Vars = 5, nFields;
  Restart_Vars = new int[5];
  config->fields.clear();

#ifndef HAVE_MPI

  /*--- Serial binary input. ---*/

  FILE *fhw;
  fhw = fopen(fname,"rb");
  size_t ret;

  /*--- Error check for opening the file. ---*/

  if (!fhw) {
    SU2_MPI::Error(string("Unable to open SU2 restart file ") + string(fname), CURRENT_FUNCTION);
  }

  /*--- First, read the number of variables and points. ---*/

  ret = fread(Restart_Vars, sizeof(int), nRestart_Vars, fhw);
  if (ret != (unsigned long)nRestart_Vars) {
    SU2_MPI::Error("Error reading restart file.", CURRENT_FUNCTION);
  }

  /*--- Check that this is an SU2 binary file. SU2 binary files
   have the hex representation of "SU2" as the first int in the file. ---*/

  if (Restart_Vars[0] != 535532) {
    SU2_MPI::Error(string("File ") + string(fname) + string(" is not a binary SU2 restart file.\n") +
                   string("SU2 reads/writes binary restart files by default.\n") +
                   string("Note that backward compatibility for ASCII restart files is\n") +
                   string("possible with the WRT_BINARY_RESTART / READ_BINARY_RESTART options."), CURRENT_FUNCTION);
  }

  /*--- Store the number of fields to be read for clarity. ---*/

  nFields = Restart_Vars[1];

  /*--- Read the variable names from the file. Note that we are adopting a
   fixed length of 33 for the string length to match with CGNS. This is
   needed for when we read the strings later. We pad the beginning of the
   variable string vector with the Point_ID tag that wasn't written. ---*/

  config->fields.push_back("Point_ID");
  for (iVar = 0; iVar < nFields; iVar++) {
    ret = fread(str_buf, sizeof(char), CGNS_STRING_SIZE, fhw);
    if (ret != (unsigned long)CGNS_STRING_SIZE) {
      SU2_MPI::Error("Error reading restart file.", CURRENT_FUNCTION);
    }
    config->fields.push_back(str_buf);
  }

  /*--- For now, create a temp 1D buffer to read the data from file. ---*/

  Restart_Data = new passivedouble[nFields*geometry->GetnPointDomain()];

  /*--- Read in the data for the restart at all local points. ---*/

  ret = fread(Restart_Data, sizeof(passivedouble), nFields*geometry->GetnPointDomain(), fhw);
  if (ret != (unsigned long)nFields*geometry->GetnPointDomain()) {
    SU2_MPI::Error("Error reading restart file.", CURRENT_FUNCTION);
  }

  /*--- Close the file. ---*/

  fclose(fhw);

#else

  /*--- Parallel binary input using MPI I/O. ---*/

  MPI_File fhw;
  SU2_MPI::Status status;
  MPI_Datatype etype, filetype;
  MPI_Offset disp;
  unsigned long iPoint_Global, index, iChar;
  string field_buf;

  int ierr;

  /*--- All ranks open the file using MPI. ---*/

  ierr = MPI_File_open(MPI_COMM_WORLD, fname, MPI_MODE_RDONLY, MPI_INFO_NULL, &fhw);

  /*--- Error check opening the file. ---*/

  if (ierr) {
    SU2_MPI::Error(string("Unable to open SU2 restart file ") + string(fname), CURRENT_FUNCTION);
  }

  /*--- First, read the number of variables and points (i.e., cols and rows),
   which we will need in order to read the file later. Also, read the
   variable string names here. Only the master rank reads the header. ---*/

  if (rank == MASTER_NODE)
    MPI_File_read(fhw, Restart_Vars, nRestart_Vars, MPI_INT, MPI_STATUS_IGNORE);

  /*--- Broadcast the number of variables to all procs and store clearly. ---*/

  SU2_MPI::Bcast(Restart_Vars, nRestart_Vars, MPI_INT, MASTER_NODE, MPI_COMM_WORLD);

  /*--- Check that this is an SU2 binary file. SU2 binary files
   have the hex representation of "SU2" as the first int in the file. ---*/

  if (Restart_Vars[0] != 535532) {
    SU2_MPI::Error(string("File ") + string(fname) + string(" is not a binary SU2 restart file.\n") +
                   string("SU2 reads/writes binary restart files by default.\n") +
                   string("Note that backward compatibility for ASCII restart files is\n") +
                   string("possible with the WRT_BINARY_RESTART / READ_BINARY_RESTART options."), CURRENT_FUNCTION);
  }

  /*--- Store the number of fields to be read for clarity. ---*/

  nFields = Restart_Vars[1];

  /*--- Read the variable names from the file. Note that we are adopting a
   fixed length of 33 for the string length to match with CGNS. This is
   needed for when we read the strings later. ---*/

  char *mpi_str_buf = new char[nFields*CGNS_STRING_SIZE];
  if (rank == MASTER_NODE) {
    disp = nRestart_Vars*sizeof(int);
    MPI_File_read_at(fhw, disp, mpi_str_buf, nFields*CGNS_STRING_SIZE,
                     MPI_CHAR, MPI_STATUS_IGNORE);
  }

  /*--- Broadcast the string names of the variables. ---*/

  SU2_MPI::Bcast(mpi_str_buf, nFields*CGNS_STRING_SIZE, MPI_CHAR,
                 MASTER_NODE, MPI_COMM_WORLD);

  /*--- Now parse the string names and load into the config class in case
   we need them for writing visualization files (SU2_SOL). ---*/

  config->fields.push_back("Point_ID");
  for (iVar = 0; iVar < nFields; iVar++) {
    index = iVar*CGNS_STRING_SIZE;
    field_buf.append("\"");
    for (iChar = 0; iChar < (unsigned long)CGNS_STRING_SIZE; iChar++) {
      str_buf[iChar] = mpi_str_buf[index + iChar];
    }
    field_buf.append(str_buf);
    field_buf.append("\"");
    config->fields.push_back(field_buf.c_str());
    field_buf.clear();
  }

  /*--- Free string buffer memory. ---*/

  delete [] mpi_str_buf;

  /*--- We're writing only su2doubles in the data portion of the file. ---*/

  etype = MPI_DOUBLE;

  /*--- We need to ignore the 4 ints describing the nVar_Restart and nPoints,
   along with the string names of the variables. ---*/

  disp = nRestart_Vars*sizeof(int) + CGNS_STRING_SIZE*nFields*sizeof(char);

  /*--- Define a derived datatype for this rank's set of non-contiguous data
   that will be placed in the restart. Here, we are collecting each one of the
   points which are distributed throughout the file in blocks of nVar_Restart data. ---*/

  int *blocklen = new int[geometry->GetnPointDomain()];
  int *displace = new int[geometry->GetnPointDomain()];
  int counter = 0;
  for (iPoint_Global = 0; iPoint_Global < geometry->GetGlobal_nPointDomain(); iPoint_Global++ ) {
    if (geometry->GetGlobal_to_Local_Point(iPoint_Global) > -1) {
      blocklen[counter] = nFields;
      displace[counter] = iPoint_Global*nFields;
      counter++;
    }
  }
  MPI_Type_indexed(geometry->GetnPointDomain(), blocklen, displace, MPI_DOUBLE, &filetype);
  MPI_Type_commit(&filetype);

  /*--- Set the view for the MPI file write, i.e., describe the location in
   the file that this rank "sees" for writing its piece of the restart file. ---*/

  MPI_File_set_view(fhw, disp, etype, filetype, (char*)"native", MPI_INFO_NULL);

  /*--- For now, create a temp 1D buffer to read the data from file. ---*/

  Restart_Data = new passivedouble[nFields*geometry->GetnPointDomain()];

  /*--- Collective call for all ranks to read from their view simultaneously. ---*/

  MPI_File_read_all(fhw, Restart_Data, nFields*geometry->GetnPointDomain(), MPI_DOUBLE, &status);

  /*--- All ranks close the file after writing. ---*/

  MPI_File_close(&fhw);

  /*--- Free the derived datatype and release temp memory. ---*/

  MPI_Type_free(&filetype);

  delete [] blocklen;
  delete [] displace;
  
#endif
  
}

void CSolver::Read_SU2_Restart_Metadata(CGeometry *geometry, CConfig *config, bool adjoint_run, string val_filename) {

	su2double AoA_ = config->GetAoA();
	su2double AoS_ = config->GetAoS();
	su2double BCThrust_ = config->GetInitial_BCThrust();
	su2double dCD_dCL_ = config->GetdCD_dCL();
 su2double dCMx_dCL_ = config->GetdCMx_dCL();
 su2double dCMy_dCL_ = config->GetdCMy_dCL();
 su2double dCMz_dCL_ = config->GetdCMz_dCL();
  string::size_type position;
	unsigned long ExtIter_ = 0;
	ifstream restart_file;
	bool adjoint = (config->GetContinuous_Adjoint()) || (config->GetDiscrete_Adjoint());

	if (config->GetRead_Binary_Restart()) {

		char fname[100];
		strcpy(fname, val_filename.c_str());
		int nVar_Buf = 5;
		int var_buf[5];
		int Restart_Iter = 0;
		passivedouble Restart_Meta_Passive[8] = {0.0,0.0,0.0,0.0,0.0,0.0,0.0,0.0};
		su2double Restart_Meta[8] = {0.0,0.0,0.0,0.0,0.0,0.0,0.0,0.0};

#ifndef HAVE_MPI

		/*--- Serial binary input. ---*/

		FILE *fhw;
		fhw = fopen(fname,"rb");
    size_t ret;

		/*--- Error check for opening the file. ---*/

		if (!fhw) {
      SU2_MPI::Error(string("Unable to open restart file ") + string(fname), CURRENT_FUNCTION);
		}

		/*--- First, read the number of variables and points. ---*/

		ret = fread(var_buf, sizeof(int), nVar_Buf, fhw);
    if (ret != (unsigned long)nVar_Buf) {
      SU2_MPI::Error("Error reading restart file.", CURRENT_FUNCTION);
    }

    /*--- Check that this is an SU2 binary file. SU2 binary files
     have the hex representation of "SU2" as the first int in the file. ---*/

    if (var_buf[0] != 535532) {
      SU2_MPI::Error(string("File ") + string(fname) + string(" is not a binary SU2 restart file.\n") +
                     string("SU2 reads/writes binary restart files by default.\n") +
                     string("Note that backward compatibility for ASCII restart files is\n") +
                     string("possible with the WRT_BINARY_RESTART / READ_BINARY_RESTART options."), CURRENT_FUNCTION);
    }

    /*--- Compute (negative) displacements and grab the metadata. ---*/

		fseek(fhw,-(sizeof(int) + 8*sizeof(passivedouble)), SEEK_END);

		/*--- Read the external iteration. ---*/

		ret = fread(&Restart_Iter, sizeof(int), 1, fhw);
    if (ret != 1) {
      SU2_MPI::Error("Error reading restart file.", CURRENT_FUNCTION);
    }

		/*--- Read the metadata. ---*/

		ret = fread(Restart_Meta_Passive, sizeof(passivedouble), 8, fhw);
    if (ret != 8) {
      SU2_MPI::Error("Error reading restart file.", CURRENT_FUNCTION);
    }

    for (unsigned short iVar = 0; iVar < 8; iVar++)
      Restart_Meta[iVar] = Restart_Meta_Passive[iVar];

		/*--- Close the file. ---*/

		fclose(fhw);

#else

		/*--- Parallel binary input using MPI I/O. ---*/

		MPI_File fhw;
		MPI_Offset disp;
    int ierr;

		/*--- All ranks open the file using MPI. ---*/

		ierr = MPI_File_open(MPI_COMM_WORLD, fname, MPI_MODE_RDONLY, MPI_INFO_NULL, &fhw);

		/*--- Error check opening the file. ---*/

		if (ierr) {
      SU2_MPI::Error(string("Unable to open SU2 restart file ") + string(fname), CURRENT_FUNCTION);
		}

		/*--- First, read the number of variables and points (i.e., cols and rows),
     which we will need in order to read the file later. Also, read the
     variable string names here. Only the master rank reads the header. ---*/

		if (rank == MASTER_NODE)
			MPI_File_read(fhw, var_buf, nVar_Buf, MPI_INT, MPI_STATUS_IGNORE);

		/*--- Broadcast the number of variables to all procs and store clearly. ---*/

		SU2_MPI::Bcast(var_buf, nVar_Buf, MPI_INT, MASTER_NODE, MPI_COMM_WORLD);

    /*--- Check that this is an SU2 binary file. SU2 binary files
     have the hex representation of "SU2" as the first int in the file. ---*/

    if (var_buf[0] != 535532) {
      SU2_MPI::Error(string("File ") + string(fname) + string(" is not a binary SU2 restart file.\n") +
                     string("SU2 reads/writes binary restart files by default.\n") +
                     string("Note that backward compatibility for ASCII restart files is\n") +
                     string("possible with the WRT_BINARY_RESTART / READ_BINARY_RESTART options."), CURRENT_FUNCTION);
    }

    /*--- Access the metadata. ---*/

		if (rank == MASTER_NODE) {

      /*--- External iteration. ---*/

      disp = (nVar_Buf*sizeof(int) + var_buf[1]*CGNS_STRING_SIZE*sizeof(char) +
              var_buf[1]*var_buf[2]*sizeof(passivedouble));
      MPI_File_read_at(fhw, disp, &Restart_Iter, 1, MPI_INT, MPI_STATUS_IGNORE);

			/*--- Additional doubles for AoA, AoS, etc. ---*/

      disp = (nVar_Buf*sizeof(int) + var_buf[1]*CGNS_STRING_SIZE*sizeof(char) +
              var_buf[1]*var_buf[2]*sizeof(passivedouble) + 1*sizeof(int));
      MPI_File_read_at(fhw, disp, Restart_Meta_Passive, 8, MPI_DOUBLE, MPI_STATUS_IGNORE);

		}

		/*--- Communicate metadata. ---*/

		SU2_MPI::Bcast(&Restart_Iter, 1, MPI_INT, MASTER_NODE, MPI_COMM_WORLD);

		/*--- Copy to a su2double structure (because of the SU2_MPI::Bcast
              doesn't work with passive data)---*/

		for (unsigned short iVar = 0; iVar < 8; iVar++)
			Restart_Meta[iVar] = Restart_Meta_Passive[iVar];

		SU2_MPI::Bcast(Restart_Meta, 8, MPI_DOUBLE, MASTER_NODE, MPI_COMM_WORLD);

		/*--- All ranks close the file after writing. ---*/

		MPI_File_close(&fhw);

#endif

		/*--- Store intermediate vals from file I/O in correct variables. ---*/

		ExtIter_  = Restart_Iter;
		AoA_      = Restart_Meta[0];
		AoS_      = Restart_Meta[1];
		BCThrust_ = Restart_Meta[2];
		dCD_dCL_  = Restart_Meta[3];
  dCMx_dCL_  = Restart_Meta[4];
  dCMy_dCL_  = Restart_Meta[5];
  dCMz_dCL_  = Restart_Meta[6];

	} else {

    /*--- First, check that this is not a binary restart file. ---*/

    char fname[100];
    strcpy(fname, val_filename.c_str());
    int magic_number;

#ifndef HAVE_MPI

    /*--- Serial binary input. ---*/

    FILE *fhw;
    fhw = fopen(fname,"rb");
    size_t ret;

    /*--- Error check for opening the file. ---*/

    if (!fhw) {
      SU2_MPI::Error(string("Unable to open SU2 restart file ") + string(fname), CURRENT_FUNCTION);
    }

    /*--- Attempt to read the first int, which should be our magic number. ---*/

    ret = fread(&magic_number, sizeof(int), 1, fhw);
    if (ret != 1) {
      SU2_MPI::Error("Error reading restart file.", CURRENT_FUNCTION);
    }

    /*--- Check that this is an SU2 binary file. SU2 binary files
     have the hex representation of "SU2" as the first int in the file. ---*/

    if (magic_number == 535532) {
      SU2_MPI::Error(string("File ") + string(fname) + string(" is a binary SU2 restart file, expected ASCII.\n") +
                     string("SU2 reads/writes binary restart files by default.\n") +
                     string("Note that backward compatibility for ASCII restart files is\n") +
                     string("possible with the WRT_BINARY_RESTART / READ_BINARY_RESTART options."), CURRENT_FUNCTION);
    }

    fclose(fhw);

#else

    /*--- Parallel binary input using MPI I/O. ---*/

    MPI_File fhw;
    int ierr;

    /*--- All ranks open the file using MPI. ---*/

    ierr = MPI_File_open(MPI_COMM_WORLD, fname, MPI_MODE_RDONLY, MPI_INFO_NULL, &fhw);

    /*--- Error check opening the file. ---*/

    if (ierr) {
      SU2_MPI::Error(string("Unable to open SU2 restart file ") + string(fname), CURRENT_FUNCTION);
    }

    /*--- Have the master attempt to read the magic number. ---*/

    if (rank == MASTER_NODE)
      MPI_File_read(fhw, &magic_number, 1, MPI_INT, MPI_STATUS_IGNORE);

    /*--- Broadcast the number of variables to all procs and store clearly. ---*/

    SU2_MPI::Bcast(&magic_number, 1, MPI_INT, MASTER_NODE, MPI_COMM_WORLD);

    /*--- Check that this is an SU2 binary file. SU2 binary files
     have the hex representation of "SU2" as the first int in the file. ---*/

    if (magic_number == 535532) {
      SU2_MPI::Error(string("File ") + string(fname) + string(" is a binary SU2 restart file, expected ASCII.\n") +
                     string("SU2 reads/writes binary restart files by default.\n") +
                     string("Note that backward compatibility for ASCII restart files is\n") +
                     string("possible with the WRT_BINARY_RESTART / READ_BINARY_RESTART options."), CURRENT_FUNCTION);
    }
    
    MPI_File_close(&fhw);
    
#endif

    /*--- Carry on with ASCII metadata reading. ---*/

		restart_file.open(val_filename.data(), ios::in);
		if (restart_file.fail()) {
			if (rank == MASTER_NODE) {
				cout << " Warning: There is no restart file (" << val_filename.data() << ")."<< endl;
				cout << " Computation will continue without updating metadata parameters." << endl;
			}
		} else {

			unsigned long iPoint_Global = 0;
			string text_line;

			/*--- The first line is the header (General description) ---*/

			getline (restart_file, text_line);

			/*--- Space for the solution ---*/

			for (iPoint_Global = 0; iPoint_Global < geometry->GetGlobal_nPointDomain(); iPoint_Global++ ) {

				getline (restart_file, text_line);

			}

			/*--- Space for extra info (if any) ---*/

			while (getline (restart_file, text_line)) {

				/*--- External iteration ---*/

				position = text_line.find ("EXT_ITER=",0);
				if (position != string::npos) {
					text_line.erase (0,9); ExtIter_ = atoi(text_line.c_str());
				}

				/*--- Angle of attack ---*/

				position = text_line.find ("AOA=",0);
				if (position != string::npos) {
					text_line.erase (0,4); AoA_ = atof(text_line.c_str());
				}

				/*--- Sideslip angle ---*/

				position = text_line.find ("SIDESLIP_ANGLE=",0);
				if (position != string::npos) {
					text_line.erase (0,15); AoS_ = atof(text_line.c_str());
				}

				/*--- BCThrust angle ---*/

				position = text_line.find ("INITIAL_BCTHRUST=",0);
				if (position != string::npos) {
					text_line.erase (0,17); BCThrust_ = atof(text_line.c_str());
				}

				if (adjoint_run) {

					if (config->GetEval_dOF_dCX() == true) {

						/*--- dCD_dCL coefficient ---*/

       position = text_line.find ("DCD_DCL_VALUE=",0);
       if (position != string::npos) {
         text_line.erase (0,14); dCD_dCL_ = atof(text_line.c_str());
       }
       
       /*--- dCMx_dCL coefficient ---*/
       
       position = text_line.find ("DCMX_DCL_VALUE=",0);
       if (position != string::npos) {
         text_line.erase (0,15); dCMx_dCL_ = atof(text_line.c_str());
       }
       
       /*--- dCMy_dCL coefficient ---*/
       
       position = text_line.find ("DCMY_DCL_VALUE=",0);
       if (position != string::npos) {
         text_line.erase (0,15); dCMy_dCL_ = atof(text_line.c_str());
       }
       
       /*--- dCMz_dCL coefficient ---*/
       
       position = text_line.find ("DCMZ_DCL_VALUE=",0);
       if (position != string::npos) {
         text_line.erase (0,15); dCMz_dCL_ = atof(text_line.c_str());
       }
       
					}

				}

			}


			/*--- Close the restart meta file. ---*/

			restart_file.close();

		}
	}

	/*--- Load the metadata. ---*/

	/*--- Only from the direct problem ---*/

	if (!adjoint_run) {

		/*--- Angle of attack ---*/

		if (config->GetDiscard_InFiles() == false) {
			if ((config->GetAoA() != AoA_) &&  (rank == MASTER_NODE)) {
				cout.precision(6);
				cout <<"WARNING: AoA in the solution file (" << AoA_ << " deg.) +" << endl;
				cout << "         AoA offset in mesh file (" << config->GetAoA_Offset() << " deg.) = " << AoA_ + config->GetAoA_Offset() << " deg." << endl;
			}
			config->SetAoA(AoA_ + config->GetAoA_Offset());
		}
		else {
			if ((config->GetAoA() != AoA_) &&  (rank == MASTER_NODE))
				cout <<"WARNING: Discarding the AoA in the solution file." << endl;
		}

		/*--- Sideslip angle ---*/

		if (config->GetDiscard_InFiles() == false) {
			if ((config->GetAoS() != AoS_) &&  (rank == MASTER_NODE)) {
				cout.precision(6);
				cout <<"WARNING: AoS in the solution file (" << AoS_ << " deg.) +" << endl;
				cout << "         AoS offset in mesh file (" << config->GetAoS_Offset() << " deg.) = " << AoS_ + config->GetAoS_Offset() << " deg." << endl;
			}
			config->SetAoS(AoS_ + config->GetAoS_Offset());
		}
		else {
			if ((config->GetAoS() != AoS_) &&  (rank == MASTER_NODE))
				cout <<"WARNING: Discarding the AoS in the solution file." << endl;
		}

		/*--- BCThrust angle ---*/

		if (config->GetDiscard_InFiles() == false) {
			if ((config->GetInitial_BCThrust() != BCThrust_) &&  (rank == MASTER_NODE))
				cout <<"WARNING: SU2 will use the initial BC Thrust provided in the solution file: " << BCThrust_ << " lbs." << endl;
			config->SetInitial_BCThrust(BCThrust_);
		}
		else {
			if ((config->GetInitial_BCThrust() != BCThrust_) &&  (rank == MASTER_NODE))
				cout <<"WARNING: Discarding the BC Thrust in the solution file." << endl;
		}


		/*--- The adjoint problem needs this information from the direct solution ---*/

		if (adjoint) {

			if (config->GetEval_dOF_dCX() == false) {

				if (config->GetDiscard_InFiles() == false) {

      if ((config->GetdCD_dCL() != dCD_dCL_) &&  (rank == MASTER_NODE))
        cout <<"WARNING: SU2 will use the dCD/dCL provided in the direct solution file: " << dCD_dCL_ << "." << endl;
      config->SetdCD_dCL(dCD_dCL_);
      
      if ((config->GetdCMx_dCL() != dCMx_dCL_) &&  (rank == MASTER_NODE))
        cout <<"WARNING: SU2 will use the dCMx/dCL provided in the direct solution file: " << dCMx_dCL_ << "." << endl;
      config->SetdCMx_dCL(dCMx_dCL_);
      
      if ((config->GetdCMy_dCL() != dCMy_dCL_) &&  (rank == MASTER_NODE))
        cout <<"WARNING: SU2 will use the dCMy/dCL provided in the direct solution file: " << dCMy_dCL_ << "." << endl;
      config->SetdCMy_dCL(dCMy_dCL_);
      
      if ((config->GetdCMz_dCL() != dCMz_dCL_) &&  (rank == MASTER_NODE))
        cout <<"WARNING: SU2 will use the dCMz/dCL provided in the direct solution file: " << dCMz_dCL_ << "." << endl;
      config->SetdCMz_dCL(dCMz_dCL_);

				}
				else {
      
      if ((config->GetdCD_dCL() != dCD_dCL_) &&  (rank == MASTER_NODE))
        cout <<"WARNING: Discarding the dCD/dCL in the direct solution file." << endl;
      
      if ((config->GetdCMx_dCL() != dCMx_dCL_) &&  (rank == MASTER_NODE))
        cout <<"WARNING: Discarding the dCMx/dCL in the direct solution file." << endl;
      
      if ((config->GetdCMy_dCL() != dCMy_dCL_) &&  (rank == MASTER_NODE))
        cout <<"WARNING: Discarding the dCMy/dCL in the direct solution file." << endl;
      
      if ((config->GetdCMz_dCL() != dCMz_dCL_) &&  (rank == MASTER_NODE))
        cout <<"WARNING: Discarding the dCMz/dCL in the direct solution file." << endl;
      
    }

			}

		}

	}

	/*--- Only from the adjoint restart file ---*/

	else {

		/*--- The adjoint problem needs this information from the adjoint solution file ---*/

		if (config->GetEval_dOF_dCX() == true) {

			/*--- If it is a restart it will use the value that was stored in the adjoint solution file  ---*/

			if (config->GetRestart()) {

     /*--- dCD_dCL coefficient ---*/
     
     if ((config->GetdCD_dCL() != dCD_dCL_) &&  (rank == MASTER_NODE))
       cout <<"WARNING: SU2 will use the dCD/dCL provided in\nthe adjoint solution file: " << dCD_dCL_ << " ." << endl;
     config->SetdCD_dCL(dCD_dCL_);
     
     /*--- dCMx_dCL coefficient ---*/
     
     if ((config->GetdCMx_dCL() != dCMx_dCL_) &&  (rank == MASTER_NODE))
       cout <<"WARNING: SU2 will use the dCMx/dCL provided in\nthe adjoint solution file: " << dCMx_dCL_ << " ." << endl;
     config->SetdCMx_dCL(dCMx_dCL_);
     
     /*--- dCMy_dCL coefficient ---*/
     
     if ((config->GetdCMy_dCL() != dCMy_dCL_) &&  (rank == MASTER_NODE))
       cout <<"WARNING: SU2 will use the dCMy/dCL provided in\nthe adjoint solution file: " << dCMy_dCL_ << " ." << endl;
     config->SetdCMy_dCL(dCMy_dCL_);
     
     /*--- dCMz_dCL coefficient ---*/
     
     if ((config->GetdCMz_dCL() != dCMz_dCL_) &&  (rank == MASTER_NODE))
       cout <<"WARNING: SU2 will use the dCMz/dCL provided in\nthe adjoint solution file: " << dCMz_dCL_ << " ." << endl;
     config->SetdCMz_dCL(dCMz_dCL_);
     
			}


		}

	}

	/*--- External iteration ---*/

  if ((config->GetDiscard_InFiles() == false) && (!adjoint || (adjoint && config->GetRestart())))
    config->SetExtIter_OffSet(ExtIter_);

}

void CSolver::Read_InletFile_ASCII(CGeometry *geometry, CConfig *config, string val_filename) {

  ifstream inlet_file;
  string text_line;
  unsigned long iVar, iMarker, iChar, iRow;
  int counter = 0;
  string::size_type position;

  /*--- Open the inlet profile file (we have already error checked) ---*/

  inlet_file.open(val_filename.data(), ios::in);

  /*--- Identify the markers and data set in the inlet profile file ---*/

  while (getline (inlet_file, text_line)) {

    position = text_line.find ("NMARK=",0);
    if (position != string::npos) {
      text_line.erase (0,6); nMarker_InletFile = atoi(text_line.c_str());

      nRow_InletFile    = new unsigned long[nMarker_InletFile];
      nRowCum_InletFile = new unsigned long[nMarker_InletFile+1];
      nCol_InletFile    = new unsigned long[nMarker_InletFile];

      for (iMarker = 0 ; iMarker < nMarker_InletFile; iMarker++) {

        getline (inlet_file, text_line);
        text_line.erase (0,11);
        for (iChar = 0; iChar < 20; iChar++) {
          position = text_line.find( " ", 0 );  if (position != string::npos) text_line.erase (position,1);
          position = text_line.find( "\r", 0 ); if (position != string::npos) text_line.erase (position,1);
          position = text_line.find( "\n", 0 ); if (position != string::npos) text_line.erase (position,1);
        }
        Marker_Tags_InletFile.push_back(text_line.c_str());

        getline (inlet_file, text_line);
        text_line.erase (0,5); nRow_InletFile[iMarker] = atoi(text_line.c_str());

        getline (inlet_file, text_line);
        text_line.erase (0,5); nCol_InletFile[iMarker] = atoi(text_line.c_str());

        /*--- Skip the data. This is read in the next loop. ---*/

        for (iRow = 0; iRow < nRow_InletFile[iMarker]; iRow++) getline (inlet_file, text_line);

      }
    } else {
      SU2_MPI::Error("While opening inlet file, no \"NMARK=\" specification was found", CURRENT_FUNCTION);
    }
  }

  inlet_file.close();

  /*--- Compute array bounds and offsets. Allocate data structure. ---*/

  maxCol_InletFile = 0; nRowCum_InletFile[0] = 0;
  for (iMarker = 0; iMarker < nMarker_InletFile; iMarker++) {
    if (nCol_InletFile[iMarker] > maxCol_InletFile)
      maxCol_InletFile = nCol_InletFile[iMarker];

    /*--- Put nRow into cumulative storage format. ---*/

    nRowCum_InletFile[iMarker+1] = nRowCum_InletFile[iMarker] + nRow_InletFile[iMarker];
    
  }

  Inlet_Data = new passivedouble[nRowCum_InletFile[nMarker_InletFile]*maxCol_InletFile];

  for (unsigned long iPoint = 0; iPoint < nRowCum_InletFile[nMarker_InletFile]*maxCol_InletFile; iPoint++)
    Inlet_Data[iPoint] = 0.0;

  /*--- Read all lines in the inlet profile file and extract data. ---*/

  inlet_file.open(val_filename.data(), ios::in);

  counter = 0;
  while (getline (inlet_file, text_line)) {

    position = text_line.find ("NMARK=",0);
    if (position != string::npos) {

      for (iMarker = 0; iMarker < nMarker_InletFile; iMarker++) {

        /*--- Skip the tag, nRow, and nCol lines. ---*/

        getline (inlet_file, text_line);
        getline (inlet_file, text_line);
        getline (inlet_file, text_line);

        /*--- Now read the data for each row and store. ---*/

        for (iRow = 0; iRow < nRow_InletFile[iMarker]; iRow++) {

          getline (inlet_file, text_line);

          istringstream point_line(text_line);

          /*--- Store the values (starting with node coordinates) --*/

          for (iVar = 0; iVar < nCol_InletFile[iMarker]; iVar++)
            point_line >> Inlet_Data[counter*maxCol_InletFile + iVar];

          /*--- Increment our local row counter. ---*/

          counter++;

        }
      }
    }
  }
  
  inlet_file.close();
  
}

void CSolver::LoadInletProfile(CGeometry **geometry,
                               CSolver ***solver,
                               CConfig *config,
                               int val_iter,
                               unsigned short val_kind_solver,
                               unsigned short val_kind_marker) {

  /*-- First, set the solver and marker kind for the particular problem at
   hand. Note that, in the future, these routines can be used for any solver
   and potentially any marker type (beyond inlets). ---*/

  unsigned short KIND_SOLVER = val_kind_solver;
  unsigned short KIND_MARKER = val_kind_marker;

  /*--- Local variables ---*/

  unsigned short iDim, iVar, iMesh, iMarker, jMarker;
  unsigned long iPoint, iVertex, index, iChildren, Point_Fine, iRow;
  su2double Area_Children, Area_Parent, *Coord, dist, min_dist;
  bool dual_time = ((config->GetUnsteady_Simulation() == DT_STEPPING_1ST) ||
                    (config->GetUnsteady_Simulation() == DT_STEPPING_2ND));
  bool time_stepping = config->GetUnsteady_Simulation() == TIME_STEPPING;

  string UnstExt, text_line;
  ifstream restart_file;

  unsigned short iZone = config->GetiZone();
  unsigned short nZone = config->GetnZone();

  string Marker_Tag;
  string profile_filename = config->GetInlet_FileName();
  ifstream inlet_file;

  su2double *Inlet_Values = NULL;
  su2double *Inlet_Fine   = NULL;
  su2double *Normal       = new su2double[nDim];

  unsigned long Marker_Counter = 0;

  /*--- Multizone problems require the number of the zone to be appended. ---*/

  if (nZone > 1)
    profile_filename = config->GetMultizone_FileName(profile_filename, iZone);

  /*--- Modify file name for an unsteady restart ---*/

  if (dual_time || time_stepping)
    profile_filename = config->GetUnsteady_FileName(profile_filename, val_iter);

  /*--- Open the file and check for problems. If a file can not be found,
   then a warning will be printed, but the calculation will continue
   using the uniform inlet values. A template inlet file will be written
   at a later point using COutput. ---*/

  inlet_file.open(profile_filename.data(), ios::in);

  if (!inlet_file.fail()) {

    /*--- Close the file and start the loading. ---*/

    inlet_file.close();

    /*--- Read the profile data from an ASCII file. ---*/

    Read_InletFile_ASCII(geometry[MESH_0], config, profile_filename);

    /*--- Load data from the restart into correct containers. ---*/

    Marker_Counter = 0;

    Inlet_Values = new su2double[maxCol_InletFile];
    Inlet_Fine   = new su2double[maxCol_InletFile];

    unsigned short global_failure = 0, local_failure = 0;
    ostringstream error_msg;

    const su2double tolerance = config->GetInlet_Profile_Matching_Tolerance();

    for (iMarker = 0; iMarker < config->GetnMarker_All(); iMarker++) {
      if (config->GetMarker_All_KindBC(iMarker) == KIND_MARKER) {

        /*--- Get tag in order to identify the correct inlet data. ---*/

        Marker_Tag = config->GetMarker_All_TagBound(iMarker);

        for (jMarker = 0; jMarker < nMarker_InletFile; jMarker++) {

          /*--- If we have found the matching marker string, continue. ---*/

          if (Marker_Tags_InletFile[jMarker] == Marker_Tag) {

            /*--- Increment our counter for marker matches. ---*/

            Marker_Counter++;

            /*--- Loop through the nodes on this marker. ---*/

            for (iVertex = 0; iVertex < geometry[MESH_0]->nVertex[iMarker]; iVertex++) {

              iPoint   = geometry[MESH_0]->vertex[iMarker][iVertex]->GetNode();
              Coord    = geometry[MESH_0]->node[iPoint]->GetCoord();
              min_dist = 1e16;

              /*--- Find the distance to the closest point in our inlet profile data. ---*/

              for (iRow = nRowCum_InletFile[jMarker]; iRow < nRowCum_InletFile[jMarker+1]; iRow++) {

                /*--- Get the coords for this data point. ---*/

                index = iRow*maxCol_InletFile;

                dist = 0.0;
                for (unsigned short iDim = 0; iDim < nDim; iDim++)
                  dist += pow(Inlet_Data[index+iDim] - Coord[iDim], 2);
                dist = sqrt(dist);

                /*--- Check is this is the closest point and store data if so. ---*/

                if (dist < min_dist) {
                  min_dist = dist;
                  for (iVar = 0; iVar < maxCol_InletFile; iVar++)
                    Inlet_Values[iVar] = Inlet_Data[index+iVar];
                }

              }

              /*--- If the diff is less than the tolerance, match the two.
               We could modify this to simply use the nearest neighbor, or
               eventually add something more elaborate here for interpolation. ---*/

              if (min_dist < tolerance) {

                solver[MESH_0][KIND_SOLVER]->SetInletAtVertex(Inlet_Values, iMarker, iVertex);

              } else {

                unsigned long GlobalIndex = geometry[MESH_0]->node[iPoint]->GetGlobalIndex();
                cout << "WARNING: Did not find a match between the points in the inlet file" << endl;
                cout << "and point " << GlobalIndex;
                cout << std::scientific;
                cout << " at location: [" << Coord[0] << ", " << Coord[1];
                if (nDim ==3) error_msg << ", " << Coord[2];
                cout << "]" << endl;
                cout << "Distance to closest point: " << min_dist << endl;
                cout << "Current tolerance:         " << tolerance << endl;
                cout << endl;
                cout << "You can widen the tolerance for point matching by changing the value" << endl;
                cout << "of the option INLET_MATCHING_TOLERANCE in your *.cfg file." << endl;
                local_failure++;
                break;

              }
            }
          }
        }
      }

      if (local_failure > 0) break;
    }

#ifdef HAVE_MPI
    SU2_MPI::Allreduce(&local_failure, &global_failure, 1, MPI_UNSIGNED_SHORT,
                       MPI_SUM, MPI_COMM_WORLD);
#else
    global_failure = local_failure;
#endif

    if (global_failure > 0) {
      SU2_MPI::Error(string("Prescribed inlet data does not match markers within tolerance."), CURRENT_FUNCTION);
    }

    /*--- Copy the inlet data down to the coarse levels if multigrid is active.
     Here, we use a face area-averaging to restrict the values. ---*/

    for (iMesh = 1; iMesh <= config->GetnMGLevels(); iMesh++) {
      for (iMarker=0; iMarker < config->GetnMarker_All(); iMarker++) {
        if (config->GetMarker_All_KindBC(iMarker) == KIND_MARKER) {

          Marker_Tag = config->GetMarker_All_TagBound(iMarker);
          
          /*--- Loop through the nodes on this marker. ---*/

          for (iVertex = 0; iVertex < geometry[iMesh]->nVertex[iMarker]; iVertex++) {

            /*--- Get the coarse mesh point and compute the boundary area. ---*/

            iPoint = geometry[iMesh]->vertex[iMarker][iVertex]->GetNode();
            geometry[iMesh]->vertex[iMarker][iVertex]->GetNormal(Normal);
            Area_Parent = 0.0;
            for (iDim = 0; iDim < nDim; iDim++) Area_Parent += Normal[iDim]*Normal[iDim];
            Area_Parent = sqrt(Area_Parent);

            /*--- Reset the values for the coarse point. ---*/

            for (iVar = 0; iVar < maxCol_InletFile; iVar++) Inlet_Values[iVar] = 0.0;

            /*-- Loop through the children and extract the inlet values
             from those nodes that lie on the boundary as well as their
             boundary area. We build a face area-averaged value for the
             coarse point values from the fine grid points. Note that
             children from the interior volume will not be included in
             the averaging. ---*/

            for (iChildren = 0; iChildren < geometry[iMesh]->node[iPoint]->GetnChildren_CV(); iChildren++) {
              Point_Fine = geometry[iMesh]->node[iPoint]->GetChildren_CV(iChildren);
              for (iVar = 0; iVar < maxCol_InletFile; iVar++) Inlet_Fine[iVar] = 0.0;
              Area_Children = solver[iMesh-1][KIND_SOLVER]->GetInletAtVertex(Inlet_Fine, Point_Fine, KIND_MARKER, Marker_Tag, geometry[iMesh-1], config);
              for (iVar = 0; iVar < maxCol_InletFile; iVar++) {
                Inlet_Values[iVar] += Inlet_Fine[iVar]*Area_Children/Area_Parent;
              }
            }

            /*--- Set the boundary area-averaged inlet values for the coarse point. ---*/

            solver[iMesh][KIND_SOLVER]->SetInletAtVertex(Inlet_Values, iMarker, iVertex);

          }
        }
      }
    }

    /*--- Delete the class memory that is used to load the inlets. ---*/

    Marker_Tags_InletFile.clear();

    if (nRowCum_InletFile != NULL) delete [] nRowCum_InletFile; nRowCum_InletFile = NULL;
    if (nRow_InletFile    != NULL) delete [] nRow_InletFile;    nRow_InletFile    = NULL;
    if (nCol_InletFile    != NULL) delete [] nCol_InletFile;    nCol_InletFile    = NULL;
    if (Inlet_Data        != NULL) delete [] Inlet_Data;        Inlet_Data        = NULL;

  } else {

    if (rank == MASTER_NODE) {
      cout << endl;
      cout << "WARNING: Could not find the input file for the inlet profile." << endl;
      cout << "Looked for: " << profile_filename << "." << endl;
      cout << "A template inlet profile file will be written, and the " << endl;
      cout << "calculation will continue with uniform inlets." << endl << endl;
    }

    /*--- Set the bit to write a template inlet profile file. ---*/

    config->SetWrt_InletFile(true);

    /*--- Set the mean flow inlets to uniform. ---*/

    for (iMesh = 0; iMesh <= config->GetnMGLevels(); iMesh++) {
      for (iMarker = 0; iMarker < config->GetnMarker_All(); iMarker++) {
          solver[iMesh][KIND_SOLVER]->SetUniformInlet(config, iMarker);
      }
    }

  }

  /*--- Deallocated local data. ---*/

  if (Inlet_Values != NULL) delete [] Inlet_Values;
  if (Inlet_Fine   != NULL) delete [] Inlet_Fine;
  delete [] Normal;
  
}

CBaselineSolver::CBaselineSolver(void) : CSolver() { }

CBaselineSolver::CBaselineSolver(CGeometry *geometry, CConfig *config) {

  unsigned long iPoint;
  unsigned short iVar;
  
  nPoint = geometry->GetnPoint();

  /*--- Define geometry constants in the solver structure ---*/

  nDim = geometry->GetnDim();

  /*--- Routines to access the number of variables and string names. ---*/

  SetOutputVariables(geometry, config);

  /*--- Initialize a zero solution and instantiate the CVariable class. ---*/

  Solution = new su2double[nVar];
  for (iVar = 0; iVar < nVar; iVar++) {
    Solution[iVar] = 0.0;
  }

  node = new CVariable*[geometry->GetnPoint()];
  for (iPoint = 0; iPoint < geometry->GetnPoint(); iPoint++) {
    node[iPoint] = new CBaselineVariable(Solution, nVar, config);
  }
  
}

CBaselineSolver::CBaselineSolver(CGeometry *geometry, CConfig *config, unsigned short nVar, vector<string> field_names) {

  unsigned long iPoint;
  unsigned short iVar;
  
  nPoint = geometry->GetnPoint();

  config->fields = field_names;

  Solution = new su2double[nVar];

  for (iVar = 0; iVar < nVar; iVar++) {
    Solution[iVar] = 0.0;
  }

  /*--- Define geometry constants in the solver structure ---*/

  nDim = geometry->GetnDim();

  /*--- Allocate the node variables ---*/

  node = new CVariable*[geometry->GetnPoint()];

  for (iPoint = 0; iPoint < geometry->GetnPoint(); iPoint++) {

    node[iPoint] = new CBaselineVariable(Solution, nVar, config);

  }

}

void CBaselineSolver::SetOutputVariables(CGeometry *geometry, CConfig *config) {

  /*--- Open the ASCII restart file and extract the nVar and field names. ---*/

  string Tag, text_line, AdjExt, UnstExt;
  unsigned long iExtIter = config->GetExtIter();
  bool fem = (config->GetKind_Solver() == FEM_ELASTICITY);

  unsigned short iZone = config->GetiZone();
  unsigned short nZone = geometry->GetnZone();

  ifstream restart_file;
  string filename;

  /*--- Retrieve filename from config ---*/

  if (config->GetContinuous_Adjoint() || config->GetDiscrete_Adjoint()) {
    filename = config->GetSolution_AdjFileName();
    filename = config->GetObjFunc_Extension(filename);
  } else if (fem) {
    filename = config->GetSolution_FEMFileName();
  } else {
    filename = config->GetSolution_FlowFileName();
  }

  /*--- Multizone problems require the number of the zone to be appended. ---*/

  if (nZone > 1)
    filename = config->GetMultizone_FileName(filename, iZone);

  if (config->GetUnsteady_Simulation() == HARMONIC_BALANCE)
    filename = config->GetMultiInstance_FileName(filename, config->GetiInst());

  /*--- Unsteady problems require an iteration number to be appended. ---*/
  if (config->GetWrt_Unsteady()) {
    filename = config->GetUnsteady_FileName(filename, SU2_TYPE::Int(iExtIter));
  } else if (config->GetWrt_Dynamic()) {
    filename = config->GetUnsteady_FileName(filename, SU2_TYPE::Int(iExtIter));
  }

  /*--- Read only the number of variables in the restart file. ---*/

  if (config->GetRead_Binary_Restart()) {

    char fname[100];
    strcpy(fname, filename.c_str());
    int nVar_Buf = 5;
    int var_buf[5];

#ifndef HAVE_MPI

    /*--- Serial binary input. ---*/

    FILE *fhw;
    fhw = fopen(fname,"rb");
    size_t ret;

    /*--- Error check for opening the file. ---*/

    if (!fhw) {
      SU2_MPI::Error(string("Unable to open SU2 restart file ") + string(fname), CURRENT_FUNCTION);
    }
    
    /*--- First, read the number of variables and points. ---*/

    ret = fread(var_buf, sizeof(int), nVar_Buf, fhw);
    if (ret != (unsigned long)nVar_Buf) {
      SU2_MPI::Error("Error reading restart file.", CURRENT_FUNCTION);
    }

    /*--- Check that this is an SU2 binary file. SU2 binary files
     have the hex representation of "SU2" as the first int in the file. ---*/

    if (var_buf[0] != 535532) {
      SU2_MPI::Error(string("File ") + string(fname) + string(" is not a binary SU2 restart file.\n") +
                     string("SU2 reads/writes binary restart files by default.\n") +
                     string("Note that backward compatibility for ASCII restart files is\n") +
                     string("possible with the WRT_BINARY_RESTART / READ_BINARY_RESTART options."), CURRENT_FUNCTION);
    }
    
    /*--- Close the file. ---*/

    fclose(fhw);

#else

    /*--- Parallel binary input using MPI I/O. ---*/

    MPI_File fhw;
    int ierr;
    
    /*--- All ranks open the file using MPI. ---*/

    ierr = MPI_File_open(MPI_COMM_WORLD, fname, MPI_MODE_RDONLY, MPI_INFO_NULL, &fhw);

    /*--- Error check opening the file. ---*/

    if (ierr) {
      SU2_MPI::Error(string("Unable to open SU2 restart file ") + string(fname), CURRENT_FUNCTION);
    }

    /*--- First, read the number of variables and points (i.e., cols and rows),
     which we will need in order to read the file later. Also, read the
     variable string names here. Only the master rank reads the header. ---*/

    if (rank == MASTER_NODE) {
      MPI_File_read(fhw, var_buf, nVar_Buf, MPI_INT, MPI_STATUS_IGNORE);
    }

    /*--- Broadcast the number of variables to all procs and store more clearly. ---*/

    SU2_MPI::Bcast(var_buf, nVar_Buf, MPI_INT, MASTER_NODE, MPI_COMM_WORLD);

    /*--- Check that this is an SU2 binary file. SU2 binary files
     have the hex representation of "SU2" as the first int in the file. ---*/

    if (var_buf[0] != 535532) {
      SU2_MPI::Error(string("File ") + string(fname) + string(" is not a binary SU2 restart file.\n") +
                     string("SU2 reads/writes binary restart files by default.\n") +
                     string("Note that backward compatibility for ASCII restart files is\n") +
                     string("possible with the WRT_BINARY_RESTART / READ_BINARY_RESTART options."), CURRENT_FUNCTION);
    }

    /*--- All ranks close the file after writing. ---*/
    
    MPI_File_close(&fhw);

#endif

    /*--- Set the number of variables, one per field in the
     restart file (without including the PointID) ---*/

    nVar = var_buf[1];

  } else {

    /*--- First, check that this is not a binary restart file. ---*/

    char fname[100];
    strcpy(fname, filename.c_str());
    int magic_number;

#ifndef HAVE_MPI

    /*--- Serial binary input. ---*/

    FILE *fhw;
    fhw = fopen(fname,"rb");
    size_t ret;

    /*--- Error check for opening the file. ---*/

    if (!fhw) {
      SU2_MPI::Error(string("Unable to open SU2 restart file ") + string(fname), CURRENT_FUNCTION);
    }

    /*--- Attempt to read the first int, which should be our magic number. ---*/

    ret = fread(&magic_number, sizeof(int), 1, fhw);
    if (ret != 1) {
      SU2_MPI::Error("Error reading restart file.", CURRENT_FUNCTION);
    }

    /*--- Check that this is an SU2 binary file. SU2 binary files
     have the hex representation of "SU2" as the first int in the file. ---*/

    if (magic_number == 535532) {
      SU2_MPI::Error(string("File ") + string(fname) + string(" is a binary SU2 restart file, expected ASCII.\n") +
                     string("SU2 reads/writes binary restart files by default.\n") +
                     string("Note that backward compatibility for ASCII restart files is\n") +
                     string("possible with the WRT_BINARY_RESTART / READ_BINARY_RESTART options."), CURRENT_FUNCTION);
    }

    fclose(fhw);

#else

    /*--- Parallel binary input using MPI I/O. ---*/

    MPI_File fhw;
    int ierr;

    /*--- All ranks open the file using MPI. ---*/

    ierr = MPI_File_open(MPI_COMM_WORLD, fname, MPI_MODE_RDONLY, MPI_INFO_NULL, &fhw);

    /*--- Error check opening the file. ---*/

    if (ierr) {
      SU2_MPI::Error(string("Unable to open SU2 restart file ") + string(fname), CURRENT_FUNCTION);
    }

    /*--- Have the master attempt to read the magic number. ---*/

    if (rank == MASTER_NODE)
      MPI_File_read(fhw, &magic_number, 1, MPI_INT, MPI_STATUS_IGNORE);

    /*--- Broadcast the number of variables to all procs and store clearly. ---*/

    SU2_MPI::Bcast(&magic_number, 1, MPI_INT, MASTER_NODE, MPI_COMM_WORLD);

    /*--- Check that this is an SU2 binary file. SU2 binary files
     have the hex representation of "SU2" as the first int in the file. ---*/

    if (magic_number == 535532) {
      SU2_MPI::Error(string("File ") + string(fname) + string(" is a binary SU2 restart file, expected ASCII.\n") +
                     string("SU2 reads/writes binary restart files by default.\n") +
                     string("Note that backward compatibility for ASCII restart files is\n") +
                     string("possible with the WRT_BINARY_RESTART / READ_BINARY_RESTART options."), CURRENT_FUNCTION);
    }
    
    MPI_File_close(&fhw);
    
#endif

    /*--- Open the restart file ---*/

    restart_file.open(filename.data(), ios::in);

    /*--- In case there is no restart file ---*/

    if (restart_file.fail()) {
      SU2_MPI::Error(string("SU2 solution file ") + filename + string(" not found"), CURRENT_FUNCTION);
    }
    
    /*--- Identify the number of fields (and names) in the restart file ---*/

    getline (restart_file, text_line);

    stringstream ss(text_line);
    while (ss >> Tag) {
      config->fields.push_back(Tag);
      if (ss.peek() == ',') ss.ignore();
    }

    /*--- Close the file (the solution date is read later). ---*/
    
    restart_file.close();

    /*--- Set the number of variables, one per field in the
     restart file (without including the PointID) ---*/

    nVar = config->fields.size() - 1;

    /*--- Clear the fields vector since we'll read it again. ---*/

    config->fields.clear();

  }

}

void CBaselineSolver::Set_MPI_Solution(CGeometry *geometry, CConfig *config) {
  unsigned short iVar, iMarker, iPeriodic_Index, MarkerS, MarkerR, GridVel_Index;
  unsigned long iVertex, iPoint, nVertexS, nVertexR, nBufferS_Vector, nBufferR_Vector;
  su2double rotMatrix[3][3], *transl, *angles, theta, cosTheta, sinTheta, phi, cosPhi, sinPhi, psi, cosPsi, sinPsi, *Buffer_Receive_U = NULL, *Buffer_Send_U = NULL, *Solution = NULL;
  
  Solution = new su2double[nVar];

  GridVel_Index = 2*nDim;

  if (config->GetKind_Turb_Model() == SA) { GridVel_Index += 1; }
  else if (config->GetKind_Turb_Model() == SST) { GridVel_Index += 2; }
  if (config->GetKind_Regime() != INCOMPRESSIBLE) { GridVel_Index += 1; }
  
#ifdef HAVE_MPI
  int send_to, receive_from;
  SU2_MPI::Status status;
#endif
  
  for (iMarker = 0; iMarker < config->GetnMarker_All(); iMarker++) {
    
    if ((config->GetMarker_All_KindBC(iMarker) == SEND_RECEIVE) &&
        (config->GetMarker_All_SendRecv(iMarker) > 0)) {
      
      MarkerS = iMarker;  MarkerR = iMarker+1;
      
#ifdef HAVE_MPI

      send_to = config->GetMarker_All_SendRecv(MarkerS)-1;
      receive_from = abs(config->GetMarker_All_SendRecv(MarkerR))-1;
      
#endif

      nVertexS = geometry->nVertex[MarkerS];  nVertexR = geometry->nVertex[MarkerR];
      nBufferS_Vector = nVertexS*nVar;        nBufferR_Vector = nVertexR*nVar;
      
      /*--- Allocate Receive and send buffers  ---*/
      
      Buffer_Receive_U = new su2double [nBufferR_Vector];
      Buffer_Send_U = new su2double[nBufferS_Vector];
      
      /*--- Copy the solution that should be sended ---*/
      
      for (iVertex = 0; iVertex < nVertexS; iVertex++) {
        iPoint = geometry->vertex[MarkerS][iVertex]->GetNode();
        for (iVar = 0; iVar < nVar; iVar++)
          Buffer_Send_U[iVar*nVertexS+iVertex] = node[iPoint]->GetSolution(iVar);
      }
      
#ifdef HAVE_MPI
      
      /*--- Send/Receive information using Sendrecv ---*/
      
      SU2_MPI::Sendrecv(Buffer_Send_U, nBufferS_Vector, MPI_DOUBLE, send_to, 0,
                   Buffer_Receive_U, nBufferR_Vector, MPI_DOUBLE, receive_from, 0, MPI_COMM_WORLD, &status);
      
#else
      
      /*--- Receive information without MPI ---*/
      
      for (iVertex = 0; iVertex < nVertexR; iVertex++) {
        for (iVar = 0; iVar < nVar; iVar++)
          Buffer_Receive_U[iVar*nVertexR+iVertex] = Buffer_Send_U[iVar*nVertexR+iVertex];
      }
      
#endif
      
      /*--- Deallocate send buffer ---*/
      
      delete [] Buffer_Send_U;
      
      /*--- Do the coordinate transformation ---*/
      
      for (iVertex = 0; iVertex < nVertexR; iVertex++) {
        
        /*--- Find point and its type of transformation ---*/
        
        iPoint = geometry->vertex[MarkerR][iVertex]->GetNode();
        iPeriodic_Index = geometry->vertex[MarkerR][iVertex]->GetRotation_Type();
        
        /*--- Retrieve the supplied periodic information. ---*/
        
        transl = config->GetPeriodicTranslate(iPeriodic_Index);
        angles = config->GetPeriodicRotation(iPeriodic_Index);
        
        /*--- Store angles separately for clarity. ---*/
        
        theta    = angles[0];   phi    = angles[1];     psi    = angles[2];
        cosTheta = cos(theta);  cosPhi = cos(phi);      cosPsi = cos(psi);
        sinTheta = sin(theta);  sinPhi = sin(phi);      sinPsi = sin(psi);
        
        /*--- Compute the rotation matrix. Note that the implicit
         ordering is rotation about the x-axis, y-axis,
         then z-axis. Note that this is the transpose of the matrix
         used during the preprocessing stage. ---*/
        
        rotMatrix[0][0] = cosPhi*cosPsi;    rotMatrix[1][0] = sinTheta*sinPhi*cosPsi - cosTheta*sinPsi;     rotMatrix[2][0] = cosTheta*sinPhi*cosPsi + sinTheta*sinPsi;
        rotMatrix[0][1] = cosPhi*sinPsi;    rotMatrix[1][1] = sinTheta*sinPhi*sinPsi + cosTheta*cosPsi;     rotMatrix[2][1] = cosTheta*sinPhi*sinPsi - sinTheta*cosPsi;
        rotMatrix[0][2] = -sinPhi;          rotMatrix[1][2] = sinTheta*cosPhi;                              rotMatrix[2][2] = cosTheta*cosPhi;
        
        /*--- Copy conserved variables before performing transformation. ---*/
        
        for (iVar = 0; iVar < nVar; iVar++)
          Solution[iVar] = Buffer_Receive_U[iVar*nVertexR+iVertex];
        
        /*--- Rotate the spatial coordinates & momentum. ---*/
        
        if (nDim == 2) {
          
          /*--- Coords ---*/
          
          Solution[0] = (rotMatrix[0][0]*Buffer_Receive_U[0*nVertexR+iVertex] +
                         rotMatrix[0][1]*Buffer_Receive_U[1*nVertexR+iVertex] - transl[0]);
          Solution[1] = (rotMatrix[1][0]*Buffer_Receive_U[0*nVertexR+iVertex] +
                         rotMatrix[1][1]*Buffer_Receive_U[1*nVertexR+iVertex] - transl[1]);
          /*--- Momentum ---*/
          
          Solution[nDim+1] = (rotMatrix[0][0]*Buffer_Receive_U[(nDim+1)*nVertexR+iVertex] +
                              rotMatrix[0][1]*Buffer_Receive_U[(nDim+2)*nVertexR+iVertex]);
          Solution[nDim+2] = (rotMatrix[1][0]*Buffer_Receive_U[(nDim+1)*nVertexR+iVertex] +
                              rotMatrix[1][1]*Buffer_Receive_U[(nDim+2)*nVertexR+iVertex]);

          if (config->GetGrid_Movement()) {
            Solution[GridVel_Index + 1] = (rotMatrix[0][0]*Buffer_Receive_U[(GridVel_Index+1)*nVertexR+iVertex] +
                                           rotMatrix[0][1]*Buffer_Receive_U[(GridVel_Index+2)*nVertexR+iVertex]);
            Solution[GridVel_Index + 2] = (rotMatrix[1][0]*Buffer_Receive_U[(GridVel_Index+1)*nVertexR+iVertex] +
                                           rotMatrix[1][1]*Buffer_Receive_U[(GridVel_Index+2)*nVertexR+iVertex]);
          }
        } else {
          
          /*--- Coords ---*/
          
          Solution[0] = (rotMatrix[0][0]*Buffer_Receive_U[0*nVertexR+iVertex] +
                         rotMatrix[0][1]*Buffer_Receive_U[1*nVertexR+iVertex] +
                         rotMatrix[0][2]*Buffer_Receive_U[2*nVertexR+iVertex] - transl[0]);
          Solution[1] = (rotMatrix[1][0]*Buffer_Receive_U[0*nVertexR+iVertex] +
                         rotMatrix[1][1]*Buffer_Receive_U[1*nVertexR+iVertex] +
                         rotMatrix[1][2]*Buffer_Receive_U[2*nVertexR+iVertex] - transl[1]);
          Solution[2] = (rotMatrix[2][0]*Buffer_Receive_U[0*nVertexR+iVertex] +
                         rotMatrix[2][1]*Buffer_Receive_U[1*nVertexR+iVertex] +
                         rotMatrix[2][2]*Buffer_Receive_U[2*nVertexR+iVertex] - transl[2]);
          
          /*--- Momentum ---*/
          
          Solution[nDim+1] = (rotMatrix[0][0]*Buffer_Receive_U[(nDim+1)*nVertexR+iVertex] +
                              rotMatrix[0][1]*Buffer_Receive_U[(nDim+2)*nVertexR+iVertex] +
                              rotMatrix[0][2]*Buffer_Receive_U[(nDim+3)*nVertexR+iVertex]);
          Solution[nDim+2] = (rotMatrix[1][0]*Buffer_Receive_U[(nDim+1)*nVertexR+iVertex] +
                              rotMatrix[1][1]*Buffer_Receive_U[(nDim+2)*nVertexR+iVertex] +
                              rotMatrix[1][2]*Buffer_Receive_U[(nDim+3)*nVertexR+iVertex]);
          Solution[nDim+3] = (rotMatrix[2][0]*Buffer_Receive_U[(nDim+1)*nVertexR+iVertex] +
                              rotMatrix[2][1]*Buffer_Receive_U[(nDim+2)*nVertexR+iVertex] +
                              rotMatrix[2][2]*Buffer_Receive_U[(nDim+3)*nVertexR+iVertex]);

          if (config->GetGrid_Movement()) {
            Solution[GridVel_Index+1] = (rotMatrix[0][0]*Buffer_Receive_U[(GridVel_Index+1)*nVertexR+iVertex] +
                                         rotMatrix[0][1]*Buffer_Receive_U[(GridVel_Index+2)*nVertexR+iVertex] +
                                         rotMatrix[0][2]*Buffer_Receive_U[(GridVel_Index+3)*nVertexR+iVertex]);
            Solution[GridVel_Index+2] = (rotMatrix[1][0]*Buffer_Receive_U[(GridVel_Index+1)*nVertexR+iVertex] +
                                         rotMatrix[1][1]*Buffer_Receive_U[(GridVel_Index+2)*nVertexR+iVertex] +
                                         rotMatrix[1][2]*Buffer_Receive_U[(GridVel_Index+3)*nVertexR+iVertex]);
            Solution[GridVel_Index+3] = (rotMatrix[2][0]*Buffer_Receive_U[(GridVel_Index+1)*nVertexR+iVertex] +
                                         rotMatrix[2][1]*Buffer_Receive_U[(GridVel_Index+2)*nVertexR+iVertex] +
                                         rotMatrix[2][2]*Buffer_Receive_U[(GridVel_Index+3)*nVertexR+iVertex]);
          }
        }
        
        /*--- Copy transformed conserved variables back into buffer. ---*/
        
        for (iVar = 0; iVar < nVar; iVar++)
          node[iPoint]->SetSolution(iVar, Solution[iVar]);
        
      }
      
      /*--- Deallocate receive buffer ---*/
      
      delete [] Buffer_Receive_U;
      
    }
    
  }
  
  delete [] Solution;
  
}

void CBaselineSolver::LoadRestart(CGeometry **geometry, CSolver ***solver, CConfig *config, int val_iter, bool val_update_geo) {

  /*--- Restart the solution from file information ---*/

  string filename;
  unsigned long index;
  string UnstExt, text_line, AdjExt;
  ifstream solution_file;
  unsigned short iDim, iVar;
  unsigned long iExtIter = config->GetExtIter();
  bool fem = (config->GetKind_Solver() == FEM_ELASTICITY);
  bool adjoint = ( config->GetContinuous_Adjoint() || config->GetDiscrete_Adjoint() ); 
  unsigned short iZone = config->GetiZone();
  unsigned short nZone = config->GetnZone();
<<<<<<< HEAD

  unsigned short iInst = config->GetiInst();

=======
  unsigned short iInst = config->GetiInst();
>>>>>>> d00c3b3e
  bool grid_movement  = config->GetGrid_Movement();
  bool steady_restart = config->GetSteadyRestart();
  unsigned short turb_model = config->GetKind_Turb_Model();

  su2double *Coord = new su2double [nDim];
  for (iDim = 0; iDim < nDim; iDim++)
    Coord[iDim] = 0.0;

  /*--- Skip coordinates ---*/

  unsigned short skipVars = geometry[iInst]->GetnDim();

  /*--- Retrieve filename from config ---*/

  if (adjoint) {
    filename = config->GetSolution_AdjFileName();
    filename = config->GetObjFunc_Extension(filename);
  } else if (fem) {
    filename = config->GetSolution_FEMFileName();
  } else {
    filename = config->GetSolution_FlowFileName();
  }

  /*--- Multizone problems require the number of the zone to be appended. ---*/

  if (nZone > 1 )
    filename = config->GetMultizone_FileName(filename, iZone);

  if (config->GetUnsteady_Simulation() == HARMONIC_BALANCE)
    filename = config->GetMultiInstance_FileName(filename, config->GetiInst());

  /*--- Unsteady problems require an iteration number to be appended. ---*/

  if (config->GetWrt_Unsteady() || config->GetUnsteady_Simulation() != HARMONIC_BALANCE) {
    filename = config->GetUnsteady_FileName(filename, SU2_TYPE::Int(iExtIter));
  } else if (config->GetWrt_Dynamic()) {
    filename = config->GetUnsteady_FileName(filename, SU2_TYPE::Int(iExtIter));
  }

  /*--- Output the file name to the console. ---*/

  if (rank == MASTER_NODE)
    cout << "Reading and storing the solution from " << filename
    << "." << endl;

  /*--- Read the restart data from either an ASCII or binary SU2 file. ---*/

  if (config->GetRead_Binary_Restart()) {
    Read_SU2_Restart_Binary(geometry[iInst], config, filename);
  } else {
    Read_SU2_Restart_ASCII(geometry[iInst], config, filename);
  }

  int counter = 0;
  long iPoint_Local = 0; unsigned long iPoint_Global = 0;

  /*--- Load data from the restart into correct containers. ---*/

  for (iPoint_Global = 0; iPoint_Global < geometry[iInst]->GetGlobal_nPointDomain(); iPoint_Global++ ) {

    /*--- Retrieve local index. If this node from the restart file lives
     on the current processor, we will load and instantiate the vars. ---*/

    iPoint_Local = geometry[iInst]->GetGlobal_to_Local_Point(iPoint_Global);

    if (iPoint_Local > -1) {
      
      /*--- We need to store this point's data, so jump to the correct
       offset in the buffer of data from the restart file and load it. ---*/

      index = counter*Restart_Vars[1];
      for (iVar = 0; iVar < nVar; iVar++) Solution[iVar] = Restart_Data[index+iVar];
      node[iPoint_Local]->SetSolution(Solution);
     
      /*--- For dynamic meshes, read in and store the
       grid coordinates and grid velocities for each node. ---*/
      
      if (grid_movement && val_update_geo) {

        /*--- First, remove any variables for the turbulence model that
         appear in the restart file before the grid velocities. ---*/

        if (turb_model == SA || turb_model == SA_NEG) {
          index++;
        } else if (turb_model == SST) {
          index+=2;
        }
        
        /*--- Read in the next 2 or 3 variables which are the grid velocities ---*/
        /*--- If we are restarting the solution from a previously computed static calculation (no grid movement) ---*/
        /*--- the grid velocities are set to 0. This is useful for FSI computations ---*/
        
        su2double GridVel[3] = {0.0,0.0,0.0};
        if (!steady_restart) {

          /*--- Rewind the index to retrieve the Coords. ---*/
          index = counter*Restart_Vars[1];
          for (iDim = 0; iDim < nDim; iDim++) { Coord[iDim] = Restart_Data[index+iDim]; }

          /*--- Move the index forward to get the grid velocities. ---*/
          index = counter*Restart_Vars[1] + skipVars + nVar;
          for (iDim = 0; iDim < nDim; iDim++) { GridVel[iDim] = Restart_Data[index+iDim]; }
        }

        for (iDim = 0; iDim < nDim; iDim++) {
          geometry[iInst]->node[iPoint_Local]->SetCoord(iDim, Coord[iDim]);
          geometry[iInst]->node[iPoint_Local]->SetGridVel(iDim, GridVel[iDim]);
        }
      }

      /*--- Increment the overall counter for how many points have been loaded. ---*/
      counter++;
    }
    
  }

  /*--- MPI solution ---*/
  
  Set_MPI_Solution(geometry[iInst], config);
  
  /*--- Update the geometry for flows on dynamic meshes ---*/
  
  if (grid_movement && val_update_geo) {
    
    /*--- Communicate the new coordinates and grid velocities at the halos ---*/
    
    geometry[iInst]->Set_MPI_Coord(config);
    geometry[iInst]->Set_MPI_GridVel(config);

  }
  
  delete [] Coord;

  /*--- Delete the class memory that is used to load the restart. ---*/

  if (Restart_Vars != NULL) delete [] Restart_Vars;
  if (Restart_Data != NULL) delete [] Restart_Data;
  Restart_Vars = NULL; Restart_Data = NULL;

}

void CBaselineSolver::LoadRestart_FSI(CGeometry *geometry, CConfig *config, int val_iter) {

  /*--- Restart the solution from file information ---*/
  string filename;
  unsigned long index;
  string UnstExt, text_line, AdjExt;
  ifstream solution_file;
  unsigned short iVar;
  unsigned long iExtIter = config->GetExtIter();
  bool fem = (config->GetKind_Solver() == FEM_ELASTICITY);
  bool adjoint = (config->GetContinuous_Adjoint() || config->GetDiscrete_Adjoint());
  unsigned short iZone = config->GetiZone();
  unsigned short nZone = geometry->GetnZone();

  /*--- Retrieve filename from config ---*/
  if (adjoint) {
    filename = config->GetSolution_AdjFileName();
    filename = config->GetObjFunc_Extension(filename);
  } else if (fem) {
    filename = config->GetSolution_FEMFileName();
  } else {
    filename = config->GetSolution_FlowFileName();
  }

  /*--- Multizone problems require the number of the zone to be appended. ---*/

  if (nZone > 1)
    filename = config->GetMultizone_FileName(filename, iZone);

  /*--- Unsteady problems require an iteration number to be appended. ---*/
  if (config->GetWrt_Unsteady() || config->GetUnsteady_Simulation() != HARMONIC_BALANCE) {
    filename = config->GetUnsteady_FileName(filename, SU2_TYPE::Int(iExtIter));
  } else if (config->GetWrt_Dynamic()) {
    filename = config->GetUnsteady_FileName(filename, SU2_TYPE::Int(iExtIter));
  }

  /*--- Output the file name to the console. ---*/

  if (rank == MASTER_NODE)
    cout << "Reading and storing the solution from " << filename
    << "." << endl;

  /*--- Read the restart data from either an ASCII or binary SU2 file. ---*/

  if (config->GetRead_Binary_Restart()) {
    Read_SU2_Restart_Binary(geometry, config, filename);
  } else {
    Read_SU2_Restart_ASCII(geometry, config, filename);
  }

  unsigned short nVar_Local = Restart_Vars[1];
  su2double *Solution_Local = new su2double[nVar_Local];

  int counter = 0;
  long iPoint_Local = 0; unsigned long iPoint_Global = 0;

  /*--- Load data from the restart into correct containers. ---*/
  
  for (iPoint_Global = 0; iPoint_Global < geometry->GetGlobal_nPointDomain(); iPoint_Global++ ) {

    /*--- Retrieve local index. If this node from the restart file lives
     on the current processor, we will load and instantiate the vars. ---*/

    iPoint_Local = geometry->GetGlobal_to_Local_Point(iPoint_Global);

    if (iPoint_Local > -1) {

      /*--- We need to store this point's data, so jump to the correct
       offset in the buffer of data from the restart file and load it. ---*/

      index = counter*Restart_Vars[1];
      for (iVar = 0; iVar < nVar_Local; iVar++) Solution[iVar] = Restart_Data[index+iVar];
      node[iPoint_Local]->SetSolution(Solution);

      /*--- Increment the overall counter for how many points have been loaded. ---*/

      counter++;

    }

  }

  delete [] Solution_Local;

}

CBaselineSolver::~CBaselineSolver(void) { }<|MERGE_RESOLUTION|>--- conflicted
+++ resolved
@@ -3936,13 +3936,7 @@
   bool adjoint = ( config->GetContinuous_Adjoint() || config->GetDiscrete_Adjoint() ); 
   unsigned short iZone = config->GetiZone();
   unsigned short nZone = config->GetnZone();
-<<<<<<< HEAD
-
   unsigned short iInst = config->GetiInst();
-
-=======
-  unsigned short iInst = config->GetiInst();
->>>>>>> d00c3b3e
   bool grid_movement  = config->GetGrid_Movement();
   bool steady_restart = config->GetSteadyRestart();
   unsigned short turb_model = config->GetKind_Turb_Model();

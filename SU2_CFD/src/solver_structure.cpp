/*!
 * \file solver_structure.cpp
 * \brief Main subrotuines for solving direct, adjoint and linearized problems.
 * \author F. Palacios, T. Economon
 * \version 5.0.0 "Raven"
 *
 * SU2 Original Developers: Dr. Francisco D. Palacios.
 *                          Dr. Thomas D. Economon.
 *
 * SU2 Developers: Prof. Juan J. Alonso's group at Stanford University.
 *                 Prof. Piero Colonna's group at Delft University of Technology.
 *                 Prof. Nicolas R. Gauger's group at Kaiserslautern University of Technology.
 *                 Prof. Alberto Guardone's group at Polytechnic University of Milan.
 *                 Prof. Rafael Palacios' group at Imperial College London.
 *                 Prof. Edwin van der Weide's group at the University of Twente.
 *                 Prof. Vincent Terrapon's group at the University of Liege.
 *
 * Copyright (C) 2012-2017 SU2, the open-source CFD code.
 *
 * SU2 is free software; you can redistribute it and/or
 * modify it under the terms of the GNU Lesser General Public
 * License as published by the Free Software Foundation; either
 * version 2.1 of the License, or (at your option) any later version.
 *
 * SU2 is distributed in the hope that it will be useful,
 * but WITHOUT ANY WARRANTY; without even the implied warranty of
 * MERCHANTABILITY or FITNESS FOR A PARTICULAR PURPOSE. See the GNU
 * Lesser General Public License for more details.
 *
 * You should have received a copy of the GNU Lesser General Public
 * License along with SU2. If not, see <http://www.gnu.org/licenses/>.
 */

#include "../include/solver_structure.hpp"

CSolver::CSolver(void) {
  
  /*--- Array initialization ---*/
  
  OutputHeadingNames = NULL;
  Residual_RMS       = NULL;
  Residual_Max       = NULL;
  Residual_BGS       = NULL;
  Residual_Max_BGS   = NULL;
  Residual           = NULL;
  Residual_i         = NULL;
  Residual_j         = NULL;
  Point_Max          = NULL;
  Point_Max_Coord    = NULL;
  Point_Max_BGS      = NULL;
  Point_Max_Coord_BGS = NULL;
  Solution           = NULL;
  Solution_i         = NULL;
  Solution_j         = NULL;
  Vector             = NULL;
  Vector_i           = NULL;
  Vector_j           = NULL;
  Res_Conv           = NULL;
  Res_Visc           = NULL;
  Res_Sour           = NULL;
  Res_Conv_i         = NULL;
  Res_Visc_i         = NULL;
  Res_Conv_j         = NULL;
  Res_Visc_j         = NULL;
  Jacobian_i         = NULL;
  Jacobian_j         = NULL;
  Jacobian_ii        = NULL;
  Jacobian_ij        = NULL;
  Jacobian_ji        = NULL;
  Jacobian_jj        = NULL;
  Smatrix            = NULL;
  Cvector            = NULL;
  Restart_Vars       = NULL;
  Restart_Data       = NULL;
  node               = NULL;
  nOutputVariables   = 0;
  
}

CSolver::~CSolver(void) {

  unsigned short iVar, iDim;
  unsigned long iPoint;
  
  /*--- Public variables, may be accessible outside ---*/

  if ( OutputHeadingNames != NULL) {
    delete [] OutputHeadingNames;
  }

  if (node != NULL) {
    for (iPoint = 0; iPoint < nPoint; iPoint++) {
      delete node[iPoint];
    }
    delete [] node;
  }

  /*--- Private ---*/

  if (Residual_RMS != NULL) delete [] Residual_RMS;
  if (Residual_Max != NULL) delete [] Residual_Max;
  if (Residual != NULL) delete [] Residual;
  if (Residual_i != NULL) delete [] Residual_i;
  if (Residual_j != NULL) delete [] Residual_j;
  if (Point_Max != NULL) delete [] Point_Max;

  if (Residual_BGS != NULL) delete [] Residual_BGS;
  if (Residual_Max_BGS != NULL) delete [] Residual_Max_BGS;
  if (Point_Max_BGS != NULL) delete [] Point_Max_BGS;

  if (Point_Max_Coord != NULL) {
    for (iVar = 0; iVar < nVar; iVar++) {
      delete [] Point_Max_Coord[iVar];
    }
    delete [] Point_Max_Coord;
  }

  if (Point_Max_Coord_BGS != NULL) {
    for (iVar = 0; iVar < nVar; iVar++) {
      delete [] Point_Max_Coord_BGS[iVar];
    }
    delete [] Point_Max_Coord_BGS;
  }

  if (Solution != NULL) delete [] Solution;
  if (Solution_i != NULL) delete [] Solution_i;
  if (Solution_j != NULL) delete [] Solution_j;
  if (Vector != NULL) delete [] Vector;
  if (Vector_i != NULL) delete [] Vector_i;
  if (Vector_j != NULL) delete [] Vector_j;
  if (Res_Conv != NULL) delete [] Res_Conv;
  if (Res_Visc != NULL) delete [] Res_Visc;
  if (Res_Sour != NULL) delete [] Res_Sour;
  if (Res_Conv_i != NULL) delete [] Res_Conv_i;
  if (Res_Visc_i != NULL) delete [] Res_Visc_i;
  if (Res_Visc_j != NULL) delete [] Res_Visc_j;


  if (Jacobian_i != NULL) {
    for (iVar = 0; iVar < nVar; iVar++)
      delete [] Jacobian_i[iVar];
    delete [] Jacobian_i;
  }

  if (Jacobian_j != NULL) {
    for (iVar = 0; iVar < nVar; iVar++)
      delete [] Jacobian_j[iVar];
    delete [] Jacobian_j;
  }

  if (Jacobian_ii != NULL) {
    for (iVar = 0; iVar < nVar; iVar++)
      delete [] Jacobian_ii[iVar];
    delete [] Jacobian_ii;
  }

  if (Jacobian_ij != NULL) {
    for (iVar = 0; iVar < nVar; iVar++)
      delete [] Jacobian_ij[iVar];
    delete [] Jacobian_ij;
  }

  if (Jacobian_ji != NULL) {
    for (iVar = 0; iVar < nVar; iVar++)
      delete [] Jacobian_ji[iVar];
    delete [] Jacobian_ji;
  }

  if (Jacobian_jj != NULL) {
    for (iVar = 0; iVar < nVar; iVar++)
      delete [] Jacobian_jj[iVar];
    delete [] Jacobian_jj;
  }

  if (Smatrix != NULL) {
    for (iDim = 0; iDim < nDim; iDim++)
      delete [] Smatrix[iDim];
    delete [] Smatrix;
  }

  if (Cvector != NULL) {
    for (iVar = 0; iVar < nVarGrad; iVar++)
      delete [] Cvector[iVar];
    delete [] Cvector;
  }

  if (Restart_Vars != NULL) delete [] Restart_Vars;
  if (Restart_Data != NULL) delete [] Restart_Data;

}

void CSolver::SetResidual_RMS(CGeometry *geometry, CConfig *config) {
  unsigned short iVar;
  
#ifndef HAVE_MPI
  
  for (iVar = 0; iVar < nVar; iVar++) {
    
    if (GetRes_RMS(iVar) != GetRes_RMS(iVar)) {
      cout << "\n !!! Error: SU2 has diverged. Now exiting... !!! \n" << endl;
      exit(EXIT_FAILURE);
    }

    SetRes_RMS(iVar, max(EPS*EPS, sqrt(GetRes_RMS(iVar)/geometry->GetnPoint())));
    
  }
  
#else
  
  int nProcessor, iProcessor, rank;
  MPI_Comm_size(MPI_COMM_WORLD, &nProcessor);
  MPI_Comm_rank(MPI_COMM_WORLD, &rank);
  
  su2double *sbuf_residual, *rbuf_residual, *sbuf_coord, *rbuf_coord, *Coord;
  unsigned long *sbuf_point, *rbuf_point, Local_nPointDomain, Global_nPointDomain;
  unsigned short iDim;
  
  /*--- Set the L2 Norm residual in all the processors ---*/
  
  sbuf_residual  = new su2double[nVar]; for (iVar = 0; iVar < nVar; iVar++) sbuf_residual[iVar] = 0.0;
  rbuf_residual  = new su2double[nVar]; for (iVar = 0; iVar < nVar; iVar++) rbuf_residual[iVar] = 0.0;
  
  for (iVar = 0; iVar < nVar; iVar++) sbuf_residual[iVar] = GetRes_RMS(iVar);
  Local_nPointDomain = geometry->GetnPointDomain();
  
  
  SU2_MPI::Allreduce(sbuf_residual, rbuf_residual, nVar, MPI_DOUBLE, MPI_SUM, MPI_COMM_WORLD);
  SU2_MPI::Allreduce(&Local_nPointDomain, &Global_nPointDomain, 1, MPI_UNSIGNED_LONG, MPI_SUM, MPI_COMM_WORLD);
  
  
  for (iVar = 0; iVar < nVar; iVar++) {
    
    if (rbuf_residual[iVar] != rbuf_residual[iVar]) {
      
      if (rank == MASTER_NODE)
        cout << "\n !!! Error: SU2 has diverged. Now exiting... !!! \n" << endl;
      
      MPI_Barrier(MPI_COMM_WORLD);
      MPI_Abort(MPI_COMM_WORLD,1);
      MPI_Finalize();
      
    }
    
    SetRes_RMS(iVar, max(EPS*EPS, sqrt(rbuf_residual[iVar]/Global_nPointDomain)));
    
  }
  
  delete [] sbuf_residual;
  delete [] rbuf_residual;
  
  /*--- Set the Maximum residual in all the processors ---*/
  sbuf_residual = new su2double [nVar]; for (iVar = 0; iVar < nVar; iVar++) sbuf_residual[iVar] = 0.0;
  sbuf_point = new unsigned long [nVar]; for (iVar = 0; iVar < nVar; iVar++) sbuf_point[iVar] = 0;
  sbuf_coord = new su2double[nVar*nDim]; for (iVar = 0; iVar < nVar*nDim; iVar++) sbuf_coord[iVar] = 0.0;
  
  rbuf_residual = new su2double [nProcessor*nVar]; for (iVar = 0; iVar < nProcessor*nVar; iVar++) rbuf_residual[iVar] = 0.0;
  rbuf_point = new unsigned long [nProcessor*nVar]; for (iVar = 0; iVar < nProcessor*nVar; iVar++) rbuf_point[iVar] = 0;
  rbuf_coord = new su2double[nProcessor*nVar*nDim]; for (iVar = 0; iVar < nProcessor*nVar*nDim; iVar++) rbuf_coord[iVar] = 0.0;

  for (iVar = 0; iVar < nVar; iVar++) {
    sbuf_residual[iVar] = GetRes_Max(iVar);
    sbuf_point[iVar] = GetPoint_Max(iVar);
    Coord = GetPoint_Max_Coord(iVar);
    for (iDim = 0; iDim < nDim; iDim++)
      sbuf_coord[iVar*nDim+iDim] = Coord[iDim];
  }
  
  SU2_MPI::Allgather(sbuf_residual, nVar, MPI_DOUBLE, rbuf_residual, nVar, MPI_DOUBLE, MPI_COMM_WORLD);
  SU2_MPI::Allgather(sbuf_point, nVar, MPI_UNSIGNED_LONG, rbuf_point, nVar, MPI_UNSIGNED_LONG, MPI_COMM_WORLD);
  SU2_MPI::Allgather(sbuf_coord, nVar*nDim, MPI_DOUBLE, rbuf_coord, nVar*nDim, MPI_DOUBLE, MPI_COMM_WORLD);

  for (iVar = 0; iVar < nVar; iVar++) {
    for (iProcessor = 0; iProcessor < nProcessor; iProcessor++) {
      AddRes_Max(iVar, rbuf_residual[iProcessor*nVar+iVar], rbuf_point[iProcessor*nVar+iVar], &rbuf_coord[iProcessor*nVar*nDim+iVar*nDim]);
    }
  }
  
  delete [] sbuf_residual;
  delete [] rbuf_residual;
  
  delete [] sbuf_point;
  delete [] rbuf_point;
  
  delete [] sbuf_coord;
  delete [] rbuf_coord;
  
#endif
  
}

void CSolver::SetResidual_BGS(CGeometry *geometry, CConfig *config) {
  unsigned short iVar;

#ifndef HAVE_MPI

  for (iVar = 0; iVar < nVar; iVar++) {

    if (GetRes_BGS(iVar) != GetRes_BGS(iVar)) {
      cout << "\n !!! Error: SU2 has diverged. Now exiting... !!! \n" << endl;
      exit(EXIT_FAILURE);
    }

    SetRes_BGS(iVar, max(EPS*EPS, sqrt(GetRes_BGS(iVar)/geometry->GetnPoint())));

  }

#else

  int nProcessor, iProcessor, rank;
  MPI_Comm_size(MPI_COMM_WORLD, &nProcessor);
  MPI_Comm_rank(MPI_COMM_WORLD, &rank);

  su2double *sbuf_residual, *rbuf_residual, *sbuf_coord, *rbuf_coord, *Coord;
  unsigned long *sbuf_point, *rbuf_point, Local_nPointDomain, Global_nPointDomain;
  unsigned short iDim;

  /*--- Set the L2 Norm residual in all the processors ---*/

  sbuf_residual  = new su2double[nVar]; for (iVar = 0; iVar < nVar; iVar++) sbuf_residual[iVar] = 0.0;
  rbuf_residual  = new su2double[nVar]; for (iVar = 0; iVar < nVar; iVar++) rbuf_residual[iVar] = 0.0;

  for (iVar = 0; iVar < nVar; iVar++) sbuf_residual[iVar] = GetRes_BGS(iVar);
  Local_nPointDomain = geometry->GetnPointDomain();


  SU2_MPI::Allreduce(sbuf_residual, rbuf_residual, nVar, MPI_DOUBLE, MPI_SUM, MPI_COMM_WORLD);
  SU2_MPI::Allreduce(&Local_nPointDomain, &Global_nPointDomain, 1, MPI_UNSIGNED_LONG, MPI_SUM, MPI_COMM_WORLD);


  for (iVar = 0; iVar < nVar; iVar++) {

    if (rbuf_residual[iVar] != rbuf_residual[iVar]) {

      if (rank == MASTER_NODE)
        cout << "\n !!! Error: SU2 has diverged. Now exiting... !!! \n" << endl;

      MPI_Abort(MPI_COMM_WORLD,1);

    }

    SetRes_BGS(iVar, max(EPS*EPS, sqrt(rbuf_residual[iVar]/Global_nPointDomain)));

  }

  delete [] sbuf_residual;
  delete [] rbuf_residual;

  /*--- Set the Maximum residual in all the processors ---*/
  sbuf_residual = new su2double [nVar]; for (iVar = 0; iVar < nVar; iVar++) sbuf_residual[iVar] = 0.0;
  sbuf_point = new unsigned long [nVar]; for (iVar = 0; iVar < nVar; iVar++) sbuf_point[iVar] = 0;
  sbuf_coord = new su2double[nVar*nDim]; for (iVar = 0; iVar < nVar*nDim; iVar++) sbuf_coord[iVar] = 0.0;

  rbuf_residual = new su2double [nProcessor*nVar]; for (iVar = 0; iVar < nProcessor*nVar; iVar++) rbuf_residual[iVar] = 0.0;
  rbuf_point = new unsigned long [nProcessor*nVar]; for (iVar = 0; iVar < nProcessor*nVar; iVar++) rbuf_point[iVar] = 0;
  rbuf_coord = new su2double[nProcessor*nVar*nDim]; for (iVar = 0; iVar < nProcessor*nVar*nDim; iVar++) rbuf_coord[iVar] = 0.0;

  for (iVar = 0; iVar < nVar; iVar++) {
    sbuf_residual[iVar] = GetRes_Max_BGS(iVar);
    sbuf_point[iVar] = GetPoint_Max_BGS(iVar);
    Coord = GetPoint_Max_Coord_BGS(iVar);
    for (iDim = 0; iDim < nDim; iDim++)
      sbuf_coord[iVar*nDim+iDim] = Coord[iDim];
  }

  SU2_MPI::Allgather(sbuf_residual, nVar, MPI_DOUBLE, rbuf_residual, nVar, MPI_DOUBLE, MPI_COMM_WORLD);
  SU2_MPI::Allgather(sbuf_point, nVar, MPI_UNSIGNED_LONG, rbuf_point, nVar, MPI_UNSIGNED_LONG, MPI_COMM_WORLD);
  SU2_MPI::Allgather(sbuf_coord, nVar*nDim, MPI_DOUBLE, rbuf_coord, nVar*nDim, MPI_DOUBLE, MPI_COMM_WORLD);

  for (iVar = 0; iVar < nVar; iVar++) {
    for (iProcessor = 0; iProcessor < nProcessor; iProcessor++) {
      AddRes_Max_BGS(iVar, rbuf_residual[iProcessor*nVar+iVar], rbuf_point[iProcessor*nVar+iVar], &rbuf_coord[iProcessor*nVar*nDim+iVar*nDim]);
    }
  }

  delete [] sbuf_residual;
  delete [] rbuf_residual;

  delete [] sbuf_point;
  delete [] rbuf_point;

  delete [] sbuf_coord;
  delete [] rbuf_coord;

#endif

}

void CSolver::SetGrid_Movement_Residual (CGeometry *geometry, CConfig *config) {
  
  unsigned short iDim, nDim = geometry->GetnDim(), iVar, nVar = GetnVar(), iMarker;
  unsigned long iVertex, iEdge;
  su2double ProjGridVel, *Normal;
  
  /*--- Loop interior edges ---*/
   
  for (iEdge = 0; iEdge < geometry->GetnEdge(); iEdge++) {
    
    const unsigned long iPoint = geometry->edge[iEdge]->GetNode(0);
    const unsigned long jPoint = geometry->edge[iEdge]->GetNode(1);
    
    /*--- Solution at each edge point ---*/
    
    su2double *Solution_i = node[iPoint]->GetSolution();
    su2double *Solution_j = node[jPoint]->GetSolution();
    
    for (iVar = 0; iVar < nVar; iVar++)
      Solution[iVar] = 0.5* (Solution_i[iVar] + Solution_j[iVar]);
    
    /*--- Grid Velocity at each edge point ---*/
    
    su2double *GridVel_i = geometry->node[iPoint]->GetGridVel();
    su2double *GridVel_j = geometry->node[jPoint]->GetGridVel();
    for (iDim = 0; iDim < nDim; iDim++)
      Vector[iDim] = 0.5* (GridVel_i[iDim] + GridVel_j[iDim]);
    
    Normal = geometry->edge[iEdge]->GetNormal();
    
    ProjGridVel = 0.0;
    for (iDim = 0; iDim < nDim; iDim++)
      ProjGridVel += Vector[iDim]*Normal[iDim];
    
    for (iVar = 0; iVar < nVar; iVar++)
      Residual[iVar] = ProjGridVel*Solution[iVar];
    
    LinSysRes.SubtractBlock(iPoint, Residual);
    LinSysRes.AddBlock(jPoint, Residual);
    
  }
  
  /*--- Loop boundary edges ---*/
  
  for (iMarker = 0; iMarker < geometry->GetnMarker(); iMarker++) {
    if (config->GetMarker_All_KindBC(iMarker) != INTERNAL_BOUNDARY)
    for (iVertex = 0; iVertex < geometry->GetnVertex(iMarker); iVertex++) {
      const unsigned long Point = geometry->vertex[iMarker][iVertex]->GetNode();
      
      /*--- Solution at each edge point ---*/
      
      su2double *Solution = node[Point]->GetSolution();
      
      /*--- Grid Velocity at each edge point ---*/
      
      su2double *GridVel = geometry->node[Point]->GetGridVel();
      
      /*--- Summed normal components ---*/
      
      Normal = geometry->vertex[iMarker][iVertex]->GetNormal();
      
      ProjGridVel = 0.0;
      for (iDim = 0; iDim < nDim; iDim++)
        ProjGridVel -= GridVel[iDim]*Normal[iDim];
      
      for (iVar = 0; iVar < nVar; iVar++)
        Residual[iVar] = ProjGridVel*Solution[iVar];
      
      LinSysRes.AddBlock(Point, Residual);
    }
  }
  
}

void CSolver::SetAuxVar_Gradient_GG(CGeometry *geometry, CConfig *config) {
  
  unsigned long Point = 0, iPoint = 0, jPoint = 0, iEdge, iVertex;
  unsigned short nDim = geometry->GetnDim(), iDim, iMarker;
  
  su2double AuxVar_Vertex, AuxVar_i, AuxVar_j, AuxVar_Average;
  su2double *Gradient, DualArea, Partial_Res, Grad_Val, *Normal;
  
  for (iPoint = 0; iPoint < geometry->GetnPoint(); iPoint++)
    node[iPoint]->SetAuxVarGradientZero();    // Set Gradient to Zero
  
  /*--- Loop interior edges ---*/
  
  for (iEdge = 0; iEdge < geometry->GetnEdge(); iEdge++) {
    iPoint = geometry->edge[iEdge]->GetNode(0);
    jPoint = geometry->edge[iEdge]->GetNode(1);
    
    AuxVar_i = node[iPoint]->GetAuxVar();
    AuxVar_j = node[jPoint]->GetAuxVar();
    
    Normal = geometry->edge[iEdge]->GetNormal();
    AuxVar_Average =  0.5 * ( AuxVar_i + AuxVar_j);
    for (iDim = 0; iDim < nDim; iDim++) {
      Partial_Res = AuxVar_Average*Normal[iDim];
      node[iPoint]->AddAuxVarGradient(iDim, Partial_Res);
      node[jPoint]->SubtractAuxVarGradient(iDim, Partial_Res);
    }
  }
  
  /*--- Loop boundary edges ---*/
  
  for (iMarker = 0; iMarker < geometry->GetnMarker(); iMarker++)
    if (config->GetMarker_All_KindBC(iMarker) != INTERNAL_BOUNDARY)
    for (iVertex = 0; iVertex < geometry->GetnVertex(iMarker); iVertex++) {
      Point = geometry->vertex[iMarker][iVertex]->GetNode();
      AuxVar_Vertex = node[Point]->GetAuxVar();
      Normal = geometry->vertex[iMarker][iVertex]->GetNormal();
      for (iDim = 0; iDim < nDim; iDim++) {
        Partial_Res = AuxVar_Vertex*Normal[iDim];
        node[Point]->SubtractAuxVarGradient(iDim, Partial_Res);
      }
    }
  
  for (iPoint=0; iPoint<geometry->GetnPoint(); iPoint++)
    for (iDim = 0; iDim < nDim; iDim++) {
      Gradient = node[iPoint]->GetAuxVarGradient();
      DualArea = geometry->node[iPoint]->GetVolume();
      Grad_Val = Gradient[iDim]/(DualArea+EPS);
      node[iPoint]->SetAuxVarGradient(iDim, Grad_Val);
    }
   
}

void CSolver::SetAuxVar_Gradient_LS(CGeometry *geometry, CConfig *config) {
  
  unsigned short iDim, jDim, iNeigh;
  unsigned short nDim = geometry->GetnDim();
  unsigned long iPoint, jPoint;
  su2double *Coord_i, *Coord_j, AuxVar_i, AuxVar_j, weight, r11, r12, r13, r22, r23, r23_a,
  r23_b, r33, z11, z12, z13, z22, z23, z33, detR2, product;
  bool singular = false;
  
  su2double *Cvector = new su2double [nDim];
  
  /*--- Loop over points of the grid ---*/
  
  for (iPoint = 0; iPoint < geometry->GetnPoint(); iPoint++) {
    
    Coord_i = geometry->node[iPoint]->GetCoord();
    AuxVar_i = node[iPoint]->GetAuxVar();
    
    /*--- Inizialization of variables ---*/
    for (iDim = 0; iDim < nDim; iDim++)
      Cvector[iDim] = 0.0;
    
    r11 = 0.0; r12 = 0.0; r13 = 0.0; r22 = 0.0;
    r23 = 0.0; r23_a = 0.0; r23_b = 0.0; r33 = 0.0;
    
    for (iNeigh = 0; iNeigh < geometry->node[iPoint]->GetnPoint(); iNeigh++) {
      jPoint = geometry->node[iPoint]->GetPoint(iNeigh);
      Coord_j = geometry->node[jPoint]->GetCoord();
      AuxVar_j = node[jPoint]->GetAuxVar();
      
      weight = 0.0;
      for (iDim = 0; iDim < nDim; iDim++)
        weight += (Coord_j[iDim]-Coord_i[iDim])*(Coord_j[iDim]-Coord_i[iDim]);
      
      /*--- Sumations for entries of upper triangular matrix R ---*/
      
      if (fabs(weight) > EPS) {
        r11 += (Coord_j[0]-Coord_i[0])*(Coord_j[0]-Coord_i[0])/weight;
        r12 += (Coord_j[0]-Coord_i[0])*(Coord_j[1]-Coord_i[1])/weight;
        r22 += (Coord_j[1]-Coord_i[1])*(Coord_j[1]-Coord_i[1])/weight;
        if (nDim == 3) {
          r13 += (Coord_j[0]-Coord_i[0])*(Coord_j[2]-Coord_i[2])/weight;
          r23_a += (Coord_j[1]-Coord_i[1])*(Coord_j[2]-Coord_i[2])/weight;
          r23_b += (Coord_j[0]-Coord_i[0])*(Coord_j[2]-Coord_i[2])/weight;
          r33 += (Coord_j[2]-Coord_i[2])*(Coord_j[2]-Coord_i[2])/weight;
        }
        
        /*--- Entries of c:= transpose(A)*b ---*/
        
        for (iDim = 0; iDim < nDim; iDim++)
          Cvector[iDim] += (Coord_j[iDim]-Coord_i[iDim])*(AuxVar_j-AuxVar_i)/(weight);
      }
      
    }
    
    /*--- Entries of upper triangular matrix R ---*/
    
    if (fabs(r11) < EPS) r11 = EPS;
    r11 = sqrt(r11);
    r12 = r12/r11;
    r22 = sqrt(r22-r12*r12);
    if (fabs(r22) < EPS) r22 = EPS;
    if (nDim == 3) {
      r13 = r13/r11;
      r23 = r23_a/(r22) - r23_b*r12/(r11*r22);
      r33 = sqrt(r33-r23*r23-r13*r13);
    }
    
    /*--- Compute determinant ---*/
    
    if (nDim == 2) detR2 = (r11*r22)*(r11*r22);
    else detR2 = (r11*r22*r33)*(r11*r22*r33);
    
    /*--- Detect singular matrices ---*/
    
    if (fabs(detR2) < EPS) singular = true;
    
    /*--- S matrix := inv(R)*traspose(inv(R)) ---*/
    
    if (singular) {
      for (iDim = 0; iDim < nDim; iDim++)
        for (jDim = 0; jDim < nDim; jDim++)
          Smatrix[iDim][jDim] = 0.0;
    }
    else {
      if (nDim == 2) {
        Smatrix[0][0] = (r12*r12+r22*r22)/detR2;
        Smatrix[0][1] = -r11*r12/detR2;
        Smatrix[1][0] = Smatrix[0][1];
        Smatrix[1][1] = r11*r11/detR2;
      }
      else {
        z11 = r22*r33; z12 = -r12*r33; z13 = r12*r23-r13*r22;
        z22 = r11*r33; z23 = -r11*r23; z33 = r11*r22;
        Smatrix[0][0] = (z11*z11+z12*z12+z13*z13)/detR2;
        Smatrix[0][1] = (z12*z22+z13*z23)/detR2;
        Smatrix[0][2] = (z13*z33)/detR2;
        Smatrix[1][0] = Smatrix[0][1];
        Smatrix[1][1] = (z22*z22+z23*z23)/detR2;
        Smatrix[1][2] = (z23*z33)/detR2;
        Smatrix[2][0] = Smatrix[0][2];
        Smatrix[2][1] = Smatrix[1][2];
        Smatrix[2][2] = (z33*z33)/detR2;
      }
    }
    
    /*--- Computation of the gradient: S*c ---*/
    
    for (iDim = 0; iDim < nDim; iDim++) {
      product = 0.0;
      for (jDim = 0; jDim < nDim; jDim++)
        product += Smatrix[iDim][jDim]*Cvector[jDim];
      if (geometry->node[iPoint]->GetDomain())
        node[iPoint]->SetAuxVarGradient(iDim, product);
    }
  }
  
  delete [] Cvector;
  
}

void CSolver::SetSolution_Gradient_GG(CGeometry *geometry, CConfig *config) {
  unsigned long Point = 0, iPoint = 0, jPoint = 0, iEdge, iVertex;
  unsigned short iVar, iDim, iMarker;
  su2double *Solution_Vertex, *Solution_i, *Solution_j, Solution_Average, **Gradient, DualArea,
  Partial_Res, Grad_Val, *Normal;
  
  /*--- Set Gradient to Zero ---*/
  for (iPoint = 0; iPoint < geometry->GetnPointDomain(); iPoint++)
    node[iPoint]->SetGradientZero();
  
  /*--- Loop interior edges ---*/
  for (iEdge = 0; iEdge < geometry->GetnEdge(); iEdge++) {
    iPoint = geometry->edge[iEdge]->GetNode(0);
    jPoint = geometry->edge[iEdge]->GetNode(1);
    
    Solution_i = node[iPoint]->GetSolution();
    Solution_j = node[jPoint]->GetSolution();
    Normal = geometry->edge[iEdge]->GetNormal();
    for (iVar = 0; iVar< nVar; iVar++) {
      Solution_Average =  0.5 * (Solution_i[iVar] + Solution_j[iVar]);
      for (iDim = 0; iDim < nDim; iDim++) {
        Partial_Res = Solution_Average*Normal[iDim];
        if (geometry->node[iPoint]->GetDomain())
          node[iPoint]->AddGradient(iVar, iDim, Partial_Res);
        if (geometry->node[jPoint]->GetDomain())
          node[jPoint]->SubtractGradient(iVar, iDim, Partial_Res);
      }
    }
  }
  
  /*--- Loop boundary edges ---*/
  for (iMarker = 0; iMarker < geometry->GetnMarker(); iMarker++) {
    if (config->GetMarker_All_KindBC(iMarker) != INTERNAL_BOUNDARY)
    for (iVertex = 0; iVertex < geometry->GetnVertex(iMarker); iVertex++) {
      Point = geometry->vertex[iMarker][iVertex]->GetNode();
      Solution_Vertex = node[Point]->GetSolution();
      Normal = geometry->vertex[iMarker][iVertex]->GetNormal();
      for (iVar = 0; iVar < nVar; iVar++)
        for (iDim = 0; iDim < nDim; iDim++) {
          Partial_Res = Solution_Vertex[iVar]*Normal[iDim];
          if (geometry->node[Point]->GetDomain())
            node[Point]->SubtractGradient(iVar, iDim, Partial_Res);
        }
    }
  }
  
  /*--- Compute gradient ---*/
  for (iPoint = 0; iPoint < geometry->GetnPointDomain(); iPoint++)
    for (iVar = 0; iVar < nVar; iVar++)
      for (iDim = 0; iDim < nDim; iDim++) {
        Gradient = node[iPoint]->GetGradient();
        DualArea = geometry->node[iPoint]->GetVolume();
        Grad_Val = Gradient[iVar][iDim] / (DualArea+EPS);
        node[iPoint]->SetGradient(iVar, iDim, Grad_Val);
      }
  
  /*--- Gradient MPI ---*/
  Set_MPI_Solution_Gradient(geometry, config);
  
}

void CSolver::SetSolution_Gradient_LS(CGeometry *geometry, CConfig *config) {
  
  unsigned short iDim, jDim, iVar, iNeigh;
  unsigned long iPoint, jPoint;
  su2double *Coord_i, *Coord_j, *Solution_i, *Solution_j,
  r11, r12, r13, r22, r23, r23_a, r23_b, r33, weight, detR2, z11, z12, z13,
  z22, z23, z33, product;
  bool singular = false;
  
  su2double **Cvector = new su2double* [nVar];
  for (iVar = 0; iVar < nVar; iVar++)
    Cvector[iVar] = new su2double [nDim];
  
  /*--- Loop over points of the grid ---*/
  
  for (iPoint = 0; iPoint < geometry->GetnPointDomain(); iPoint++) {
    
    /*--- Set the value of the singular ---*/
    singular = false;
    
    /*--- Get coordinates ---*/
    
    Coord_i = geometry->node[iPoint]->GetCoord();
    
    /*--- Get consevative solution ---*/
    
    Solution_i = node[iPoint]->GetSolution();
    
    /*--- Inizialization of variables ---*/
    
    for (iVar = 0; iVar < nVar; iVar++)
      for (iDim = 0; iDim < nDim; iDim++)
        Cvector[iVar][iDim] = 0.0;
    
    r11 = 0.0; r12 = 0.0; r13 = 0.0; r22 = 0.0;
    r23 = 0.0; r23_a = 0.0; r23_b = 0.0; r33 = 0.0;

    AD::StartPreacc();
    AD::SetPreaccIn(Solution_i, nVar);
    AD::SetPreaccIn(Coord_i, nDim);

    for (iNeigh = 0; iNeigh < geometry->node[iPoint]->GetnPoint(); iNeigh++) {
      jPoint = geometry->node[iPoint]->GetPoint(iNeigh);
      Coord_j = geometry->node[jPoint]->GetCoord();
      
      Solution_j = node[jPoint]->GetSolution();

      AD::SetPreaccIn(Coord_j, nDim);
      AD::SetPreaccIn(Solution_j, nVar);

      weight = 0.0;
      for (iDim = 0; iDim < nDim; iDim++)
        weight += (Coord_j[iDim]-Coord_i[iDim])*(Coord_j[iDim]-Coord_i[iDim]);
      
      /*--- Sumations for entries of upper triangular matrix R ---*/
      
      if (weight != 0.0) {
        
        r11 += (Coord_j[0]-Coord_i[0])*(Coord_j[0]-Coord_i[0])/weight;
        r12 += (Coord_j[0]-Coord_i[0])*(Coord_j[1]-Coord_i[1])/weight;
        r22 += (Coord_j[1]-Coord_i[1])*(Coord_j[1]-Coord_i[1])/weight;
        if (nDim == 3) {
          r13   += (Coord_j[0]-Coord_i[0])*(Coord_j[2]-Coord_i[2])/weight;
          r23_a += (Coord_j[1]-Coord_i[1])*(Coord_j[2]-Coord_i[2])/weight;
          r23_b += (Coord_j[0]-Coord_i[0])*(Coord_j[2]-Coord_i[2])/weight;
          r33   += (Coord_j[2]-Coord_i[2])*(Coord_j[2]-Coord_i[2])/weight;
        }
        
        /*--- Entries of c:= transpose(A)*b ---*/
        
        for (iVar = 0; iVar < nVar; iVar++)
          for (iDim = 0; iDim < nDim; iDim++)
            Cvector[iVar][iDim] += (Coord_j[iDim]-Coord_i[iDim])*(Solution_j[iVar]-Solution_i[iVar])/weight;
      }
      
    }
    
    /*--- Entries of upper triangular matrix R ---*/
    
    if (r11 >= 0.0) r11 = sqrt(r11); else r11 = 0.0;
    if (r11 != 0.0) r12 = r12/r11; else r12 = 0.0;
    if (r22-r12*r12 >= 0.0) r22 = sqrt(r22-r12*r12); else r22 = 0.0;
    
    if (nDim == 3) {
      if (r11 != 0.0) r13 = r13/r11; else r13 = 0.0;
      if ((r22 != 0.0) && (r11*r22 != 0.0)) r23 = r23_a/r22 - r23_b*r12/(r11*r22); else r23 = 0.0;
      if (r33-r23*r23-r13*r13 >= 0.0) r33 = sqrt(r33-r23*r23-r13*r13); else r33 = 0.0;
    }
    
    /*--- Compute determinant ---*/
    
    if (nDim == 2) detR2 = (r11*r22)*(r11*r22);
    else detR2 = (r11*r22*r33)*(r11*r22*r33);
    
    /*--- Detect singular matrices ---*/
    
    if (abs(detR2) <= EPS) { detR2 = 1.0; singular = true; }
    
    /*--- S matrix := inv(R)*traspose(inv(R)) ---*/
    
    if (singular) {
      for (iDim = 0; iDim < nDim; iDim++)
        for (jDim = 0; jDim < nDim; jDim++)
          Smatrix[iDim][jDim] = 0.0;
    }
    else {
      if (nDim == 2) {
        Smatrix[0][0] = (r12*r12+r22*r22)/detR2;
        Smatrix[0][1] = -r11*r12/detR2;
        Smatrix[1][0] = Smatrix[0][1];
        Smatrix[1][1] = r11*r11/detR2;
      }
      else {
        z11 = r22*r33; z12 = -r12*r33; z13 = r12*r23-r13*r22;
        z22 = r11*r33; z23 = -r11*r23; z33 = r11*r22;
        Smatrix[0][0] = (z11*z11+z12*z12+z13*z13)/detR2;
        Smatrix[0][1] = (z12*z22+z13*z23)/detR2;
        Smatrix[0][2] = (z13*z33)/detR2;
        Smatrix[1][0] = Smatrix[0][1];
        Smatrix[1][1] = (z22*z22+z23*z23)/detR2;
        Smatrix[1][2] = (z23*z33)/detR2;
        Smatrix[2][0] = Smatrix[0][2];
        Smatrix[2][1] = Smatrix[1][2];
        Smatrix[2][2] = (z33*z33)/detR2;
      }
    }
    
    /*--- Computation of the gradient: S*c ---*/
    
    for (iVar = 0; iVar < nVar; iVar++) {
      for (iDim = 0; iDim < nDim; iDim++) {
        product = 0.0;
        for (jDim = 0; jDim < nDim; jDim++)
          product += Smatrix[iDim][jDim]*Cvector[iVar][jDim];
        node[iPoint]->SetGradient(iVar, iDim, product);
      }
    }

    AD::SetPreaccOut(node[iPoint]->GetGradient(), nVar, nDim);
    AD::EndPreacc();
  }
  
  /*--- Deallocate memory ---*/
  
  for (iVar = 0; iVar < nVar; iVar++)
    delete [] Cvector[iVar];
  delete [] Cvector;
  
  /*--- Gradient MPI ---*/
  
  Set_MPI_Solution_Gradient(geometry, config);
  
}

void CSolver::SetGridVel_Gradient(CGeometry *geometry, CConfig *config) {
  unsigned short iDim, jDim, iVar, iNeigh;
  unsigned long iPoint, jPoint;
  su2double *Coord_i, *Coord_j, *Solution_i, *Solution_j, Smatrix[3][3],
  r11, r12, r13, r22, r23, r23_a, r23_b, r33, weight, detR2, z11, z12, z13,
  z22, z23, z33, product;
  su2double **Cvector;
  
  /*--- Note that all nVar entries in this routine have been changed to nDim ---*/
  Cvector = new su2double* [nDim];
  for (iVar = 0; iVar < nDim; iVar++)
    Cvector[iVar] = new su2double [nDim];
  
  /*--- Loop over points of the grid ---*/
  for (iPoint = 0; iPoint < geometry->GetnPointDomain(); iPoint++) {
    
    Coord_i = geometry->node[iPoint]->GetCoord();
    Solution_i = geometry->node[iPoint]->GetGridVel();
    
    /*--- Inizialization of variables ---*/
    for (iVar = 0; iVar < nDim; iVar++)
      for (iDim = 0; iDim < nDim; iDim++)
        Cvector[iVar][iDim] = 0.0;
    r11 = 0.0; r12 = 0.0; r13 = 0.0; r22 = 0.0; r23 = 0.0; r23_a = 0.0; r23_b = 0.0; r33 = 0.0;
    
    for (iNeigh = 0; iNeigh < geometry->node[iPoint]->GetnPoint(); iNeigh++) {
      jPoint = geometry->node[iPoint]->GetPoint(iNeigh);
      Coord_j = geometry->node[jPoint]->GetCoord();
      Solution_j = geometry->node[jPoint]->GetGridVel();
      
      weight = 0.0;
      for (iDim = 0; iDim < nDim; iDim++)
        weight += (Coord_j[iDim]-Coord_i[iDim])*(Coord_j[iDim]-Coord_i[iDim]);
      
      /*--- Sumations for entries of upper triangular matrix R ---*/
      r11 += (Coord_j[0]-Coord_i[0])*(Coord_j[0]-Coord_i[0])/(weight);
      r12 += (Coord_j[0]-Coord_i[0])*(Coord_j[1]-Coord_i[1])/(weight);
      r22 += (Coord_j[1]-Coord_i[1])*(Coord_j[1]-Coord_i[1])/(weight);
      if (nDim == 3) {
        r13 += (Coord_j[0]-Coord_i[0])*(Coord_j[2]-Coord_i[2])/(weight);
        r23_a += (Coord_j[1]-Coord_i[1])*(Coord_j[2]-Coord_i[2])/(weight);
        r23_b += (Coord_j[0]-Coord_i[0])*(Coord_j[2]-Coord_i[2])/(weight);
        r33 += (Coord_j[2]-Coord_i[2])*(Coord_j[2]-Coord_i[2])/(weight);
      }
      
      /*--- Entries of c:= transpose(A)*b ---*/
      for (iVar = 0; iVar < nDim; iVar++)
        for (iDim = 0; iDim < nDim; iDim++)
          Cvector[iVar][iDim] += (Coord_j[iDim]-Coord_i[iDim])*(Solution_j[iVar]-Solution_i[iVar])/(weight);
    }
    
    /*--- Entries of upper triangular matrix R ---*/
    r11 = sqrt(r11);
    r12 = r12/(r11);
    r22 = sqrt(r22-r12*r12);
    if (nDim == 3) {
      r13 = r13/(r11);
      r23 = r23_a/(r22) - r23_b*r12/(r11*r22);
      r33 = sqrt(r33-r23*r23-r13*r13);
    }
    /*--- S matrix := inv(R)*traspose(inv(R)) ---*/
    if (nDim == 2) {
      detR2 = (r11*r22)*(r11*r22);
      Smatrix[0][0] = (r12*r12+r22*r22)/(detR2);
      Smatrix[0][1] = -r11*r12/(detR2);
      Smatrix[1][0] = Smatrix[0][1];
      Smatrix[1][1] = r11*r11/(detR2);
    }
    else {
      detR2 = (r11*r22*r33)*(r11*r22*r33);
      z11 = r22*r33;
      z12 = -r12*r33;
      z13 = r12*r23-r13*r22;
      z22 = r11*r33;
      z23 = -r11*r23;
      z33 = r11*r22;
      Smatrix[0][0] = (z11*z11+z12*z12+z13*z13)/(detR2);
      Smatrix[0][1] = (z12*z22+z13*z23)/(detR2);
      Smatrix[0][2] = (z13*z33)/(detR2);
      Smatrix[1][0] = Smatrix[0][1];
      Smatrix[1][1] = (z22*z22+z23*z23)/(detR2);
      Smatrix[1][2] = (z23*z33)/(detR2);
      Smatrix[2][0] = Smatrix[0][2];
      Smatrix[2][1] = Smatrix[1][2];
      Smatrix[2][2] = (z33*z33)/(detR2);
    }
    /*--- Computation of the gradient: S*c ---*/
    for (iVar = 0; iVar < nDim; iVar++) {
      for (iDim = 0; iDim < nDim; iDim++) {
        product = 0.0;
        for (jDim = 0; jDim < nDim; jDim++)
          product += Smatrix[iDim][jDim]*Cvector[iVar][jDim];
        geometry->node[iPoint]->SetGridVel_Grad(iVar, iDim, product);
      }
    }
  }
  
  /*--- Deallocate memory ---*/
  for (iVar = 0; iVar < nDim; iVar++)
    delete [] Cvector[iVar];
  delete [] Cvector;
  
  /*--- Gradient MPI ---*/
  // TO DO!!!
  //Set_MPI_Solution_Gradient(geometry, config);
  
}

void CSolver::SetAuxVar_Surface_Gradient(CGeometry *geometry, CConfig *config) {
  
  unsigned short iDim, jDim, iNeigh, iMarker, Boundary;
  unsigned short nDim = geometry->GetnDim();
  unsigned long iPoint, jPoint, iVertex;
  su2double *Coord_i, *Coord_j, AuxVar_i, AuxVar_j;
  su2double **Smatrix, *Cvector;
  
  Smatrix = new su2double* [nDim];
  Cvector = new su2double [nDim];
  for (iDim = 0; iDim < nDim; iDim++)
    Smatrix[iDim] = new su2double [nDim];
  
  
  /*--- Loop over boundary markers to select those for Euler or NS walls ---*/
  for (iMarker = 0; iMarker < config->GetnMarker_All(); iMarker++) {
    Boundary = config->GetMarker_All_KindBC(iMarker);
    switch (Boundary) {
      case EULER_WALL:
      case HEAT_FLUX:
      case ISOTHERMAL:
        
        /*--- Loop over points on the surface (Least-Squares approximation) ---*/
        for (iVertex = 0; iVertex < geometry->nVertex[iMarker]; iVertex++) {
          iPoint = geometry->vertex[iMarker][iVertex]->GetNode();
          if (geometry->node[iPoint]->GetDomain()) {
            Coord_i = geometry->node[iPoint]->GetCoord();
            AuxVar_i = node[iPoint]->GetAuxVar();
            
            /*--- Inizialization of variables ---*/
            for (iDim = 0; iDim < nDim; iDim++)
              Cvector[iDim] = 0.0;
            su2double r11 = 0.0, r12 = 0.0, r13 = 0.0, r22 = 0.0, r23 = 0.0, r23_a = 0.0, r23_b = 0.0, r33 = 0.0;
            
            for (iNeigh = 0; iNeigh < geometry->node[iPoint]->GetnPoint(); iNeigh++) {
              jPoint = geometry->node[iPoint]->GetPoint(iNeigh);
              Coord_j = geometry->node[jPoint]->GetCoord();
              AuxVar_j = node[jPoint]->GetAuxVar();
              
              su2double weight = 0;
              for (iDim = 0; iDim < nDim; iDim++)
                weight += (Coord_j[iDim]-Coord_i[iDim])*(Coord_j[iDim]-Coord_i[iDim]);
              
              /*--- Sumations for entries of upper triangular matrix R ---*/
              r11 += (Coord_j[0]-Coord_i[0])*(Coord_j[0]-Coord_i[0])/weight;
              r12 += (Coord_j[0]-Coord_i[0])*(Coord_j[1]-Coord_i[1])/weight;
              r22 += (Coord_j[1]-Coord_i[1])*(Coord_j[1]-Coord_i[1])/weight;
              if (nDim == 3) {
                r13 += (Coord_j[0]-Coord_i[0])*(Coord_j[2]-Coord_i[2])/weight;
                r23_a += (Coord_j[1]-Coord_i[1])*(Coord_j[2]-Coord_i[2])/weight;
                r23_b += (Coord_j[0]-Coord_i[0])*(Coord_j[2]-Coord_i[2])/weight;
                r33 += (Coord_j[2]-Coord_i[2])*(Coord_j[2]-Coord_i[2])/weight;
              }
              
              /*--- Entries of c:= transpose(A)*b ---*/
              for (iDim = 0; iDim < nDim; iDim++)
                Cvector[iDim] += (Coord_j[iDim]-Coord_i[iDim])*(AuxVar_j-AuxVar_i)/weight;
            }
            
            /*--- Entries of upper triangular matrix R ---*/
            r11 = sqrt(r11);
            r12 = r12/r11;
            r22 = sqrt(r22-r12*r12);
            if (nDim == 3) {
              r13 = r13/r11;
              r23 = r23_a/r22 - r23_b*r12/(r11*r22);
              r33 = sqrt(r33-r23*r23-r13*r13);
            }
            /*--- S matrix := inv(R)*traspose(inv(R)) ---*/
            if (nDim == 2) {
              su2double detR2 = (r11*r22)*(r11*r22);
              Smatrix[0][0] = (r12*r12+r22*r22)/detR2;
              Smatrix[0][1] = -r11*r12/detR2;
              Smatrix[1][0] = Smatrix[0][1];
              Smatrix[1][1] = r11*r11/detR2;
            }
            else {
              su2double detR2 = (r11*r22*r33)*(r11*r22*r33);
              su2double z11, z12, z13, z22, z23, z33; // aux vars
              z11 = r22*r33;
              z12 = -r12*r33;
              z13 = r12*r23-r13*r22;
              z22 = r11*r33;
              z23 = -r11*r23;
              z33 = r11*r22;
              Smatrix[0][0] = (z11*z11+z12*z12+z13*z13)/detR2;
              Smatrix[0][1] = (z12*z22+z13*z23)/detR2;
              Smatrix[0][2] = (z13*z33)/detR2;
              Smatrix[1][0] = Smatrix[0][1];
              Smatrix[1][1] = (z22*z22+z23*z23)/detR2;
              Smatrix[1][2] = (z23*z33)/detR2;
              Smatrix[2][0] = Smatrix[0][2];
              Smatrix[2][1] = Smatrix[1][2];
              Smatrix[2][2] = (z33*z33)/detR2;
            }
            /*--- Computation of the gradient: S*c ---*/
            su2double product;
            for (iDim = 0; iDim < nDim; iDim++) {
              product = 0.0;
              for (jDim = 0; jDim < nDim; jDim++)
                product += Smatrix[iDim][jDim]*Cvector[jDim];
              node[iPoint]->SetAuxVarGradient(iDim, product);
            }
          }
        } /*--- End of loop over surface points ---*/
        break;
      default:
        break;
    }
  }
  
  /*--- Memory deallocation ---*/
  for (iDim = 0; iDim < nDim; iDim++)
    delete [] Smatrix[iDim];
  delete [] Cvector;
  delete [] Smatrix;
}

void CSolver::SetSolution_Limiter(CGeometry *geometry, CConfig *config) {
  
  unsigned long iEdge, iPoint, jPoint;
  unsigned short iVar, iDim;
  su2double **Gradient_i, **Gradient_j, *Coord_i, *Coord_j,
  *Solution, *Solution_i, *Solution_j, *LocalMinSolution, *LocalMaxSolution,
  *GlobalMinSolution, *GlobalMaxSolution,
  dave, LimK, eps1, eps2, dm, dp, du, ds, y, limiter, SharpEdge_Distance;
  
  dave = config->GetRefElemLength();
  LimK = config->GetVenkat_LimiterCoeff();
  
  if (config->GetKind_SlopeLimit() == NO_LIMITER) {
    
    for (iPoint = 0; iPoint < geometry->GetnPoint(); iPoint++) {
      for (iVar = 0; iVar < nVar; iVar++) {
        node[iPoint]->SetLimiter(iVar, 1.0);
      }
    }
    
  }
  
  else {
    
    /*--- Initialize solution max and solution min and the limiter in the entire domain --*/
    
    for (iPoint = 0; iPoint < geometry->GetnPoint(); iPoint++) {
      for (iVar = 0; iVar < nVar; iVar++) {
        node[iPoint]->SetSolution_Max(iVar, -EPS);
        node[iPoint]->SetSolution_Min(iVar, EPS);
        node[iPoint]->SetLimiter(iVar, 2.0);
      }
    }
    
    /*--- Establish bounds for Spekreijse monotonicity by finding max & min values of neighbor variables --*/
    
    for (iEdge = 0; iEdge < geometry->GetnEdge(); iEdge++) {
      
      /*--- Point identification, Normal vector and area ---*/
      
      iPoint = geometry->edge[iEdge]->GetNode(0);
      jPoint = geometry->edge[iEdge]->GetNode(1);
      
      /*--- Get the conserved variables ---*/
      
      Solution_i = node[iPoint]->GetSolution();
      Solution_j = node[jPoint]->GetSolution();
      
      /*--- Compute the maximum, and minimum values for nodes i & j ---*/
      
      for (iVar = 0; iVar < nVar; iVar++) {
        du = (Solution_j[iVar] - Solution_i[iVar]);
        node[iPoint]->SetSolution_Min(iVar, min(node[iPoint]->GetSolution_Min(iVar), du));
        node[iPoint]->SetSolution_Max(iVar, max(node[iPoint]->GetSolution_Max(iVar), du));
        node[jPoint]->SetSolution_Min(iVar, min(node[jPoint]->GetSolution_Min(iVar), -du));
        node[jPoint]->SetSolution_Max(iVar, max(node[jPoint]->GetSolution_Max(iVar), -du));
      }
      
    }
    
  }
  
  /*--- Barth-Jespersen limiter with Venkatakrishnan modification ---*/
  
  if (config->GetKind_SlopeLimit_Flow() == BARTH_JESPERSEN) {
    
    for (iEdge = 0; iEdge < geometry->GetnEdge(); iEdge++) {
      
      iPoint     = geometry->edge[iEdge]->GetNode(0);
      jPoint     = geometry->edge[iEdge]->GetNode(1);
      Gradient_i = node[iPoint]->GetGradient();
      Gradient_j = node[jPoint]->GetGradient();
      Coord_i    = geometry->node[iPoint]->GetCoord();
      Coord_j    = geometry->node[jPoint]->GetCoord();
      
      AD::StartPreacc();
      AD::SetPreaccIn(Gradient_i, nVar, nDim);
      AD::SetPreaccIn(Gradient_j, nVar, nDim);
      AD::SetPreaccIn(Coord_i, nDim); AD::SetPreaccIn(Coord_j, nDim);

      for (iVar = 0; iVar < nVar; iVar++) {
        
        AD::SetPreaccIn(node[iPoint]->GetSolution_Max(iVar));
        AD::SetPreaccIn(node[iPoint]->GetSolution_Min(iVar));
        AD::SetPreaccIn(node[jPoint]->GetSolution_Max(iVar));
        AD::SetPreaccIn(node[jPoint]->GetSolution_Min(iVar));

        /*--- Calculate the interface left gradient, delta- (dm) ---*/
        
        dm = 0.0;
        for (iDim = 0; iDim < nDim; iDim++)
          dm += 0.5*(Coord_j[iDim]-Coord_i[iDim])*Gradient_i[iVar][iDim];
        
        if (dm == 0.0) { limiter = 2.0; }
        else {
          if ( dm > 0.0 ) dp = node[iPoint]->GetSolution_Max(iVar);
          else dp = node[iPoint]->GetSolution_Min(iVar);
          limiter = dp/dm;
        }
        
        if (limiter < node[iPoint]->GetLimiter(iVar)) {
          node[iPoint]->SetLimiter(iVar, limiter);
          AD::SetPreaccOut(node[iPoint]->GetLimiter()[iVar]);
        }
        
        /*--- Calculate the interface right gradient, delta+ (dp) ---*/
        
        dm = 0.0;
        for (iDim = 0; iDim < nDim; iDim++)
          dm += 0.5*(Coord_i[iDim]-Coord_j[iDim])*Gradient_j[iVar][iDim];
        
        if (dm == 0.0) { limiter = 2.0; }
        else {
          if ( dm > 0.0 ) dp = node[jPoint]->GetSolution_Max(iVar);
          else dp = node[jPoint]->GetSolution_Min(iVar);
          limiter = dp/dm;
        }
        
        if (limiter < node[jPoint]->GetLimiter(iVar)) {
          node[jPoint]->SetLimiter(iVar, limiter);
          AD::SetPreaccOut(node[jPoint]->GetLimiter()[iVar]);
        }

      }
      
      AD::EndPreacc();
      
    }


    for (iPoint = 0; iPoint < geometry->GetnPoint(); iPoint++) {
      for (iVar = 0; iVar < nVar; iVar++) {
        y =  node[iPoint]->GetLimiter(iVar);
        limiter = (y*y + 2.0*y) / (y*y + y + 2.0);
        node[iPoint]->SetLimiter(iVar, limiter);
      }
    }
    
  }

  /*--- Venkatakrishnan limiter ---*/
  
  if ((config->GetKind_SlopeLimit() == VENKATAKRISHNAN) || (config->GetKind_SlopeLimit_Flow() == VENKATAKRISHNAN_WANG)) {
    
    /*--- Allocate memory for the max and min solution value --*/
    
    LocalMinSolution = new su2double [nVar]; GlobalMinSolution = new su2double [nVar];
    LocalMaxSolution = new su2double [nVar]; GlobalMaxSolution = new su2double [nVar];
    
    /*--- Compute the max value and min value of the solution ---*/
    
    Solution = node[iPoint]->GetSolution();
    for (iVar = 0; iVar < nVar; iVar++) {
      LocalMinSolution[iVar] = Solution[iVar];
      LocalMaxSolution[iVar] = Solution[iVar];
    }
    
    for (iPoint = 0; iPoint < geometry->GetnPoint(); iPoint++) {
      
      /*--- Get the solution variables ---*/
      
      Solution = node[iPoint]->GetSolution();
      
      for (iVar = 0; iVar < nVar; iVar++) {
        LocalMinSolution[iVar] = min (LocalMinSolution[iVar], Solution[iVar]);
        LocalMaxSolution[iVar] = max (LocalMaxSolution[iVar], Solution[iVar]);
      }
      
    }
    
#ifdef HAVE_MPI
    SU2_MPI::Allreduce(LocalMinSolution, GlobalMinSolution, nVar, MPI_DOUBLE, MPI_MIN, MPI_COMM_WORLD);
    SU2_MPI::Allreduce(LocalMaxSolution, GlobalMaxSolution, nVar, MPI_DOUBLE, MPI_MAX, MPI_COMM_WORLD);
#else
    for (iVar = 0; iVar < nVar; iVar++) {
      GlobalMinSolution[iVar] = LocalMinSolution[iVar];
      GlobalMaxSolution[iVar] = LocalMaxSolution[iVar];
    }
#endif
    
    for (iEdge = 0; iEdge < geometry->GetnEdge(); iEdge++) {
      
      iPoint     = geometry->edge[iEdge]->GetNode(0);
      jPoint     = geometry->edge[iEdge]->GetNode(1);
      Gradient_i = node[iPoint]->GetGradient();
      Gradient_j = node[jPoint]->GetGradient();
      Coord_i    = geometry->node[iPoint]->GetCoord();
      Coord_j    = geometry->node[jPoint]->GetCoord();
      
      AD::StartPreacc();
      AD::SetPreaccIn(Gradient_i, nVar, nDim);
      AD::SetPreaccIn(Gradient_j, nVar, nDim);
      AD::SetPreaccIn(Coord_i, nDim); AD::SetPreaccIn(Coord_j, nDim);

      for (iVar = 0; iVar < nVar; iVar++) {
        
        if (config->GetKind_SlopeLimit_Flow() == VENKATAKRISHNAN_WANG) {
          eps1 = LimK * (GlobalMaxSolution[iVar] - GlobalMinSolution[iVar]);
          eps2 = eps1*eps1;
        }
        else {
          eps1 = LimK*dave;
          eps2 = eps1*eps1*eps1;
        }
        
        AD::SetPreaccIn(node[iPoint]->GetSolution_Max(iVar));
        AD::SetPreaccIn(node[iPoint]->GetSolution_Min(iVar));
        AD::SetPreaccIn(node[jPoint]->GetSolution_Max(iVar));
        AD::SetPreaccIn(node[jPoint]->GetSolution_Min(iVar));

        /*--- Calculate the interface left gradient, delta- (dm) ---*/
        
        dm = 0.0;
        for (iDim = 0; iDim < nDim; iDim++)
          dm += 0.5*(Coord_j[iDim]-Coord_i[iDim])*Gradient_i[iVar][iDim];
        
        /*--- Calculate the interface right gradient, delta+ (dp) ---*/
        
        if ( dm > 0.0 ) dp = node[iPoint]->GetSolution_Max(iVar);
        else dp = node[iPoint]->GetSolution_Min(iVar);
        
        limiter = ( dp*dp + 2.0*dp*dm + eps2 )/( dp*dp + dp*dm + 2.0*dm*dm + eps2);
        
        if (limiter < node[iPoint]->GetLimiter(iVar)) {
          node[iPoint]->SetLimiter(iVar, limiter);
          AD::SetPreaccOut(node[iPoint]->GetLimiter()[iVar]);
        }
        
        /*-- Repeat for point j on the edge ---*/
        
        dm = 0.0;
        for (iDim = 0; iDim < nDim; iDim++)
          dm += 0.5*(Coord_i[iDim]-Coord_j[iDim])*Gradient_j[iVar][iDim];
        
        if ( dm > 0.0 ) dp = node[jPoint]->GetSolution_Max(iVar);
        else dp = node[jPoint]->GetSolution_Min(iVar);
        
        limiter = ( dp*dp + 2.0*dp*dm + eps2 )/( dp*dp + dp*dm + 2.0*dm*dm + eps2);
        
        if (limiter < node[jPoint]->GetLimiter(iVar)) {
          node[jPoint]->SetLimiter(iVar, limiter);
          AD::SetPreaccOut(node[jPoint]->GetLimiter()[iVar]);
        }
      }
      
      AD::EndPreacc();

    }
    
    delete [] LocalMinSolution; delete [] GlobalMinSolution;
    delete [] LocalMaxSolution; delete [] GlobalMaxSolution;

  }
  
  /*--- Sharp edges limiter ---*/
  
  if (config->GetKind_SlopeLimit() == SHARP_EDGES) {
    
    /*-- Get limiter parameters from the configuration file ---*/
    
    dave = config->GetRefElemLength();
    LimK = config->GetVenkat_LimiterCoeff();
    eps1 = LimK*dave;
    eps2 = eps1*eps1*eps1;
    
    for (iEdge = 0; iEdge < geometry->GetnEdge(); iEdge++) {
      
      iPoint     = geometry->edge[iEdge]->GetNode(0);
      jPoint     = geometry->edge[iEdge]->GetNode(1);
      Gradient_i = node[iPoint]->GetGradient();
      Gradient_j = node[jPoint]->GetGradient();
      Coord_i    = geometry->node[iPoint]->GetCoord();
      Coord_j    = geometry->node[jPoint]->GetCoord();
      
      for (iVar = 0; iVar < nVar; iVar++) {
        
        /*--- Calculate the interface left gradient, delta- (dm) ---*/
        
        dm = 0.0;
        for (iDim = 0; iDim < nDim; iDim++)
          dm += 0.5*(Coord_j[iDim]-Coord_i[iDim])*Gradient_i[iVar][iDim];
        
        /*--- Calculate the interface right gradient, delta+ (dp) ---*/
        
        if ( dm > 0.0 ) dp = node[iPoint]->GetSolution_Max(iVar);
        else dp = node[iPoint]->GetSolution_Min(iVar);
        
        /*--- Compute the distance to a sharp edge ---*/
        
        SharpEdge_Distance = (geometry->node[iPoint]->GetSharpEdge_Distance() - config->GetAdjSharp_LimiterCoeff()*eps1);
        ds = 0.0;
        if (SharpEdge_Distance < -eps1) ds = 0.0;
        if (fabs(SharpEdge_Distance) <= eps1) ds = 0.5*(1.0+(SharpEdge_Distance/eps1)+(1.0/PI_NUMBER)*sin(PI_NUMBER*SharpEdge_Distance/eps1));
        if (SharpEdge_Distance > eps1) ds = 1.0;
        
        limiter = ds * ( dp*dp + 2.0*dp*dm + eps2 )/( dp*dp + dp*dm + 2.0*dm*dm + eps2);
        
        if (limiter < node[iPoint]->GetLimiter(iVar))
          node[iPoint]->SetLimiter(iVar, limiter);
        
        /*-- Repeat for point j on the edge ---*/
        
        dm = 0.0;
        for (iDim = 0; iDim < nDim; iDim++)
          dm += 0.5*(Coord_i[iDim]-Coord_j[iDim])*Gradient_j[iVar][iDim];
        
        if ( dm > 0.0 ) dp = node[jPoint]->GetSolution_Max(iVar);
        else dp = node[jPoint]->GetSolution_Min(iVar);
        
        /*--- Compute the distance to a sharp edge ---*/
        
        SharpEdge_Distance = (geometry->node[jPoint]->GetSharpEdge_Distance() - config->GetAdjSharp_LimiterCoeff()*eps1);
        ds = 0.0;
        if (SharpEdge_Distance < -eps1) ds = 0.0;
        if (fabs(SharpEdge_Distance) <= eps1) ds = 0.5*(1.0+(SharpEdge_Distance/eps1)+(1.0/PI_NUMBER)*sin(PI_NUMBER*SharpEdge_Distance/eps1));
        if (SharpEdge_Distance > eps1) ds = 1.0;
        
        limiter = ds * ( dp*dp + 2.0*dp*dm + eps2 )/( dp*dp + dp*dm + 2.0*dm*dm + eps2);
        
        if (limiter < node[jPoint]->GetLimiter(iVar))
          node[jPoint]->SetLimiter(iVar, limiter);
        
      }
    }
  }
  
  /*--- Sharp edges limiter ---*/
  
  if (config->GetKind_SlopeLimit() == WALL_DISTANCE) {
    
    /*-- Get limiter parameters from the configuration file ---*/
    
    dave = config->GetRefElemLength();
    LimK = config->GetVenkat_LimiterCoeff();
    eps1 = LimK*dave;
    eps2 = eps1*eps1*eps1;
    
    for (iEdge = 0; iEdge < geometry->GetnEdge(); iEdge++) {
      
      iPoint     = geometry->edge[iEdge]->GetNode(0);
      jPoint     = geometry->edge[iEdge]->GetNode(1);
      Gradient_i = node[iPoint]->GetGradient();
      Gradient_j = node[jPoint]->GetGradient();
      Coord_i    = geometry->node[iPoint]->GetCoord();
      Coord_j    = geometry->node[jPoint]->GetCoord();
      
      for (iVar = 0; iVar < nVar; iVar++) {
        
        /*--- Calculate the interface left gradient, delta- (dm) ---*/
        
        dm = 0.0;
        for (iDim = 0; iDim < nDim; iDim++)
          dm += 0.5*(Coord_j[iDim]-Coord_i[iDim])*Gradient_i[iVar][iDim];
        
        /*--- Calculate the interface right gradient, delta+ (dp) ---*/
        
        if ( dm > 0.0 ) dp = node[iPoint]->GetSolution_Max(iVar);
        else dp = node[iPoint]->GetSolution_Min(iVar);
        
        /*--- Compute the distance to a sharp edge ---*/
        
        SharpEdge_Distance = (geometry->node[iPoint]->GetWall_Distance() - config->GetAdjSharp_LimiterCoeff()*eps1);
        ds = 0.0;
        if (SharpEdge_Distance < -eps1) ds = 0.0;
        if (fabs(SharpEdge_Distance) <= eps1) ds = 0.5*(1.0+(SharpEdge_Distance/eps1)+(1.0/PI_NUMBER)*sin(PI_NUMBER*SharpEdge_Distance/eps1));
        if (SharpEdge_Distance > eps1) ds = 1.0;
        
        limiter = ds * ( dp*dp + 2.0*dp*dm + eps2 )/( dp*dp + dp*dm + 2.0*dm*dm + eps2);
        
        if (limiter < node[iPoint]->GetLimiter(iVar))
          node[iPoint]->SetLimiter(iVar, limiter);
        
        /*-- Repeat for point j on the edge ---*/
        
        dm = 0.0;
        for (iDim = 0; iDim < nDim; iDim++)
          dm += 0.5*(Coord_i[iDim]-Coord_j[iDim])*Gradient_j[iVar][iDim];
        
        if ( dm > 0.0 ) dp = node[jPoint]->GetSolution_Max(iVar);
        else dp = node[jPoint]->GetSolution_Min(iVar);
        
        /*--- Compute the distance to a sharp edge ---*/
        
        SharpEdge_Distance = (geometry->node[jPoint]->GetWall_Distance() - config->GetAdjSharp_LimiterCoeff()*eps1);
        ds = 0.0;
        if (SharpEdge_Distance < -eps1) ds = 0.0;
        if (fabs(SharpEdge_Distance) <= eps1) ds = 0.5*(1.0+(SharpEdge_Distance/eps1)+(1.0/PI_NUMBER)*sin(PI_NUMBER*SharpEdge_Distance/eps1));
        if (SharpEdge_Distance > eps1) ds = 1.0;
        
        limiter = ds * ( dp*dp + 2.0*dp*dm + eps2 )/( dp*dp + dp*dm + 2.0*dm*dm + eps2);
        
        if (limiter < node[jPoint]->GetLimiter(iVar))
          node[jPoint]->SetLimiter(iVar, limiter);
        
      }
    }
  }

  
  /*--- Limiter MPI ---*/
  
  Set_MPI_Solution_Limiter(geometry, config);
  
}

void CSolver::SetPressureLaplacian(CGeometry *geometry, CConfig *config, su2double *PressureLaplacian) {
  
  unsigned long Point = 0, iPoint = 0, jPoint = 0, iEdge, iVertex;
  unsigned short iMarker, iVar;
  su2double DualArea, Partial_Res, *Normal;
  su2double **UxVar_Gradient, **UyVar_Gradient;
  
  UxVar_Gradient = new su2double* [geometry->GetnPoint()];
  UyVar_Gradient = new su2double* [geometry->GetnPoint()];
  for (iPoint = 0; iPoint < geometry->GetnPoint(); iPoint++) {
    UxVar_Gradient[iPoint] = new su2double [2];
    UyVar_Gradient[iPoint] = new su2double [2];
  }
  
  for (iPoint = 0; iPoint < geometry->GetnPoint(); iPoint++)
    for (iVar = 0; iVar < 2; iVar++) {
      UxVar_Gradient[iPoint][iVar] = 0.0;
      UyVar_Gradient[iPoint][iVar] = 0.0;
    }
  
  /*---  Loop interior edges ---*/
  
  for (iEdge = 0; iEdge < geometry->GetnEdge(); iEdge++) {
    iPoint = geometry->edge[iEdge]->GetNode(0);
    jPoint = geometry->edge[iEdge]->GetNode(1);
    Normal = geometry->edge[iEdge]->GetNormal();
    
    Partial_Res =  0.5 * ( node[iPoint]->GetSolution(1) + node[jPoint]->GetSolution(1)) * Normal[0];
    UxVar_Gradient[iPoint][0] += Partial_Res;
    UxVar_Gradient[jPoint][0] -= Partial_Res;
    
    Partial_Res =  0.5 * ( node[iPoint]->GetSolution(1) + node[jPoint]->GetSolution(1)) * Normal[1];
    UxVar_Gradient[iPoint][1] += Partial_Res;
    UxVar_Gradient[jPoint][1] -= Partial_Res;
    
    Partial_Res =  0.5 * ( node[iPoint]->GetSolution(2) + node[jPoint]->GetSolution(2)) * Normal[0];
    UyVar_Gradient[iPoint][0] += Partial_Res;
    UyVar_Gradient[jPoint][0] -= Partial_Res;
    
    Partial_Res =  0.5 * ( node[iPoint]->GetSolution(2) + node[jPoint]->GetSolution(2)) * Normal[1];
    UyVar_Gradient[iPoint][1] += Partial_Res;
    UyVar_Gradient[jPoint][1] -= Partial_Res;
    
  }
  
  /*---  Loop boundary edges ---*/
  
  for (iMarker = 0; iMarker < geometry->GetnMarker(); iMarker++)
    if (config->GetMarker_All_KindBC(iMarker) != INTERNAL_BOUNDARY)
    for (iVertex = 0; iVertex < geometry->GetnVertex(iMarker); iVertex++) {
      Point = geometry->vertex[iMarker][iVertex]->GetNode();
      Normal = geometry->vertex[iMarker][iVertex]->GetNormal();
      
      Partial_Res =  node[Point]->GetSolution(1) * Normal[0];
      UxVar_Gradient[Point][0] -= Partial_Res;
      
      Partial_Res =  node[Point]->GetSolution(1) * Normal[1];
      UxVar_Gradient[Point][1] -= Partial_Res;
      
      Partial_Res =  node[Point]->GetSolution(2) * Normal[0];
      UyVar_Gradient[Point][0] -= Partial_Res;
      
      Partial_Res =  node[Point]->GetSolution(2) * Normal[1];
      UyVar_Gradient[Point][1] -= Partial_Res;
    }
  
  for (iPoint = 0; iPoint < geometry->GetnPoint(); iPoint++) {
    DualArea = geometry->node[iPoint]->GetVolume();
    PressureLaplacian[iPoint] = (UxVar_Gradient[iPoint][0]*UxVar_Gradient[iPoint][0] + UyVar_Gradient[iPoint][1]*UyVar_Gradient[iPoint][1] +
                                 UxVar_Gradient[iPoint][1]*UyVar_Gradient[iPoint][0] + UxVar_Gradient[iPoint][0]*UyVar_Gradient[iPoint][1])/DualArea ;
    
  }
  
  for (iPoint = 0; iPoint < geometry->GetnPoint(); iPoint++) {
    delete[] UxVar_Gradient[iPoint];
    delete[] UyVar_Gradient[iPoint];
  }
  
  delete[] UxVar_Gradient;
  delete[] UyVar_Gradient;
  
}

void CSolver::Gauss_Elimination(su2double** A, su2double* rhs, unsigned short nVar) {
  
  short iVar, jVar, kVar;
  su2double weight, aux;
  
  if (nVar == 1)
    rhs[0] /= A[0][0];
  else {
    
    /*--- Transform system in Upper Matrix ---*/
    
    for (iVar = 1; iVar < (short)nVar; iVar++) {
      for (jVar = 0; jVar < iVar; jVar++) {
        weight = A[iVar][jVar]/A[jVar][jVar];
        for (kVar = jVar; kVar < (short)nVar; kVar++)
          A[iVar][kVar] -= weight*A[jVar][kVar];
        rhs[iVar] -= weight*rhs[jVar];
      }
    }
    
    /*--- Backwards substitution ---*/
    
    rhs[nVar-1] = rhs[nVar-1]/A[nVar-1][nVar-1];
    for (iVar = (short)nVar-2; iVar >= 0; iVar--) {
      aux = 0;
      for (jVar = iVar+1; jVar < (short)nVar; jVar++)
        aux += A[iVar][jVar]*rhs[jVar];
      rhs[iVar] = (rhs[iVar]-aux)/A[iVar][iVar];
      if (iVar == 0) break;
    }
  }
  
}

void CSolver::Aeroelastic(CSurfaceMovement *surface_movement, CGeometry *geometry, CConfig *config, unsigned long ExtIter) {
  
  /*--- Variables used for Aeroelastic case ---*/
  
  su2double Cl, Cd, Cn, Ct, Cm, Cn_rot;
  su2double Alpha = config->GetAoA()*PI_NUMBER/180.0;
  vector<su2double> structural_solution(4,0.0); //contains solution(displacements and rates) of typical section wing model.
  
  unsigned short iMarker, iMarker_Monitoring, Monitoring;
  string Marker_Tag, Monitoring_Tag;
  
  /*--- Loop over markers and find the ones being monitored. ---*/
  
  for (iMarker = 0; iMarker < config->GetnMarker_All(); iMarker++) {
    Monitoring = config->GetMarker_All_Monitoring(iMarker);
    if (Monitoring == YES) {
      
      /*--- Find the particular marker being monitored and get the forces acting on it. ---*/
      
      for (iMarker_Monitoring = 0; iMarker_Monitoring < config->GetnMarker_Monitoring(); iMarker_Monitoring++) {
        Monitoring_Tag = config->GetMarker_Monitoring_TagBound(iMarker_Monitoring);
        Marker_Tag = config->GetMarker_All_TagBound(iMarker);
        if (Marker_Tag == Monitoring_Tag) {
          
          Cl = GetSurface_CL(iMarker_Monitoring);
          Cd = GetSurface_CD(iMarker_Monitoring);
          
          /*--- For typical section wing model want the force normal to the airfoil (in the direction of the spring) ---*/
          Cn = Cl*cos(Alpha) + Cd*sin(Alpha);
          Ct = -Cl*sin(Alpha) + Cd*cos(Alpha);
          
          Cm = GetSurface_CMz(iMarker_Monitoring);
          
          /*--- Calculate forces for the Typical Section Wing Model taking into account rotation ---*/
          
          /*--- Note that the calculation of the forces and the subsequent displacements ...
           is only correct for the airfoil that starts at the 0 degree position ---*/
          
          if (config->GetKind_GridMovement(ZONE_0) == AEROELASTIC_RIGID_MOTION) {
            su2double Omega, dt, psi;
            dt = config->GetDelta_UnstTimeND();
            Omega  = (config->GetRotation_Rate_Z(ZONE_0)/config->GetOmega_Ref());
            psi = Omega*(dt*ExtIter);
            
            /*--- Correct for the airfoil starting position (This is hardcoded in here) ---*/
            if (Monitoring_Tag == "Airfoil1") {
              psi = psi + 0.0;
            }
            else if (Monitoring_Tag == "Airfoil2") {
              psi = psi + 2.0/3.0*PI_NUMBER;
            }
            else if (Monitoring_Tag == "Airfoil3") {
              psi = psi + 4.0/3.0*PI_NUMBER;
            }
            else
              cout << "WARNING: There is a marker that we are monitoring that doesn't match the values hardcoded above!" << endl;
            
            cout << Monitoring_Tag << " position " << psi*180.0/PI_NUMBER << " degrees. " << endl;
            
            Cn_rot = Cn*cos(psi) - Ct*sin(psi); //Note the signs are different for accounting for the AOA.
            Cn = Cn_rot;
          }
          
          /*--- Solve the aeroelastic equations for the particular marker(surface) ---*/
          
          SolveTypicalSectionWingModel(geometry, Cn, Cm, config, iMarker_Monitoring, structural_solution);
          
          break;
        }
      }
      
      /*--- Compute the new surface node locations ---*/
      surface_movement->AeroelasticDeform(geometry, config, ExtIter, iMarker, iMarker_Monitoring, structural_solution);
      
    }
    
  }
  
}

void CSolver::SetUpTypicalSectionWingModel(vector<vector<su2double> >& Phi, vector<su2double>& omega, CConfig *config) {
  
  /*--- Retrieve values from the config file ---*/
  su2double w_h = config->GetAeroelastic_Frequency_Plunge();
  su2double w_a = config->GetAeroelastic_Frequency_Pitch();
  su2double x_a = config->GetAeroelastic_CG_Location();
  su2double r_a = sqrt(config->GetAeroelastic_Radius_Gyration_Squared());
  su2double w = w_h/w_a;
  
  // Mass Matrix
  vector<vector<su2double> > M(2,vector<su2double>(2,0.0));
  M[0][0] = 1;
  M[0][1] = x_a;
  M[1][0] = x_a;
  M[1][1] = r_a*r_a;
  
  // Stiffness Matrix
  //  vector<vector<su2double> > K(2,vector<su2double>(2,0.0));
  //  K[0][0] = (w_h/w_a)*(w_h/w_a);
  //  K[0][1] = 0.0;
  //  K[1][0] = 0.0;
  //  K[1][1] = r_a*r_a;
  
  /* Eigenvector and Eigenvalue Matrices of the Generalized EigenValue Problem. */
  
  vector<vector<su2double> > Omega2(2,vector<su2double>(2,0.0));
  su2double aux; // auxiliary variable
  aux = sqrt(pow(r_a,2)*pow(w,4) - 2*pow(r_a,2)*pow(w,2) + pow(r_a,2) + 4*pow(x_a,2)*pow(w,2));
  Phi[0][0] = (r_a * (r_a - r_a*pow(w,2) + aux)) / (2*x_a*pow(w, 2));
  Phi[0][1] = (r_a * (r_a - r_a*pow(w,2) - aux)) / (2*x_a*pow(w, 2));
  Phi[1][0] = 1.0;
  Phi[1][1] = 1.0;
  
  Omega2[0][0] = (r_a * (r_a + r_a*pow(w,2) - aux)) / (2*(pow(r_a, 2) - pow(x_a, 2)));
  Omega2[0][1] = 0;
  Omega2[1][0] = 0;
  Omega2[1][1] = (r_a * (r_a + r_a*pow(w,2) + aux)) / (2*(pow(r_a, 2) - pow(x_a, 2)));
  
  /* Nondimesionalize the Eigenvectors such that Phi'*M*Phi = I and PHI'*K*PHI = Omega */
  // Phi'*M*Phi = D
  // D^(-1/2)*Phi'*M*Phi*D^(-1/2) = D^(-1/2)*D^(1/2)*D^(1/2)*D^(-1/2) = I,  D^(-1/2) = inv(sqrt(D))
  // Phi = Phi*D^(-1/2)
  
  vector<vector<su2double> > Aux(2,vector<su2double>(2,0.0));
  vector<vector<su2double> > D(2,vector<su2double>(2,0.0));
  // Aux = M*Phi
  for (int i=0; i<2; i++) {
    for (int j=0; j<2; j++) {
      Aux[i][j] = 0;
      for (int k=0; k<2; k++) {
        Aux[i][j] += M[i][k]*Phi[k][j];
      }
    }
  }
  
  // D = Phi'*Aux
  for (int i=0; i<2; i++) {
    for (int j=0; j<2; j++) {
      D[i][j] = 0;
      for (int k=0; k<2; k++) {
        D[i][j] += Phi[k][i]*Aux[k][j]; //PHI transpose
      }
    }
  }
  
  //Modify the first column
  Phi[0][0] = Phi[0][0] * 1/sqrt(D[0][0]);
  Phi[1][0] = Phi[1][0] * 1/sqrt(D[0][0]);
  //Modify the second column
  Phi[0][1] = Phi[0][1] * 1/sqrt(D[1][1]);
  Phi[1][1] = Phi[1][1] * 1/sqrt(D[1][1]);
  
  // Sqrt of the eigenvalues (frequency of vibration of the modes)
  omega[0] = sqrt(Omega2[0][0]);
  omega[1] = sqrt(Omega2[1][1]);
  
}

void CSolver::SolveTypicalSectionWingModel(CGeometry *geometry, su2double Cl, su2double Cm, CConfig *config, unsigned short iMarker, vector<su2double>& displacements) {
  
  /*--- The aeroelastic model solved in this routine is the typical section wing model
   The details of the implementation are similar to those found in J.J. Alonso 
   "Fully-Implicit Time-Marching Aeroelastic Solutions" 1994. ---*/
  
  /*--- Retrieve values from the config file ---*/
  su2double w_alpha = config->GetAeroelastic_Frequency_Pitch();
  su2double vf      = config->GetAeroelastic_Flutter_Speed_Index();
  su2double b       = config->GetLength_Reynolds()/2.0; // airfoil semichord, Reynolds length is by defaul 1.0
  su2double dt      = config->GetDelta_UnstTimeND();
  dt = dt*w_alpha; //Non-dimensionalize the structural time.
  
  /*--- Structural Equation damping ---*/
  vector<su2double> xi(2,0.0);
  
  /*--- Eigenvectors and Eigenvalues of the Generalized EigenValue Problem. ---*/
  vector<vector<su2double> > Phi(2,vector<su2double>(2,0.0));   // generalized eigenvectors.
  vector<su2double> w(2,0.0);        // sqrt of the generalized eigenvalues (frequency of vibration of the modes).
  SetUpTypicalSectionWingModel(Phi, w, config);
  
  /*--- Solving the Decoupled Aeroelastic Problem with second order time discretization Eq (9) ---*/
  
  /*--- Solution variables description. //x[j][i], j-entry, i-equation. // Time (n+1)->np1, n->n, (n-1)->n1 ---*/
  vector<vector<su2double> > x_np1(2,vector<su2double>(2,0.0));
  
  /*--- Values from previous movement of spring at true time step n+1
   We use this values because we are solving for delta changes not absolute changes ---*/
  vector<vector<su2double> > x_np1_old = config->GetAeroelastic_np1(iMarker);
  
  /*--- Values at previous timesteps. ---*/
  vector<vector<su2double> > x_n = config->GetAeroelastic_n(iMarker);
  vector<vector<su2double> > x_n1 = config->GetAeroelastic_n1(iMarker);
  
  /*--- Set up of variables used to solve the structural problem. ---*/
  vector<su2double> f_tilde(2,0.0);
  vector<vector<su2double> > A_inv(2,vector<su2double>(2,0.0));
  su2double detA;
  su2double s1, s2;
  vector<su2double> rhs(2,0.0); //right hand side
  vector<su2double> eta(2,0.0);
  vector<su2double> eta_dot(2,0.0);
  
  /*--- Forcing Term ---*/
  su2double cons = vf*vf/PI_NUMBER;
  vector<su2double> f(2,0.0);
  f[0] = cons*(-Cl);
  f[1] = cons*(2*-Cm);
  
  //f_tilde = Phi'*f
  for (int i=0; i<2; i++) {
    f_tilde[i] = 0;
    for (int k=0; k<2; k++) {
      f_tilde[i] += Phi[k][i]*f[k]; //PHI transpose
    }
  }
  
  /*--- solve each decoupled equation (The inverse of the 2x2 matrix is provided) ---*/
  for (int i=0; i<2; i++) {
    /* Matrix Inverse */
    detA = 9.0/(4.0*dt*dt) + 3*w[i]*xi[i]/(dt) + w[i]*w[i];
    A_inv[0][0] = 1/detA * (3/(2.0*dt) + 2*xi[i]*w[i]);
    A_inv[0][1] = 1/detA * 1;
    A_inv[1][0] = 1/detA * -w[i]*w[i];
    A_inv[1][1] = 1/detA * 3/(2.0*dt);
    
    /* Source Terms from previous iterations */
    s1 = (-4*x_n[0][i] + x_n1[0][i])/(2.0*dt);
    s2 = (-4*x_n[1][i] + x_n1[1][i])/(2.0*dt);
    
    /* Problem Right Hand Side */
    rhs[0] = -s1;
    rhs[1] = f_tilde[i]-s2;
    
    /* Solve the equations */
    x_np1[0][i] = A_inv[0][0]*rhs[0] + A_inv[0][1]*rhs[1];
    x_np1[1][i] = A_inv[1][0]*rhs[0] + A_inv[1][1]*rhs[1];
    
    eta[i] = x_np1[0][i]-x_np1_old[0][i];  // For displacements, the change(deltas) is used.
    eta_dot[i] = x_np1[1][i]; // For velocities, absolute values are used.
  }
  
  /*--- Transform back from the generalized coordinates to get the actual displacements in plunge and pitch  q = Phi*eta ---*/
  vector<su2double> q(2,0.0);
  vector<su2double> q_dot(2,0.0);
  for (int i=0; i<2; i++) {
    q[i] = 0;
    q_dot[i] = 0;
    for (int k=0; k<2; k++) {
      q[i] += Phi[i][k]*eta[k];
      q_dot[i] += Phi[i][k]*eta_dot[k];
    }
  }
  
  su2double dh = b*q[0];
  su2double dalpha = q[1];
  
  su2double h_dot = w_alpha*b*q_dot[0];  //The w_a brings it back to actual time.
  su2double alpha_dot = w_alpha*q_dot[1];
  
  /*--- Set the solution of the structural equations ---*/
  displacements[0] = dh;
  displacements[1] = dalpha;
  displacements[2] = h_dot;
  displacements[3] = alpha_dot;
  
  /*--- Calculate the total plunge and total pitch displacements for the unsteady step by summing the displacement at each sudo time step ---*/
  su2double pitch, plunge;
  pitch = config->GetAeroelastic_pitch(iMarker);
  plunge = config->GetAeroelastic_plunge(iMarker);
  
  config->SetAeroelastic_pitch(iMarker , pitch+dalpha);
  config->SetAeroelastic_plunge(iMarker , plunge+dh/b);
  
  /*--- Set the Aeroelastic solution at time n+1. This gets update every sudo time step
   and after convering the sudo time step the solution at n+1 get moved to the solution at n
   in SetDualTime_Solver method ---*/
  
  config->SetAeroelastic_np1(iMarker, x_np1);
  
}

void CSolver::Restart_OldGeometry(CGeometry *geometry, CConfig *config) {

  /*--- This function is intended for dual time simulations ---*/

  unsigned long index;

  int Unst_RestartIter;
  ifstream restart_file_n;
  unsigned short iZone = config->GetiZone();
  unsigned short nZone = geometry->GetnZone();
  string filename = config->GetSolution_FlowFileName();
  string filename_n;

  /*--- Auxiliary vector for storing the coordinates ---*/
  su2double *Coord;
  Coord = new su2double[nDim];

  /*--- Variables for reading the restart files ---*/
  string text_line;
  long iPoint_Local;
  unsigned long iPoint_Global_Local = 0, iPoint_Global = 0;
  unsigned short rbuf_NotMatching, sbuf_NotMatching;

  int rank = MASTER_NODE;
#ifdef HAVE_MPI
  MPI_Comm_rank(MPI_COMM_WORLD, &rank);
#endif

  /*--- Multizone problems require the number of the zone to be appended. ---*/

  if (nZone > 1)
    filename = config->GetMultizone_FileName(filename, iZone);

  /*--- First, we load the restart file for time n ---*/

  /*-------------------------------------------------------------------------------------------*/

  /*--- Modify file name for an unsteady restart ---*/
  Unst_RestartIter = SU2_TYPE::Int(config->GetUnst_RestartIter())-1;
  filename_n = config->GetUnsteady_FileName(filename, Unst_RestartIter);

  /*--- Open the restart file, throw an error if this fails. ---*/

  restart_file_n.open(filename_n.data(), ios::in);
  if (restart_file_n.fail()) {
    if (rank == MASTER_NODE)
      cout << "There is no flow restart file!! " << filename_n.data() << "."<< endl;
    exit(EXIT_FAILURE);
  }

  /*--- First, set all indices to a negative value by default, and Global n indices to 0 ---*/
  iPoint_Global_Local = 0, iPoint_Global = 0;

  /*--- Read all lines in the restart file ---*/
  /*--- The first line is the header ---*/

  getline (restart_file_n, text_line);

  for (iPoint_Global = 0; iPoint_Global < geometry->GetGlobal_nPointDomain(); iPoint_Global++ ) {
    
    getline (restart_file_n, text_line);
    
    istringstream point_line(text_line);

    /*--- Retrieve local index. If this node from the restart file lives
     on the current processor, we will load and instantiate the vars. ---*/

    iPoint_Local = geometry->GetGlobal_to_Local_Point(iPoint_Global);

    if (iPoint_Local > -1) {

      if (nDim == 2) point_line >> index >> Coord[0] >> Coord[1];
      if (nDim == 3) point_line >> index >> Coord[0] >> Coord[1] >> Coord[2];

      geometry->node[iPoint_Local]->SetCoord_n(Coord);

      iPoint_Global_Local++;
    }
  }

  /*--- Detect a wrong solution file ---*/

  rbuf_NotMatching = 0, sbuf_NotMatching = 0;

  if (iPoint_Global_Local < geometry->GetnPointDomain()) { sbuf_NotMatching = 1; }

#ifndef HAVE_MPI
  rbuf_NotMatching = sbuf_NotMatching;
#else
  SU2_MPI::Allreduce(&sbuf_NotMatching, &rbuf_NotMatching, 1, MPI_UNSIGNED_SHORT, MPI_SUM, MPI_COMM_WORLD);
#endif
  if (rbuf_NotMatching != 0) {
    if (rank == MASTER_NODE) {
      cout << endl << "The solution file " << filename_n.data() << " doesn't match with the mesh file!" << endl;
      cout << "It could be empty lines at the end of the file." << endl << endl;
    }
#ifndef HAVE_MPI
    exit(EXIT_FAILURE);
#else
    MPI_Barrier(MPI_COMM_WORLD);
    MPI_Abort(MPI_COMM_WORLD,1);
    MPI_Finalize();
#endif
  }

  /*--- Close the restart file ---*/

  restart_file_n.close();

  /*-------------------------------------------------------------------------------------------*/
  /*-------------------------------------------------------------------------------------------*/

  /*--- Now, we load the restart file for time n-1, if the simulation is 2nd Order ---*/

  if (config->GetUnsteady_Simulation() == DT_STEPPING_2ND) {

    ifstream restart_file_n1;
    string filename_n1;

    /*--- Modify file name for an unsteady restart ---*/
    Unst_RestartIter = SU2_TYPE::Int(config->GetUnst_RestartIter())-2;
    filename_n1 = config->GetUnsteady_FileName(filename, Unst_RestartIter);

    /*--- Open the restart file, throw an error if this fails. ---*/

    restart_file_n.open(filename_n1.data(), ios::in);
    if (restart_file_n.fail()) {
      if (rank == MASTER_NODE)
        cout << "There is no flow restart file!! " << filename_n1.data() << "."<< endl;
      exit(EXIT_FAILURE);
    }

    /*--- First, set all indices to a negative value by default, and Global n indices to 0 ---*/
    iPoint_Global_Local = 0, iPoint_Global = 0;

    /*--- Read all lines in the restart file ---*/
    /*--- The first line is the header ---*/

    getline (restart_file_n, text_line);

    for (iPoint_Global = 0; iPoint_Global < geometry->GetGlobal_nPointDomain(); iPoint_Global++ ) {
      
      getline (restart_file_n, text_line);
      
      istringstream point_line(text_line);

      /*--- Retrieve local index. If this node from the restart file lives
       on the current processor, we will load and instantiate the vars. ---*/

      iPoint_Local = geometry->GetGlobal_to_Local_Point(iPoint_Global);

      if (iPoint_Local > -1) {

        if (nDim == 2) point_line >> index >> Coord[0] >> Coord[1];
        if (nDim == 3) point_line >> index >> Coord[0] >> Coord[1] >> Coord[2];

        geometry->node[iPoint_Local]->SetCoord_n1(Coord);

        iPoint_Global_Local++;
      }

    }

    /*--- Detect a wrong solution file ---*/

    rbuf_NotMatching = 0, sbuf_NotMatching = 0;

    if (iPoint_Global_Local < geometry->GetnPointDomain()) { sbuf_NotMatching = 1; }

#ifndef HAVE_MPI
    rbuf_NotMatching = sbuf_NotMatching;
#else
    SU2_MPI::Allreduce(&sbuf_NotMatching, &rbuf_NotMatching, 1, MPI_UNSIGNED_SHORT, MPI_SUM, MPI_COMM_WORLD);
#endif
    if (rbuf_NotMatching != 0) {
      if (rank == MASTER_NODE) {
        cout << endl << "The solution file " << filename_n1.data() << " doesn't match with the mesh file!" << endl;
        cout << "It could be empty lines at the end of the file." << endl << endl;
      }
#ifndef HAVE_MPI
      exit(EXIT_FAILURE);
#else
      MPI_Barrier(MPI_COMM_WORLD);
      MPI_Abort(MPI_COMM_WORLD,1);
      MPI_Finalize();
#endif
    }

    /*--- Close the restart file ---*/

    restart_file_n1.close();

  }

  /*--- It's necessary to communicate this information ---*/

  geometry->Set_MPI_OldCoord(config);
  
  delete [] Coord;

}

void CSolver::Read_SU2_Restart_ASCII(CGeometry *geometry, CConfig *config, string val_filename) {

  ifstream restart_file;
  string text_line, Tag;
  unsigned short iVar;
  long index, iPoint_Local = 0; unsigned long iPoint_Global = 0;
  int counter = 0;
  config->fields.clear();
  
  int rank = MASTER_NODE;
#ifdef HAVE_MPI
  MPI_Comm_rank(MPI_COMM_WORLD, &rank);
#endif

  Restart_Vars = new int[5];

  /*--- First, check that this is not a binary restart file. ---*/

  char fname[100];
  strcpy(fname, val_filename.c_str());
  int magic_number;

#ifndef HAVE_MPI

  /*--- Serial binary input. ---*/

  FILE *fhw;
  fhw = fopen(fname,"rb");
  size_t ret;

  /*--- Error check for opening the file. ---*/

  if (!fhw) {
    cout << endl << "Error: unable to open SU2 restart file " << fname << "." << endl;
    exit(EXIT_FAILURE);
  }

  /*--- Attempt to read the first int, which should be our magic number. ---*/

  ret = fread(&magic_number, sizeof(int), 1, fhw);
  if (ret != 1) {
    cout << endl << "Error reading restart file." << endl;
    exit(EXIT_FAILURE);
  }

  /*--- Check that this is an SU2 binary file. SU2 binary files
   have the hex representation of "SU2" as the first int in the file. ---*/

  if (magic_number == 535532) {
    cout << endl << endl << "Error: file " << fname << " is a binary SU2 restart file, expected ASCII." << endl;
    cout << " SU2 reads/writes binary restart files by default." << endl;
    cout << " Note that backward compatibility for ASCII restart files is" << endl;
    cout << " possible with the WRT_BINARY_RESTART / READ_BINARY_RESTART options." << endl << endl;
    exit(EXIT_FAILURE);
  }

  fclose(fhw);

#else

  /*--- Parallel binary input using MPI I/O. ---*/

  MPI_File fhw;
  int ierr;
  MPI_Comm_rank(MPI_COMM_WORLD, &rank);

  /*--- All ranks open the file using MPI. ---*/

  ierr = MPI_File_open(MPI_COMM_WORLD, fname, MPI_MODE_RDONLY, MPI_INFO_NULL, &fhw);

  /*--- Error check opening the file. ---*/

  if (ierr) {
    if (rank == MASTER_NODE)
      cout << endl << "Error: unable to open SU2 restart file " << fname << "." << endl;
    MPI_Barrier(MPI_COMM_WORLD);
    MPI_Abort(MPI_COMM_WORLD,1);
    MPI_Finalize();
  }

  /*--- Have the master attempt to read the magic number. ---*/

  if (rank == MASTER_NODE)
    MPI_File_read(fhw, &magic_number, 1, MPI_INT, MPI_STATUS_IGNORE);

  /*--- Broadcast the number of variables to all procs and store clearly. ---*/

  SU2_MPI::Bcast(&magic_number, 1, MPI_INT, MASTER_NODE, MPI_COMM_WORLD);

  /*--- Check that this is an SU2 binary file. SU2 binary files
   have the hex representation of "SU2" as the first int in the file. ---*/

  if (magic_number == 535532) {
    if (rank == MASTER_NODE) {
      cout << endl << endl << "Error: file " << fname << " is a binary SU2 restart file, expected ASCII." << endl;
      cout << " SU2 reads/writes binary restart files by default." << endl;
      cout << " Note that backward compatibility for ASCII restart files is" << endl;
      cout << " possible with the WRT_BINARY_RESTART / READ_BINARY_RESTART options." << endl << endl;
    }
    MPI_Barrier(MPI_COMM_WORLD);
    MPI_Abort(MPI_COMM_WORLD,1);
    MPI_Finalize();
  }

  MPI_File_close(&fhw);

#endif

  /*--- Open the restart file ---*/

  restart_file.open(val_filename.data(), ios::in);

  /*--- In case there is no restart file ---*/

  if (restart_file.fail()) {
    if (rank == MASTER_NODE)
      cout << "SU2 ASCII solution file " << val_filename << " not found." << endl;
#ifndef HAVE_MPI
    exit(EXIT_FAILURE);
#else
    MPI_Barrier(MPI_COMM_WORLD);
    MPI_Abort(MPI_COMM_WORLD,1);
    MPI_Finalize();
#endif
  }

  /*--- Identify the number of fields (and names) in the restart file ---*/

  getline (restart_file, text_line);
  stringstream ss(text_line);
  while (ss >> Tag) {
    config->fields.push_back(Tag);
    if (ss.peek() == ',') ss.ignore();
  }

  /*--- Set the number of variables, one per field in the
   restart file (without including the PointID) ---*/

  Restart_Vars[1] = (int)config->fields.size() - 1;

  /*--- Allocate memory for the restart data. ---*/

  Restart_Data = new passivedouble[Restart_Vars[1]*geometry->GetnPointDomain()];

  /*--- Read all lines in the restart file and extract data. ---*/

  for (iPoint_Global = 0; iPoint_Global < geometry->GetGlobal_nPointDomain(); iPoint_Global++ ) {

    getline (restart_file, text_line);

    istringstream point_line(text_line);

    /*--- Retrieve local index. If this node from the restart file lives
     on the current processor, we will load and instantiate the vars. ---*/

    iPoint_Local = geometry->GetGlobal_to_Local_Point(iPoint_Global);

    if (iPoint_Local > -1) {

      /*--- The PointID is not stored --*/

      point_line >> index;

      /*--- Store the solution (starting with node coordinates) --*/

      for (iVar = 0; iVar < Restart_Vars[1]; iVar++)
        point_line >> Restart_Data[counter*Restart_Vars[1] + iVar];

      /*--- Increment our local point counter. ---*/

      counter++;

    }
  }

}

void CSolver::Read_SU2_Restart_Binary(CGeometry *geometry, CConfig *config, string val_filename) {

  char str_buf[CGNS_STRING_SIZE], fname[100];
  unsigned short iVar;
  strcpy(fname, val_filename.c_str());
  int nRestart_Vars = 5, nFields;
  Restart_Vars = new int[5];
  config->fields.clear();

#ifndef HAVE_MPI

  /*--- Serial binary input. ---*/

  FILE *fhw;
  fhw = fopen(fname,"rb");
  size_t ret;

  /*--- Error check for opening the file. ---*/

  if (!fhw) {
    cout << endl << "Error: unable to open SU2 restart file " << fname << "." << endl;
    exit(EXIT_FAILURE);
  }

  /*--- First, read the number of variables and points. ---*/

  ret = fread(Restart_Vars, sizeof(int), nRestart_Vars, fhw);
  if (ret != (unsigned long)nRestart_Vars) {
    cout << endl << "Error reading restart file." << endl;
    exit(EXIT_FAILURE);
  }

  /*--- Check that this is an SU2 binary file. SU2 binary files
   have the hex representation of "SU2" as the first int in the file. ---*/

  if (Restart_Vars[0] != 535532) {
    cout << endl << endl << "Error: file " << fname << " is not a binary SU2 restart file." << endl;
    cout << " SU2 reads/writes binary restart files by default." << endl;
    cout << " Note that backward compatibility for ASCII restart files is" << endl;
    cout << " possible with the WRT_BINARY_RESTART / READ_BINARY_RESTART options." << endl << endl;
    exit(EXIT_FAILURE);
  }

  /*--- Store the number of fields to be read for clarity. ---*/

  nFields = Restart_Vars[1];

  /*--- Read the variable names from the file. Note that we are adopting a
   fixed length of 33 for the string length to match with CGNS. This is
   needed for when we read the strings later. We pad the beginning of the
   variable string vector with the Point_ID tag that wasn't written. ---*/

  config->fields.push_back("Point_ID");
  for (iVar = 0; iVar < nFields; iVar++) {
    ret = fread(str_buf, sizeof(char), CGNS_STRING_SIZE, fhw);
    if (ret != (unsigned long)CGNS_STRING_SIZE) {
      cout << endl << "Error reading restart file." << endl;
      exit(EXIT_FAILURE);
    }
    config->fields.push_back(str_buf);
  }

  /*--- For now, create a temp 1D buffer to read the data from file. ---*/

  Restart_Data = new passivedouble[nFields*geometry->GetnPointDomain()];

  /*--- Read in the data for the restart at all local points. ---*/

  ret = fread(Restart_Data, sizeof(passivedouble), nFields*geometry->GetnPointDomain(), fhw);
  if (ret != (unsigned long)nFields*geometry->GetnPointDomain()) {
    cout << endl << "Error reading restart file." << endl;
    exit(EXIT_FAILURE);
  }

  /*--- Close the file. ---*/

  fclose(fhw);

#else

  /*--- Parallel binary input using MPI I/O. ---*/

  MPI_File fhw;
  MPI_Status status;
  MPI_Datatype etype, filetype;
  MPI_Offset disp;
  unsigned long iPoint_Global, index, iChar;
  string field_buf;

  int rank = MASTER_NODE, ierr;
  MPI_Comm_rank(MPI_COMM_WORLD, &rank);

  /*--- All ranks open the file using MPI. ---*/

  ierr = MPI_File_open(MPI_COMM_WORLD, fname, MPI_MODE_RDONLY, MPI_INFO_NULL, &fhw);

  /*--- Error check opening the file. ---*/

  if (ierr) {
    if (rank == MASTER_NODE)
      cout << endl << "Error: unable to open SU2 restart file " << fname << "." << endl;
    MPI_Barrier(MPI_COMM_WORLD);
    MPI_Abort(MPI_COMM_WORLD,1);
    MPI_Finalize();
  }

  /*--- First, read the number of variables and points (i.e., cols and rows),
   which we will need in order to read the file later. Also, read the
   variable string names here. Only the master rank reads the header. ---*/

  if (rank == MASTER_NODE)
    MPI_File_read(fhw, Restart_Vars, nRestart_Vars, MPI_INT, MPI_STATUS_IGNORE);

  /*--- Broadcast the number of variables to all procs and store clearly. ---*/

  SU2_MPI::Bcast(Restart_Vars, nRestart_Vars, MPI_INT, MASTER_NODE, MPI_COMM_WORLD);

  /*--- Check that this is an SU2 binary file. SU2 binary files
   have the hex representation of "SU2" as the first int in the file. ---*/

  if (Restart_Vars[0] != 535532) {
    if (rank == MASTER_NODE) {
      cout << endl << endl << "Error: file " << fname << " is not a binary SU2 restart file." << endl;
      cout << " SU2 reads/writes binary restart files by default." << endl;
      cout << " Note that backward compatibility for ASCII restart files is" << endl;
      cout << " possible with the WRT_BINARY_RESTART / READ_BINARY_RESTART options." << endl << endl;
    }
    MPI_Barrier(MPI_COMM_WORLD);
    MPI_Abort(MPI_COMM_WORLD,1);
    MPI_Finalize();
  }

  /*--- Store the number of fields to be read for clarity. ---*/

  nFields = Restart_Vars[1];

  /*--- Read the variable names from the file. Note that we are adopting a
   fixed length of 33 for the string length to match with CGNS. This is
   needed for when we read the strings later. ---*/

  char *mpi_str_buf = new char[nFields*CGNS_STRING_SIZE];
  if (rank == MASTER_NODE) {
    disp = nRestart_Vars*sizeof(int);
    MPI_File_read_at(fhw, disp, mpi_str_buf, nFields*CGNS_STRING_SIZE,
                     MPI_CHAR, MPI_STATUS_IGNORE);
  }

  /*--- Broadcast the string names of the variables. ---*/

  SU2_MPI::Bcast(mpi_str_buf, nFields*CGNS_STRING_SIZE, MPI_CHAR,
                 MASTER_NODE, MPI_COMM_WORLD);

  /*--- Now parse the string names and load into the config class in case
   we need them for writing visualization files (SU2_SOL). ---*/

  config->fields.push_back("Point_ID");
  for (iVar = 0; iVar < nFields; iVar++) {
    index = iVar*CGNS_STRING_SIZE;
    field_buf.append("\"");
    for (iChar = 0; iChar < CGNS_STRING_SIZE; iChar++) {
      str_buf[iChar] = mpi_str_buf[index + iChar];
    }
    field_buf.append(str_buf);
    field_buf.append("\"");
    config->fields.push_back(field_buf.c_str());
    field_buf.clear();
  }

  /*--- Free string buffer memory. ---*/

  delete [] mpi_str_buf;

  /*--- We're writing only su2doubles in the data portion of the file. ---*/

  etype = MPI_DOUBLE;

  /*--- We need to ignore the 4 ints describing the nVar_Restart and nPoints,
   along with the string names of the variables. ---*/

  disp = nRestart_Vars*sizeof(int) + CGNS_STRING_SIZE*nFields*sizeof(char);

  /*--- Define a derived datatype for this rank's set of non-contiguous data
   that will be placed in the restart. Here, we are collecting each one of the
   points which are distributed throughout the file in blocks of nVar_Restart data. ---*/

  int *blocklen = new int[geometry->GetnPointDomain()];
  int *displace = new int[geometry->GetnPointDomain()];
  int counter = 0;
  for (iPoint_Global = 0; iPoint_Global < geometry->GetGlobal_nPointDomain(); iPoint_Global++ ) {
    if (geometry->GetGlobal_to_Local_Point(iPoint_Global) > -1) {
      blocklen[counter] = nFields;
      displace[counter] = iPoint_Global*nFields;
      counter++;
    }
  }
  MPI_Type_indexed(geometry->GetnPointDomain(), blocklen, displace, MPI_DOUBLE, &filetype);
  MPI_Type_commit(&filetype);

  /*--- Set the view for the MPI file write, i.e., describe the location in
   the file that this rank "sees" for writing its piece of the restart file. ---*/

  MPI_File_set_view(fhw, disp, etype, filetype, (char*)"native", MPI_INFO_NULL);

  /*--- For now, create a temp 1D buffer to read the data from file. ---*/

  Restart_Data = new passivedouble[nFields*geometry->GetnPointDomain()];

  /*--- Collective call for all ranks to read from their view simultaneously. ---*/

  MPI_File_read_all(fhw, Restart_Data, nFields*geometry->GetnPointDomain(), MPI_DOUBLE, &status);

  /*--- All ranks close the file after writing. ---*/

  MPI_File_close(&fhw);

  /*--- Free the derived datatype and release temp memory. ---*/

  MPI_Type_free(&filetype);

  delete [] blocklen;
  delete [] displace;
  
#endif
  
}

void CSolver::Read_SU2_Restart_Metadata(CGeometry *geometry, CConfig *config, bool adjoint_run, string val_filename) {

	su2double AoA_ = config->GetAoA();
	su2double AoS_ = config->GetAoS();
	su2double BCThrust_ = config->GetInitial_BCThrust();
	su2double dCD_dCL_ = config->GetdCD_dCL();
 su2double dCMx_dCL_ = config->GetdCMx_dCL();
 su2double dCMy_dCL_ = config->GetdCMy_dCL();
 su2double dCMz_dCL_ = config->GetdCMz_dCL();
	string::size_type position;
	unsigned long ExtIter_ = 0;
	ifstream restart_file;
	bool adjoint = (config->GetContinuous_Adjoint()) || (config->GetDiscrete_Adjoint());

	int rank = MASTER_NODE;
#ifdef HAVE_MPI
	MPI_Comm_rank(MPI_COMM_WORLD, &rank);
#endif

	if (config->GetRead_Binary_Restart()) {

		char fname[100];
		strcpy(fname, val_filename.c_str());
		int nVar_Buf = 5;
		int var_buf[5];
		int Restart_Iter = 0;
		passivedouble Restart_Meta_Passive[8] = {0.0,0.0,0.0,0.0,0.0,0.0,0.0,0.0};
		su2double Restart_Meta[8] = {0.0,0.0,0.0,0.0,0.0,0.0,0.0,0.0};

#ifndef HAVE_MPI

		/*--- Serial binary input. ---*/

		FILE *fhw;
		fhw = fopen(fname,"rb");
    size_t ret;

		/*--- Error check for opening the file. ---*/

		if (!fhw) {
			cout << endl << "Error: unable to open SU2 restart file " << fname << "." << endl;
			exit(EXIT_FAILURE);
		}

		/*--- First, read the number of variables and points. ---*/

		ret = fread(var_buf, sizeof(int), nVar_Buf, fhw);
    if (ret != (unsigned long)nVar_Buf) {
      cout << endl << "Error reading restart file." << endl;
      exit(EXIT_FAILURE);
    }

    /*--- Check that this is an SU2 binary file. SU2 binary files
     have the hex representation of "SU2" as the first int in the file. ---*/

    if (var_buf[0] != 535532) {
      cout << endl << endl << "Error: file " << fname << " is not a binary SU2 restart file." << endl;
      cout << " SU2 reads/writes binary restart files by default." << endl;
      cout << " Note that backward compatibility for ASCII restart files is" << endl;
      cout << " possible with the WRT_BINARY_RESTART / READ_BINARY_RESTART options." << endl << endl;
      exit(EXIT_FAILURE);
    }

    /*--- Compute (negative) displacements and grab the metadata. ---*/

		fseek(fhw,-(sizeof(int) + 8*sizeof(passivedouble)), SEEK_END);

		/*--- Read the external iteration. ---*/

		ret = fread(&Restart_Iter, sizeof(int), 1, fhw);
    if (ret != 1) {
      cout << endl << "Error reading restart file." << endl;
      exit(EXIT_FAILURE);
    }

		/*--- Read the metadata. ---*/

		ret = fread(Restart_Meta_Passive, sizeof(passivedouble), 8, fhw);
    if (ret != 8) {
      cout << endl << "Error reading restart file." << endl;
      exit(EXIT_FAILURE);
    }

    for (unsigned short iVar = 0; iVar < 8; iVar++)
      Restart_Meta[iVar] = Restart_Meta_Passive[iVar];

		/*--- Close the file. ---*/

		fclose(fhw);

#else

		/*--- Parallel binary input using MPI I/O. ---*/

		MPI_File fhw;
		MPI_Offset disp;
		int rank = MASTER_NODE, ierr;
		MPI_Comm_rank(MPI_COMM_WORLD, &rank);

		/*--- All ranks open the file using MPI. ---*/

		ierr = MPI_File_open(MPI_COMM_WORLD, fname, MPI_MODE_RDONLY, MPI_INFO_NULL, &fhw);

		/*--- Error check opening the file. ---*/

		if (ierr) {
			if (rank == MASTER_NODE)
				cout << endl << "Error: unable to open SU2 restart file " << fname << "." << endl;
			MPI_Barrier(MPI_COMM_WORLD);
			MPI_Abort(MPI_COMM_WORLD,1);
			MPI_Finalize();
		}

		/*--- First, read the number of variables and points (i.e., cols and rows),
     which we will need in order to read the file later. Also, read the
     variable string names here. Only the master rank reads the header. ---*/

		if (rank == MASTER_NODE)
			MPI_File_read(fhw, var_buf, nVar_Buf, MPI_INT, MPI_STATUS_IGNORE);

		/*--- Broadcast the number of variables to all procs and store clearly. ---*/

		SU2_MPI::Bcast(var_buf, nVar_Buf, MPI_INT, MASTER_NODE, MPI_COMM_WORLD);

    /*--- Check that this is an SU2 binary file. SU2 binary files
     have the hex representation of "SU2" as the first int in the file. ---*/

    if (var_buf[0] != 535532) {
      if (rank == MASTER_NODE) {
        cout << endl << endl << "Error: file " << fname << " is not a binary SU2 restart file." << endl;
        cout << " SU2 reads/writes binary restart files by default." << endl;
        cout << " Note that backward compatibility for ASCII restart files is" << endl;
        cout << " possible with the WRT_BINARY_RESTART / READ_BINARY_RESTART options." << endl << endl;
      }
      MPI_Barrier(MPI_COMM_WORLD);
      MPI_Abort(MPI_COMM_WORLD,1);
      MPI_Finalize();
    }

    /*--- Access the metadata. ---*/

		if (rank == MASTER_NODE) {

      /*--- External iteration. ---*/

      disp = (nVar_Buf*sizeof(int) + var_buf[1]*CGNS_STRING_SIZE*sizeof(char) +
              var_buf[1]*var_buf[2]*sizeof(passivedouble));
      MPI_File_read_at(fhw, disp, &Restart_Iter, 1, MPI_INT, MPI_STATUS_IGNORE);

			/*--- Additional doubles for AoA, AoS, etc. ---*/

      disp = (nVar_Buf*sizeof(int) + var_buf[1]*CGNS_STRING_SIZE*sizeof(char) +
              var_buf[1]*var_buf[2]*sizeof(passivedouble) + 1*sizeof(int));
      MPI_File_read_at(fhw, disp, Restart_Meta_Passive, 8, MPI_DOUBLE, MPI_STATUS_IGNORE);

		}

		/*--- Communicate metadata. ---*/

		SU2_MPI::Bcast(&Restart_Iter, 1, MPI_INT, MASTER_NODE, MPI_COMM_WORLD);

		/*--- Copy to a su2double structure (because of the SU2_MPI::Bcast
              doesn't work with passive data)---*/

		for (unsigned short iVar = 0; iVar < 8; iVar++)
			Restart_Meta[iVar] = Restart_Meta_Passive[iVar];

		SU2_MPI::Bcast(Restart_Meta, 8, MPI_DOUBLE, MASTER_NODE, MPI_COMM_WORLD);

		/*--- All ranks close the file after writing. ---*/

		MPI_File_close(&fhw);

#endif

		/*--- Store intermediate vals from file I/O in correct variables. ---*/

		ExtIter_  = Restart_Iter;
		AoA_      = Restart_Meta[0];
		AoS_      = Restart_Meta[1];
		BCThrust_ = Restart_Meta[2];
		dCD_dCL_  = Restart_Meta[3];
  dCMx_dCL_  = Restart_Meta[4];
  dCMy_dCL_  = Restart_Meta[5];
  dCMz_dCL_  = Restart_Meta[6];

	} else {

    /*--- First, check that this is not a binary restart file. ---*/

    char fname[100];
    strcpy(fname, val_filename.c_str());
    int magic_number;

#ifndef HAVE_MPI

    /*--- Serial binary input. ---*/

    FILE *fhw;
    fhw = fopen(fname,"rb");
    size_t ret;

    /*--- Error check for opening the file. ---*/

    if (!fhw) {
      cout << endl << "Error: unable to open SU2 restart file " << fname << "." << endl;
      exit(EXIT_FAILURE);
    }

    /*--- Attempt to read the first int, which should be our magic number. ---*/

    ret = fread(&magic_number, sizeof(int), 1, fhw);
    if (ret != 1) {
      cout << endl << "Error reading restart file." << endl;
      exit(EXIT_FAILURE);
    }

    /*--- Check that this is an SU2 binary file. SU2 binary files
     have the hex representation of "SU2" as the first int in the file. ---*/

    if (magic_number == 535532) {
      cout << endl << endl << "Error: file " << fname << " is a binary SU2 restart file, expected ASCII." << endl;
      cout << " SU2 reads/writes binary restart files by default." << endl;
      cout << " Note that backward compatibility for ASCII restart files is" << endl;
      cout << " possible with the WRT_BINARY_RESTART / READ_BINARY_RESTART options." << endl << endl;
      exit(EXIT_FAILURE);
    }

    fclose(fhw);

#else

    /*--- Parallel binary input using MPI I/O. ---*/

    MPI_File fhw;
    int ierr;
    MPI_Comm_rank(MPI_COMM_WORLD, &rank);

    /*--- All ranks open the file using MPI. ---*/

    ierr = MPI_File_open(MPI_COMM_WORLD, fname, MPI_MODE_RDONLY, MPI_INFO_NULL, &fhw);

    /*--- Error check opening the file. ---*/

    if (ierr) {
      if (rank == MASTER_NODE)
        cout << endl << "Error: unable to open SU2 restart file " << fname << "." << endl;
      MPI_Barrier(MPI_COMM_WORLD);
      MPI_Abort(MPI_COMM_WORLD,1);
      MPI_Finalize();
    }

    /*--- Have the master attempt to read the magic number. ---*/

    if (rank == MASTER_NODE)
      MPI_File_read(fhw, &magic_number, 1, MPI_INT, MPI_STATUS_IGNORE);

    /*--- Broadcast the number of variables to all procs and store clearly. ---*/

    SU2_MPI::Bcast(&magic_number, 1, MPI_INT, MASTER_NODE, MPI_COMM_WORLD);

    /*--- Check that this is an SU2 binary file. SU2 binary files
     have the hex representation of "SU2" as the first int in the file. ---*/

    if (magic_number == 535532) {
      if (rank == MASTER_NODE) {
        cout << endl << endl << "Error: file " << fname << " is a binary SU2 restart file, expected ASCII." << endl;
        cout << " SU2 reads/writes binary restart files by default." << endl;
        cout << " Note that backward compatibility for ASCII restart files is" << endl;
        cout << " possible with the WRT_BINARY_RESTART / READ_BINARY_RESTART options." << endl << endl;
      }
      MPI_Barrier(MPI_COMM_WORLD);
      MPI_Abort(MPI_COMM_WORLD,1);
      MPI_Finalize();
    }
    
    MPI_File_close(&fhw);
    
#endif

    /*--- Carry on with ASCII metadata reading. ---*/

		restart_file.open(val_filename.data(), ios::in);
		if (restart_file.fail()) {
			if (rank == MASTER_NODE) {
				cout << " Warning: There is no restart file (" << val_filename.data() << ")."<< endl;
				cout << " Computation will continue without updating metadata parameters." << endl;
			}
		} else {

			unsigned long iPoint_Global = 0;
			string text_line;

			/*--- The first line is the header (General description) ---*/

			getline (restart_file, text_line);

			/*--- Space for the solution ---*/

			for (iPoint_Global = 0; iPoint_Global < geometry->GetGlobal_nPointDomain(); iPoint_Global++ ) {

				getline (restart_file, text_line);

			}

			/*--- Space for extra info (if any) ---*/

			while (getline (restart_file, text_line)) {

				/*--- External iteration ---*/

				position = text_line.find ("EXT_ITER=",0);
				if (position != string::npos) {
					text_line.erase (0,9); ExtIter_ = atoi(text_line.c_str());
				}

				/*--- Angle of attack ---*/

				position = text_line.find ("AOA=",0);
				if (position != string::npos) {
					text_line.erase (0,4); AoA_ = atof(text_line.c_str());
				}

				/*--- Sideslip angle ---*/

				position = text_line.find ("SIDESLIP_ANGLE=",0);
				if (position != string::npos) {
					text_line.erase (0,15); AoS_ = atof(text_line.c_str());
				}

				/*--- BCThrust angle ---*/

				position = text_line.find ("INITIAL_BCTHRUST=",0);
				if (position != string::npos) {
					text_line.erase (0,17); BCThrust_ = atof(text_line.c_str());
				}

				if (adjoint_run) {

					if (config->GetEval_dOF_dCX() == true) {

						/*--- dCD_dCL coefficient ---*/

       position = text_line.find ("DCD_DCL_VALUE=",0);
       if (position != string::npos) {
         text_line.erase (0,14); dCD_dCL_ = atof(text_line.c_str());
       }
       
       /*--- dCMx_dCL coefficient ---*/
       
       position = text_line.find ("DCMX_DCL_VALUE=",0);
       if (position != string::npos) {
         text_line.erase (0,15); dCMx_dCL_ = atof(text_line.c_str());
       }
       
       /*--- dCMy_dCL coefficient ---*/
       
       position = text_line.find ("DCMY_DCL_VALUE=",0);
       if (position != string::npos) {
         text_line.erase (0,15); dCMy_dCL_ = atof(text_line.c_str());
       }
       
       /*--- dCMz_dCL coefficient ---*/
       
       position = text_line.find ("DCMZ_DCL_VALUE=",0);
       if (position != string::npos) {
         text_line.erase (0,15); dCMz_dCL_ = atof(text_line.c_str());
       }
       
					}

				}

			}


			/*--- Close the restart meta file. ---*/

			restart_file.close();

		}
	}

	/*--- Load the metadata. ---*/

	/*--- Only from the direct problem ---*/

	if (!adjoint_run) {

		/*--- Angle of attack ---*/

		if (config->GetDiscard_InFiles() == false) {
			if ((config->GetAoA() != AoA_) &&  (rank == MASTER_NODE)) {
				cout << fixed <<"WARNING: AoA in the solution file (" << AoA_ << " deg.) +" << endl;
				cout << "         AoA offset in mesh file (" << config->GetAoA_Offset() << " deg.) = " << AoA_ + config->GetAoA_Offset() << " deg." << endl;
			}
			config->SetAoA(AoA_ + config->GetAoA_Offset());
		}
		else {
			if ((config->GetAoA() != AoA_) &&  (rank == MASTER_NODE))
				cout <<"WARNING: Discarding the AoA in the solution file." << endl;
		}

		/*--- Sideslip angle ---*/

		if (config->GetDiscard_InFiles() == false) {
			if ((config->GetAoS() != AoS_) &&  (rank == MASTER_NODE)) {
				cout << fixed <<"WARNING: AoS in the solution file (" << AoS_ << " deg.) +" << endl;
				cout << "         AoS offset in mesh file (" << config->GetAoS_Offset() << " deg.) = " << AoS_ + config->GetAoS_Offset() << " deg." << endl;
			}
			config->SetAoS(AoS_ + config->GetAoS_Offset());
		}
		else {
			if ((config->GetAoS() != AoS_) &&  (rank == MASTER_NODE))
				cout <<"WARNING: Discarding the AoS in the solution file." << endl;
		}

		/*--- BCThrust angle ---*/

		if (config->GetDiscard_InFiles() == false) {
			if ((config->GetInitial_BCThrust() != BCThrust_) &&  (rank == MASTER_NODE))
				cout <<"WARNING: SU2 will use the initial BC Thrust provided in the solution file: " << BCThrust_ << " lbs." << endl;
			config->SetInitial_BCThrust(BCThrust_);
		}
		else {
			if ((config->GetInitial_BCThrust() != BCThrust_) &&  (rank == MASTER_NODE))
				cout <<"WARNING: Discarding the BC Thrust in the solution file." << endl;
		}


		/*--- The adjoint problem needs this information from the direct solution ---*/

		if (adjoint) {

			if (config->GetEval_dOF_dCX() == false) {

				if (config->GetDiscard_InFiles() == false) {

      if ((config->GetdCD_dCL() != dCD_dCL_) &&  (rank == MASTER_NODE))
        cout <<"WARNING: SU2 will use the dCD/dCL provided in the direct solution file: " << dCD_dCL_ << "." << endl;
      config->SetdCD_dCL(dCD_dCL_);
      
      if ((config->GetdCMx_dCL() != dCMx_dCL_) &&  (rank == MASTER_NODE))
        cout <<"WARNING: SU2 will use the dCMx/dCL provided in the direct solution file: " << dCMx_dCL_ << "." << endl;
      config->SetdCMx_dCL(dCMx_dCL_);
      
      if ((config->GetdCMy_dCL() != dCMy_dCL_) &&  (rank == MASTER_NODE))
        cout <<"WARNING: SU2 will use the dCMy/dCL provided in the direct solution file: " << dCMy_dCL_ << "." << endl;
      config->SetdCMy_dCL(dCMy_dCL_);
      
      if ((config->GetdCMz_dCL() != dCMz_dCL_) &&  (rank == MASTER_NODE))
        cout <<"WARNING: SU2 will use the dCMz/dCL provided in the direct solution file: " << dCMz_dCL_ << "." << endl;
      config->SetdCMz_dCL(dCMz_dCL_);

				}
				else {
      
      if ((config->GetdCD_dCL() != dCD_dCL_) &&  (rank == MASTER_NODE))
        cout <<"WARNING: Discarding the dCD/dCL in the direct solution file." << endl;
      
      if ((config->GetdCMx_dCL() != dCMx_dCL_) &&  (rank == MASTER_NODE))
        cout <<"WARNING: Discarding the dCMx/dCL in the direct solution file." << endl;
      
      if ((config->GetdCMy_dCL() != dCMy_dCL_) &&  (rank == MASTER_NODE))
        cout <<"WARNING: Discarding the dCMy/dCL in the direct solution file." << endl;
      
      if ((config->GetdCMz_dCL() != dCMz_dCL_) &&  (rank == MASTER_NODE))
        cout <<"WARNING: Discarding the dCMz/dCL in the direct solution file." << endl;
      
    }

			}

		}

	}

	/*--- Only from the adjoint restart file ---*/

	else {

		/*--- The adjoint problem needs this information from the adjoint solution file ---*/

		if (config->GetEval_dOF_dCX() == true) {

			/*--- If it is a restart it will use the value that was stored in the adjoint solution file  ---*/

			if (config->GetRestart()) {

     /*--- dCD_dCL coefficient ---*/
     
     if ((config->GetdCD_dCL() != dCD_dCL_) &&  (rank == MASTER_NODE))
       cout <<"WARNING: SU2 will use the dCD/dCL provided in\nthe adjoint solution file: " << dCD_dCL_ << " ." << endl;
     config->SetdCD_dCL(dCD_dCL_);
     
     /*--- dCMx_dCL coefficient ---*/
     
     if ((config->GetdCMx_dCL() != dCMx_dCL_) &&  (rank == MASTER_NODE))
       cout <<"WARNING: SU2 will use the dCMx/dCL provided in\nthe adjoint solution file: " << dCMx_dCL_ << " ." << endl;
     config->SetdCMx_dCL(dCMx_dCL_);
     
     /*--- dCMy_dCL coefficient ---*/
     
     if ((config->GetdCMy_dCL() != dCMy_dCL_) &&  (rank == MASTER_NODE))
       cout <<"WARNING: SU2 will use the dCMy/dCL provided in\nthe adjoint solution file: " << dCMy_dCL_ << " ." << endl;
     config->SetdCMy_dCL(dCMy_dCL_);
     
     /*--- dCMz_dCL coefficient ---*/
     
     if ((config->GetdCMz_dCL() != dCMz_dCL_) &&  (rank == MASTER_NODE))
       cout <<"WARNING: SU2 will use the dCMz/dCL provided in\nthe adjoint solution file: " << dCMz_dCL_ << " ." << endl;
     config->SetdCMz_dCL(dCMz_dCL_);
     
			}


		}

	}


	/*--- External iteration ---*/

<<<<<<< HEAD
  if (((config->GetDiscard_InFiles() == false) && !adjoint) || (adjoint && config->GetRestart()))
=======
  if ((config->GetDiscard_InFiles() == false) &&
      ((!config->GetContinuous_Adjoint() && !config->GetDiscrete_Adjoint()) || (adjoint && config->GetRestart())))
>>>>>>> b307a941
    config->SetExtIter_OffSet(ExtIter_);

}

CBaselineSolver::CBaselineSolver(void) : CSolver() { }

CBaselineSolver::CBaselineSolver(CGeometry *geometry, CConfig *config) {

  unsigned long iPoint;
  unsigned short iVar;

  /*--- Define geometry constants in the solver structure ---*/

  nDim = geometry->GetnDim();

  /*--- Routines to access the number of variables and string names. ---*/

  SetOutputVariables(geometry, config);

  /*--- Initialize a zero solution and instantiate the CVariable class. ---*/

  Solution = new su2double[nVar];
  for (iVar = 0; iVar < nVar; iVar++) {
    Solution[iVar] = 0.0;
  }

  node = new CVariable*[geometry->GetnPoint()];
  for (iPoint = 0; iPoint < geometry->GetnPoint(); iPoint++) {
    node[iPoint] = new CBaselineVariable(Solution, nVar, config);
  }
  
}

CBaselineSolver::CBaselineSolver(CGeometry *geometry, CConfig *config, unsigned short nVar, vector<string> field_names) {

  unsigned long iPoint;
  unsigned short iVar;

  config->fields = field_names;

  Solution = new su2double[nVar];

  for (iVar = 0; iVar < nVar; iVar++) {
    Solution[iVar] = 0.0;
  }

  /*--- Define geometry constants in the solver structure ---*/

  nDim = geometry->GetnDim();

  /*--- Allocate the node variables ---*/

  node = new CVariable*[geometry->GetnPoint()];

  for (iPoint = 0; iPoint < geometry->GetnPoint(); iPoint++) {

    node[iPoint] = new CBaselineVariable(Solution, nVar, config);

  }

}

void CBaselineSolver::SetOutputVariables(CGeometry *geometry, CConfig *config) {

  /*--- Open the ASCII restart file and extract the nVar and field names. ---*/

  int rank = MASTER_NODE;
#ifdef HAVE_MPI
  MPI_Comm_rank(MPI_COMM_WORLD, &rank);
#endif

  string Tag, text_line, AdjExt, UnstExt;
  unsigned long iExtIter = config->GetExtIter();
  bool fem = (config->GetKind_Solver() == FEM_ELASTICITY);

  unsigned short iZone = config->GetiZone();
  unsigned short nZone = geometry->GetnZone();

  ifstream restart_file;
  string filename;

  /*--- Retrieve filename from config ---*/

  if (config->GetContinuous_Adjoint() || config->GetDiscrete_Adjoint()) {
    filename = config->GetSolution_AdjFileName();
    filename = config->GetObjFunc_Extension(filename);
  } else if (fem) {
    filename = config->GetSolution_FEMFileName();
  } else {
    filename = config->GetSolution_FlowFileName();
  }

  /*--- Multizone problems require the number of the zone to be appended. ---*/

  if (nZone > 1  || config->GetUnsteady_Simulation() == HARMONIC_BALANCE)
    filename = config->GetMultizone_FileName(filename, iZone);

  /*--- Unsteady problems require an iteration number to be appended. ---*/
  if (config->GetWrt_Unsteady()) {
    filename = config->GetUnsteady_FileName(filename, SU2_TYPE::Int(iExtIter));
  } else if (config->GetWrt_Dynamic()) {
    filename = config->GetUnsteady_FileName(filename, SU2_TYPE::Int(iExtIter));
  }

  /*--- Read only the number of variables in the restart file. ---*/

  if (config->GetRead_Binary_Restart()) {

    char fname[100];
    strcpy(fname, filename.c_str());
    int nVar_Buf = 5;
    int var_buf[5];

#ifndef HAVE_MPI

    /*--- Serial binary input. ---*/

    FILE *fhw;
    fhw = fopen(fname,"rb");
    size_t ret;

    /*--- Error check for opening the file. ---*/

    if (!fhw) {
      cout << endl << "Error: unable to open SU2 restart file " << fname << "." << endl;
      exit(EXIT_FAILURE);
    }
    
    /*--- First, read the number of variables and points. ---*/

    ret = fread(var_buf, sizeof(int), nVar_Buf, fhw);
    if (ret != (unsigned long)nVar_Buf) {
      cout << endl << "Error reading restart file." << endl;
      exit(EXIT_FAILURE);
    }

    /*--- Check that this is an SU2 binary file. SU2 binary files
     have the hex representation of "SU2" as the first int in the file. ---*/

    if (var_buf[0] != 535532) {
      cout << endl << endl << "Error: file " << fname << " is not a binary SU2 restart file." << endl;
      cout << " SU2 reads/writes binary restart files by default." << endl;
      cout << " Note that backward compatibility for ASCII restart files is" << endl;
      cout << " possible with the WRT_BINARY_RESTART / READ_BINARY_RESTART options." << endl << endl;
      exit(EXIT_FAILURE);
    }
    
    /*--- Close the file. ---*/

    fclose(fhw);

#else

    /*--- Parallel binary input using MPI I/O. ---*/

    MPI_File fhw;
    int rank = MASTER_NODE, ierr;
    MPI_Comm_rank(MPI_COMM_WORLD, &rank);

    /*--- All ranks open the file using MPI. ---*/

    ierr = MPI_File_open(MPI_COMM_WORLD, fname, MPI_MODE_RDONLY, MPI_INFO_NULL, &fhw);

    /*--- Error check opening the file. ---*/

    if (ierr) {
      if (rank == MASTER_NODE)
        cout << endl << "Error: unable to open SU2 restart file " << fname << "." << endl;
      MPI_Barrier(MPI_COMM_WORLD);
      MPI_Abort(MPI_COMM_WORLD,1);
      MPI_Finalize();
    }

    /*--- First, read the number of variables and points (i.e., cols and rows),
     which we will need in order to read the file later. Also, read the
     variable string names here. Only the master rank reads the header. ---*/

    if (rank == MASTER_NODE) {
      MPI_File_read(fhw, var_buf, nVar_Buf, MPI_INT, MPI_STATUS_IGNORE);
    }

    /*--- Broadcast the number of variables to all procs and store more clearly. ---*/

    SU2_MPI::Bcast(var_buf, nVar_Buf, MPI_INT, MASTER_NODE, MPI_COMM_WORLD);

    /*--- Check that this is an SU2 binary file. SU2 binary files
     have the hex representation of "SU2" as the first int in the file. ---*/

    if (var_buf[0] != 535532) {
      if (rank == MASTER_NODE) {
        cout << endl << endl << "Error: file " << fname << " is not a binary SU2 restart file." << endl;
        cout << " SU2 reads/writes binary restart files by default." << endl;
        cout << " Note that backward compatibility for ASCII restart files is" << endl;
        cout << " possible with the WRT_BINARY_RESTART / READ_BINARY_RESTART options." << endl << endl;
      }
      MPI_Barrier(MPI_COMM_WORLD);
      MPI_Abort(MPI_COMM_WORLD,1);
      MPI_Finalize();
    }

    /*--- All ranks close the file after writing. ---*/
    
    MPI_File_close(&fhw);

#endif

    /*--- Set the number of variables, one per field in the
     restart file (without including the PointID) ---*/

    nVar = var_buf[1];

  } else {

    /*--- First, check that this is not a binary restart file. ---*/

    char fname[100];
    strcpy(fname, filename.c_str());
    int magic_number;

#ifndef HAVE_MPI

    /*--- Serial binary input. ---*/

    FILE *fhw;
    fhw = fopen(fname,"rb");
    size_t ret;

    /*--- Error check for opening the file. ---*/

    if (!fhw) {
      cout << endl << "Error: unable to open SU2 restart file " << fname << "." << endl;
      exit(EXIT_FAILURE);
    }

    /*--- Attempt to read the first int, which should be our magic number. ---*/

    ret = fread(&magic_number, sizeof(int), 1, fhw);
    if (ret != 1) {
      cout << endl << "Error reading restart file." << endl;
      exit(EXIT_FAILURE);
    }

    /*--- Check that this is an SU2 binary file. SU2 binary files
     have the hex representation of "SU2" as the first int in the file. ---*/

    if (magic_number == 535532) {
      cout << endl << endl << "Error: file " << fname << " is a binary SU2 restart file, expected ASCII." << endl;
      cout << " SU2 reads/writes binary restart files by default." << endl;
      cout << " Note that backward compatibility for ASCII restart files is" << endl;
      cout << " possible with the WRT_BINARY_RESTART / READ_BINARY_RESTART options." << endl << endl;
      exit(EXIT_FAILURE);
    }

    fclose(fhw);

#else

    /*--- Parallel binary input using MPI I/O. ---*/

    MPI_File fhw;
    int ierr;
    MPI_Comm_rank(MPI_COMM_WORLD, &rank);

    /*--- All ranks open the file using MPI. ---*/

    ierr = MPI_File_open(MPI_COMM_WORLD, fname, MPI_MODE_RDONLY, MPI_INFO_NULL, &fhw);

    /*--- Error check opening the file. ---*/

    if (ierr) {
      if (rank == MASTER_NODE)
        cout << endl << "Error: unable to open SU2 restart file " << fname << "." << endl;
      MPI_Barrier(MPI_COMM_WORLD);
      MPI_Abort(MPI_COMM_WORLD,1);
      MPI_Finalize();
    }

    /*--- Have the master attempt to read the magic number. ---*/

    if (rank == MASTER_NODE)
      MPI_File_read(fhw, &magic_number, 1, MPI_INT, MPI_STATUS_IGNORE);

    /*--- Broadcast the number of variables to all procs and store clearly. ---*/

    SU2_MPI::Bcast(&magic_number, 1, MPI_INT, MASTER_NODE, MPI_COMM_WORLD);

    /*--- Check that this is an SU2 binary file. SU2 binary files
     have the hex representation of "SU2" as the first int in the file. ---*/

    if (magic_number == 535532) {
      if (rank == MASTER_NODE) {
        cout << endl << endl << "Error: file " << fname << " is a binary SU2 restart file, expected ASCII." << endl;
        cout << " SU2 reads/writes binary restart files by default." << endl;
        cout << " Note that backward compatibility for ASCII restart files is" << endl;
        cout << " possible with the WRT_BINARY_RESTART / READ_BINARY_RESTART options." << endl << endl;
      }
      MPI_Barrier(MPI_COMM_WORLD);
      MPI_Abort(MPI_COMM_WORLD,1);
      MPI_Finalize();
    }
    
    MPI_File_close(&fhw);
    
#endif

    /*--- Open the restart file ---*/

    restart_file.open(filename.data(), ios::in);

    /*--- In case there is no restart file ---*/

    if (restart_file.fail()) {
      if (rank == MASTER_NODE)
        cout << "SU2 solution file " << filename << " not found." << endl;

#ifndef HAVE_MPI
      exit(EXIT_FAILURE);
#else
      MPI_Barrier(MPI_COMM_WORLD);
      MPI_Abort(MPI_COMM_WORLD,1);
      MPI_Finalize();
#endif
    }
    
    /*--- Identify the number of fields (and names) in the restart file ---*/

    getline (restart_file, text_line);

    stringstream ss(text_line);
    while (ss >> Tag) {
      config->fields.push_back(Tag);
      if (ss.peek() == ',') ss.ignore();
    }

    /*--- Close the file (the solution date is read later). ---*/
    
    restart_file.close();

    /*--- Set the number of variables, one per field in the
     restart file (without including the PointID) ---*/

    nVar = config->fields.size() - 1;

    /*--- Clear the fields vector since we'll read it again. ---*/

    config->fields.clear();

  }

}

void CBaselineSolver::Set_MPI_Solution(CGeometry *geometry, CConfig *config) {
  unsigned short iVar, iMarker, iPeriodic_Index, MarkerS, MarkerR, GridVel_Index;
  unsigned long iVertex, iPoint, nVertexS, nVertexR, nBufferS_Vector, nBufferR_Vector;
  su2double rotMatrix[3][3], *transl, *angles, theta, cosTheta, sinTheta, phi, cosPhi, sinPhi, psi, cosPsi, sinPsi, *Buffer_Receive_U = NULL, *Buffer_Send_U = NULL, *Solution = NULL;
  
  Solution = new su2double[nVar];

  GridVel_Index = 2*nDim;

  if (config->GetKind_Turb_Model() == SA) { GridVel_Index += 1; }
  else if (config->GetKind_Turb_Model() == SST) { GridVel_Index += 2; }
  if (config->GetKind_Regime() != INCOMPRESSIBLE) { GridVel_Index += 1; }
  
#ifdef HAVE_MPI
  int send_to, receive_from;
  MPI_Status status;
#endif
  
  for (iMarker = 0; iMarker < config->GetnMarker_All(); iMarker++) {
    
    if ((config->GetMarker_All_KindBC(iMarker) == SEND_RECEIVE) &&
        (config->GetMarker_All_SendRecv(iMarker) > 0)) {
      
      MarkerS = iMarker;  MarkerR = iMarker+1;
      
#ifdef HAVE_MPI

      send_to = config->GetMarker_All_SendRecv(MarkerS)-1;
      receive_from = abs(config->GetMarker_All_SendRecv(MarkerR))-1;
      
#endif

      nVertexS = geometry->nVertex[MarkerS];  nVertexR = geometry->nVertex[MarkerR];
      nBufferS_Vector = nVertexS*nVar;        nBufferR_Vector = nVertexR*nVar;
      
      /*--- Allocate Receive and send buffers  ---*/
      
      Buffer_Receive_U = new su2double [nBufferR_Vector];
      Buffer_Send_U = new su2double[nBufferS_Vector];
      
      /*--- Copy the solution that should be sended ---*/
      
      for (iVertex = 0; iVertex < nVertexS; iVertex++) {
        iPoint = geometry->vertex[MarkerS][iVertex]->GetNode();
        for (iVar = 0; iVar < nVar; iVar++)
          Buffer_Send_U[iVar*nVertexS+iVertex] = node[iPoint]->GetSolution(iVar);
      }
      
#ifdef HAVE_MPI
      
      /*--- Send/Receive information using Sendrecv ---*/
      
      SU2_MPI::Sendrecv(Buffer_Send_U, nBufferS_Vector, MPI_DOUBLE, send_to, 0,
                   Buffer_Receive_U, nBufferR_Vector, MPI_DOUBLE, receive_from, 0, MPI_COMM_WORLD, &status);
      
#else
      
      /*--- Receive information without MPI ---*/
      
      for (iVertex = 0; iVertex < nVertexR; iVertex++) {
        for (iVar = 0; iVar < nVar; iVar++)
          Buffer_Receive_U[iVar*nVertexR+iVertex] = Buffer_Send_U[iVar*nVertexR+iVertex];
      }
      
#endif
      
      /*--- Deallocate send buffer ---*/
      
      delete [] Buffer_Send_U;
      
      /*--- Do the coordinate transformation ---*/
      
      for (iVertex = 0; iVertex < nVertexR; iVertex++) {
        
        /*--- Find point and its type of transformation ---*/
        
        iPoint = geometry->vertex[MarkerR][iVertex]->GetNode();
        iPeriodic_Index = geometry->vertex[MarkerR][iVertex]->GetRotation_Type();
        
        /*--- Retrieve the supplied periodic information. ---*/
        
        transl = config->GetPeriodicTranslate(iPeriodic_Index);
        angles = config->GetPeriodicRotation(iPeriodic_Index);
        
        /*--- Store angles separately for clarity. ---*/
        
        theta    = angles[0];   phi    = angles[1];     psi    = angles[2];
        cosTheta = cos(theta);  cosPhi = cos(phi);      cosPsi = cos(psi);
        sinTheta = sin(theta);  sinPhi = sin(phi);      sinPsi = sin(psi);
        
        /*--- Compute the rotation matrix. Note that the implicit
         ordering is rotation about the x-axis, y-axis,
         then z-axis. Note that this is the transpose of the matrix
         used during the preprocessing stage. ---*/
        
        rotMatrix[0][0] = cosPhi*cosPsi;    rotMatrix[1][0] = sinTheta*sinPhi*cosPsi - cosTheta*sinPsi;     rotMatrix[2][0] = cosTheta*sinPhi*cosPsi + sinTheta*sinPsi;
        rotMatrix[0][1] = cosPhi*sinPsi;    rotMatrix[1][1] = sinTheta*sinPhi*sinPsi + cosTheta*cosPsi;     rotMatrix[2][1] = cosTheta*sinPhi*sinPsi - sinTheta*cosPsi;
        rotMatrix[0][2] = -sinPhi;          rotMatrix[1][2] = sinTheta*cosPhi;                              rotMatrix[2][2] = cosTheta*cosPhi;
        
        /*--- Copy conserved variables before performing transformation. ---*/
        
        for (iVar = 0; iVar < nVar; iVar++)
          Solution[iVar] = Buffer_Receive_U[iVar*nVertexR+iVertex];
        
        /*--- Rotate the spatial coordinates & momentum. ---*/
        
        if (nDim == 2) {
          
          /*--- Coords ---*/
          
          Solution[0] = (rotMatrix[0][0]*Buffer_Receive_U[0*nVertexR+iVertex] +
                         rotMatrix[0][1]*Buffer_Receive_U[1*nVertexR+iVertex] - transl[0]);
          Solution[1] = (rotMatrix[1][0]*Buffer_Receive_U[0*nVertexR+iVertex] +
                         rotMatrix[1][1]*Buffer_Receive_U[1*nVertexR+iVertex] - transl[1]);
          /*--- Momentum ---*/
          
          Solution[nDim+1] = (rotMatrix[0][0]*Buffer_Receive_U[(nDim+1)*nVertexR+iVertex] +
                              rotMatrix[0][1]*Buffer_Receive_U[(nDim+2)*nVertexR+iVertex]);
          Solution[nDim+2] = (rotMatrix[1][0]*Buffer_Receive_U[(nDim+1)*nVertexR+iVertex] +
                              rotMatrix[1][1]*Buffer_Receive_U[(nDim+2)*nVertexR+iVertex]);

          if (config->GetGrid_Movement()) {
            Solution[GridVel_Index + 1] = (rotMatrix[0][0]*Buffer_Receive_U[(GridVel_Index+1)*nVertexR+iVertex] +
                                           rotMatrix[0][1]*Buffer_Receive_U[(GridVel_Index+2)*nVertexR+iVertex]);
            Solution[GridVel_Index + 2] = (rotMatrix[1][0]*Buffer_Receive_U[(GridVel_Index+1)*nVertexR+iVertex] +
                                           rotMatrix[1][1]*Buffer_Receive_U[(GridVel_Index+2)*nVertexR+iVertex]);
          }
        } else {
          
          /*--- Coords ---*/
          
          Solution[0] = (rotMatrix[0][0]*Buffer_Receive_U[0*nVertexR+iVertex] +
                         rotMatrix[0][1]*Buffer_Receive_U[1*nVertexR+iVertex] +
                         rotMatrix[0][2]*Buffer_Receive_U[2*nVertexR+iVertex] - transl[0]);
          Solution[1] = (rotMatrix[1][0]*Buffer_Receive_U[0*nVertexR+iVertex] +
                         rotMatrix[1][1]*Buffer_Receive_U[1*nVertexR+iVertex] +
                         rotMatrix[1][2]*Buffer_Receive_U[2*nVertexR+iVertex] - transl[1]);
          Solution[2] = (rotMatrix[2][0]*Buffer_Receive_U[0*nVertexR+iVertex] +
                         rotMatrix[2][1]*Buffer_Receive_U[1*nVertexR+iVertex] +
                         rotMatrix[2][2]*Buffer_Receive_U[2*nVertexR+iVertex] - transl[2]);
          
          /*--- Momentum ---*/
          
          Solution[nDim+1] = (rotMatrix[0][0]*Buffer_Receive_U[(nDim+1)*nVertexR+iVertex] +
                              rotMatrix[0][1]*Buffer_Receive_U[(nDim+2)*nVertexR+iVertex] +
                              rotMatrix[0][2]*Buffer_Receive_U[(nDim+3)*nVertexR+iVertex]);
          Solution[nDim+2] = (rotMatrix[1][0]*Buffer_Receive_U[(nDim+1)*nVertexR+iVertex] +
                              rotMatrix[1][1]*Buffer_Receive_U[(nDim+2)*nVertexR+iVertex] +
                              rotMatrix[1][2]*Buffer_Receive_U[(nDim+3)*nVertexR+iVertex]);
          Solution[nDim+3] = (rotMatrix[2][0]*Buffer_Receive_U[(nDim+1)*nVertexR+iVertex] +
                              rotMatrix[2][1]*Buffer_Receive_U[(nDim+2)*nVertexR+iVertex] +
                              rotMatrix[2][2]*Buffer_Receive_U[(nDim+3)*nVertexR+iVertex]);

          if (config->GetGrid_Movement()) {
            Solution[GridVel_Index+1] = (rotMatrix[0][0]*Buffer_Receive_U[(GridVel_Index+1)*nVertexR+iVertex] +
                                         rotMatrix[0][1]*Buffer_Receive_U[(GridVel_Index+2)*nVertexR+iVertex] +
                                         rotMatrix[0][2]*Buffer_Receive_U[(GridVel_Index+3)*nVertexR+iVertex]);
            Solution[GridVel_Index+2] = (rotMatrix[1][0]*Buffer_Receive_U[(GridVel_Index+1)*nVertexR+iVertex] +
                                         rotMatrix[1][1]*Buffer_Receive_U[(GridVel_Index+2)*nVertexR+iVertex] +
                                         rotMatrix[1][2]*Buffer_Receive_U[(GridVel_Index+3)*nVertexR+iVertex]);
            Solution[GridVel_Index+3] = (rotMatrix[2][0]*Buffer_Receive_U[(GridVel_Index+1)*nVertexR+iVertex] +
                                         rotMatrix[2][1]*Buffer_Receive_U[(GridVel_Index+2)*nVertexR+iVertex] +
                                         rotMatrix[2][2]*Buffer_Receive_U[(GridVel_Index+3)*nVertexR+iVertex]);
          }
        }
        
        /*--- Copy transformed conserved variables back into buffer. ---*/
        
        for (iVar = 0; iVar < nVar; iVar++)
          node[iPoint]->SetSolution(iVar, Solution[iVar]);
        
      }
      
      /*--- Deallocate receive buffer ---*/
      
      delete [] Buffer_Receive_U;
      
    }
    
  }
  
  delete [] Solution;
  
}

void CBaselineSolver::LoadRestart(CGeometry **geometry, CSolver ***solver, CConfig *config, int val_iter, bool val_update_geo) {

  int rank = MASTER_NODE;
#ifdef HAVE_MPI
  MPI_Comm_rank(MPI_COMM_WORLD, &rank);
#endif

  /*--- Restart the solution from file information ---*/

  string filename;
  unsigned long index;
  string UnstExt, text_line, AdjExt;
  ifstream solution_file;
  unsigned short iDim, iVar;
  unsigned long iExtIter = config->GetExtIter();
  bool fem = (config->GetKind_Solver() == FEM_ELASTICITY);
  bool adjoint = ( config->GetContinuous_Adjoint() || config->GetDiscrete_Adjoint() ); 
  unsigned short iZone = config->GetiZone();
  unsigned short nZone = config->GetnZone();
  bool grid_movement  = config->GetGrid_Movement();
  bool steady_restart = config->GetSteadyRestart();
  unsigned short turb_model = config->GetKind_Turb_Model();

  su2double *Coord = new su2double [nDim];
  for (iDim = 0; iDim < nDim; iDim++)
    Coord[iDim] = 0.0;

  /*--- Skip coordinates ---*/

  unsigned short skipVars = geometry[iZone]->GetnDim();

  /*--- Retrieve filename from config ---*/

  if (adjoint) {
    filename = config->GetSolution_AdjFileName();
    filename = config->GetObjFunc_Extension(filename);
  } else if (fem) {
    filename = config->GetSolution_FEMFileName();
  } else {
    filename = config->GetSolution_FlowFileName();
  }

  /*--- Multizone problems require the number of the zone to be appended. ---*/

  if (nZone > 1 )
    filename = config->GetMultizone_FileName(filename, iZone);

  /*--- Unsteady problems require an iteration number to be appended. ---*/

  if (config->GetWrt_Unsteady() || config->GetUnsteady_Simulation() != HARMONIC_BALANCE) {
    filename = config->GetUnsteady_FileName(filename, SU2_TYPE::Int(iExtIter));
  } else if (config->GetWrt_Dynamic()) {
    filename = config->GetUnsteady_FileName(filename, SU2_TYPE::Int(iExtIter));
  }

  /*--- Output the file name to the console. ---*/

  if (rank == MASTER_NODE)
    cout << "Reading and storing the solution from " << filename
    << "." << endl;

  /*--- Read the restart data from either an ASCII or binary SU2 file. ---*/

  if (config->GetRead_Binary_Restart()) {
    Read_SU2_Restart_Binary(geometry[iZone], config, filename);
  } else {
    Read_SU2_Restart_ASCII(geometry[iZone], config, filename);
  }

  int counter = 0;
  long iPoint_Local = 0; unsigned long iPoint_Global = 0;

  /*--- Load data from the restart into correct containers. ---*/

  for (iPoint_Global = 0; iPoint_Global < geometry[iZone]->GetGlobal_nPointDomain(); iPoint_Global++ ) {

    /*--- Retrieve local index. If this node from the restart file lives
     on the current processor, we will load and instantiate the vars. ---*/

    iPoint_Local = geometry[iZone]->GetGlobal_to_Local_Point(iPoint_Global);

    if (iPoint_Local > -1) {
      
      /*--- We need to store this point's data, so jump to the correct
       offset in the buffer of data from the restart file and load it. ---*/

      index = counter*Restart_Vars[1];
      for (iVar = 0; iVar < nVar; iVar++) Solution[iVar] = Restart_Data[index+iVar];
      node[iPoint_Local]->SetSolution(Solution);
     
      /*--- For dynamic meshes, read in and store the
       grid coordinates and grid velocities for each node. ---*/
      
      if (grid_movement && val_update_geo) {

        /*--- First, remove any variables for the turbulence model that
         appear in the restart file before the grid velocities. ---*/

        if (turb_model == SA || turb_model == SA_NEG) {
          index++;
        } else if (turb_model == SST) {
          index+=2;
        }
        
        /*--- Read in the next 2 or 3 variables which are the grid velocities ---*/
        /*--- If we are restarting the solution from a previously computed static calculation (no grid movement) ---*/
        /*--- the grid velocities are set to 0. This is useful for FSI computations ---*/
        
        su2double GridVel[3] = {0.0,0.0,0.0};
        if (!steady_restart) {

          /*--- Rewind the index to retrieve the Coords. ---*/
          index = counter*Restart_Vars[1];
          for (iDim = 0; iDim < nDim; iDim++) { Coord[iDim] = Restart_Data[index+iDim]; }

          /*--- Move the index forward to get the grid velocities. ---*/
          index = counter*Restart_Vars[1] + skipVars + nVar;
          for (iDim = 0; iDim < nDim; iDim++) { GridVel[iDim] = Restart_Data[index+iDim]; }
        }

        for (iDim = 0; iDim < nDim; iDim++) {
          geometry[iZone]->node[iPoint_Local]->SetCoord(iDim, Coord[iDim]);
          geometry[iZone]->node[iPoint_Local]->SetGridVel(iDim, GridVel[iDim]);
        }
      }

      /*--- Increment the overall counter for how many points have been loaded. ---*/
      counter++;
    }
    
  }

  /*--- MPI solution ---*/
  
  Set_MPI_Solution(geometry[iZone], config);
  
  /*--- Update the geometry for flows on dynamic meshes ---*/
  
  if (grid_movement && val_update_geo) {
    
    /*--- Communicate the new coordinates and grid velocities at the halos ---*/
    
    geometry[iZone]->Set_MPI_Coord(config);
    geometry[iZone]->Set_MPI_GridVel(config);

  }
  
  delete [] Coord;

  /*--- Delete the class memory that is used to load the restart. ---*/

  if (Restart_Vars != NULL) delete [] Restart_Vars;
  if (Restart_Data != NULL) delete [] Restart_Data;
  Restart_Vars = NULL; Restart_Data = NULL;

}

void CBaselineSolver::LoadRestart_FSI(CGeometry *geometry, CSolver ***solver, CConfig *config, int val_iter) {

  int rank = MASTER_NODE;
#ifdef HAVE_MPI
  MPI_Comm_rank(MPI_COMM_WORLD, &rank);
#endif

  /*--- Restart the solution from file information ---*/
  string filename;
  unsigned long index;
  string UnstExt, text_line, AdjExt;
  ifstream solution_file;
  unsigned short iVar;
  unsigned long iExtIter = config->GetExtIter();
  bool fem = (config->GetKind_Solver() == FEM_ELASTICITY);
  bool adjoint = (config->GetContinuous_Adjoint() || config->GetDiscrete_Adjoint());
  unsigned short iZone = config->GetiZone();
  unsigned short nZone = geometry->GetnZone();

  /*--- Retrieve filename from config ---*/
  if (adjoint) {
    filename = config->GetSolution_AdjFileName();
    filename = config->GetObjFunc_Extension(filename);
  } else if (fem) {
    filename = config->GetSolution_FEMFileName();
  } else {
    filename = config->GetSolution_FlowFileName();
  }

  /*--- Multizone problems require the number of the zone to be appended. ---*/

  if (nZone > 1)
    filename = config->GetMultizone_FileName(filename, iZone);

  /*--- Unsteady problems require an iteration number to be appended. ---*/
  if (config->GetWrt_Unsteady() || config->GetUnsteady_Simulation() != HARMONIC_BALANCE) {
    filename = config->GetUnsteady_FileName(filename, SU2_TYPE::Int(iExtIter));
  } else if (config->GetWrt_Dynamic()) {
    filename = config->GetUnsteady_FileName(filename, SU2_TYPE::Int(iExtIter));
  }

  /*--- Output the file name to the console. ---*/

  if (rank == MASTER_NODE)
    cout << "Reading and storing the solution from " << filename
    << "." << endl;

  /*--- Read the restart data from either an ASCII or binary SU2 file. ---*/

  if (config->GetRead_Binary_Restart()) {
    Read_SU2_Restart_Binary(geometry, config, filename);
  } else {
    Read_SU2_Restart_ASCII(geometry, config, filename);
  }

  unsigned short nVar_Local = Restart_Vars[1];
  su2double *Solution_Local = new su2double[nVar_Local];

  int counter = 0;
  long iPoint_Local = 0; unsigned long iPoint_Global = 0;

  /*--- Load data from the restart into correct containers. ---*/
  
  for (iPoint_Global = 0; iPoint_Global < geometry->GetGlobal_nPointDomain(); iPoint_Global++ ) {

    /*--- Retrieve local index. If this node from the restart file lives
     on the current processor, we will load and instantiate the vars. ---*/

    iPoint_Local = geometry->GetGlobal_to_Local_Point(iPoint_Global);

    if (iPoint_Local > -1) {

      /*--- We need to store this point's data, so jump to the correct
       offset in the buffer of data from the restart file and load it. ---*/

      index = counter*Restart_Vars[1];
      for (iVar = 0; iVar < nVar_Local; iVar++) Solution[iVar] = Restart_Data[index+iVar];
      node[iPoint_Local]->SetSolution(Solution);

      /*--- Increment the overall counter for how many points have been loaded. ---*/

      counter++;

    }

  }

  delete [] Solution_Local;

}

CBaselineSolver::~CBaselineSolver(void) { }<|MERGE_RESOLUTION|>--- conflicted
+++ resolved
@@ -3001,15 +3001,9 @@
 
 	}
 
-
 	/*--- External iteration ---*/
 
-<<<<<<< HEAD
-  if (((config->GetDiscard_InFiles() == false) && !adjoint) || (adjoint && config->GetRestart()))
-=======
-  if ((config->GetDiscard_InFiles() == false) &&
-      ((!config->GetContinuous_Adjoint() && !config->GetDiscrete_Adjoint()) || (adjoint && config->GetRestart())))
->>>>>>> b307a941
+  if ((config->GetDiscard_InFiles() == false) && (!adjoint || (adjoint && config->GetRestart())))
     config->SetExtIter_OffSet(ExtIter_);
 
 }

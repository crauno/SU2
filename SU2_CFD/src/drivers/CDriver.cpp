/*!
 * \file driver_structure.cpp
 * \brief The main subroutines for driving single or multi-zone problems.
 * \author T. Economon, H. Kline, R. Sanchez, F. Palacios
 * \version 7.0.4 "Blackbird"
 *
 * SU2 Project Website: https://su2code.github.io
 *
 * The SU2 Project is maintained by the SU2 Foundation
 * (http://su2foundation.org)
 *
 * Copyright 2012-2020, SU2 Contributors (cf. AUTHORS.md)
 *
 * SU2 is free software; you can redistribute it and/or
 * modify it under the terms of the GNU Lesser General Public
 * License as published by the Free Software Foundation; either
 * version 2.1 of the License, or (at your option) any later version.
 *
 * SU2 is distributed in the hope that it will be useful,
 * but WITHOUT ANY WARRANTY; without even the implied warranty of
 * MERCHANTABILITY or FITNESS FOR A PARTICULAR PURPOSE. See the GNU
 * Lesser General Public License for more details.
 *
 * You should have received a copy of the GNU Lesser General Public
 * License along with SU2. If not, see <http://www.gnu.org/licenses/>.
 */

#include "../../include/drivers/CDriver.hpp"
#include "../../include/definition_structure.hpp"

#include "../../../Common/include/geometry/CDummyGeometry.hpp"
#include "../../../Common/include/geometry/CPhysicalGeometry.hpp"
#include "../../../Common/include/geometry/CMultiGridGeometry.hpp"

#include "../../include/solvers/CSolverFactory.hpp"
#include "../../include/solvers/CFEM_DG_EulerSolver.hpp"

#include "../../include/output/COutputFactory.hpp"
#include "../../include/output/COutputLegacy.hpp"

#include "../../../Common/include/interface_interpolation/CInterpolator.hpp"
#include "../../../Common/include/interface_interpolation/CInterpolatorFactory.hpp"

#include "../../include/interfaces/cfd/CConservativeVarsInterface.hpp"
#include "../../include/interfaces/cfd/CMixingPlaneInterface.hpp"
#include "../../include/interfaces/cfd/CSlidingInterface.hpp"
#include "../../include/interfaces/cht/CConjugateHeatInterface.hpp"
#include "../../include/interfaces/fsi/CDisplacementsInterface.hpp"
#include "../../include/interfaces/fsi/CFlowTractionInterface.hpp"
#include "../../include/interfaces/fsi/CDiscAdjFlowTractionInterface.hpp"

#include "../../include/numerics/template.hpp"
#include "../../include/numerics/transition.hpp"
#include "../../include/numerics/radiation.hpp"
#include "../../include/numerics/heat.hpp"
#include "../../include/numerics/flow/convection/roe.hpp"
#include "../../include/numerics/flow/convection/fds.hpp"
#include "../../include/numerics/flow/convection/fvs.hpp"
#include "../../include/numerics/flow/convection/cusp.hpp"
#include "../../include/numerics/flow/convection/hllc.hpp"
#include "../../include/numerics/flow/convection/ausm_slau.hpp"
#include "../../include/numerics/flow/convection/centered.hpp"
#include "../../include/numerics/flow/flow_diffusion.hpp"
#include "../../include/numerics/flow/flow_sources.hpp"
#include "../../include/numerics/continuous_adjoint/adj_convection.hpp"
#include "../../include/numerics/continuous_adjoint/adj_diffusion.hpp"
#include "../../include/numerics/continuous_adjoint/adj_sources.hpp"
#include "../../include/numerics/turbulent/turb_convection.hpp"
#include "../../include/numerics/turbulent/turb_diffusion.hpp"
#include "../../include/numerics/turbulent/turb_sources.hpp"
#include "../../include/numerics/elasticity/CFEAElasticity.hpp"
#include "../../include/numerics/elasticity/CFEALinearElasticity.hpp"
#include "../../include/numerics/elasticity/CFEANonlinearElasticity.hpp"
#include "../../include/numerics/elasticity/nonlinear_models.hpp"

#include "../../include/integration/CIntegrationFactory.hpp"

#include "../../../Common/include/omp_structure.hpp"

#include <cassert>

#ifdef VTUNEPROF
#include <ittnotify.h>
#endif
#include <fenv.h>

CDriver::CDriver(char* confFile, unsigned short val_nZone, SU2_Comm MPICommunicator, bool dummy_geo) :
  config_file_name(confFile), StartTime(0.0), StopTime(0.0), UsedTime(0.0),
  TimeIter(0), nZone(val_nZone), StopCalc(false), fsi(false), fem_solver(false), dry_run(dummy_geo) {

  /*--- Initialize Medipack (must also be here so it is initialized from python) ---*/
#ifdef HAVE_MPI
  #if defined(CODI_REVERSE_TYPE) || defined(CODI_FORWARD_TYPE)
    SU2_MPI::Init_AMPI();
  #endif
#endif

  SU2_MPI::SetComm(MPICommunicator);

  rank = SU2_MPI::GetRank();
  size = SU2_MPI::GetSize();

  /*--- Start timer to track preprocessing for benchmarking. ---*/

  StartTime = SU2_MPI::Wtime();

  /*--- Initialize containers with null --- */

  SetContainers_Null();

  /*--- Preprocessing of the config files. In this routine, the config file is read
   and it is determined whether a problem is single physics or multiphysics. . ---*/

  Input_Preprocessing(config_container, driver_config);

  /*--- Retrieve dimension from mesh file ---*/

  nDim = CConfig::GetnDim(config_container[ZONE_0]->GetMesh_FileName(),
                          config_container[ZONE_0]->GetMesh_FileFormat());

  /*--- Output preprocessing ---*/

  Output_Preprocessing(config_container, driver_config, output_container, driver_output);


  for (iZone = 0; iZone < nZone; iZone++) {

    /*--- Read the number of instances for each zone ---*/

    nInst[iZone] = config_container[iZone]->GetnTimeInstances();

    geometry_container[iZone]    = new CGeometry**    [nInst[iZone]];
    iteration_container[iZone]   = new CIteration*    [nInst[iZone]];
    solver_container[iZone]      = new CSolver***     [nInst[iZone]];
    integration_container[iZone] = new CIntegration** [nInst[iZone]];
    numerics_container[iZone]    = new CNumerics****  [nInst[iZone]];
    grid_movement[iZone]         = new CVolumetricMovement* [nInst[iZone]];

    /*--- Allocate transfer and interpolation container --- */

    interface_container[iZone]    = new CInterface*[nZone] ();
    interpolator_container[iZone] = new CInterpolator*[nZone] ();

    for (iInst = 0; iInst < nInst[iZone]; iInst++){

      config_container[iZone]->SetiInst(iInst);

      geometry_container[iZone][iInst]    = nullptr;
      iteration_container[iZone][iInst]   = nullptr;
      solver_container[iZone][iInst]      = nullptr;
      integration_container[iZone][iInst] = nullptr;
      grid_movement[iZone][iInst]         = nullptr;

      /*--- Preprocessing of the geometry for all zones. In this routine, the edge-
       based data structure is constructed, i.e. node and cell neighbors are
       identified and linked, face areas and volumes of the dual mesh cells are
       computed, and the multigrid levels are created using an agglomeration procedure. ---*/

      Geometrical_Preprocessing(config_container[iZone], geometry_container[iZone][iInst], dry_run);

    }
  }

  /*--- Before we proceed with the zone loop we have to compute the wall distances.
     * This computation depends on all zones at once. ---*/
  if (rank == MASTER_NODE)
    cout << "Computing wall distances." << endl;

  CGeometry::ComputeWallDistance(config_container, geometry_container);

  for (iZone = 0; iZone < nZone; iZone++) {

    for (iInst = 0; iInst < nInst[iZone]; iInst++){

      /*--- Definition of the solver class: solver_container[#ZONES][#INSTANCES][#MG_GRIDS][#EQ_SYSTEMS].
       The solver classes are specific to a particular set of governing equations,
       and they contain the subroutines with instructions for computing each spatial
       term of the PDE, i.e. loops over the edges to compute convective and viscous
       fluxes, loops over the nodes to compute source terms, and routines for
       imposing various boundary condition type for the PDE. ---*/

      Solver_Preprocessing(config_container[iZone], geometry_container[iZone][iInst], solver_container[iZone][iInst]);

      /*--- Definition of the numerical method class:
       numerics_container[#ZONES][#INSTANCES][#MG_GRIDS][#EQ_SYSTEMS][#EQ_TERMS].
       The numerics class contains the implementation of the numerical methods for
       evaluating convective or viscous fluxes between any two nodes in the edge-based
       data structure (centered, upwind, galerkin), as well as any source terms
       (piecewise constant reconstruction) evaluated in each dual mesh volume. ---*/

      Numerics_Preprocessing(config_container[iZone], geometry_container[iZone][iInst],
                             solver_container[iZone][iInst], numerics_container[iZone][iInst]);

      /*--- Definition of the integration class: integration_container[#ZONES][#INSTANCES][#EQ_SYSTEMS].
       The integration class orchestrates the execution of the spatial integration
       subroutines contained in the solver class (including multigrid) for computing
       the residual at each node, R(U) and then integrates the equations to a
       steady state or time-accurately. ---*/

      Integration_Preprocessing(config_container[iZone], solver_container[iZone][iInst][MESH_0],
                                integration_container[iZone][iInst]);

      /*--- Instantiate the type of physics iteration to be executed within each zone. For
       example, one can execute the same physics across multiple zones (mixing plane),
       different physics in different zones (fluid-structure interaction), or couple multiple
       systems tightly within a single zone by creating a new iteration class (e.g., RANS). ---*/

      Iteration_Preprocessing(config_container[iZone], iteration_container[iZone][iInst]);

      /*--- Dynamic mesh processing.  ---*/

      DynamicMesh_Preprocessing(config_container[iZone], geometry_container[iZone][iInst], solver_container[iZone][iInst],
                                iteration_container[iZone][iInst], grid_movement[iZone][iInst], surface_movement[iZone]);
      /*--- Static mesh processing.  ---*/

      StaticMesh_Preprocessing(config_container[iZone], geometry_container[iZone][iInst], surface_movement[iZone]);

    }

  }

  /*! --- Compute the wall distance again to correctly compute the derivatives if we are running direct diff mode --- */
  if (driver_config->GetDirectDiff() == D_DESIGN){
    CGeometry::ComputeWallDistance(config_container, geometry_container);
  }


  /*--- Definition of the interface and transfer conditions between different zones.
   *--- The transfer container is defined for zones paired one to one.
   *--- This only works for a multizone FSI problem (nZone > 1).
   *--- Also, at the moment this capability is limited to two zones (nZone < 3).
   *--- This will change in the future. ---*/

  if ( nZone > 1 ) {
    if (rank == MASTER_NODE)
      cout << endl <<"------------------- Multizone Interface Preprocessing -------------------" << endl;

    Interface_Preprocessing(config_container, solver_container, geometry_container,
                            interface_types, interface_container, interpolator_container);
  }

  if(fsi && (config_container[ZONE_0]->GetRestart() || config_container[ZONE_0]->GetDiscrete_Adjoint())){
    if (rank == MASTER_NODE)cout << endl <<"Restarting Fluid and Structural Solvers." << endl;

    for (iZone = 0; iZone < nZone; iZone++) {
      for (iInst = 0; iInst < nInst[iZone]; iInst++){
        Solver_Restart(solver_container[iZone][iInst], geometry_container[iZone][iInst],
                       config_container[iZone], true);
      }
    }
  }

  if (config_container[ZONE_0]->GetBoolTurbomachinery()){
    if (rank == MASTER_NODE)cout << endl <<"---------------------- Turbomachinery Preprocessing ---------------------" << endl;
    Turbomachinery_Preprocessing(config_container, geometry_container, solver_container, interface_container);
  }


  PythonInterface_Preprocessing(config_container, geometry_container, solver_container);


  /*--- Preprocessing time is reported now, but not included in the next compute portion. ---*/

  StopTime = SU2_MPI::Wtime();

  /*--- Compute/print the total time for performance benchmarking. ---*/

  UsedTime = StopTime-StartTime;
  UsedTimePreproc    = UsedTime;
  UsedTimeCompute    = 0.0;
  UsedTimeOutput     = 0.0;
  IterCount          = 0;
  OutputCount        = 0;
  MDOFs              = 0.0;
  MDOFsDomain        = 0.0;
  Mpoints            = 0.0;
  MpointsDomain      = 0.0;
  for (iZone = 0; iZone < nZone; iZone++) {
    Mpoints       +=(su2double)geometry_container[iZone][INST_0][MESH_0]->GetGlobal_nPoint()/(1.0e6);
    MpointsDomain +=(su2double)geometry_container[iZone][INST_0][MESH_0]->GetGlobal_nPointDomain()/(1.0e6);
    MDOFs         += (su2double)DOFsPerPoint*(su2double)geometry_container[iZone][INST_0][MESH_0]->GetGlobal_nPoint()/(1.0e6);
    MDOFsDomain   += (su2double)DOFsPerPoint*(su2double)geometry_container[iZone][INST_0][MESH_0]->GetGlobal_nPointDomain()/(1.0e6);
  }

  /*--- Reset timer for compute/output performance benchmarking. ---*/

  StopTime = SU2_MPI::Wtime();

  /*--- Compute/print the total time for performance benchmarking. ---*/

  UsedTime = StopTime-StartTime;
  UsedTimePreproc = UsedTime;

  /*--- Reset timer for compute performance benchmarking. ---*/

  StartTime = SU2_MPI::Wtime();

}

void CDriver::SetContainers_Null(){

  /*--- Create pointers to all of the classes that may be used throughout
   the SU2_CFD code. In general, the pointers are instantiated down a
   hierarchy over all zones, multigrid levels, equation sets, and equation
   terms as described in the comments below. ---*/

  ConvHist_file                  = nullptr;
  iteration_container            = nullptr;
  output_container               = nullptr;
  integration_container          = nullptr;
  geometry_container             = nullptr;
  solver_container               = nullptr;
  numerics_container             = nullptr;
  config_container               = nullptr;
  surface_movement               = nullptr;
  grid_movement                  = nullptr;
  FFDBox                         = nullptr;
  interpolator_container         = nullptr;
  interface_container            = nullptr;
  interface_types                = nullptr;
  nInst                          = nullptr;


  /*--- Definition and of the containers for all possible zones. ---*/

  iteration_container            = new CIteration**[nZone];
  solver_container               = new CSolver****[nZone];
  integration_container          = new CIntegration***[nZone];
  numerics_container             = new CNumerics*****[nZone];
  config_container               = new CConfig*[nZone];
  geometry_container             = new CGeometry***[nZone];
  surface_movement               = new CSurfaceMovement*[nZone];
  grid_movement                  = new CVolumetricMovement**[nZone];
  FFDBox                         = new CFreeFormDefBox**[nZone];
  interpolator_container         = new CInterpolator**[nZone];
  interface_container            = new CInterface**[nZone];
  interface_types                = new unsigned short*[nZone];
  output_container               = new COutput*[nZone];
  nInst                          = new unsigned short[nZone];
  driver_config                  = nullptr;
  driver_output                  = nullptr;


  for (iZone = 0; iZone < nZone; iZone++) {
    solver_container[iZone]               = nullptr;
    integration_container[iZone]          = nullptr;
    numerics_container[iZone]             = nullptr;
    config_container[iZone]               = nullptr;
    geometry_container[iZone]             = nullptr;
    surface_movement[iZone]               = nullptr;
    grid_movement[iZone]                  = nullptr;
    FFDBox[iZone]                         = nullptr;
    interpolator_container[iZone]         = nullptr;
    interface_container[iZone]            = nullptr;
    interface_types[iZone]                = new unsigned short[nZone];
    output_container[iZone]               = nullptr;
    nInst[iZone]                          = 1;
  }

  strcpy(runtime_file_name, "runtime.dat");

}


void CDriver::Postprocessing() {

  bool isBinary = config_container[ZONE_0]->GetWrt_Binary_Restart();
  bool wrt_perf = config_container[ZONE_0]->GetWrt_Performance();

    /*--- Output some information to the console. ---*/

  if (rank == MASTER_NODE) {

    /*--- Print out the number of non-physical points and reconstructions ---*/

    if (config_container[ZONE_0]->GetNonphysical_Points() > 0)
      cout << "Warning: there are " << config_container[ZONE_0]->GetNonphysical_Points() << " non-physical points in the solution." << endl;
    if (config_container[ZONE_0]->GetNonphysical_Reconstr() > 0)
      cout << "Warning: " << config_container[ZONE_0]->GetNonphysical_Reconstr() << " reconstructed states for upwinding are non-physical." << endl;
  }

  if (rank == MASTER_NODE)
    cout << endl <<"------------------------- Solver Postprocessing -------------------------" << endl;

  for (iZone = 0; iZone < nZone; iZone++) {
    for (iInst = 0; iInst < nInst[iZone]; iInst++){
      Numerics_Postprocessing(numerics_container[iZone], solver_container[iZone][iInst],
          geometry_container[iZone][iInst], config_container[iZone], iInst);
    }
    delete [] numerics_container[iZone];
  }
  delete [] numerics_container;
  if (rank == MASTER_NODE) cout << "Deleted CNumerics container." << endl;

  for (iZone = 0; iZone < nZone; iZone++) {
    for (iInst = 0; iInst < nInst[iZone]; iInst++){
      Integration_Postprocessing(integration_container[iZone],
          geometry_container[iZone][iInst],
          config_container[iZone],
          iInst);
    }
    delete [] integration_container[iZone];
  }
  delete [] integration_container;
  if (rank == MASTER_NODE) cout << "Deleted CIntegration container." << endl;

  for (iZone = 0; iZone < nZone; iZone++) {
    for (iInst = 0; iInst < nInst[iZone]; iInst++){
      Solver_Postprocessing(solver_container[iZone],
          geometry_container[iZone][iInst],
          config_container[iZone],
          iInst);
    }
    delete [] solver_container[iZone];
  }
  delete [] solver_container;
  if (rank == MASTER_NODE) cout << "Deleted CSolver container." << endl;

  for (iZone = 0; iZone < nZone; iZone++) {
    for (iInst = 0; iInst < nInst[iZone]; iInst++)
      delete iteration_container[iZone][iInst];
    delete [] iteration_container[iZone];
  }
  delete [] iteration_container;
  if (rank == MASTER_NODE) cout << "Deleted CIteration container." << endl;

  if (interpolator_container != nullptr) {
    for (iZone = 0; iZone < nZone; iZone++) {
      if (interpolator_container[iZone] != nullptr) {
        for (unsigned short jZone = 0; jZone < nZone; jZone++)
          if (interpolator_container[iZone][jZone] != nullptr)
            delete interpolator_container[iZone][jZone];
        delete [] interpolator_container[iZone];
      }
    }
    delete [] interpolator_container;
    if (rank == MASTER_NODE) cout << "Deleted CInterpolator container." << endl;
  }

  if (interface_container != nullptr) {
    for (iZone = 0; iZone < nZone; iZone++) {
      if (interface_container[iZone] != nullptr) {
        for (unsigned short jZone = 0; jZone < nZone; jZone++)
          if (interface_container[iZone][jZone] != nullptr)
            delete interface_container[iZone][jZone];
        delete [] interface_container[iZone];
      }
    }
    delete [] interface_container;
    if (rank == MASTER_NODE) cout << "Deleted CInterface container." << endl;
  }

  if (interface_types != nullptr) {
    for (iZone = 0; iZone < nZone; iZone++) {
      if (interface_types[iZone] != nullptr)
      delete [] interface_types[iZone];
    }
    delete [] interface_types;
  }

  for (iZone = 0; iZone < nZone; iZone++) {
    if (geometry_container[iZone] != nullptr) {
      for (iInst = 0; iInst < nInst[iZone]; iInst++){
        for (unsigned short iMGlevel = 0; iMGlevel < config_container[iZone]->GetnMGLevels()+1; iMGlevel++) {
          if (geometry_container[iZone][iInst][iMGlevel] != nullptr) delete geometry_container[iZone][iInst][iMGlevel];
        }
        if (geometry_container[iZone][iInst] != nullptr) delete [] geometry_container[iZone][iInst];
      }
      delete [] geometry_container[iZone];
    }
  }
  delete [] geometry_container;
  if (rank == MASTER_NODE) cout << "Deleted CGeometry container." << endl;

  for (iZone = 0; iZone < nZone; iZone++) {
    delete [] FFDBox[iZone];
  }
  delete [] FFDBox;
  if (rank == MASTER_NODE) cout << "Deleted CFreeFormDefBox class." << endl;

  for (iZone = 0; iZone < nZone; iZone++) {
    delete surface_movement[iZone];
  }
  delete [] surface_movement;
  if (rank == MASTER_NODE) cout << "Deleted CSurfaceMovement class." << endl;

  for (iZone = 0; iZone < nZone; iZone++) {
    for (iInst = 0; iInst < nInst[iZone]; iInst++){
      if (grid_movement[iZone][iInst] != nullptr) delete grid_movement[iZone][iInst];
    }
    if (grid_movement[iZone] != nullptr) delete [] grid_movement[iZone];
  }
  delete [] grid_movement;
  if (rank == MASTER_NODE) cout << "Deleted CVolumetricMovement class." << endl;

  /*--- Output profiling information ---*/
  // Note that for now this is called only by a single thread, but all
  // necessary variables have been made thread private for safety (tick/tock)!!

  config_container[ZONE_0]->SetProfilingCSV();
  config_container[ZONE_0]->GEMMProfilingCSV();

  /*--- Deallocate config container ---*/
  if (config_container!= nullptr) {
    for (iZone = 0; iZone < nZone; iZone++) {
      if (config_container[iZone] != nullptr) {
        delete config_container[iZone];
      }
    }
    delete [] config_container;
  }
  delete driver_config;
  if (rank == MASTER_NODE) cout << "Deleted CConfig container." << endl;

  delete [] nInst;
  if (rank == MASTER_NODE) cout << "Deleted nInst container." << endl;

  /*--- Deallocate output container ---*/

  if (output_container!= nullptr) {
    for (iZone = 0; iZone < nZone; iZone++) {
      if (output_container[iZone] != nullptr) {
        delete output_container[iZone];
      }
    }
    delete [] output_container;
  }


  delete driver_output;


  if (rank == MASTER_NODE) cout << "Deleted COutput class." << endl;

  if (rank == MASTER_NODE) cout << "-------------------------------------------------------------------------" << endl;


  /*--- Stop the timer and output the final performance summary. ---*/

  StopTime = SU2_MPI::Wtime();

  UsedTime = StopTime-StartTime;
  UsedTimeCompute += UsedTime;

  if ((rank == MASTER_NODE) && (wrt_perf)) {
    su2double TotalTime = UsedTimePreproc + UsedTimeCompute + UsedTimeOutput;
    cout.precision(6);
    cout << endl << endl <<"-------------------------- Performance Summary --------------------------" << endl;
    cout << "Simulation totals:" << endl;
    cout << setw(25) << "Wall-clock time (hrs):" << setw(12) << (TotalTime)/(60.0*60.0) << " | ";
    cout << setw(20) << "Core-hrs:" << setw(12) << (su2double)size*(TotalTime)/(60.0*60.0) << endl;
    cout << setw(25) << "Cores:" << setw(12) << size << " | ";
    cout << setw(20) << "DOFs/point:" << setw(12) << (su2double)DOFsPerPoint << endl;
    cout << setw(25) << "Points/core:" << setw(12) << 1.0e6*MpointsDomain/(su2double)size << " | ";
    cout << setw(20) << "Ghost points/core:" << setw(12) << 1.0e6*(Mpoints-MpointsDomain)/(su2double)size << endl;
    cout << setw(25) << "Ghost/Owned Point Ratio:" << setw(12) << (Mpoints-MpointsDomain)/MpointsDomain << " | " << endl;
    cout << endl;
    cout << "Preprocessing phase:" << endl;
    cout << setw(25) << "Preproc. Time (s):"  << setw(12)<< UsedTimePreproc << " | ";
    cout << setw(20) << "Preproc. Time (%):" << setw(12)<< ((UsedTimePreproc * 100.0) / (TotalTime)) << endl;
    cout << endl;
    cout << "Compute phase:" << endl;
    cout << setw(25) << "Compute Time (s):"  << setw(12)<< UsedTimeCompute << " | ";
    cout << setw(20) << "Compute Time (%):" << setw(12)<< ((UsedTimeCompute * 100.0) / (TotalTime)) << endl;
    cout << setw(25) << "Iteration count:"  << setw(12)<< IterCount << " | ";
    if (IterCount != 0) {
      cout << setw(20) << "Avg. s/iter:" << setw(12)<< UsedTimeCompute/(su2double)IterCount << endl;
      cout << setw(25) << "Core-s/iter/Mpoints:" << setw(12)<< (su2double)size*UsedTimeCompute/(su2double)IterCount/Mpoints << " | ";
      cout << setw(20) << "Mpoints/s:" << setw(12)<< Mpoints*(su2double)IterCount/UsedTimeCompute << endl;
    } else cout << endl;
    cout << endl;
    cout << "Output phase:" << endl;
    cout << setw(25) << "Output Time (s):"  << setw(12)<< UsedTimeOutput << " | ";
    cout << setw(20) << "Output Time (%):" << setw(12)<< ((UsedTimeOutput * 100.0) / (TotalTime)) << endl;
    cout << setw(25) << "Output count:" << setw(12)<< OutputCount << " | ";
    if (OutputCount != 0) {
      cout << setw(20)<< "Avg. s/output:" << setw(12)<< UsedTimeOutput/(su2double)OutputCount << endl;
      if (isBinary) {
        cout << setw(25)<< "Restart Aggr. BW (MB/s):" << setw(12)<< BandwidthSum/(su2double)OutputCount << " | ";
        cout << setw(20)<< "MB/s/core:" << setw(12)<< BandwidthSum/(su2double)OutputCount/(su2double)size << endl;
      }
    } else cout << endl;
    cout << "-------------------------------------------------------------------------" << endl;
    cout << endl;
  }

  /*--- Exit the solver cleanly ---*/

  if (rank == MASTER_NODE)
    cout << endl <<"------------------------- Exit Success (SU2_CFD) ------------------------" << endl << endl;

}


void CDriver::Input_Preprocessing(CConfig **&config, CConfig *&driver_config) {

  char zone_file_name[MAX_STRING_SIZE];

  /*--- Initialize the configuration of the driver ---*/

  driver_config = new CConfig(config_file_name, SU2_CFD, false);

  for (iZone = 0; iZone < nZone; iZone++) {

    if (rank == MASTER_NODE){
      cout  << endl << "Parsing config file for zone " << iZone << endl;
    }
    /*--- Definition of the configuration option class for all zones. In this
     constructor, the input configuration file is parsed and all options are
     read and stored. ---*/

    if (driver_config->GetnConfigFiles() > 0){

      strcpy(zone_file_name, driver_config->GetConfigFilename(iZone).c_str());
      config[iZone] = new CConfig(driver_config, zone_file_name, SU2_CFD, iZone, nZone, true);
    }
    else{
      config[iZone] = new CConfig(driver_config, config_file_name, SU2_CFD, iZone, nZone, true);
    }

    /*--- Set the MPI communicator ---*/

    config[iZone]->SetMPICommunicator(SU2_MPI::GetComm());
  }


  /*--- Set the multizone part of the problem. ---*/
  if (driver_config->GetMultizone_Problem()){
    for (iZone = 0; iZone < nZone; iZone++) {
      /*--- Set the interface markers for multizone ---*/
      config_container[iZone]->SetMultizone(driver_config, config_container);
    }
  }

  /*--- Determine whether or not the FEM solver is used, which decides the type of
   *    geometry classes that are instantiated. Only adapted for single-zone problems ---*/

  fem_solver = config_container[ZONE_0]->GetFEMSolver();

  fsi = config_container[ZONE_0]->GetFSI_Simulation();
}

void CDriver::Geometrical_Preprocessing(CConfig* config, CGeometry **&geometry, bool dummy){

  if (!dummy){
    if (rank == MASTER_NODE)
      cout << endl <<"------------------- Geometry Preprocessing ( Zone " << config->GetiZone() <<" ) -------------------" << endl;

    if( fem_solver ) {
      switch( config->GetKind_FEM_Flow() ) {
        case DG: {
            Geometrical_Preprocessing_DGFEM(config, geometry);
            break;
          }
      }
    }
    else {
      Geometrical_Preprocessing_FVM(config, geometry);
    }
  } else {
    if (rank == MASTER_NODE)
      cout << endl <<"-------------------------- Using Dummy Geometry -------------------------" << endl;

    unsigned short iMGlevel;

    geometry = new CGeometry*[config->GetnMGLevels()+1];

    if (!fem_solver){
      for (iMGlevel = 0; iMGlevel <= config->GetnMGLevels(); iMGlevel++) {
        geometry[iMGlevel] = new CDummyGeometry(config);
      }
    } else {
      geometry[MESH_0] = new CDummyMeshFEM_DG(config);
    }

    nDim = geometry[MESH_0]->GetnDim();
  }

  /*--- Computation of positive surface area in the z-plane which is used for
     the calculation of force coefficient (non-dimensionalization). ---*/

  geometry[MESH_0]->SetPositive_ZArea(config);

  /*--- Set the near-field, interface and actuator disk boundary conditions, if necessary. ---*/

  for (iMesh = 0; iMesh <= config->GetnMGLevels(); iMesh++) {
    geometry[iMesh]->MatchNearField(config);
    geometry[iMesh]->MatchActuator_Disk(config);
  }

  /*--- If we have any periodic markers in this calculation, we must
       match the periodic points found on both sides of the periodic BC.
       Note that the current implementation requires a 1-to-1 matching of
       periodic points on the pair of periodic faces after the translation
       or rotation is taken into account. ---*/

  if ((config->GetnMarker_Periodic() != 0) && !fem_solver) {
    for (iMesh = 0; iMesh <= config->GetnMGLevels(); iMesh++) {

      /*--- Note that we loop over pairs of periodic markers individually
           so that repeated nodes on adjacent periodic faces are properly
           accounted for in multiple places. ---*/

      for (unsigned short iPeriodic = 1; iPeriodic <= config->GetnMarker_Periodic()/2; iPeriodic++) {
        geometry[iMesh]->MatchPeriodic(config, iPeriodic);
      }

      /*--- Initialize the communication framework for the periodic BCs. ---*/
      geometry[iMesh]->PreprocessPeriodicComms(geometry[iMesh], config);

    }
  }

  /*--- If activated by the compile directive, perform a partition analysis. ---*/
#if PARTITION
  if (!dummy){
    if( fem_solver ) Partition_Analysis_FEM(geometry[MESH_0], config);
    else Partition_Analysis(geometry[MESH_0], config);
  }
#endif

  /*--- Check if Euler & Symmetry markers are straight/plane. This information
        is used in the Euler & Symmetry boundary routines. ---*/
  if((config_container[iZone]->GetnMarker_Euler() != 0 ||
     config_container[iZone]->GetnMarker_SymWall() != 0) &&
     !fem_solver) {

    if (rank == MASTER_NODE)
      cout << "Checking if Euler & Symmetry markers are straight/plane:" << endl;

    for (iMesh = 0; iMesh <= config_container[iZone]->GetnMGLevels(); iMesh++)
      geometry_container[iZone][iInst][iMesh]->ComputeSurf_Straightness(config_container[iZone], (iMesh==MESH_0) );

  }

}

void CDriver::Geometrical_Preprocessing_FVM(CConfig *config, CGeometry **&geometry) {

  unsigned short iZone = config->GetiZone(), iMGlevel;
  unsigned short requestedMGlevels = config->GetnMGLevels();
  const bool fea = config->GetStructuralProblem();

  /*--- Definition of the geometry class to store the primal grid in the partitioning process.
   *    All ranks process the grid and call ParMETIS for partitioning ---*/

  CGeometry *geometry_aux = new CPhysicalGeometry(config, iZone, nZone);

  /*--- Set the dimension --- */

  nDim = geometry_aux->GetnDim();

  /*--- Color the initial grid and set the send-receive domains (ParMETIS) ---*/

  geometry_aux->SetColorGrid_Parallel(config);

  /*--- Allocate the memory of the current domain, and divide the grid
     between the ranks. ---*/

  geometry = new CGeometry *[config->GetnMGLevels()+1];

  /*--- Build the grid data structures using the ParMETIS coloring. ---*/

  geometry[MESH_0] = new CPhysicalGeometry(geometry_aux, config);

  /*--- Deallocate the memory of geometry_aux and solver_aux ---*/

  delete geometry_aux;

  /*--- Add the Send/Receive boundaries ---*/
  geometry[MESH_0]->SetSendReceive(config);

  /*--- Add the Send/Receive boundaries ---*/
  geometry[MESH_0]->SetBoundaries(config);

  /*--- Compute elements surrounding points, points surrounding points ---*/

  if (rank == MASTER_NODE) cout << "Setting point connectivity." << endl;
  geometry[MESH_0]->SetPoint_Connectivity();

  /*--- Renumbering points using Reverse Cuthill McKee ordering ---*/

  if (rank == MASTER_NODE) cout << "Renumbering points (Reverse Cuthill McKee Ordering)." << endl;
  geometry[MESH_0]->SetRCM_Ordering(config);

  /*--- recompute elements surrounding points, points surrounding points ---*/

  if (rank == MASTER_NODE) cout << "Recomputing point connectivity." << endl;
  geometry[MESH_0]->SetPoint_Connectivity();

  /*--- Compute elements surrounding elements ---*/

  if (rank == MASTER_NODE) cout << "Setting element connectivity." << endl;
  geometry[MESH_0]->SetElement_Connectivity();

  /*--- Check the orientation before computing geometrical quantities ---*/

  geometry[MESH_0]->SetBoundVolume();
  if (config->GetReorientElements()) {
    if (rank == MASTER_NODE) cout << "Checking the numerical grid orientation." << endl;
    geometry[MESH_0]->Check_IntElem_Orientation(config);
    geometry[MESH_0]->Check_BoundElem_Orientation(config);
  }

  /*--- Create the edge structure ---*/

  if (rank == MASTER_NODE) cout << "Identifying edges and vertices." << endl;
  geometry[MESH_0]->SetEdges();
  geometry[MESH_0]->SetVertex(config);

  /*--- Compute cell center of gravity ---*/

  if ((rank == MASTER_NODE) && (!fea)) cout << "Computing centers of gravity." << endl;
  geometry[MESH_0]->SetCoord_CG();

  /*--- Create the control volume structures ---*/

  if ((rank == MASTER_NODE) && (!fea)) cout << "Setting the control volume structure." << endl;
  geometry[MESH_0]->SetControlVolume(config, ALLOCATE);
  geometry[MESH_0]->SetBoundControlVolume(config, ALLOCATE);

  /*--- Visualize a dual control volume if requested ---*/

  if ((config->GetVisualize_CV() >= 0) &&
      (config->GetVisualize_CV() < (long)geometry[MESH_0]->GetnPointDomain()))
    geometry[MESH_0]->VisualizeControlVolume(config, UPDATE);

  /*--- Identify closest normal neighbor ---*/

  if (rank == MASTER_NODE) cout << "Searching for the closest normal neighbors to the surfaces." << endl;
  geometry[MESH_0]->FindNormal_Neighbor(config);

  /*--- Store the global to local mapping. ---*/

  if (rank == MASTER_NODE) cout << "Storing a mapping from global to local point index." << endl;
  geometry[MESH_0]->SetGlobal_to_Local_Point();

  /*--- Compute the surface curvature ---*/

  if ((rank == MASTER_NODE) && (!fea)) cout << "Compute the surface curvature." << endl;
  geometry[MESH_0]->ComputeSurf_Curvature(config);

  /*--- Check for periodicity and disable MG if necessary. ---*/

  if (rank == MASTER_NODE) cout << "Checking for periodicity." << endl;
  geometry[MESH_0]->Check_Periodicity(config);

  /*--- Compute mesh quality statistics on the fine grid. ---*/

  if (!fea) {
    if (rank == MASTER_NODE)
      cout << "Computing mesh quality statistics for the dual control volumes." << endl;
    geometry[MESH_0]->ComputeMeshQualityStatistics(config);
  }

  geometry[MESH_0]->SetMGLevel(MESH_0);
  if ((config->GetnMGLevels() != 0) && (rank == MASTER_NODE))
    cout << "Setting the multigrid structure." << endl;

  /*--- Loop over all the new grid ---*/

  for (iMGlevel = 1; iMGlevel <= config->GetnMGLevels(); iMGlevel++) {

    /*--- Create main agglomeration structure ---*/

    geometry[iMGlevel] = new CMultiGridGeometry(geometry, config, iMGlevel);

    /*--- Compute points surrounding points. ---*/

    geometry[iMGlevel]->SetPoint_Connectivity(geometry[iMGlevel-1]);

    /*--- Create the edge structure ---*/

    geometry[iMGlevel]->SetEdges();
    geometry[iMGlevel]->SetVertex(geometry[iMGlevel-1], config);

    /*--- Create the control volume structures ---*/

    geometry[iMGlevel]->SetControlVolume(config, geometry[iMGlevel-1], ALLOCATE);
    geometry[iMGlevel]->SetBoundControlVolume(config, geometry[iMGlevel-1], ALLOCATE);
    geometry[iMGlevel]->SetCoord(geometry[iMGlevel-1]);

    /*--- Find closest neighbor to a surface point ---*/

    geometry[iMGlevel]->FindNormal_Neighbor(config);

    /*--- Store our multigrid index. ---*/

    geometry[iMGlevel]->SetMGLevel(iMGlevel);

    /*--- Protect against the situation that we were not able to complete
       the agglomeration for this level, i.e., there weren't enough points.
       We need to check if we changed the total number of levels and delete
       the incomplete CMultiGridGeometry object. ---*/

    if (config->GetnMGLevels() != requestedMGlevels) {
      delete geometry[iMGlevel];
      break;
    }

  }

  /*--- For unsteady simulations, initialize the grid volumes
   and coordinates for previous solutions. Loop over all zones/grids ---*/

  if (config->GetTime_Marching() && config->GetGrid_Movement()) {
    for (iMGlevel = 0; iMGlevel <= config->GetnMGLevels(); iMGlevel++) {

      /*--- Update cell volume ---*/
      geometry[iMGlevel]->nodes->SetVolume_n();
      geometry[iMGlevel]->nodes->SetVolume_nM1();

      /*--- Update point coordinates ---*/
      geometry[iMGlevel]->nodes->SetCoord_n();
      geometry[iMGlevel]->nodes->SetCoord_n1();
    }
  }


  /*--- Create the data structure for MPI point-to-point communications. ---*/

  for (iMGlevel = 0; iMGlevel <= config->GetnMGLevels(); iMGlevel++)
    geometry[iMGlevel]->PreprocessP2PComms(geometry[iMGlevel], config);


  /*--- Perform a few preprocessing routines and communications. ---*/

  for (iMGlevel = 0; iMGlevel <= config->GetnMGLevels(); iMGlevel++) {

    /*--- Compute the max length. ---*/

    if ((rank == MASTER_NODE) && (!fea) && (iMGlevel == MESH_0)) cout << "Finding max control volume width." << endl;
    geometry[iMGlevel]->SetMaxLength(config);

    /*--- Communicate the number of neighbors. This is needed for
         some centered schemes and for multigrid in parallel. ---*/

    if ((rank == MASTER_NODE) && (size > SINGLE_NODE) && (!fea) && (iMGlevel == MESH_0)) cout << "Communicating number of neighbors." << endl;
    geometry[iMGlevel]->InitiateComms(geometry[iMGlevel], config, NEIGHBORS);
    geometry[iMGlevel]->CompleteComms(geometry[iMGlevel], config, NEIGHBORS);
  }

}

void CDriver::Geometrical_Preprocessing_DGFEM(CConfig* config, CGeometry **&geometry) {

  /*--- Definition of the geometry class to store the primal grid in the partitioning process. ---*/
  /*--- All ranks process the grid and call ParMETIS for partitioning ---*/

  CGeometry *geometry_aux = new CPhysicalGeometry(config, iZone, nZone);

  /*--- Set the dimension --- */

  nDim = geometry_aux->GetnDim();

  /*--- For the FEM solver with time-accurate local time-stepping, use
       a dummy solver class to retrieve the initial flow state. ---*/

  CSolver *solver_aux = new CFEM_DG_EulerSolver(config, nDim, MESH_0);

  /*--- Color the initial grid and set the send-receive domains (ParMETIS) ---*/

  geometry_aux->SetColorFEMGrid_Parallel(config);

  /*--- Allocate the memory of the current domain, and divide the grid
     between the ranks. ---*/

  geometry = new CGeometry *[config->GetnMGLevels()+1];

  geometry[MESH_0] = new CMeshFEM_DG(geometry_aux, config);

  /*--- Deallocate the memory of geometry_aux and solver_aux ---*/

  delete geometry_aux;
  delete solver_aux;

  /*--- Add the Send/Receive boundaries ---*/
  geometry[MESH_0]->SetSendReceive(config);

  /*--- Add the Send/Receive boundaries ---*/
  geometry[MESH_0]->SetBoundaries(config);

  /*--- Carry out a dynamic cast to CMeshFEM_DG, such that it is not needed to
       define all virtual functions in the base class CGeometry. ---*/
  CMeshFEM_DG *DGMesh = dynamic_cast<CMeshFEM_DG *>(geometry[MESH_0]);

  /*--- Determine the standard elements for the volume elements. ---*/
  if (rank == MASTER_NODE) cout << "Creating standard volume elements." << endl;
  DGMesh->CreateStandardVolumeElements(config);

  /*--- Create the face information needed to compute the contour integral
       for the elements in the Discontinuous Galerkin formulation. ---*/
  if (rank == MASTER_NODE) cout << "Creating face information." << endl;
  DGMesh->CreateFaces(config);

  /*--- Compute the metric terms of the volume elements. ---*/
  if (rank == MASTER_NODE) cout << "Computing metric terms volume elements." << endl;
  DGMesh->MetricTermsVolumeElements(config);

  /*--- Compute the metric terms of the surface elements. ---*/
  if (rank == MASTER_NODE) cout << "Computing metric terms surface elements." << endl;
  DGMesh->MetricTermsSurfaceElements(config);

  /*--- Compute a length scale of the volume elements. ---*/
  if (rank == MASTER_NODE) cout << "Computing length scale volume elements." << endl;
  DGMesh->LengthScaleVolumeElements();

  /*--- Compute the coordinates of the integration points. ---*/
  if (rank == MASTER_NODE) cout << "Computing coordinates of the integration points." << endl;
  DGMesh->CoordinatesIntegrationPoints();

  /*--- Compute the coordinates of the location of the solution DOFs. This is different
            from the grid points when a different polynomial degree is used to represent the
            geometry and solution. ---*/
  if (rank == MASTER_NODE) cout << "Computing coordinates of the solution DOFs." << endl;
  DGMesh->CoordinatesSolDOFs();

  /*--- Perform the preprocessing tasks when wall functions are used. ---*/
  if (rank == MASTER_NODE) cout << "Preprocessing for the wall functions. " << endl;
  DGMesh->WallFunctionPreprocessing(config);

  /*--- Store the global to local mapping. ---*/
  if (rank == MASTER_NODE) cout << "Storing a mapping from global to local DOF index." << endl;
  geometry[MESH_0]->SetGlobal_to_Local_Point();


  /*--- Loop to create the coarser grid levels. ---*/

  for(unsigned short iMGlevel=1; iMGlevel<=config->GetnMGLevels(); iMGlevel++) {

    SU2_MPI::Error("Geometrical_Preprocessing_DGFEM: Coarse grid levels not implemented yet.",
                   CURRENT_FUNCTION);
  }

}

void CDriver::Solver_Preprocessing(CConfig* config, CGeometry** geometry, CSolver ***&solver) {

  ENUM_MAIN_SOLVER kindSolver = static_cast<ENUM_MAIN_SOLVER>(config->GetKind_Solver());

  if (rank == MASTER_NODE)
    cout << endl <<"-------------------- Solver Preprocessing ( Zone " << config->GetiZone() <<" ) --------------------" << endl;

  solver = new CSolver**[config->GetnMGLevels()+1];

  for (iMesh = 0; iMesh <= config->GetnMGLevels(); iMesh++){
    solver[iMesh] = CSolverFactory::createSolverContainer(kindSolver, config, geometry[iMesh], iMesh);
  }

  /*--- Count the number of DOFs per solution point. ---*/

  DOFsPerPoint = 0;

  for (unsigned int iSol = 0; iSol < MAX_SOLS; iSol++){
    if (solver[MESH_0][iSol] != nullptr){
      DOFsPerPoint += solver[MESH_0][iSol]->GetnVar();
    }
  }

  bool update_geo = true;
  if (config->GetFSI_Simulation()) update_geo = false;

  Solver_Restart(solver, geometry, config, update_geo);

  /*--- Set up any necessary inlet profiles ---*/

  Inlet_Preprocessing(solver, geometry, config);

}

void CDriver::Inlet_Preprocessing(CSolver ***solver, CGeometry **geometry,
                                  CConfig *config) const {

  bool euler, ns, turbulent,
  adj_euler, adj_ns, adj_turb,
  heat,
  fem,
  template_solver, disc_adj, disc_adj_fem, disc_adj_turb;
  int val_iter = 0;
  unsigned short iMesh;

  /*--- Initialize some useful booleans ---*/

  euler            = false;  ns              = false;  turbulent = false;
  adj_euler        = false;  adj_ns          = false;  adj_turb  = false;
  disc_adj         = false;
  fem              = false;  disc_adj_fem     = false;
  heat             = false;  disc_adj_turb    = false;
  template_solver  = false;

  /*--- Adjust iteration number for unsteady restarts. ---*/

  bool dual_time = ((config->GetTime_Marching() == DT_STEPPING_1ST) ||
                    (config->GetTime_Marching() == DT_STEPPING_2ND));
  bool time_stepping = config->GetTime_Marching() == TIME_STEPPING;
  bool adjoint = (config->GetDiscrete_Adjoint() || config->GetContinuous_Adjoint());

  if (dual_time) {
    if (adjoint) val_iter = SU2_TYPE::Int(config->GetUnst_AdjointIter())-1;
    else if (config->GetTime_Marching() == DT_STEPPING_1ST)
      val_iter = SU2_TYPE::Int(config->GetRestart_Iter())-1;
    else val_iter = SU2_TYPE::Int(config->GetRestart_Iter())-2;
  }

  if (time_stepping) {
    if (adjoint) val_iter = SU2_TYPE::Int(config->GetUnst_AdjointIter())-1;
    else val_iter = SU2_TYPE::Int(config->GetRestart_Iter())-1;
  }

  /*--- Assign booleans ---*/

  switch (config->GetKind_Solver()) {
    case TEMPLATE_SOLVER: template_solver = true; break;
    case EULER : case INC_EULER: euler = true; break;
    case NAVIER_STOKES: case INC_NAVIER_STOKES: ns = true; break;
    case RANS : case INC_RANS: ns = true; turbulent = true; break;
    case HEAT_EQUATION: heat = true; break;
    case FEM_ELASTICITY: fem = true; break;
    case ADJ_EULER : euler = true; adj_euler = true; break;
    case ADJ_NAVIER_STOKES : ns = true; turbulent = (config->GetKind_Turb_Model() != NONE); adj_ns = true; break;
    case ADJ_RANS : ns = true; turbulent = true; adj_ns = true; adj_turb = (!config->GetFrozen_Visc_Cont()); break;
    case DISC_ADJ_EULER: case DISC_ADJ_INC_EULER: euler = true; disc_adj = true; break;
    case DISC_ADJ_NAVIER_STOKES: case DISC_ADJ_INC_NAVIER_STOKES: ns = true; disc_adj = true; break;
    case DISC_ADJ_RANS: case DISC_ADJ_INC_RANS: ns = true; turbulent = true; disc_adj = true; disc_adj_turb = (!config->GetFrozen_Visc_Disc()); break;
    case DISC_ADJ_FEM: fem = true; disc_adj_fem = true; break;
  }


  /*--- Load inlet profile files for any of the active solver containers.
   Note that these routines fill the fine grid data structures for the markers
   and restrict values down to all coarser MG levels. ---*/

  if (config->GetInlet_Profile_From_File()) {

    /*--- Use LoadInletProfile() routines for the particular solver. ---*/

    if (rank == MASTER_NODE) {
      cout << endl;
      cout << "Reading inlet profile from file: ";
      cout << config->GetInlet_FileName() << endl;
    }

    bool no_profile = false;

    if (euler || ns || adj_euler || adj_ns || disc_adj) {
      solver[MESH_0][FLOW_SOL]->LoadInletProfile(geometry, solver, config, val_iter, FLOW_SOL, INLET_FLOW);
    }
    if (turbulent || adj_turb || disc_adj_turb) {
      solver[MESH_0][TURB_SOL]->LoadInletProfile(geometry, solver, config, val_iter, TURB_SOL, INLET_FLOW);
    }

    if (template_solver) {
      no_profile = true;
    }
    if (heat) {
      no_profile = true;
    }
    if (fem) {
      no_profile = true;
    }
    if (disc_adj_fem) {
      no_profile = true;
    }

    /*--- Exit if profiles were requested for a solver that is not available. ---*/

    if (no_profile) {
      SU2_MPI::Error(string("Inlet profile specification via file (C++) has not been \n") +
                     string("implemented yet for this solver.\n") +
                     string("Please set SPECIFIED_INLET_PROFILE= NO and try again."), CURRENT_FUNCTION);
    }

  } else {

    /*--- Uniform inlets or python-customized inlets ---*/

    /* --- Initialize quantities for inlet boundary
     * This routine does not check if they python wrapper is being used to
     * set custom boundary conditions.  This is intentional; the
     * default values for python custom BCs are initialized with the default
     * values specified in the config (avoiding non physical values) --- */

    for (iMesh = 0; iMesh <= config->GetnMGLevels(); iMesh++) {
      for(unsigned short iMarker=0; iMarker < config->GetnMarker_All(); iMarker++) {
        if (euler || ns || adj_euler || adj_ns || disc_adj)
          solver[iMesh][FLOW_SOL]->SetUniformInlet(config, iMarker);
        if (turbulent)
          solver[iMesh][TURB_SOL]->SetUniformInlet(config, iMarker);
      }
    }

  }

}

void CDriver::Solver_Restart(CSolver ***solver, CGeometry **geometry,
                             CConfig *config, bool update_geo) {

  bool euler, ns, turbulent,
  adj_euler, adj_ns, adj_turb,
  heat, fem, fem_euler, fem_ns, fem_dg_flow,
  template_solver, disc_adj, disc_adj_fem, disc_adj_turb, disc_adj_heat;
  int val_iter = 0;

  /*--- Initialize some useful booleans ---*/

  euler            = false;  ns           = false;  turbulent   = false;
  adj_euler        = false;  adj_ns       = false;  adj_turb    = false;
  fem_euler        = false;  fem_ns       = false;  fem_dg_flow = false;
  disc_adj         = false;
  fem              = false;  disc_adj_fem     = false;
  disc_adj_turb    = false;
  heat             = false;  disc_adj_heat    = false;
  template_solver  = false;

  /*--- Check for restarts and use the LoadRestart() routines. ---*/

  bool restart      = config->GetRestart();
  bool restart_flow = config->GetRestart_Flow();
  bool no_restart   = false;

  /*--- Adjust iteration number for unsteady restarts. ---*/

  bool dual_time = ((config->GetTime_Marching() == DT_STEPPING_1ST) ||
                    (config->GetTime_Marching() == DT_STEPPING_2ND));
  bool time_stepping = config->GetTime_Marching() == TIME_STEPPING;
  bool adjoint = (config->GetDiscrete_Adjoint() || config->GetContinuous_Adjoint());
  bool time_domain = (config->GetTime_Domain()); // Dynamic simulation (FSI).

  if (dual_time) {
    if (adjoint) val_iter = SU2_TYPE::Int(config->GetUnst_AdjointIter())-1;
    else if (config->GetTime_Marching() == DT_STEPPING_1ST)
      val_iter = SU2_TYPE::Int(config->GetRestart_Iter())-1;
    else val_iter = SU2_TYPE::Int(config->GetRestart_Iter())-2;
  }

  if (time_stepping) {
    if (adjoint) val_iter = SU2_TYPE::Int(config->GetUnst_AdjointIter())-1;
    else val_iter = SU2_TYPE::Int(config->GetRestart_Iter())-1;
  }

  /*--- Assign booleans ---*/

  switch (config->GetKind_Solver()) {
    case TEMPLATE_SOLVER: template_solver = true; break;
    case EULER : case INC_EULER: euler = true; break;
    case NAVIER_STOKES: case INC_NAVIER_STOKES: ns = true; heat = config->GetWeakly_Coupled_Heat(); break;
    case RANS : case INC_RANS: ns = true; turbulent = true; heat = config->GetWeakly_Coupled_Heat(); break;
    case FEM_EULER : fem_euler = true; break;
    case FEM_NAVIER_STOKES: fem_ns = true; break;
    case FEM_RANS : fem_ns = true; break;
    case FEM_LES : fem_ns = true; break;
    case HEAT_EQUATION: heat = true; break;
    case FEM_ELASTICITY: fem = true; break;
    case ADJ_EULER : euler = true; adj_euler = true; break;
    case ADJ_NAVIER_STOKES : ns = true; turbulent = (config->GetKind_Turb_Model() != NONE); adj_ns = true; break;
    case ADJ_RANS : ns = true; turbulent = true; adj_ns = true; adj_turb = (!config->GetFrozen_Visc_Cont()); break;
    case DISC_ADJ_EULER: case DISC_ADJ_INC_EULER: euler = true; disc_adj = true; break;
    case DISC_ADJ_NAVIER_STOKES: case DISC_ADJ_INC_NAVIER_STOKES: ns = true; disc_adj = true; heat = config->GetWeakly_Coupled_Heat(); break;
    case DISC_ADJ_RANS: case DISC_ADJ_INC_RANS: ns = true; turbulent = true; disc_adj = true; disc_adj_turb = (!config->GetFrozen_Visc_Disc()); heat = config->GetWeakly_Coupled_Heat(); break;
    case DISC_ADJ_FEM_EULER: fem_euler = true; disc_adj = true; break;
    case DISC_ADJ_FEM_NS: fem_ns = true; disc_adj = true; break;
    case DISC_ADJ_FEM_RANS: fem_ns = true; turbulent = true; disc_adj = true; disc_adj_turb = (!config->GetFrozen_Visc_Disc()); break;
    case DISC_ADJ_FEM: fem = true; disc_adj_fem = true; break;
    case DISC_ADJ_HEAT: heat = true; disc_adj_heat = true; break;

  }

  /*--- Determine the kind of FEM solver used for the flow. ---*/

  switch( config->GetKind_FEM_Flow() ) {
    case DG: fem_dg_flow = true; break;
  }

  /*--- Load restarts for any of the active solver containers. Note that
   these restart routines fill the fine grid and interpolate to all MG levels. ---*/

  if (restart || restart_flow) {
    if (euler || ns) {
      SU2_OMP_PARALLEL_(if(solver[MESH_0][FLOW_SOL]->GetHasHybridParallel()))
      solver[MESH_0][FLOW_SOL]->LoadRestart(geometry, solver, config, val_iter, update_geo);
    }
    if (turbulent) {
      SU2_OMP_PARALLEL_(if(solver[MESH_0][TURB_SOL]->GetHasHybridParallel()))
      solver[MESH_0][TURB_SOL]->LoadRestart(geometry, solver, config, val_iter, update_geo);
    }
    if (config->AddRadiation()) {
      solver[MESH_0][RAD_SOL]->LoadRestart(geometry, solver, config, val_iter, update_geo);
    }
    if (fem) {
      if (time_domain) val_iter = SU2_TYPE::Int(config->GetRestart_Iter())-1;
      solver[MESH_0][FEA_SOL]->LoadRestart(geometry, solver, config, val_iter, update_geo);
    }
    if (fem_euler || fem_ns) {
      if (fem_dg_flow)
        solver[MESH_0][FLOW_SOL]->LoadRestart(geometry, solver, config, val_iter, update_geo);
    }
    if (heat) {
      solver[MESH_0][HEAT_SOL]->LoadRestart(geometry, solver, config, val_iter, update_geo);
    }
  }

  if (restart) {
    if (template_solver) {
      no_restart = true;
    }
    if (heat) {
      solver[MESH_0][HEAT_SOL]->LoadRestart(geometry, solver, config, val_iter, update_geo);
    }
    if (adj_euler || adj_ns) {
      solver[MESH_0][ADJFLOW_SOL]->LoadRestart(geometry, solver, config, val_iter, update_geo);
    }
    if (adj_turb) {
      no_restart = true;
    }
    if (disc_adj) {
      solver[MESH_0][ADJFLOW_SOL]->LoadRestart(geometry, solver, config, val_iter, update_geo);
      if (disc_adj_turb)
        solver[MESH_0][ADJTURB_SOL]->LoadRestart(geometry, solver, config, val_iter, update_geo);
      if (disc_adj_heat)
        solver[MESH_0][ADJHEAT_SOL]->LoadRestart(geometry, solver, config, val_iter, update_geo);
      if (config->AddRadiation())
        solver[MESH_0][ADJRAD_SOL]->LoadRestart(geometry, solver, config, val_iter, update_geo);
    }
    if (disc_adj_fem) {
        if (time_domain) val_iter = SU2_TYPE::Int(config->GetRestart_Iter())-1;
        solver[MESH_0][ADJFEA_SOL]->LoadRestart(geometry, solver, config, val_iter, update_geo);
    }
    if (disc_adj_heat) {
      solver[MESH_0][ADJHEAT_SOL]->LoadRestart(geometry, solver, config, val_iter, update_geo);
    }
  }

  if ((restart || restart_flow) && config->GetDeform_Mesh() && update_geo){
    /*--- Always restart with the last state ---*/
    val_iter = SU2_TYPE::Int(config->GetRestart_Iter())-1;
    solver[MESH_0][MESH_SOL]->LoadRestart(geometry, solver, config, val_iter, update_geo);
  }

  /*--- Exit if a restart was requested for a solver that is not available. ---*/

  if (no_restart) {
    SU2_MPI::Error(string("A restart capability has not been implemented yet for this solver.\n") +
                   string("Please set RESTART_SOL= NO and try again."), CURRENT_FUNCTION);
  }

  /*--- Think about calls to pre / post-processing here, plus realizability checks. ---*/


}

void CDriver::Solver_Postprocessing(CSolver ****solver, CGeometry **geometry,
                                    CConfig *config, unsigned short val_iInst) {

  for (int iMGlevel = 0; iMGlevel <= config->GetnMGLevels(); iMGlevel++) {
    for (unsigned int iSol = 0; iSol < MAX_SOLS; iSol++){
      delete solver[val_iInst][iMGlevel][iSol];
    }
    delete [] solver[val_iInst][iMGlevel];
  }
  delete [] solver[val_iInst];

  CSolverFactory::ClearSolverMeta();

}

void CDriver::Integration_Preprocessing(CConfig *config, CSolver **solver, CIntegration **&integration) const {

  if (rank == MASTER_NODE)
    cout << endl <<"----------------- Integration Preprocessing ( Zone " << config->GetiZone() <<" ) ------------------" << endl;

  ENUM_MAIN_SOLVER kindMainSolver = static_cast<ENUM_MAIN_SOLVER>(config->GetKind_Solver());

  integration = CIntegrationFactory::createIntegrationContainer(kindMainSolver, solver);

}

void CDriver::Integration_Postprocessing(CIntegration ***integration, CGeometry **geometry, CConfig *config, unsigned short val_iInst) {

  for (unsigned int iSol = 0; iSol < MAX_SOLS; iSol++){
    delete integration[val_iInst][iSol];
  }

  delete [] integration[val_iInst];

}

void CDriver::Numerics_Preprocessing(CConfig *config, CGeometry **geometry, CSolver ***solver, CNumerics ****&numerics) const {

  if (rank == MASTER_NODE)
    cout << endl <<"------------------- Numerics Preprocessing ( Zone " << config->GetiZone() <<" ) -------------------" << endl;

  unsigned short iMGlevel, iSol,

  nVar_Template         = 0,
  nVar_Flow             = 0,
  nVar_Trans            = 0,
  nVar_Turb             = 0,
  nVar_Adj_Flow         = 0,
  nVar_Adj_Turb         = 0,
  nVar_FEM              = 0,
  nVar_Rad              = 0,
  nVar_Heat             = 0;

  numerics = new CNumerics***[config->GetnMGLevels()+1];

  const su2double *constants = nullptr;
  su2double kine_Inf = 0.0, omega_Inf = 0.0;

  bool compressible = false;
  bool incompressible = false;
  bool ideal_gas = (config->GetKind_FluidModel() == STANDARD_AIR) || (config->GetKind_FluidModel() == IDEAL_GAS);
  bool roe_low_dissipation = (config->GetKind_RoeLowDiss() != NO_ROELOWDISS);

  /*--- Initialize some useful booleans ---*/
  bool euler, ns, turbulent, adj_euler, adj_ns, adj_turb, fem_euler, fem_ns, fem_turbulent;
  bool spalart_allmaras, neg_spalart_allmaras, e_spalart_allmaras, comp_spalart_allmaras, e_comp_spalart_allmaras, menter_sst;
  bool fem, heat, transition, template_solver;

  euler = ns = turbulent = adj_euler = adj_ns = adj_turb = fem_euler = fem_ns = fem_turbulent = false;
  spalart_allmaras = neg_spalart_allmaras = e_spalart_allmaras = comp_spalart_allmaras = e_comp_spalart_allmaras = menter_sst = false;
  fem = heat = transition = template_solver = false;

  /*--- Assign booleans ---*/
  switch (config->GetKind_Solver()) {
    case TEMPLATE_SOLVER:
      template_solver = true; break;

    case EULER :
    case DISC_ADJ_EULER:
      euler = compressible = true; break;

    case NAVIER_STOKES:
    case DISC_ADJ_NAVIER_STOKES:
      ns = compressible = true; break;

    case RANS:
    case DISC_ADJ_RANS:
      ns = compressible = turbulent = true;
      transition = (config->GetKind_Trans_Model() == LM); break;

    case INC_EULER:
    case DISC_ADJ_INC_EULER:
      euler = incompressible = true; break;

    case INC_NAVIER_STOKES:
    case DISC_ADJ_INC_NAVIER_STOKES:
      ns = incompressible = true;
      heat = config->GetWeakly_Coupled_Heat(); break;

    case INC_RANS:
    case DISC_ADJ_INC_RANS:
      ns = incompressible = turbulent = true;
      heat = config->GetWeakly_Coupled_Heat();
      transition = (config->GetKind_Trans_Model() == LM); break;

    case FEM_EULER:
    case DISC_ADJ_FEM_EULER:
      fem_euler = compressible = true; break;

    case FEM_NAVIER_STOKES:
    case DISC_ADJ_FEM_NS:
      fem_ns = compressible = true; break;

    case FEM_RANS:
    case DISC_ADJ_FEM_RANS:
      fem_ns = compressible = fem_turbulent = true; break;

    case FEM_LES:
      fem_ns = compressible = true; break;

    case HEAT_EQUATION:
    case DISC_ADJ_HEAT:
      heat = true; break;

    case FEM_ELASTICITY:
    case DISC_ADJ_FEM:
      fem = true; break;

    case ADJ_EULER:
      adj_euler = euler = compressible = true; break;

    case ADJ_NAVIER_STOKES:
      adj_ns = ns = compressible = true;
      turbulent = (config->GetKind_Turb_Model() != NONE); break;

    case ADJ_RANS:
      adj_ns = ns = compressible = turbulent = true;
      adj_turb = !config->GetFrozen_Visc_Cont(); break;

  }

  /*--- Assign turbulence model booleans ---*/

  if (turbulent || fem_turbulent)
    switch (config->GetKind_Turb_Model()) {
      case SA:        spalart_allmaras = true;        break;
      case SA_NEG:    neg_spalart_allmaras = true;    break;
      case SA_E:      e_spalart_allmaras = true;      break;
      case SA_COMP:   comp_spalart_allmaras = true;   break;
      case SA_E_COMP: e_comp_spalart_allmaras = true; break;
      case SST:       menter_sst = true;              break;
      case SST_SUST:  menter_sst = true;              break;
      default:
        SU2_MPI::Error("Specified turbulence model unavailable or none selected", CURRENT_FUNCTION);
        break;
    }

  /*--- If the Menter SST model is used, store the constants of the model and determine the
        free stream values of the turbulent kinetic energy and dissipation rate. ---*/

  if (menter_sst) {
    constants = solver[MESH_0][TURB_SOL]->GetConstants();
    kine_Inf  = solver[MESH_0][TURB_SOL]->GetTke_Inf();
    omega_Inf = solver[MESH_0][TURB_SOL]->GetOmega_Inf();
  }

  /*--- Number of variables for the template ---*/

  if (template_solver) nVar_Flow = solver[MESH_0][FLOW_SOL]->GetnVar();

  /*--- Number of variables for direct problem ---*/

  if (euler)        nVar_Flow = solver[MESH_0][FLOW_SOL]->GetnVar();
  if (ns)           nVar_Flow = solver[MESH_0][FLOW_SOL]->GetnVar();
  if (turbulent)    nVar_Turb = solver[MESH_0][TURB_SOL]->GetnVar();
  if (transition)   nVar_Trans = solver[MESH_0][TRANS_SOL]->GetnVar();

  if (fem_euler)    nVar_Flow = solver[MESH_0][FLOW_SOL]->GetnVar();
  if (fem_ns)       nVar_Flow = solver[MESH_0][FLOW_SOL]->GetnVar();
  //if (fem_turbulent)    nVar_Turb = solver_container[MESH_0][FEM_TURB_SOL]->GetnVar();

  if (fem)          nVar_FEM = solver[MESH_0][FEA_SOL]->GetnVar();
  if (heat)     nVar_Heat = solver[MESH_0][HEAT_SOL]->GetnVar();

  if (config->AddRadiation())    nVar_Rad = solver[MESH_0][RAD_SOL]->GetnVar();

  /*--- Number of variables for adjoint problem ---*/

  if (adj_euler)    nVar_Adj_Flow = solver[MESH_0][ADJFLOW_SOL]->GetnVar();
  if (adj_ns)       nVar_Adj_Flow = solver[MESH_0][ADJFLOW_SOL]->GetnVar();
  if (adj_turb)     nVar_Adj_Turb = solver[MESH_0][ADJTURB_SOL]->GetnVar();

  /*--- Definition of the Class for the numerical method: numerics_container[INSTANCE_LEVEL][MESH_LEVEL][EQUATION][EQ_TERM] ---*/

  for (iMGlevel = 0; iMGlevel <= config->GetnMGLevels(); iMGlevel++) {
    numerics[iMGlevel] = new CNumerics** [MAX_SOLS];
    for (iSol = 0; iSol < MAX_SOLS; iSol++)
      numerics[iMGlevel][iSol] = new CNumerics* [MAX_TERMS*omp_get_max_threads()]();
  }

  /*--- Instantiate one numerics object per thread for each required term. ---*/

  for (int thread = 0; thread < omp_get_max_threads(); ++thread)
  {
  const int offset = thread * MAX_TERMS;

  const int conv_term = CONV_TERM + offset;
  const int visc_term = VISC_TERM + offset;

  const int source_first_term = SOURCE_FIRST_TERM + offset;
  const int source_second_term = SOURCE_SECOND_TERM + offset;

  const int conv_bound_term = CONV_BOUND_TERM + offset;
  const int visc_bound_term = VISC_BOUND_TERM + offset;

  const int fea_term = FEA_TERM + offset;

  /*--- Solver definition for the template problem ---*/
  if (template_solver) {

    /*--- Definition of the convective scheme for each equation and mesh level ---*/
    switch (config->GetKind_ConvNumScheme_Template()) {
      case SPACE_CENTERED : case SPACE_UPWIND :
        for (iMGlevel = 0; iMGlevel <= config->GetnMGLevels(); iMGlevel++)
          numerics[iMGlevel][TEMPLATE_SOL][conv_term] = new CConvective_Template(nDim, nVar_Template, config);
        break;
      default:
        SU2_OMP_MASTER
        SU2_MPI::Error("Convective scheme not implemented (template_solver).", CURRENT_FUNCTION);
        break;
    }

    /*--- Definition of the viscous scheme for each equation and mesh level ---*/
    for (iMGlevel = 0; iMGlevel <= config->GetnMGLevels(); iMGlevel++)
      numerics[iMGlevel][TEMPLATE_SOL][visc_term] = new CViscous_Template(nDim, nVar_Template, config);

    /*--- Definition of the source term integration scheme for each equation and mesh level ---*/
    for (iMGlevel = 0; iMGlevel <= config->GetnMGLevels(); iMGlevel++)
      numerics[iMGlevel][TEMPLATE_SOL][source_first_term] = new CSource_Template(nDim, nVar_Template, config);

    /*--- Definition of the boundary condition method ---*/
    for (iMGlevel = 0; iMGlevel <= config->GetnMGLevels(); iMGlevel++) {
      numerics[iMGlevel][TEMPLATE_SOL][conv_bound_term] = new CConvective_Template(nDim, nVar_Template, config);
    }

  }

  /*--- Solver definition for the Potential, Euler, Navier-Stokes problems ---*/
  if ((euler) || (ns)) {

    /*--- Definition of the convective scheme for each equation and mesh level ---*/
    switch (config->GetKind_ConvNumScheme_Flow()) {
      case NO_CONVECTIVE :
        SU2_OMP_MASTER
        SU2_MPI::Error("Config file is missing the CONV_NUM_METHOD_FLOW option.", CURRENT_FUNCTION);
        break;

      case SPACE_CENTERED :
        if (compressible) {
          /*--- Compressible flow ---*/
          switch (config->GetKind_Centered_Flow()) {
            case LAX : numerics[MESH_0][FLOW_SOL][conv_term] = new CCentLax_Flow(nDim, nVar_Flow, config); break;
            case JST : numerics[MESH_0][FLOW_SOL][conv_term] = new CCentJST_Flow(nDim, nVar_Flow, config); break;
            case JST_KE : numerics[MESH_0][FLOW_SOL][conv_term] = new CCentJST_KE_Flow(nDim, nVar_Flow, config); break;
            default:
              SU2_OMP_MASTER
              SU2_MPI::Error("Invalid centered scheme or not implemented.", CURRENT_FUNCTION);
              break;
          }

          for (iMGlevel = 1; iMGlevel <= config->GetnMGLevels(); iMGlevel++)
            numerics[iMGlevel][FLOW_SOL][conv_term] = new CCentLax_Flow(nDim, nVar_Flow, config);

          /*--- Definition of the boundary condition method ---*/
<<<<<<< HEAD
          for (iMGlevel = 0; iMGlevel <= config->GetnMGLevels(); iMGlevel++) {
            if(config->GetMUSCL_AdjFlow()) {
                cout << "CONV_BOUND_TERM = CCentJST_Flow" << endl;
                numerics[iMGlevel][FLOW_SOL][CONV_BOUND_TERM] = new CCentJST_Flow(nDim, nVar_Flow, config);
            } else {
              if(config->GetVisualize_Volume_Def()) { //VISUALIZE_VOLUME_DEF= YES
                cout << "CONV_BOUND_TERM = CUpwRoe_Flow" << endl;
                numerics[iMGlevel][FLOW_SOL][CONV_BOUND_TERM] = new CUpwRoe_Flow(nDim, nVar_Flow, config, false);
              } else { //VISUALIZE_VOLUME_DEF= NO
                cout << "CONV_BOUND_TERM = CCentJST_Flow_BC" << endl;
                numerics[iMGlevel][FLOW_SOL][CONV_BOUND_TERM] = new CCentJST_Flow_BC(nDim, nVar_Flow, config);
              }//if Visualize_Volume_Def
            }//if USCL_AdjFlow
          }//for iMGlevel
=======
          for (iMGlevel = 0; iMGlevel <= config->GetnMGLevels(); iMGlevel++)
            numerics[iMGlevel][FLOW_SOL][conv_bound_term] = new CUpwRoe_Flow(nDim, nVar_Flow, config, false);
>>>>>>> 437f5b0f

        }
        if (incompressible) {
          /*--- Incompressible flow, use preconditioning method ---*/
          switch (config->GetKind_Centered_Flow()) {
            case LAX : numerics[MESH_0][FLOW_SOL][conv_term] = new CCentLaxInc_Flow(nDim, nVar_Flow, config); break;
            case JST : numerics[MESH_0][FLOW_SOL][conv_term] = new CCentJSTInc_Flow(nDim, nVar_Flow, config); break;
            default:
              SU2_OMP_MASTER
              SU2_MPI::Error("Invalid centered scheme or not implemented.\n Currently, only JST and LAX-FRIEDRICH are available for incompressible flows.", CURRENT_FUNCTION);
              break;
          }
          for (iMGlevel = 1; iMGlevel <= config->GetnMGLevels(); iMGlevel++)
            numerics[iMGlevel][FLOW_SOL][conv_term] = new CCentLaxInc_Flow(nDim, nVar_Flow, config);

          /*--- Definition of the boundary condition method ---*/
          for (iMGlevel = 0; iMGlevel <= config->GetnMGLevels(); iMGlevel++)
            numerics[iMGlevel][FLOW_SOL][conv_bound_term] = new CUpwFDSInc_Flow(nDim, nVar_Flow, config);

        }
        break;
      case SPACE_UPWIND :
        if (compressible) {
          /*--- Compressible flow ---*/
          switch (config->GetKind_Upwind_Flow()) {
            case ROE:
              if (ideal_gas) {

                for (iMGlevel = 0; iMGlevel <= config->GetnMGLevels(); iMGlevel++) {
                  numerics[iMGlevel][FLOW_SOL][conv_term] = new CUpwRoe_Flow(nDim, nVar_Flow, config, roe_low_dissipation);
                  numerics[iMGlevel][FLOW_SOL][conv_bound_term] = new CUpwRoe_Flow(nDim, nVar_Flow, config, false);
                }
              } else {

                for (iMGlevel = 0; iMGlevel <= config->GetnMGLevels(); iMGlevel++) {
                  numerics[iMGlevel][FLOW_SOL][conv_term] = new CUpwGeneralRoe_Flow(nDim, nVar_Flow, config);
                  numerics[iMGlevel][FLOW_SOL][conv_bound_term] = new CUpwGeneralRoe_Flow(nDim, nVar_Flow, config);
                }
              }
              break;

            case AUSM:
              for (iMGlevel = 0; iMGlevel <= config->GetnMGLevels(); iMGlevel++) {
                numerics[iMGlevel][FLOW_SOL][conv_term] = new CUpwAUSM_Flow(nDim, nVar_Flow, config);
                numerics[iMGlevel][FLOW_SOL][conv_bound_term] = new CUpwAUSM_Flow(nDim, nVar_Flow, config);
              }
              break;

            case AUSMPLUSUP:
              for (iMGlevel = 0; iMGlevel <= config->GetnMGLevels(); iMGlevel++) {
                numerics[iMGlevel][FLOW_SOL][conv_term] = new CUpwAUSMPLUSUP_Flow(nDim, nVar_Flow, config);
                numerics[iMGlevel][FLOW_SOL][conv_bound_term] = new CUpwAUSMPLUSUP_Flow(nDim, nVar_Flow, config);
              }
              break;

            case AUSMPLUSUP2:
              for (iMGlevel = 0; iMGlevel <= config->GetnMGLevels(); iMGlevel++) {
                numerics[iMGlevel][FLOW_SOL][conv_term] = new CUpwAUSMPLUSUP2_Flow(nDim, nVar_Flow, config);
                numerics[iMGlevel][FLOW_SOL][conv_bound_term] = new CUpwAUSMPLUSUP2_Flow(nDim, nVar_Flow, config);
              }
              break;

            case TURKEL:
              for (iMGlevel = 0; iMGlevel <= config->GetnMGLevels(); iMGlevel++) {
                numerics[iMGlevel][FLOW_SOL][conv_term] = new CUpwTurkel_Flow(nDim, nVar_Flow, config);
                numerics[iMGlevel][FLOW_SOL][conv_bound_term] = new CUpwTurkel_Flow(nDim, nVar_Flow, config);
              }
              break;

            case L2ROE:
              for (iMGlevel = 0; iMGlevel <= config->GetnMGLevels(); iMGlevel++) {
                numerics[iMGlevel][FLOW_SOL][conv_term] = new CUpwL2Roe_Flow(nDim, nVar_Flow, config);
                numerics[iMGlevel][FLOW_SOL][conv_bound_term] = new CUpwL2Roe_Flow(nDim, nVar_Flow, config);
              }
              break;
            case LMROE:
              for (iMGlevel = 0; iMGlevel <= config->GetnMGLevels(); iMGlevel++) {
                numerics[iMGlevel][FLOW_SOL][conv_term] = new CUpwLMRoe_Flow(nDim, nVar_Flow, config);
                numerics[iMGlevel][FLOW_SOL][conv_bound_term] = new CUpwLMRoe_Flow(nDim, nVar_Flow, config);
              }
              break;

            case SLAU:
              for (iMGlevel = 0; iMGlevel <= config->GetnMGLevels(); iMGlevel++) {
                numerics[iMGlevel][FLOW_SOL][conv_term] = new CUpwSLAU_Flow(nDim, nVar_Flow, config, roe_low_dissipation);
                numerics[iMGlevel][FLOW_SOL][conv_bound_term] = new CUpwSLAU_Flow(nDim, nVar_Flow, config, false);
              }
              break;

            case SLAU2:
              for (iMGlevel = 0; iMGlevel <= config->GetnMGLevels(); iMGlevel++) {
                numerics[iMGlevel][FLOW_SOL][conv_term] = new CUpwSLAU2_Flow(nDim, nVar_Flow, config, roe_low_dissipation);
                numerics[iMGlevel][FLOW_SOL][conv_bound_term] = new CUpwSLAU2_Flow(nDim, nVar_Flow, config, false);
              }
              break;

            case HLLC:
              if (ideal_gas) {
                for (iMGlevel = 0; iMGlevel <= config->GetnMGLevels(); iMGlevel++) {
                  numerics[iMGlevel][FLOW_SOL][conv_term] = new CUpwHLLC_Flow(nDim, nVar_Flow, config);
                  numerics[iMGlevel][FLOW_SOL][conv_bound_term] = new CUpwHLLC_Flow(nDim, nVar_Flow, config);
                }
              }
              else {
                for (iMGlevel = 0; iMGlevel <= config->GetnMGLevels(); iMGlevel++) {
                  numerics[iMGlevel][FLOW_SOL][conv_term] = new CUpwGeneralHLLC_Flow(nDim, nVar_Flow, config);
                  numerics[iMGlevel][FLOW_SOL][conv_bound_term] = new CUpwGeneralHLLC_Flow(nDim, nVar_Flow, config);
                }
              }
              break;

            case MSW:
              for (iMGlevel = 0; iMGlevel <= config->GetnMGLevels(); iMGlevel++) {
                numerics[iMGlevel][FLOW_SOL][conv_term] = new CUpwMSW_Flow(nDim, nVar_Flow, config);
                numerics[iMGlevel][FLOW_SOL][conv_bound_term] = new CUpwMSW_Flow(nDim, nVar_Flow, config);
              }
              break;

            case CUSP:
              for (iMGlevel = 0; iMGlevel <= config->GetnMGLevels(); iMGlevel++) {
                numerics[iMGlevel][FLOW_SOL][conv_term] = new CUpwCUSP_Flow(nDim, nVar_Flow, config);
                numerics[iMGlevel][FLOW_SOL][conv_bound_term] = new CUpwCUSP_Flow(nDim, nVar_Flow, config);
              }
              break;

            default:
              SU2_OMP_MASTER
              SU2_MPI::Error("Invalid upwind scheme or not implemented.", CURRENT_FUNCTION);
              break;
          }

        }
        if (incompressible) {
          /*--- Incompressible flow, use artificial compressibility method ---*/
          switch (config->GetKind_Upwind_Flow()) {
            case FDS:
              for (iMGlevel = 0; iMGlevel <= config->GetnMGLevels(); iMGlevel++) {
                numerics[iMGlevel][FLOW_SOL][conv_term] = new CUpwFDSInc_Flow(nDim, nVar_Flow, config);
                numerics[iMGlevel][FLOW_SOL][conv_bound_term] = new CUpwFDSInc_Flow(nDim, nVar_Flow, config);
              }
              break;
            default:
              SU2_OMP_MASTER
              SU2_MPI::Error("Invalid upwind scheme or not implemented.\n Currently, only FDS is available for incompressible flows.", CURRENT_FUNCTION);
              break;
          }
        }
        break;

      default:
        SU2_OMP_MASTER
        SU2_MPI::Error("Invalid convective scheme for the Euler / Navier-Stokes equations.", CURRENT_FUNCTION);
        break;
    }

    /*--- Definition of the viscous scheme for each equation and mesh level ---*/
    if (compressible) {
      if (ideal_gas) {

        /*--- Compressible flow Ideal gas ---*/
        numerics[MESH_0][FLOW_SOL][visc_term] = new CAvgGrad_Flow(nDim, nVar_Flow, true, config);
        for (iMGlevel = 1; iMGlevel <= config->GetnMGLevels(); iMGlevel++)
          numerics[iMGlevel][FLOW_SOL][visc_term] = new CAvgGrad_Flow(nDim, nVar_Flow, false, config);

        /*--- Definition of the boundary condition method ---*/
        for (iMGlevel = 0; iMGlevel <= config->GetnMGLevels(); iMGlevel++)
          numerics[iMGlevel][FLOW_SOL][visc_bound_term] = new CAvgGrad_Flow(nDim, nVar_Flow, false, config);

      } else {

        /*--- Compressible flow Real gas ---*/
        numerics[MESH_0][FLOW_SOL][visc_term] = new CGeneralAvgGrad_Flow(nDim, nVar_Flow, true, config);
        for (iMGlevel = 1; iMGlevel <= config->GetnMGLevels(); iMGlevel++)
          numerics[iMGlevel][FLOW_SOL][visc_term] = new CGeneralAvgGrad_Flow(nDim, nVar_Flow, false, config);

        /*--- Definition of the boundary condition method ---*/
        for (iMGlevel = 0; iMGlevel <= config->GetnMGLevels(); iMGlevel++)
          numerics[iMGlevel][FLOW_SOL][visc_bound_term] = new CGeneralAvgGrad_Flow(nDim, nVar_Flow, false, config);

      }
    }
    if (incompressible) {
      /*--- Incompressible flow, use preconditioning method ---*/
      numerics[MESH_0][FLOW_SOL][visc_term] = new CAvgGradInc_Flow(nDim, nVar_Flow, true, config);
      for (iMGlevel = 1; iMGlevel <= config->GetnMGLevels(); iMGlevel++)
        numerics[iMGlevel][FLOW_SOL][visc_term] = new CAvgGradInc_Flow(nDim, nVar_Flow, false, config);

      /*--- Definition of the boundary condition method ---*/
      for (iMGlevel = 0; iMGlevel <= config->GetnMGLevels(); iMGlevel++)
        numerics[iMGlevel][FLOW_SOL][visc_bound_term] = new CAvgGradInc_Flow(nDim, nVar_Flow, false, config);
    }

    /*--- Definition of the source term integration scheme for each equation and mesh level ---*/
    for (iMGlevel = 0; iMGlevel <= config->GetnMGLevels(); iMGlevel++) {

      if (config->GetBody_Force() == YES) {
        if (incompressible)
          numerics[iMGlevel][FLOW_SOL][source_first_term] = new CSourceIncBodyForce(nDim, nVar_Flow, config);
        else
          numerics[iMGlevel][FLOW_SOL][source_first_term] = new CSourceBodyForce(nDim, nVar_Flow, config);
      }
      else if (incompressible && (config->GetKind_DensityModel() == BOUSSINESQ)) {
        numerics[iMGlevel][FLOW_SOL][source_first_term] = new CSourceBoussinesq(nDim, nVar_Flow, config);
      }
      else if (config->GetRotating_Frame() == YES) {
        if (incompressible)
          numerics[iMGlevel][FLOW_SOL][source_first_term] = new CSourceIncRotatingFrame_Flow(nDim, nVar_Flow, config);
        else
        numerics[iMGlevel][FLOW_SOL][source_first_term] = new CSourceRotatingFrame_Flow(nDim, nVar_Flow, config);
      }
      else if (config->GetAxisymmetric() == YES) {
        if (incompressible)
          numerics[iMGlevel][FLOW_SOL][source_first_term] = new CSourceIncAxisymmetric_Flow(nDim, nVar_Flow, config);
        else
          numerics[iMGlevel][FLOW_SOL][source_first_term] = new CSourceAxisymmetric_Flow(nDim, nVar_Flow, config);
      }
      else if (config->GetGravityForce() == YES) {
        numerics[iMGlevel][FLOW_SOL][source_first_term] = new CSourceGravity(nDim, nVar_Flow, config);
      }
      else if (config->GetWind_Gust() == YES) {
        numerics[iMGlevel][FLOW_SOL][source_first_term] = new CSourceWindGust(nDim, nVar_Flow, config);
      }
      else {
        numerics[iMGlevel][FLOW_SOL][source_first_term] = new CSourceNothing(nDim, nVar_Flow, config);
      }

      /*--- At the moment it is necessary to have the RHT equation in order to have a volumetric heat source. ---*/
      if (config->AddRadiation())
        numerics[iMGlevel][FLOW_SOL][source_second_term] = new CSourceRadiation(nDim, nVar_Flow, config);
      else
        numerics[iMGlevel][FLOW_SOL][source_second_term] = new CSourceNothing(nDim, nVar_Flow, config);
    }

  }

  /*--- Riemann solver definition for the Euler, Navier-Stokes problems for the FEM discretization. ---*/
  if ((fem_euler) || (fem_ns)) {

    switch (config->GetRiemann_Solver_FEM()) {
      case ROE:
      case LAX_FRIEDRICH:
        /* Hard coded optimized implementation is used in the DG solver. No need to allocate the
           corresponding entry in numerics. */
        break;

      case AUSM:
        for (iMGlevel = 0; iMGlevel <= config->GetnMGLevels(); iMGlevel++) {
          numerics[iMGlevel][FLOW_SOL][conv_term] = new CUpwAUSM_Flow(nDim, nVar_Flow, config);
          numerics[iMGlevel][FLOW_SOL][conv_bound_term] = new CUpwAUSM_Flow(nDim, nVar_Flow, config);
        }
        break;

      case TURKEL:
        for (iMGlevel = 0; iMGlevel <= config->GetnMGLevels(); iMGlevel++) {
          numerics[iMGlevel][FLOW_SOL][conv_term] = new CUpwTurkel_Flow(nDim, nVar_Flow, config);
          numerics[iMGlevel][FLOW_SOL][conv_bound_term] = new CUpwTurkel_Flow(nDim, nVar_Flow, config);
        }
        break;

      case HLLC:
          for (iMGlevel = 0; iMGlevel <= config->GetnMGLevels(); iMGlevel++) {
            numerics[iMGlevel][FLOW_SOL][conv_term] = new CUpwHLLC_Flow(nDim, nVar_Flow, config);
            numerics[iMGlevel][FLOW_SOL][conv_bound_term] = new CUpwHLLC_Flow(nDim, nVar_Flow, config);
          }
        break;

      case MSW:
        for (iMGlevel = 0; iMGlevel <= config->GetnMGLevels(); iMGlevel++) {
          numerics[iMGlevel][FLOW_SOL][conv_term] = new CUpwMSW_Flow(nDim, nVar_Flow, config);
          numerics[iMGlevel][FLOW_SOL][conv_bound_term] = new CUpwMSW_Flow(nDim, nVar_Flow, config);
        }
        break;

      case CUSP:
        for (iMGlevel = 0; iMGlevel <= config->GetnMGLevels(); iMGlevel++) {
          numerics[iMGlevel][FLOW_SOL][conv_term] = new CUpwCUSP_Flow(nDim, nVar_Flow, config);
          numerics[iMGlevel][FLOW_SOL][conv_bound_term] = new CUpwCUSP_Flow(nDim, nVar_Flow, config);
        }
        break;

      default:
        SU2_OMP_MASTER
        SU2_MPI::Error("Riemann solver not implemented.", CURRENT_FUNCTION);
        break;
    }

  }

  /*--- Solver definition for the turbulent model problem ---*/

  if (turbulent) {

    /*--- Definition of the convective scheme for each equation and mesh level ---*/

    switch (config->GetKind_ConvNumScheme_Turb()) {
      case NO_UPWIND:
        SU2_OMP_MASTER
        SU2_MPI::Error("Config file is missing the CONV_NUM_METHOD_TURB option.", CURRENT_FUNCTION);
        break;
      case SPACE_UPWIND :
        for (iMGlevel = 0; iMGlevel <= config->GetnMGLevels(); iMGlevel++) {
          if (spalart_allmaras || neg_spalart_allmaras || e_spalart_allmaras || comp_spalart_allmaras || e_comp_spalart_allmaras ) {
            numerics[iMGlevel][TURB_SOL][conv_term] = new CUpwSca_TurbSA(nDim, nVar_Turb, config);
          }
          else if (menter_sst) numerics[iMGlevel][TURB_SOL][conv_term] = new CUpwSca_TurbSST(nDim, nVar_Turb, config);
        }
        break;
      default:
        SU2_OMP_MASTER
        SU2_MPI::Error("Invalid convective scheme for the turbulence equations.", CURRENT_FUNCTION);
        break;
    }

    /*--- Definition of the viscous scheme for each equation and mesh level ---*/

    for (iMGlevel = 0; iMGlevel <= config->GetnMGLevels(); iMGlevel++) {
      if (spalart_allmaras || e_spalart_allmaras || comp_spalart_allmaras || e_comp_spalart_allmaras){
        numerics[iMGlevel][TURB_SOL][visc_term] = new CAvgGrad_TurbSA(nDim, nVar_Turb, true, config);
      }
      else if (neg_spalart_allmaras) numerics[iMGlevel][TURB_SOL][visc_term] = new CAvgGrad_TurbSA_Neg(nDim, nVar_Turb, true, config);
      else if (menter_sst) numerics[iMGlevel][TURB_SOL][visc_term] = new CAvgGrad_TurbSST(nDim, nVar_Turb, constants, true, config);
    }

    /*--- Definition of the source term integration scheme for each equation and mesh level ---*/

    for (iMGlevel = 0; iMGlevel <= config->GetnMGLevels(); iMGlevel++) {
      if (spalart_allmaras) numerics[iMGlevel][TURB_SOL][source_first_term] = new CSourcePieceWise_TurbSA(nDim, nVar_Turb, config);
      else if (e_spalart_allmaras) numerics[iMGlevel][TURB_SOL][source_first_term] = new CSourcePieceWise_TurbSA_E(nDim, nVar_Turb, config);
      else if (comp_spalart_allmaras) numerics[iMGlevel][TURB_SOL][source_first_term] = new CSourcePieceWise_TurbSA_COMP(nDim, nVar_Turb, config);
      else if (e_comp_spalart_allmaras) numerics[iMGlevel][TURB_SOL][source_first_term] = new CSourcePieceWise_TurbSA_E_COMP(nDim, nVar_Turb, config);
      else if (neg_spalart_allmaras) numerics[iMGlevel][TURB_SOL][source_first_term] = new CSourcePieceWise_TurbSA_Neg(nDim, nVar_Turb, config);
      else if (menter_sst) numerics[iMGlevel][TURB_SOL][source_first_term] = new CSourcePieceWise_TurbSST(nDim, nVar_Turb, constants, kine_Inf, omega_Inf, config);
      numerics[iMGlevel][TURB_SOL][source_second_term] = new CSourceNothing(nDim, nVar_Turb, config);
    }

    /*--- Definition of the boundary condition method ---*/

    for (iMGlevel = 0; iMGlevel <= config->GetnMGLevels(); iMGlevel++) {
      if (spalart_allmaras || e_spalart_allmaras || comp_spalart_allmaras || e_comp_spalart_allmaras) {
        numerics[iMGlevel][TURB_SOL][conv_bound_term] = new CUpwSca_TurbSA(nDim, nVar_Turb, config);
        numerics[iMGlevel][TURB_SOL][visc_bound_term] = new CAvgGrad_TurbSA(nDim, nVar_Turb, false, config);
      }
      else if (neg_spalart_allmaras) {
        numerics[iMGlevel][TURB_SOL][conv_bound_term] = new CUpwSca_TurbSA(nDim, nVar_Turb, config);
        numerics[iMGlevel][TURB_SOL][visc_bound_term] = new CAvgGrad_TurbSA_Neg(nDim, nVar_Turb, false, config);
      }
      else if (menter_sst) {
        numerics[iMGlevel][TURB_SOL][conv_bound_term] = new CUpwSca_TurbSST(nDim, nVar_Turb, config);
        numerics[iMGlevel][TURB_SOL][visc_bound_term] = new CAvgGrad_TurbSST(nDim, nVar_Turb, constants, false, config);
      }
    }
  }

  /*--- Solver definition for the transition model problem ---*/
  if (transition) {

    /*--- Definition of the convective scheme for each equation and mesh level ---*/
    switch (config->GetKind_ConvNumScheme_Turb()) {
      case NO_UPWIND:
        SU2_OMP_MASTER
        SU2_MPI::Error("Config file is missing the CONV_NUM_METHOD_TURB option.", CURRENT_FUNCTION);
        break;
      case SPACE_UPWIND:
        for (iMGlevel = 0; iMGlevel <= config->GetnMGLevels(); iMGlevel++) {
          numerics[iMGlevel][TRANS_SOL][conv_term] = new CUpwSca_TransLM(nDim, nVar_Trans, config);
        }
        break;
      default:
        SU2_OMP_MASTER
        SU2_MPI::Error("Invalid convective scheme for the transition equations.", CURRENT_FUNCTION);
        break;
    }

    /*--- Definition of the viscous scheme for each equation and mesh level ---*/
    for (iMGlevel = 0; iMGlevel <= config->GetnMGLevels(); iMGlevel++) {
      numerics[iMGlevel][TRANS_SOL][visc_term] = new CAvgGradCorrected_TransLM(nDim, nVar_Trans, config);
    }

    /*--- Definition of the source term integration scheme for each equation and mesh level ---*/
    for (iMGlevel = 0; iMGlevel <= config->GetnMGLevels(); iMGlevel++) {
      numerics[iMGlevel][TRANS_SOL][source_first_term] = new CSourcePieceWise_TransLM(nDim, nVar_Trans, config);
      numerics[iMGlevel][TRANS_SOL][source_second_term] = new CSourceNothing(nDim, nVar_Trans, config);
    }

    /*--- Definition of the boundary condition method ---*/
    for (iMGlevel = 0; iMGlevel <= config->GetnMGLevels(); iMGlevel++) {
      numerics[iMGlevel][TRANS_SOL][conv_bound_term] = new CUpwLin_TransLM(nDim, nVar_Trans, config);
    }
  }

  /*--- Solver definition of the finite volume heat solver  ---*/
  if (heat) {

    /*--- Definition of the viscous scheme for each equation and mesh level ---*/
    for (iMGlevel = 0; iMGlevel <= config->GetnMGLevels(); iMGlevel++) {

      numerics[iMGlevel][HEAT_SOL][visc_term] = new CAvgGradCorrected_Heat(nDim, nVar_Heat, config);
      numerics[iMGlevel][HEAT_SOL][visc_bound_term] = new CAvgGrad_Heat(nDim, nVar_Heat, config);

      switch (config->GetKind_ConvNumScheme_Heat()) {

        case SPACE_UPWIND :
          numerics[iMGlevel][HEAT_SOL][conv_term] = new CUpwSca_Heat(nDim, nVar_Heat, config);
          numerics[iMGlevel][HEAT_SOL][conv_bound_term] = new CUpwSca_Heat(nDim, nVar_Heat, config);
          break;

        case SPACE_CENTERED :
          numerics[iMGlevel][HEAT_SOL][conv_term] = new CCentSca_Heat(nDim, nVar_Heat, config);
          numerics[iMGlevel][HEAT_SOL][conv_bound_term] = new CUpwSca_Heat(nDim, nVar_Heat, config);
          break;

        default:
          SU2_OMP_MASTER
          SU2_MPI::Error("Invalid convective scheme for the heat transfer equations.", CURRENT_FUNCTION);
          break;
      }
    }
  }

  /*--- Solver definition for the radiation model problem ---*/

  if (config->AddRadiation()) {
    /*--- Definition of the viscous scheme for each equation and mesh level ---*/
    numerics[MESH_0][RAD_SOL][VISC_TERM] = new CAvgGradCorrected_P1(nDim, nVar_Rad, config);

    /*--- Definition of the source term integration scheme for each equation and mesh level ---*/
    numerics[MESH_0][RAD_SOL][SOURCE_FIRST_TERM] = new CSourceP1(nDim, nVar_Rad, config);

    /*--- Definition of the boundary condition method ---*/
    numerics[MESH_0][RAD_SOL][VISC_BOUND_TERM] = new CAvgGradCorrected_P1(nDim, nVar_Rad, config);
  }

  /*--- Solver definition for the flow adjoint problem ---*/

  if (adj_euler || adj_ns) {

    if (incompressible)
      SU2_OMP_MASTER
      SU2_MPI::Error("Convective schemes not implemented for incompressible continuous adjoint.", CURRENT_FUNCTION);

    /*--- Definition of the convective scheme for each equation and mesh level ---*/

    switch (config->GetKind_ConvNumScheme_AdjFlow()) {
      case NO_CONVECTIVE:
        SU2_OMP_MASTER
        SU2_MPI::Error("Config file is missing the CONV_NUM_METHOD_ADJFLOW option.", CURRENT_FUNCTION);
        break;

      case SPACE_CENTERED :

        if (compressible) {

          /*--- Compressible flow ---*/

          switch (config->GetKind_Centered_AdjFlow()) {
            case LAX : numerics[MESH_0][ADJFLOW_SOL][conv_term] = new CCentLax_AdjFlow(nDim, nVar_Adj_Flow, config); break;
            case JST : numerics[MESH_0][ADJFLOW_SOL][conv_term] = new CCentJST_AdjFlow(nDim, nVar_Adj_Flow, config); break;
            default:
              SU2_OMP_MASTER
              SU2_MPI::Error("Centered scheme not implemented.", CURRENT_FUNCTION);
              break;
          }

          for (iMGlevel = 1; iMGlevel <= config->GetnMGLevels(); iMGlevel++)
            numerics[iMGlevel][ADJFLOW_SOL][conv_term] = new CCentLax_AdjFlow(nDim, nVar_Adj_Flow, config);

          for (iMGlevel = 0; iMGlevel <= config->GetnMGLevels(); iMGlevel++)
            numerics[iMGlevel][ADJFLOW_SOL][conv_bound_term] = new CUpwRoe_AdjFlow(nDim, nVar_Adj_Flow, config);

        }
        break;

      case SPACE_UPWIND :

        if (compressible) {

          /*--- Compressible flow ---*/

          switch (config->GetKind_Upwind_AdjFlow()) {
            case ROE:
              for (iMGlevel = 0; iMGlevel <= config->GetnMGLevels(); iMGlevel++) {
                numerics[iMGlevel][ADJFLOW_SOL][conv_term] = new CUpwRoe_AdjFlow(nDim, nVar_Adj_Flow, config);
                numerics[iMGlevel][ADJFLOW_SOL][conv_bound_term] = new CUpwRoe_AdjFlow(nDim, nVar_Adj_Flow, config);
              }
              break;
            default:
              SU2_OMP_MASTER
              SU2_MPI::Error("Upwind scheme not implemented.", CURRENT_FUNCTION);
              break;
          }
        }
        break;

      default:
        SU2_OMP_MASTER
        SU2_MPI::Error("Invalid convective scheme for the continuous adjoint Euler / Navier-Stokes equations.", CURRENT_FUNCTION);
        break;
    }

    /*--- Definition of the viscous scheme for each equation and mesh level ---*/

    if (compressible) {

      /*--- Compressible flow ---*/

      numerics[MESH_0][ADJFLOW_SOL][visc_term] = new CAvgGradCorrected_AdjFlow(nDim, nVar_Adj_Flow, config);
      numerics[MESH_0][ADJFLOW_SOL][visc_bound_term] = new CAvgGrad_AdjFlow(nDim, nVar_Adj_Flow, config);

      for (iMGlevel = 1; iMGlevel <= config->GetnMGLevels(); iMGlevel++) {
        numerics[iMGlevel][ADJFLOW_SOL][visc_term] = new CAvgGrad_AdjFlow(nDim, nVar_Adj_Flow, config);
        numerics[iMGlevel][ADJFLOW_SOL][visc_bound_term] = new CAvgGrad_AdjFlow(nDim, nVar_Adj_Flow, config);
      }

    }

    /*--- Definition of the source term integration scheme for each equation and mesh level ---*/

    for (iMGlevel = 0; iMGlevel <= config->GetnMGLevels(); iMGlevel++) {

      /*--- Note that RANS is incompatible with Axisymmetric or Rotational (Fix it!) ---*/

      if (compressible) {

        if (adj_ns) {

          numerics[iMGlevel][ADJFLOW_SOL][source_first_term] = new CSourceViscous_AdjFlow(nDim, nVar_Adj_Flow, config);

          if (config->GetRotating_Frame() == YES)
            numerics[iMGlevel][ADJFLOW_SOL][source_second_term] = new CSourceRotatingFrame_AdjFlow(nDim, nVar_Adj_Flow, config);
          else
            numerics[iMGlevel][ADJFLOW_SOL][source_second_term] = new CSourceConservative_AdjFlow(nDim, nVar_Adj_Flow, config);

        }

        else {

          if (config->GetRotating_Frame() == YES)
            numerics[iMGlevel][ADJFLOW_SOL][source_first_term] = new CSourceRotatingFrame_AdjFlow(nDim, nVar_Adj_Flow, config);
          else if (config->GetAxisymmetric() == YES)
            numerics[iMGlevel][ADJFLOW_SOL][source_first_term] = new CSourceAxisymmetric_AdjFlow(nDim, nVar_Adj_Flow, config);
          else
            numerics[iMGlevel][ADJFLOW_SOL][source_first_term] = new CSourceNothing(nDim, nVar_Adj_Flow, config);

          numerics[iMGlevel][ADJFLOW_SOL][source_second_term] = new CSourceNothing(nDim, nVar_Adj_Flow, config);

        }

      }

    }

  }

  /*--- Solver definition for the turbulent adjoint problem ---*/
  if (adj_turb) {

    if (!spalart_allmaras)
      SU2_OMP_MASTER
      SU2_MPI::Error("Only the SA turbulence model can be used with the continuous adjoint solver.", CURRENT_FUNCTION);

    /*--- Definition of the convective scheme for each equation and mesh level ---*/
    switch (config->GetKind_ConvNumScheme_AdjTurb()) {
      case NO_CONVECTIVE:
        SU2_OMP_MASTER
        SU2_MPI::Error("Config file is missing the CONV_NUM_METHOD_ADJTURB option.", CURRENT_FUNCTION);
        break;
      case SPACE_UPWIND :
        for (iMGlevel = 0; iMGlevel <= config->GetnMGLevels(); iMGlevel++)
          numerics[iMGlevel][ADJTURB_SOL][conv_term] = new CUpwSca_AdjTurb(nDim, nVar_Adj_Turb, config);
        break;
      default:
        SU2_OMP_MASTER
        SU2_MPI::Error("Convective scheme not implemented (adjoint turbulence).", CURRENT_FUNCTION);
        break;
    }

    /*--- Definition of the viscous scheme for each equation and mesh level ---*/
    for (iMGlevel = 0; iMGlevel <= config->GetnMGLevels(); iMGlevel++)
      numerics[iMGlevel][ADJTURB_SOL][visc_term] = new CAvgGradCorrected_AdjTurb(nDim, nVar_Adj_Turb, config);

    /*--- Definition of the source term integration scheme for each equation and mesh level ---*/
    for (iMGlevel = 0; iMGlevel <= config->GetnMGLevels(); iMGlevel++) {
      numerics[iMGlevel][ADJTURB_SOL][source_first_term] = new CSourcePieceWise_AdjTurb(nDim, nVar_Adj_Turb, config);
      numerics[iMGlevel][ADJTURB_SOL][source_second_term] = new CSourceConservative_AdjTurb(nDim, nVar_Adj_Turb, config);
    }

    /*--- Definition of the boundary condition method ---*/
    for (iMGlevel = 0; iMGlevel <= config->GetnMGLevels(); iMGlevel++)
      numerics[iMGlevel][ADJTURB_SOL][conv_bound_term] = new CUpwLin_AdjTurb(nDim, nVar_Adj_Turb, config);

  }

  /*--- Numerics definition for FEM-like problems. ---*/

  if (fem) {
    /*--- Initialize the container for FEA_TERM. This will be the only one for most of the cases. ---*/
    switch (config->GetGeometricConditions()) {
      case SMALL_DEFORMATIONS:
        switch (config->GetMaterialModel()) {
          case LINEAR_ELASTIC:
            numerics[MESH_0][FEA_SOL][fea_term] = new CFEALinearElasticity(nDim, nVar_FEM, config);
            break;
          case NEO_HOOKEAN:
            SU2_OMP_MASTER
            SU2_MPI::Error("Material model does not correspond to geometric conditions.", CURRENT_FUNCTION);
            break;
          default:
            SU2_OMP_MASTER
            SU2_MPI::Error("Material model not implemented.", CURRENT_FUNCTION);
            break;
        }
        break;
      case LARGE_DEFORMATIONS :
        switch (config->GetMaterialModel()) {
          case LINEAR_ELASTIC:
            SU2_OMP_MASTER
            SU2_MPI::Error("Material model does not correspond to geometric conditions.", CURRENT_FUNCTION);
            break;
          case NEO_HOOKEAN:
            if (config->GetMaterialCompressibility() == COMPRESSIBLE_MAT) {
              numerics[MESH_0][FEA_SOL][fea_term] = new CFEM_NeoHookean_Comp(nDim, nVar_FEM, config);
            } else {
              SU2_OMP_MASTER
              SU2_MPI::Error("Material model not implemented.", CURRENT_FUNCTION);
            }
            break;
          case KNOWLES:
            if (config->GetMaterialCompressibility() == NEARLY_INCOMPRESSIBLE_MAT) {
              numerics[MESH_0][FEA_SOL][fea_term] = new CFEM_Knowles_NearInc(nDim, nVar_FEM, config);
            } else {
              SU2_OMP_MASTER
              SU2_MPI::Error("Material model not implemented.", CURRENT_FUNCTION);
            }
            break;
          case IDEAL_DE:
            if (config->GetMaterialCompressibility() == NEARLY_INCOMPRESSIBLE_MAT) {
              numerics[MESH_0][FEA_SOL][fea_term] = new CFEM_IdealDE(nDim, nVar_FEM, config);
            } else {
              SU2_OMP_MASTER
              SU2_MPI::Error("Material model not implemented.", CURRENT_FUNCTION);
            }
            break;
          default:
            SU2_OMP_MASTER
            SU2_MPI::Error("Material model not implemented.", CURRENT_FUNCTION);
            break;
        }
        break;
      default:
        SU2_OMP_MASTER
        SU2_MPI::Error("Solver not implemented.", CURRENT_FUNCTION);
        break;
    }

    /*--- The following definitions only make sense if we have a non-linear solution. ---*/
    if (config->GetGeometricConditions() == LARGE_DEFORMATIONS) {

      /*--- This allocates a container for electromechanical effects. ---*/

      bool de_effects = config->GetDE_Effects();
      if (de_effects)
        numerics[MESH_0][FEA_SOL][DE_TERM+offset] = new CFEM_DielectricElastomer(nDim, nVar_FEM, config);

      ifstream properties_file;

      string filename = config->GetFEA_FileName();
      if (nZone > 1)
        filename = config->GetMultizone_FileName(filename, iZone, ".dat");

      properties_file.open(filename.data(), ios::in);

      /*--- In case there is a properties file, containers are allocated for a number of material models. ---*/

      if (!(properties_file.fail())) {
        numerics[MESH_0][FEA_SOL][MAT_NHCOMP+offset]  = new CFEM_NeoHookean_Comp(nDim, nVar_FEM, config);
        numerics[MESH_0][FEA_SOL][MAT_IDEALDE+offset] = new CFEM_IdealDE(nDim, nVar_FEM, config);
        numerics[MESH_0][FEA_SOL][MAT_KNOWLES+offset] = new CFEM_Knowles_NearInc(nDim, nVar_FEM, config);
      }
    }
  }

  /*--- Instantiate the numerics for the mesh solver. ---*/
  if (config->GetDeform_Mesh())
    numerics[MESH_0][MESH_SOL][fea_term] = new CFEAMeshElasticity(nDim, nDim, geometry[MESH_0]->GetnElem(), config);

  } // end "per-thread" allocation loop

}

void CDriver::Numerics_Postprocessing(CNumerics *****numerics, CSolver***, CGeometry**,
                                      CConfig *config, unsigned short val_iInst) {

  for (unsigned short iMGlevel = 0; iMGlevel <= config->GetnMGLevels(); iMGlevel++) {

    for (unsigned int iSol = 0; iSol < MAX_SOLS; iSol++) {

      for (unsigned int iTerm = 0; iTerm < MAX_TERMS*omp_get_max_threads(); iTerm++) {

        delete numerics[val_iInst][iMGlevel][iSol][iTerm];
      }
      delete [] numerics[val_iInst][iMGlevel][iSol];
    }
    delete[] numerics[val_iInst][iMGlevel];
  }
  delete[] numerics[val_iInst];

}

void CDriver::Iteration_Preprocessing(CConfig* config, CIteration *&iteration) const {

  if (rank == MASTER_NODE)
    cout << endl <<"------------------- Iteration Preprocessing ( Zone " << config->GetiZone() <<" ) ------------------" << endl;

  /*--- Loop over all zones and instantiate the physics iteration. ---*/

  switch (config->GetKind_Solver()) {

    case EULER: case NAVIER_STOKES: case RANS:
    case INC_EULER: case INC_NAVIER_STOKES: case INC_RANS:
      if(config->GetBoolTurbomachinery()){
        if (rank == MASTER_NODE)
          cout << "Euler/Navier-Stokes/RANS turbomachinery fluid iteration." << endl;
        iteration = new CTurboIteration(config);

      }
      else{
        if (rank == MASTER_NODE)
          cout << "Euler/Navier-Stokes/RANS fluid iteration." << endl;
        iteration = new CFluidIteration(config);
      }
      break;

    case FEM_EULER: case FEM_NAVIER_STOKES: case FEM_RANS: case FEM_LES:
      if (rank == MASTER_NODE)
        cout << "Finite element Euler/Navier-Stokes/RANS/LES flow iteration." << endl;
      iteration = new CFEMFluidIteration(config);
      break;

    case HEAT_EQUATION:
      if (rank == MASTER_NODE)
        cout << "Heat iteration (finite volume method)." << endl;
      iteration = new CHeatIteration(config);
      break;

    case FEM_ELASTICITY:
      if (rank == MASTER_NODE)
        cout << "FEM iteration." << endl;
      iteration = new CFEAIteration(config);
      break;

    case ADJ_EULER: case ADJ_NAVIER_STOKES: case ADJ_RANS:
      if (rank == MASTER_NODE)
        cout << "Adjoint Euler/Navier-Stokes/RANS fluid iteration." << endl;
      iteration = new CAdjFluidIteration(config);
      break;

    case DISC_ADJ_EULER: case DISC_ADJ_NAVIER_STOKES: case DISC_ADJ_RANS:
    case DISC_ADJ_INC_EULER: case DISC_ADJ_INC_NAVIER_STOKES: case DISC_ADJ_INC_RANS:
      if (rank == MASTER_NODE)
        cout << "Discrete adjoint Euler/Navier-Stokes/RANS fluid iteration." << endl;
      iteration = new CDiscAdjFluidIteration(config);
      break;

    case DISC_ADJ_FEM_EULER : case DISC_ADJ_FEM_NS : case DISC_ADJ_FEM_RANS :
      if (rank == MASTER_NODE)
        cout << "Discrete adjoint finite element Euler/Navier-Stokes/RANS fluid iteration." << endl;
      iteration = new CDiscAdjFluidIteration(config);
      break;

    case DISC_ADJ_FEM:
      if (rank == MASTER_NODE)
        cout << "Discrete adjoint FEM structural iteration." << endl;
      iteration = new CDiscAdjFEAIteration(config);
      break;

    case DISC_ADJ_HEAT:
      if (rank == MASTER_NODE)
        cout << "Discrete adjoint heat iteration." << endl;
      iteration = new CDiscAdjHeatIteration(config);
      break;
  }
}

void CDriver::DynamicMesh_Preprocessing(CConfig *config, CGeometry **geometry, CSolver ***solver, CIteration* iteration,
                                        CVolumetricMovement *&grid_movement, CSurfaceMovement *&surface_movement) const{

  /*--- Instantiate the geometry movement classes for the solution of unsteady
   flows on dynamic meshes, including rigid mesh transformations, dynamically
   deforming meshes, and preprocessing of harmonic balance. ---*/

  if (!fem_solver && (config->GetGrid_Movement() || (config->GetDirectDiff() == D_DESIGN))) {
    if (rank == MASTER_NODE)
      cout << "Setting dynamic mesh structure for zone "<< iZone + 1<<"." << endl;
    grid_movement = new CVolumetricMovement(geometry[MESH_0], config);

    surface_movement = new CSurfaceMovement();
    surface_movement->CopyBoundary(geometry[MESH_0], config);
    if (config->GetTime_Marching() == HARMONIC_BALANCE){
      if (rank == MASTER_NODE) cout << endl <<  "Instance "<< iInst + 1 <<":" << endl;
      iteration->SetGrid_Movement(geometry, surface_movement, grid_movement,  solver, config, 0, iInst);
    }
  }

  if (config->GetDirectDiff() == D_DESIGN) {
    if (rank == MASTER_NODE)
      cout << "Setting surface/volume derivatives." << endl;

    /*--- Set the surface derivatives, i.e. the derivative of the surface mesh nodes with respect to the design variables ---*/

    surface_movement->SetSurface_Derivative(geometry[MESH_0],config);

    /*--- Call the volume deformation routine with derivative mode enabled.
       This computes the derivative of the volume mesh with respect to the surface nodes ---*/

    grid_movement->SetVolume_Deformation(geometry[MESH_0],config, true, true);

    /*--- Update the multi-grid structure to propagate the derivative information to the coarser levels ---*/

    geometry[MESH_0]->UpdateGeometry(geometry,config);

  }

}

void CDriver::Interface_Preprocessing(CConfig **config, CSolver***** solver, CGeometry**** geometry,
                                      unsigned short** interface_types, CInterface ***interface,
                                      CInterpolator ***interpolation) {

  /*--- Setup interpolation and transfer for all possible donor/target pairs. ---*/

  for (auto target = 0u; target < nZone; target++) {

    for (auto donor = 0u; donor < nZone; donor++) {

      /*--- Aliases to make code less verbose. ---*/
      auto& interface_type = interface_types[donor][target];

      if (donor == target) {
        interface_type = ZONES_ARE_EQUAL;
        continue;
      }
      interface_type = NO_TRANSFER;

      /*--- If there is a common interface setup the interpolation and transfer. ---*/

      if (!CInterpolator::CheckZonesInterface(config[donor], config[target])) {
        interface_type = NO_COMMON_INTERFACE;
      }
      else {
        /*--- Begin the creation of the communication pattern among zones. ---*/

        if (rank == MASTER_NODE) cout << "From zone " << donor << " to zone " << target << ":" << endl;

        /*--- Setup the interpolation. ---*/

        interpolation[donor][target] = CInterpolatorFactory::createInterpolator(geometry, config, donor, target);

        /*--- The type of variables transferred depends on the donor/target physics. ---*/

        const bool heat_target = config[target]->GetHeatProblem();
        const bool fluid_target = config[target]->GetFluidProblem();
        const bool structural_target = config[target]->GetStructuralProblem();

        const bool heat_donor = config[donor]->GetHeatProblem();
        const bool fluid_donor = config[donor]->GetFluidProblem();
        const bool structural_donor = config[donor]->GetStructuralProblem();

        /*--- Initialize the appropriate transfer strategy. ---*/

        if (rank == MASTER_NODE) cout << " Transferring ";

        if (fluid_donor && structural_target) {
          interface_type = FLOW_TRACTION;
          auto nConst = 2;
          bool conservative = config[target]->GetConservativeInterpolation();
          if(!config[ZONE_0]->GetDiscrete_Adjoint()) {
            interface[donor][target] = new CFlowTractionInterface(nDim, nConst, config[donor], conservative);
          } else {
            interface[donor][target] = new CDiscAdjFlowTractionInterface(nDim, nConst, config[donor], conservative);
          }
          if (rank == MASTER_NODE) cout << "fluid " << (conservative? "forces." : "tractions.") << endl;
        }
        else if (structural_donor && (fluid_target || heat_target)) {
          if (solver_container[target][INST_0][MESH_0][MESH_SOL] == nullptr) {
            SU2_MPI::Error("Mesh deformation was not correctly specified for the fluid/heat zone.\n"
                           "Use DEFORM_MESH=YES, and setup MARKER_DEFORM_MESH=(...)", CURRENT_FUNCTION);
          }
          interface_type = BOUNDARY_DISPLACEMENTS;
          interface[donor][target] = new CDisplacementsInterface(nDim, 0, config[donor]);
          if (rank == MASTER_NODE) cout << "boundary displacements from the structural solver." << endl;
        }
        else if (fluid_donor && fluid_target) {
          interface_type = SLIDING_INTERFACE;
          auto nVar = solver[donor][INST_0][MESH_0][FLOW_SOL]->GetnPrimVar();
          interface[donor][target] = new CSlidingInterface(nVar, 0, config[donor]);
          if (rank == MASTER_NODE) cout << "sliding interface." << endl;
        }
        else if (heat_donor || heat_target) {
          if (heat_donor && heat_target)
            SU2_MPI::Error("Conjugate heat transfer between solids is not implemented.", CURRENT_FUNCTION);

          const auto fluidZone = heat_target? donor : target;

          if (config[fluidZone]->GetEnergy_Equation() || (config[fluidZone]->GetKind_Regime() == COMPRESSIBLE))
            interface_type = heat_target? CONJUGATE_HEAT_FS : CONJUGATE_HEAT_SF;
          else if (config[fluidZone]->GetWeakly_Coupled_Heat())
            interface_type = heat_target? CONJUGATE_HEAT_WEAKLY_FS : CONJUGATE_HEAT_WEAKLY_SF;
          else
            interface_type = NO_TRANSFER;

          if (interface_type != NO_TRANSFER) {
            auto nVar = 4;
            interface[donor][target] = new CConjugateHeatInterface(nVar, 0, config[donor]);
            if (rank == MASTER_NODE) cout << "conjugate heat variables." << endl;
          }
          else {
            if (rank == MASTER_NODE) cout << "NO heat variables." << endl;
          }
        }
        else {
          if (solver[donor][INST_0][MESH_0][FLOW_SOL] == nullptr)
            SU2_MPI::Error("Could not determine the number of variables for transfer.", CURRENT_FUNCTION);

          auto nVar = solver[donor][INST_0][MESH_0][FLOW_SOL]->GetnVar();
          interface_type = CONSERVATIVE_VARIABLES;
          interface[donor][target] = new CConservativeVarsInterface(nVar, 0, config[donor]);
          if (rank == MASTER_NODE) cout << "generic conservative variables." << endl;
        }
      }

      /*--- Mixing plane for turbo machinery applications. ---*/

      if (config[donor]->GetBoolMixingPlaneInterface()) {
        interface_type = MIXING_PLANE;
        auto nVar = solver[donor][INST_0][MESH_0][FLOW_SOL]->GetnVar();
        interface[donor][target] = new CMixingPlaneInterface(nVar, 0, config[donor], config[target]);
        if (rank == MASTER_NODE) {
          cout << "Set mixing-plane interface from donor zone "
               << donor << " to target zone " << target << "." << endl;
        }
      }

    }

  }

}

void CDriver::StaticMesh_Preprocessing(CConfig *config, CGeometry** geometry, CSurfaceMovement* surface_movement){

  unsigned short iMGlevel, iMGfine;
  unsigned short Kind_Grid_Movement;

  unsigned short iZone = config->GetiZone();

  Kind_Grid_Movement = config->GetKind_GridMovement();

  if (!fem_solver) {

    switch (Kind_Grid_Movement) {

      case ROTATING_FRAME:

        /*--- Steadily rotating frame: set the grid velocities just once
         before the first iteration flow solver. ---*/

        if (rank == MASTER_NODE) {
          cout << endl << " Setting rotating frame grid velocities";
          cout << " for zone " << iZone << "." << endl;
        }

        /*--- Set the grid velocities on all multigrid levels for a steadily
           rotating reference frame. ---*/

        for (iMGlevel = 0; iMGlevel <= config_container[ZONE_0]->GetnMGLevels(); iMGlevel++){
          geometry[iMGlevel]->SetRotationalVelocity(config, true);
          geometry[iMGlevel]->SetShroudVelocity(config);
        }

        break;

      case STEADY_TRANSLATION:

        /*--- Set the translational velocity and hold the grid fixed during
         the calculation (similar to rotating frame, but there is no extra
         source term for translation). ---*/

        if (rank == MASTER_NODE)
          cout << endl << " Setting translational grid velocities." << endl;

        /*--- Set the translational velocity on all grid levels. ---*/

        for (iMGlevel = 0; iMGlevel <= config_container[ZONE_0]->GetnMGLevels(); iMGlevel++)
          geometry_container[iZone][INST_0][iMGlevel]->SetTranslationalVelocity(config, true);

        break;

      default:
        break;
    }

    if (config->GetnMarker_Moving() > 0) {

      /*--- Fixed wall velocities: set the grid velocities only one time
       before the first iteration flow solver. ---*/
      if (rank == MASTER_NODE)
        cout << endl << " Setting the moving wall velocities." << endl;

      assert(surface_movement != nullptr && "A surface_movement was not instantiated.");
      surface_movement->Moving_Walls(geometry[MESH_0], config, iZone, 0);

      /*--- Update the grid velocities on the coarser multigrid levels after
        setting the moving wall velocities for the finest mesh. ---*/
      for (iMGlevel = 1; iMGlevel <= config->GetnMGLevels(); iMGlevel++){
        iMGfine = iMGlevel-1;
        geometry[iMGlevel]->SetRestricted_GridVelocity(geometry[iMGfine], config);
      }
    }
  } else {

    /*--- Carry out a dynamic cast to CMeshFEM_DG, such that it is not needed to
         define all virtual functions in the base class CGeometry. ---*/
    CMeshFEM_DG *DGMesh = dynamic_cast<CMeshFEM_DG *>(geometry[MESH_0]);

    /*--- Initialize the static mesh movement, if necessary. ---*/
    const unsigned short Kind_Grid_Movement = config->GetKind_GridMovement();
    const bool initStaticMovement = (config->GetGrid_Movement() &&
                                     (Kind_Grid_Movement == MOVING_WALL    ||
                                      Kind_Grid_Movement == ROTATING_FRAME ||
                                      Kind_Grid_Movement == STEADY_TRANSLATION));

    if(initStaticMovement){
      if (rank == MASTER_NODE) cout << "Initialize Static Mesh Movement" << endl;
      DGMesh->InitStaticMeshMovement(config, Kind_Grid_Movement, iZone);
    }
  }

}

void CDriver::Output_Preprocessing(CConfig **config, CConfig *driver_config, COutput **&output, COutput *&driver_output){

  /*--- Definition of the output class (one for each zone). The output class
   manages the writing of all restart, volume solution, surface solution,
   surface comma-separated value, and convergence history files (both in serial
   and in parallel). ---*/

  for (iZone = 0; iZone < nZone; iZone++){

    if (rank == MASTER_NODE)
      cout << endl <<"-------------------- Output Preprocessing ( Zone " << iZone <<" ) --------------------" << endl;

    ENUM_MAIN_SOLVER kindSolver = static_cast<ENUM_MAIN_SOLVER>(config[iZone]->GetKind_Solver());

    output[iZone] = COutputFactory::createOutput(kindSolver, config[iZone], nDim);

    /*--- If dry-run is used, do not open/overwrite history file. ---*/
    output[iZone]->PreprocessHistoryOutput(config[iZone], !dry_run);

    output[iZone]->PreprocessVolumeOutput(config[iZone]);

  }

  if (driver_config->GetMultizone_Problem()){
    if (rank == MASTER_NODE)
      cout << endl <<"------------------- Output Preprocessing ( Multizone ) ------------------" << endl;

    driver_output = COutputFactory::createMultizoneOutput(driver_config, config, nDim);

    driver_output->PreprocessMultizoneHistoryOutput(output, config, driver_config, !dry_run);
  }


  /*--- Check for an unsteady restart. Update ExtIter if necessary. ---*/
  if (config_container[ZONE_0]->GetTime_Domain() && config_container[ZONE_0]->GetRestart())
    TimeIter = config_container[ZONE_0]->GetRestart_Iter();

  /*--- Check for a dynamic restart (structural analysis). Update ExtIter if necessary. ---*/
  if (config_container[ZONE_0]->GetKind_Solver() == FEM_ELASTICITY
      && config_container[ZONE_0]->GetWrt_Dynamic() && config_container[ZONE_0]->GetRestart())
    TimeIter = config_container[ZONE_0]->GetRestart_Iter();


}


void CDriver::Turbomachinery_Preprocessing(CConfig** config, CGeometry**** geometry, CSolver***** solver,
                                           CInterface*** interface){

  unsigned short donorZone,targetZone, nMarkerInt, iMarkerInt;
  unsigned short nSpanMax = 0;
  bool restart   = (config[ZONE_0]->GetRestart() || config[ZONE_0]->GetRestart_Flow());
  mixingplane = config[ZONE_0]->GetBoolMixingPlaneInterface();
  bool discrete_adjoint = config[ZONE_0]->GetDiscrete_Adjoint();
  su2double areaIn, areaOut, nBlades, flowAngleIn, flowAngleOut;

  /*--- Create turbovertex structure ---*/
  if (rank == MASTER_NODE) cout<<endl<<"Initialize Turbo Vertex Structure." << endl;
  for (iZone = 0; iZone < nZone; iZone++) {
    if (config[iZone]->GetBoolTurbomachinery()){
      geometry[iZone][INST_0][MESH_0]->ComputeNSpan(config[iZone], iZone, INFLOW, true);
      geometry[iZone][INST_0][MESH_0]->ComputeNSpan(config[iZone], iZone, OUTFLOW, true);
      if (rank == MASTER_NODE) cout <<"Number of span-wise sections in Zone "<< iZone<<": "<< config[iZone]->GetnSpanWiseSections() <<"."<< endl;
      if (config[iZone]->GetnSpanWiseSections() > nSpanMax){
        nSpanMax = config[iZone]->GetnSpanWiseSections();
      }

      config[ZONE_0]->SetnSpan_iZones(config[iZone]->GetnSpanWiseSections(), iZone);

      geometry[iZone][INST_0][MESH_0]->SetTurboVertex(config[iZone], iZone, INFLOW, true);
      geometry[iZone][INST_0][MESH_0]->SetTurboVertex(config[iZone], iZone, OUTFLOW, true);
    }
  }

  /*--- Set maximum number of Span among all zones ---*/
  for (iZone = 0; iZone < nZone; iZone++) {
    if (config[iZone]->GetBoolTurbomachinery()){
      config[iZone]->SetnSpanMaxAllZones(nSpanMax);
    }
  }
  if (rank == MASTER_NODE) cout<<"Max number of span-wise sections among all zones: "<< nSpanMax<<"."<< endl;


  if (rank == MASTER_NODE) cout<<"Initialize solver containers for average and performance quantities." << endl;
  for (iZone = 0; iZone < nZone; iZone++) {
    solver[iZone][INST_0][MESH_0][FLOW_SOL]->InitTurboContainers(geometry[iZone][INST_0][MESH_0],config[iZone]);
  }

//TODO(turbo) make it general for turbo HB
  if (rank == MASTER_NODE) cout<<"Compute inflow and outflow average geometric quantities." << endl;
  for (iZone = 0; iZone < nZone; iZone++) {
    geometry[iZone][INST_0][MESH_0]->SetAvgTurboValue(config[iZone], iZone, INFLOW, true);
    geometry[iZone][INST_0][MESH_0]->SetAvgTurboValue(config[iZone],iZone, OUTFLOW, true);
    geometry[iZone][INST_0][MESH_0]->GatherInOutAverageValues(config[iZone], true);
  }


  if(mixingplane){
    if (rank == MASTER_NODE) cout << "Set span-wise sections between zones on Mixing-Plane interface." << endl;
    for (donorZone = 0; donorZone < nZone; donorZone++) {
      for (targetZone = 0; targetZone < nZone; targetZone++) {
        if (targetZone != donorZone){
          interface[donorZone][targetZone]->SetSpanWiseLevels(config[donorZone], config[targetZone]);
        }
      }
    }
  }

  if (rank == MASTER_NODE) cout << "Transfer average geometric quantities to zone 0." << endl;
  for (iZone = 1; iZone < nZone; iZone++) {
    interface[iZone][ZONE_0]->GatherAverageTurboGeoValues(geometry[iZone][INST_0][MESH_0],geometry[ZONE_0][INST_0][MESH_0], iZone);
  }

  /*--- Transfer number of blade to ZONE_0 to correctly compute turbo performance---*/
  for (iZone = 1; iZone < nZone; iZone++) {
    nBlades = config[iZone]->GetnBlades(iZone);
    config[ZONE_0]->SetnBlades(iZone, nBlades);
  }

  if (rank == MASTER_NODE){
    for (iZone = 0; iZone < nZone; iZone++) {
    areaIn  = geometry[iZone][INST_0][MESH_0]->GetSpanAreaIn(iZone, config[iZone]->GetnSpanWiseSections());
    areaOut = geometry[iZone][INST_0][MESH_0]->GetSpanAreaOut(iZone, config[iZone]->GetnSpanWiseSections());
    nBlades = config[iZone]->GetnBlades(iZone);
    cout << "Inlet area for Row "<< iZone + 1<< ": " << areaIn*10000.0 <<" cm^2."  <<endl;
    cout << "Oulet area for Row "<< iZone + 1<< ": " << areaOut*10000.0 <<" cm^2."  <<endl;
    cout << "Recomputed number of blades for Row "<< iZone + 1 << ": " << nBlades<<"."  <<endl;
    }
  }


  if(mixingplane){
    if (rank == MASTER_NODE) cout<<"Preprocessing of the Mixing-Plane Interface." << endl;
    for (donorZone = 0; donorZone < nZone; donorZone++) {
      nMarkerInt     = config_container[donorZone]->GetnMarker_MixingPlaneInterface()/2;
      for (iMarkerInt = 1; iMarkerInt <= nMarkerInt; iMarkerInt++){
        for (targetZone = 0; targetZone < nZone; targetZone++) {
          if (targetZone != donorZone){
            interface[donorZone][targetZone]->PreprocessAverage(geometry[donorZone][INST_0][MESH_0], geometry[targetZone][INST_0][MESH_0],
                config[donorZone], config[targetZone],
                iMarkerInt);
          }
        }
      }
    }
  }

  if(!restart && !discrete_adjoint){
    if (rank == MASTER_NODE) cout<<"Initialize turbomachinery solution quantities." << endl;
    for(iZone = 0; iZone < nZone; iZone++) {
      solver[iZone][INST_0][MESH_0][FLOW_SOL]->SetFreeStream_TurboSolution(config[iZone]);
    }
  }

  if (rank == MASTER_NODE) cout<<"Initialize inflow and outflow average solution quantities." << endl;
  for(iZone = 0; iZone < nZone; iZone++) {
    solver[iZone][INST_0][MESH_0][FLOW_SOL]->PreprocessAverage(solver[iZone][INST_0][MESH_0], geometry[iZone][INST_0][MESH_0],config[iZone],INFLOW);
    solver[iZone][INST_0][MESH_0][FLOW_SOL]->PreprocessAverage(solver[iZone][INST_0][MESH_0], geometry[iZone][INST_0][MESH_0],config[iZone],OUTFLOW);
    solver[iZone][INST_0][MESH_0][FLOW_SOL]->TurboAverageProcess(solver[iZone][INST_0][MESH_0], geometry[iZone][INST_0][MESH_0],config[iZone],INFLOW);
    solver[iZone][INST_0][MESH_0][FLOW_SOL]->TurboAverageProcess(solver[iZone][INST_0][MESH_0], geometry[iZone][INST_0][MESH_0],config[iZone],OUTFLOW);
    solver[iZone][INST_0][MESH_0][FLOW_SOL]->GatherInOutAverageValues(config[iZone], geometry[iZone][INST_0][MESH_0]);
    if (rank == MASTER_NODE){
      flowAngleIn = solver[iZone][INST_0][MESH_0][FLOW_SOL]->GetTurboVelocityIn(iZone, config[iZone]->GetnSpanWiseSections())[1];
      flowAngleIn /= solver[iZone][INST_0][MESH_0][FLOW_SOL]->GetTurboVelocityIn(iZone, config[iZone]->GetnSpanWiseSections())[0];
      flowAngleIn = atan(flowAngleIn)*180.0/PI_NUMBER;
      cout << "Inlet flow angle for Row "<< iZone + 1<< ": "<< flowAngleIn <<"°."  <<endl;
      flowAngleOut = solver[iZone][INST_0][MESH_0][FLOW_SOL]->GetTurboVelocityOut(iZone, config[iZone]->GetnSpanWiseSections())[1];
      flowAngleOut /= solver[iZone][INST_0][MESH_0][FLOW_SOL]->GetTurboVelocityOut(iZone, config[iZone]->GetnSpanWiseSections())[0];
      flowAngleOut = atan(flowAngleOut)*180.0/PI_NUMBER;
      cout << "Outlet flow angle for Row "<< iZone + 1<< ": "<< flowAngleOut <<"°."  <<endl;

    }
  }

}

CDriver::~CDriver(void) {}


CFluidDriver::CFluidDriver(char* confFile, unsigned short val_nZone, SU2_Comm MPICommunicator) : CDriver(confFile, val_nZone, MPICommunicator, false) {
  Max_Iter = config_container[ZONE_0]->GetnInner_Iter();
}

CFluidDriver::~CFluidDriver(void) { }

void CFluidDriver::StartSolver(){

#ifdef VTUNEPROF
  __itt_resume();
#endif

  /*--- Main external loop of the solver. Within this loop, each iteration ---*/

  if (rank == MASTER_NODE)
    cout << endl <<"------------------------------ Begin Solver -----------------------------" << endl;

  unsigned long Iter = 0;
  while ( Iter < Max_Iter ) {

    /*--- Perform some external iteration preprocessing. ---*/

    Preprocess(Iter);

    /*--- Perform a dynamic mesh update if required. ---*/
    /*--- For the Disc.Adj. of a case with (rigidly) moving grid, the appropriate
          mesh cordinates are read from the restart files. ---*/
    if (!fem_solver &&
        !(config_container[ZONE_0]->GetGrid_Movement() && config_container[ZONE_0]->GetDiscrete_Adjoint())) {
      DynamicMeshUpdate(Iter);
    }

    /*--- Run a single iteration of the problem (fluid, elasticity, heat, ...). ---*/

    Run();

    /*--- Update the solution for dual time stepping strategy ---*/

    Update();

    /*--- Terminate the simulation if only the Jacobian must be computed. ---*/
    if (config_container[ZONE_0]->GetJacobian_Spatial_Discretization_Only()) break;

    /*--- Monitor the computations after each iteration. ---*/

    Monitor(Iter);

    /*--- Output the solution in files. ---*/

    Output(Iter);

    /*--- If the convergence criteria has been met, terminate the simulation. ---*/

    if (StopCalc) break;

    Iter++;

  }
#ifdef VTUNEPROF
  __itt_pause();
#endif
}


void CFluidDriver::Preprocess(unsigned long Iter) {

  /*--- Set the value of the external iteration and physical time. ---*/

  for (iZone = 0; iZone < nZone; iZone++) {
    config_container[iZone]->SetInnerIter(Iter);
    if (config_container[iZone]->GetTime_Marching())
      config_container[iZone]->SetPhysicalTime(static_cast<su2double>(Iter)*config_container[iZone]->GetDelta_UnstTimeND());
    else
      config_container[iZone]->SetPhysicalTime(0.0);

  }


//  /*--- Read the target pressure ---*/

//  if (config_container[ZONE_0]->GetInvDesign_Cp() == YES)
//    output[ZONE_0]->SetCp_InverseDesign(solver_container[ZONE_0][INST_0][MESH_0][FLOW_SOL],
//        geometry_container[ZONE_0][INST_0][MESH_0], config_container[ZONE_0], ExtIter);

//  /*--- Read the target heat flux ---*/

//  if (config_container[ZONE_0]->GetInvDesign_HeatFlux() == YES)
//    output[ZONE_0]->SetHeatFlux_InverseDesign(solver_container[ZONE_0][INST_0][MESH_0][FLOW_SOL],
//        geometry_container[ZONE_0][INST_0][MESH_0], config_container[ZONE_0], ExtIter);

  /*--- Set the initial condition for EULER/N-S/RANS and for a non FSI simulation ---*/

  if(!fsi) {
    for (iZone = 0; iZone < nZone; iZone++) {
      if ((config_container[iZone]->GetKind_Solver() ==  EULER) ||
          (config_container[iZone]->GetKind_Solver() ==  NAVIER_STOKES) ||
          (config_container[iZone]->GetKind_Solver() ==  RANS) ||
          (config_container[iZone]->GetKind_Solver() ==  INC_EULER) ||
          (config_container[iZone]->GetKind_Solver() ==  INC_NAVIER_STOKES) ||
          (config_container[iZone]->GetKind_Solver() ==  INC_RANS)) {
        for (iInst = 0; iInst < nInst[iZone]; iInst++)
          solver_container[iZone][iInst][MESH_0][FLOW_SOL]->SetInitialCondition(geometry_container[iZone][INST_0], solver_container[iZone][iInst], config_container[iZone], Iter);
      }
    }
  }

}

void CFluidDriver::Run() {

  unsigned short iZone, jZone, checkConvergence;
  unsigned long IntIter, nIntIter;
  bool unsteady;

  /*--- Run a single iteration of a multi-zone problem by looping over all
   zones and executing the iterations. Note that data transers between zones
   and other intermediate procedures may be required. ---*/

  unsteady = (config_container[MESH_0]->GetTime_Marching() == DT_STEPPING_1ST) || (config_container[MESH_0]->GetTime_Marching() == DT_STEPPING_2ND);

  /*--- Zone preprocessing ---*/

  for (iZone = 0; iZone < nZone; iZone++)
    iteration_container[iZone][INST_0]->Preprocess(output_container[iZone], integration_container, geometry_container, solver_container, numerics_container, config_container, surface_movement, grid_movement, FFDBox, iZone, INST_0);

  /*--- Updating zone interface communication patterns,
   needed only for unsteady simulation since for steady problems
   this is done once in the interpolator_container constructor
   at the beginning of the computation ---*/

  if ( unsteady ) {
    for (iZone = 0; iZone < nZone; iZone++) {
      for (jZone = 0; jZone < nZone; jZone++)
        if(jZone != iZone && interpolator_container[iZone][jZone] != nullptr)
        interpolator_container[iZone][jZone]->SetTransferCoeff(config_container);
    }
  }

  /*--- Begin Unsteady pseudo-time stepping internal loop, if not unsteady it does only one step --*/

  if (unsteady)
    nIntIter = config_container[MESH_0]->GetUnst_nIntIter();
  else
    nIntIter = 1;

  for (IntIter = 0; IntIter < nIntIter; IntIter++) {

    /*--- At each pseudo time-step updates transfer data ---*/
    for (iZone = 0; iZone < nZone; iZone++)
      for (jZone = 0; jZone < nZone; jZone++)
        if(jZone != iZone && interface_container[iZone][jZone] != nullptr)
          Transfer_Data(iZone, jZone);

    /*--- For each zone runs one single iteration ---*/

    for (iZone = 0; iZone < nZone; iZone++) {
      config_container[iZone]->SetInnerIter(IntIter);
      iteration_container[iZone][INST_0]->Iterate(output_container[iZone], integration_container, geometry_container, solver_container, numerics_container, config_container, surface_movement, grid_movement, FFDBox, iZone, INST_0);
    }

    /*--- Check convergence in each zone --*/

    checkConvergence = 0;
    for (iZone = 0; iZone < nZone; iZone++)
    checkConvergence += (int) integration_container[iZone][INST_0][FLOW_SOL]->GetConvergence();

    /*--- If convergence was reached in every zone --*/

  if (checkConvergence == nZone) break;
  }

}

void CFluidDriver::Transfer_Data(unsigned short donorZone, unsigned short targetZone) {

  interface_container[donorZone][targetZone]->BroadcastData(solver_container[donorZone][INST_0][MESH_0][FLOW_SOL],solver_container[targetZone][INST_0][MESH_0][FLOW_SOL],
      geometry_container[donorZone][INST_0][MESH_0],geometry_container[targetZone][INST_0][MESH_0],
      config_container[donorZone], config_container[targetZone]);
  if (config_container[targetZone]->GetKind_Solver() == RANS)
    interface_container[donorZone][targetZone]->BroadcastData(solver_container[donorZone][INST_0][MESH_0][TURB_SOL],solver_container[targetZone][INST_0][MESH_0][TURB_SOL],
        geometry_container[donorZone][INST_0][MESH_0],geometry_container[targetZone][INST_0][MESH_0],
        config_container[donorZone], config_container[targetZone]);

}

void CFluidDriver::Update() {

  for(iZone = 0; iZone < nZone; iZone++)
    iteration_container[iZone][INST_0]->Update(output_container[iZone], integration_container, geometry_container,
         solver_container, numerics_container, config_container,
         surface_movement, grid_movement, FFDBox, iZone, INST_0);
}

void CFluidDriver::DynamicMeshUpdate(unsigned long TimeIter) {

  bool harmonic_balance;

  for (iZone = 0; iZone < nZone; iZone++) {
   harmonic_balance = (config_container[iZone]->GetTime_Marching() == HARMONIC_BALANCE);
    /*--- Dynamic mesh update ---*/
    if ((config_container[iZone]->GetGrid_Movement()) && (!harmonic_balance)) {
      iteration_container[iZone][INST_0]->SetGrid_Movement(geometry_container[iZone][INST_0], surface_movement[iZone], grid_movement[iZone][INST_0], solver_container[iZone][INST_0], config_container[iZone], 0, TimeIter );
    }
  }

}
bool CFluidDriver::Monitor(unsigned long ExtIter) {

  /*--- Synchronization point after a single solver iteration. Compute the
   wall clock time required. ---*/

  StopTime = SU2_MPI::Wtime();

  IterCount++;
  UsedTime = (StopTime - StartTime) + UsedTimeCompute;

  /*--- Check if there is any change in the runtime parameters ---*/

  CConfig *runtime = nullptr;
  strcpy(runtime_file_name, "runtime.dat");
  runtime = new CConfig(runtime_file_name, config_container[ZONE_0]);
  runtime->SetTimeIter(ExtIter);
  delete runtime;

  /*--- Check whether the current simulation has reached the specified
   convergence criteria, and set StopCalc to true, if so. ---*/

  switch (config_container[ZONE_0]->GetKind_Solver()) {
    case EULER: case NAVIER_STOKES: case RANS:
      StopCalc = integration_container[ZONE_0][INST_0][FLOW_SOL]->GetConvergence(); break;
    case HEAT_EQUATION:
      StopCalc = integration_container[ZONE_0][INST_0][HEAT_SOL]->GetConvergence(); break;
    case FEM_ELASTICITY:
      StopCalc = integration_container[ZONE_0][INST_0][FEA_SOL]->GetConvergence(); break;
    case ADJ_EULER: case ADJ_NAVIER_STOKES: case ADJ_RANS:
    case DISC_ADJ_EULER: case DISC_ADJ_NAVIER_STOKES: case DISC_ADJ_RANS:
    case DISC_ADJ_INC_EULER: case DISC_ADJ_INC_NAVIER_STOKES: case DISC_ADJ_INC_RANS:
    case DISC_ADJ_FEM_EULER: case DISC_ADJ_FEM_NS: case DISC_ADJ_FEM_RANS:
      StopCalc = integration_container[ZONE_0][INST_0][ADJFLOW_SOL]->GetConvergence(); break;
  }

  /*--- Set StopCalc to true if max. number of iterations has been reached ---*/

  StopCalc = StopCalc || (ExtIter == Max_Iter - 1);

  return StopCalc;

}


void CFluidDriver::Output(unsigned long InnerIter) {

  for (iZone = 0; iZone < nZone; iZone++) {
    const auto inst = config_container[iZone]->GetiInst();

    for (iInst = 0; iInst < nInst[iZone]; ++iInst) {
      config_container[iZone]->SetiInst(iInst);
      output_container[iZone]->SetResult_Files(geometry_container[iZone][iInst][MESH_0],
                                               config_container[iZone],
                                               solver_container[iZone][iInst][MESH_0],
                                               InnerIter, StopCalc);
    }
    config_container[iZone]->SetiInst(inst);
  }

}


CTurbomachineryDriver::CTurbomachineryDriver(char* confFile, unsigned short val_nZone,
                                             SU2_Comm MPICommunicator):
                                             CFluidDriver(confFile, val_nZone, MPICommunicator) {

  output_legacy = COutputFactory::createLegacyOutput(config_container[ZONE_0]);

  /*--- LEGACY OUTPUT (going to be removed soon) --- */

  /*--- Open the convergence history file ---*/
  ConvHist_file = nullptr;
  ConvHist_file = new ofstream*[nZone];
  for (iZone = 0; iZone < nZone; iZone++) {
    ConvHist_file[iZone] = nullptr;
    if (rank == MASTER_NODE){
      ConvHist_file[iZone] = new ofstream[nInst[iZone]];
      for (iInst = 0; iInst < nInst[iZone]; iInst++) {
        output_legacy->SetConvHistory_Header(&ConvHist_file[iZone][iInst], config_container[iZone], iZone, iInst);
        config_container[iZone]->SetHistFile(&ConvHist_file[iZone][INST_0]);
      }
    }
  }

  if (nZone > 1){
    Max_Iter = config_container[ZONE_0]->GetnOuter_Iter();
  }
}

CTurbomachineryDriver::~CTurbomachineryDriver(void) {
  if (rank == MASTER_NODE){
    /*--- Close the convergence history file. ---*/
    for (iZone = 0; iZone < nZone; iZone++) {
      for (iInst = 0; iInst < 1; iInst++) {
        ConvHist_file[iZone][iInst].close();
      }
      delete [] ConvHist_file[iZone];
    }
    delete [] ConvHist_file;
  }
}

void CTurbomachineryDriver::Run() {

  /*--- Run a single iteration of a multi-zone problem by looping over all
   zones and executing the iterations. Note that data transers between zones
   and other intermediate procedures may be required. ---*/

  for (iZone = 0; iZone < nZone; iZone++) {
    iteration_container[iZone][INST_0]->Preprocess(output_container[iZone], integration_container, geometry_container,
                                           solver_container, numerics_container, config_container,
                                           surface_movement, grid_movement, FFDBox, iZone, INST_0);
  }

  /* --- Update the mixing-plane interface ---*/
  for (iZone = 0; iZone < nZone; iZone++) {
    if(mixingplane)SetMixingPlane(iZone);
  }

  for (iZone = 0; iZone < nZone; iZone++) {
    iteration_container[iZone][INST_0]->Iterate(output_container[iZone], integration_container, geometry_container,
                                        solver_container, numerics_container, config_container,
                                        surface_movement, grid_movement, FFDBox, iZone, INST_0);
  }

  for (iZone = 0; iZone < nZone; iZone++) {
    iteration_container[iZone][INST_0]->Postprocess(output_container[iZone], integration_container, geometry_container,
                                      solver_container, numerics_container, config_container,
                                      surface_movement, grid_movement, FFDBox, iZone, INST_0);
  }

  if (rank == MASTER_NODE){
    SetTurboPerformance(ZONE_0);
  }


}

void CTurbomachineryDriver::SetMixingPlane(unsigned short donorZone){

  unsigned short targetZone, nMarkerInt, iMarkerInt ;
  nMarkerInt     = config_container[donorZone]->GetnMarker_MixingPlaneInterface()/2;

  /* --- transfer the average value from the donorZone to the targetZone*/
  for (iMarkerInt = 1; iMarkerInt <= nMarkerInt; iMarkerInt++){
    for (targetZone = 0; targetZone < nZone; targetZone++) {
      if (targetZone != donorZone){
        interface_container[donorZone][targetZone]->AllgatherAverage(solver_container[donorZone][INST_0][MESH_0][FLOW_SOL],solver_container[targetZone][INST_0][MESH_0][FLOW_SOL],
            geometry_container[donorZone][INST_0][MESH_0],geometry_container[targetZone][INST_0][MESH_0],
            config_container[donorZone], config_container[targetZone], iMarkerInt );
      }
    }
  }
}

void CTurbomachineryDriver::SetTurboPerformance(unsigned short targetZone){

  unsigned short donorZone;
  //IMPORTANT this approach of multi-zone performances rely upon the fact that turbomachinery markers follow the natural (stator-rotor) development of the real machine.
  /* --- transfer the local turboperfomance quantities (for each blade)  from all the donorZones to the targetZone (ZONE_0) ---*/
  for (donorZone = 1; donorZone < nZone; donorZone++) {
    interface_container[donorZone][targetZone]->GatherAverageValues(solver_container[donorZone][INST_0][MESH_0][FLOW_SOL],solver_container[targetZone][INST_0][MESH_0][FLOW_SOL], donorZone);
  }

  /* --- compute turboperformance for each stage and the global machine ---*/

 output_legacy->ComputeTurboPerformance(solver_container[targetZone][INST_0][MESH_0][FLOW_SOL], geometry_container[targetZone][INST_0][MESH_0], config_container[targetZone]);

}


bool CTurbomachineryDriver::Monitor(unsigned long ExtIter) {

  su2double rot_z_ini, rot_z_final ,rot_z;
  su2double outPres_ini, outPres_final, outPres;
  unsigned long rampFreq, finalRamp_Iter;
  unsigned short iMarker, KindBC, KindBCOption;
  string Marker_Tag;

  bool print;

  /*--- Synchronization point after a single solver iteration. Compute the
   wall clock time required. ---*/

  StopTime = SU2_MPI::Wtime();

  IterCount++;
  UsedTime = (StopTime - StartTime);


  /*--- Check if there is any change in the runtime parameters ---*/
  CConfig *runtime = nullptr;
  strcpy(runtime_file_name, "runtime.dat");
  runtime = new CConfig(runtime_file_name, config_container[ZONE_0]);
  runtime->SetInnerIter(ExtIter);
  delete runtime;

  /*--- Update the convergence history file (serial and parallel computations). ---*/

  for (iZone = 0; iZone < nZone; iZone++) {
    for (iInst = 0; iInst < nInst[iZone]; iInst++)
      output_legacy->SetConvHistory_Body(&ConvHist_file[iZone][iInst], geometry_container, solver_container,
          config_container, integration_container, false, UsedTime, iZone, iInst);
  }

  /*--- ROTATING FRAME Ramp: Compute the updated rotational velocity. ---*/
  if (config_container[ZONE_0]->GetGrid_Movement() && config_container[ZONE_0]->GetRampRotatingFrame()) {
    rampFreq       = SU2_TYPE::Int(config_container[ZONE_0]->GetRampRotatingFrame_Coeff(1));
    finalRamp_Iter = SU2_TYPE::Int(config_container[ZONE_0]->GetRampRotatingFrame_Coeff(2));
    rot_z_ini = config_container[ZONE_0]->GetRampRotatingFrame_Coeff(0);
    print = false;
    if(ExtIter % rampFreq == 0 &&  ExtIter <= finalRamp_Iter){

      for (iZone = 0; iZone < nZone; iZone++) {
        rot_z_final = config_container[iZone]->GetFinalRotation_Rate_Z();
        if(abs(rot_z_final) > 0.0){
          rot_z = rot_z_ini + ExtIter*( rot_z_final - rot_z_ini)/finalRamp_Iter;
          config_container[iZone]->SetRotation_Rate(2, rot_z);
          if(rank == MASTER_NODE && print && ExtIter > 0) {
            cout << endl << " Updated rotating frame grid velocities";
            cout << " for zone " << iZone << "." << endl;
          }
          geometry_container[iZone][INST_0][MESH_0]->SetRotationalVelocity(config_container[iZone], print);
          geometry_container[iZone][INST_0][MESH_0]->SetShroudVelocity(config_container[iZone]);
        }
      }

      for (iZone = 0; iZone < nZone; iZone++) {
        geometry_container[iZone][INST_0][MESH_0]->SetAvgTurboValue(config_container[iZone], iZone, INFLOW, false);
        geometry_container[iZone][INST_0][MESH_0]->SetAvgTurboValue(config_container[iZone],iZone, OUTFLOW, false);
        geometry_container[iZone][INST_0][MESH_0]->GatherInOutAverageValues(config_container[iZone], false);

      }

      for (iZone = 1; iZone < nZone; iZone++) {
        interface_container[iZone][ZONE_0]->GatherAverageTurboGeoValues(geometry_container[iZone][INST_0][MESH_0],geometry_container[ZONE_0][INST_0][MESH_0], iZone);
      }

    }
  }


  /*--- Outlet Pressure Ramp: Compute the updated rotational velocity. ---*/
  if (config_container[ZONE_0]->GetRampOutletPressure()) {
    rampFreq       = SU2_TYPE::Int(config_container[ZONE_0]->GetRampOutletPressure_Coeff(1));
    finalRamp_Iter = SU2_TYPE::Int(config_container[ZONE_0]->GetRampOutletPressure_Coeff(2));
    outPres_ini    = config_container[ZONE_0]->GetRampOutletPressure_Coeff(0);
    outPres_final  = config_container[ZONE_0]->GetFinalOutletPressure();

    if(ExtIter % rampFreq == 0 &&  ExtIter <= finalRamp_Iter){
      outPres = outPres_ini + ExtIter*(outPres_final - outPres_ini)/finalRamp_Iter;
      if(rank == MASTER_NODE) config_container[ZONE_0]->SetMonitotOutletPressure(outPres);

      for (iZone = 0; iZone < nZone; iZone++) {
        for (iMarker = 0; iMarker < config_container[iZone]->GetnMarker_All(); iMarker++) {
          KindBC = config_container[iZone]->GetMarker_All_KindBC(iMarker);
          switch (KindBC) {
          case RIEMANN_BOUNDARY:
            Marker_Tag         = config_container[iZone]->GetMarker_All_TagBound(iMarker);
            KindBCOption       = config_container[iZone]->GetKind_Data_Riemann(Marker_Tag);
            if(KindBCOption == STATIC_PRESSURE || KindBCOption == RADIAL_EQUILIBRIUM ){
              SU2_MPI::Error("Outlet pressure ramp only implemented for NRBC", CURRENT_FUNCTION);
            }
            break;
          case GILES_BOUNDARY:
            Marker_Tag         = config_container[iZone]->GetMarker_All_TagBound(iMarker);
            KindBCOption       = config_container[iZone]->GetKind_Data_Giles(Marker_Tag);
            if(KindBCOption == STATIC_PRESSURE || KindBCOption == STATIC_PRESSURE_1D || KindBCOption == RADIAL_EQUILIBRIUM ){
              config_container[iZone]->SetGiles_Var1(outPres, Marker_Tag);
            }
            break;
          }
        }
      }
    }
  }


  /*--- Check whether the current simulation has reached the specified
   convergence criteria, and set StopCalc to true, if so. ---*/

  switch (config_container[ZONE_0]->GetKind_Solver()) {
  case EULER: case NAVIER_STOKES: case RANS:
  case INC_EULER: case INC_NAVIER_STOKES: case INC_RANS:
    StopCalc = integration_container[ZONE_0][INST_0][FLOW_SOL]->GetConvergence(); break;
  case DISC_ADJ_EULER: case DISC_ADJ_NAVIER_STOKES: case DISC_ADJ_RANS:
  case DISC_ADJ_INC_EULER: case DISC_ADJ_INC_NAVIER_STOKES: case DISC_ADJ_INC_RANS:
  case DISC_ADJ_FEM_EULER: case DISC_ADJ_FEM_NS: case DISC_ADJ_FEM_RANS:
    StopCalc = integration_container[ZONE_0][INST_0][ADJFLOW_SOL]->GetConvergence(); break;
  }

  /*--- Set StopCalc to true if max. number of iterations has been reached ---*/

  StopCalc = StopCalc || (ExtIter == Max_Iter - 1);

  return StopCalc;

}

CHBDriver::CHBDriver(char* confFile,
    unsigned short val_nZone,
    SU2_Comm MPICommunicator) : CFluidDriver(confFile,
        val_nZone,
        MPICommunicator) {
  unsigned short kInst;

  nInstHB = nInst[ZONE_0];

  D = nullptr;
  /*--- allocate dynamic memory for the Harmonic Balance operator ---*/
  D = new su2double*[nInstHB]; for (kInst = 0; kInst < nInstHB; kInst++) D[kInst] = new su2double[nInstHB];

  output_legacy = COutputFactory::createLegacyOutput(config_container[ZONE_0]);

  /*--- Open the convergence history file ---*/
  ConvHist_file = nullptr;
  ConvHist_file = new ofstream*[nZone];
  for (iZone = 0; iZone < nZone; iZone++) {
    ConvHist_file[iZone] = nullptr;
    if (rank == MASTER_NODE){
      ConvHist_file[iZone] = new ofstream[nInst[iZone]];
      for (iInst = 0; iInst < nInst[iZone]; iInst++) {
        output_legacy->SetConvHistory_Header(&ConvHist_file[iZone][iInst], config_container[iZone], iZone, iInst);
        config_container[iZone]->SetHistFile(&ConvHist_file[iZone][iInst]);
      }
    }
  }


}

CHBDriver::~CHBDriver(void) {

  unsigned short kInst;

  /*--- delete dynamic memory for the Harmonic Balance operator ---*/
  for (kInst = 0; kInst < nInstHB; kInst++) delete [] D[kInst];
  delete [] D;

  if (rank == MASTER_NODE){
  /*--- Close the convergence history file. ---*/
  for (iZone = 0; iZone < nZone; iZone++) {
    for (iInst = 0; iInst < nInstHB; iInst++) {
      ConvHist_file[iZone][iInst].close();
    }
    delete [] ConvHist_file[iZone];
  }
  delete [] ConvHist_file;
  }
}


void CHBDriver::Run() {

  /*--- Run a single iteration of a Harmonic Balance problem. Preprocess all
   all zones before beginning the iteration. ---*/

  for (iInst = 0; iInst < nInstHB; iInst++)
    iteration_container[ZONE_0][iInst]->Preprocess(output_container[ZONE_0], integration_container, geometry_container,
        solver_container, numerics_container, config_container,
        surface_movement, grid_movement, FFDBox, ZONE_0, iInst);

  for (iInst = 0; iInst < nInstHB; iInst++)
    iteration_container[ZONE_0][iInst]->Iterate(output_container[ZONE_0], integration_container, geometry_container,
        solver_container, numerics_container, config_container,
        surface_movement, grid_movement, FFDBox, ZONE_0, iInst);

  /*--- Update the convergence history file (serial and parallel computations). ---*/

  for (iZone = 0; iZone < nZone; iZone++) {
    for (iInst = 0; iInst < nInst[iZone]; iInst++)
      output_legacy->SetConvHistory_Body(&ConvHist_file[iZone][iInst], geometry_container, solver_container,
          config_container, integration_container, false, UsedTime, iZone, iInst);
  }

}

void CHBDriver::Update() {

  for (iInst = 0; iInst < nInstHB; iInst++) {
    /*--- Compute the harmonic balance terms across all zones ---*/
    SetHarmonicBalance(iInst);

  }

  /*--- Precondition the harmonic balance source terms ---*/
  if (config_container[ZONE_0]->GetHB_Precondition() == YES) {
    StabilizeHarmonicBalance();

  }

  for (iInst = 0; iInst < nInstHB; iInst++) {

    /*--- Update the harmonic balance terms across all zones ---*/
    iteration_container[ZONE_0][iInst]->Update(output_container[ZONE_0], integration_container, geometry_container,
        solver_container, numerics_container, config_container,
        surface_movement, grid_movement, FFDBox, ZONE_0, iInst);

  }

}

void CHBDriver::ResetConvergence() {

  for(iInst = 0; iInst < nZone; iInst++) {
    switch (config_container[ZONE_0]->GetKind_Solver()) {

    case EULER: case NAVIER_STOKES: case RANS:
      integration_container[ZONE_0][iInst][FLOW_SOL]->SetConvergence(false);
      if (config_container[ZONE_0]->GetKind_Solver() == RANS) integration_container[ZONE_0][iInst][TURB_SOL]->SetConvergence(false);
      if(config_container[ZONE_0]->GetKind_Trans_Model() == LM) integration_container[ZONE_0][iInst][TRANS_SOL]->SetConvergence(false);
      break;

    case FEM_ELASTICITY:
      integration_container[ZONE_0][iInst][FEA_SOL]->SetConvergence(false);
      break;

    case ADJ_EULER: case ADJ_NAVIER_STOKES: case ADJ_RANS: case DISC_ADJ_EULER: case DISC_ADJ_NAVIER_STOKES: case DISC_ADJ_RANS:
      integration_container[ZONE_0][iInst][ADJFLOW_SOL]->SetConvergence(false);
      if( (config_container[ZONE_0]->GetKind_Solver() == ADJ_RANS) || (config_container[ZONE_0]->GetKind_Solver() == DISC_ADJ_RANS) )
        integration_container[ZONE_0][iInst][ADJTURB_SOL]->SetConvergence(false);
      break;
    }
  }

}

void CHBDriver::SetHarmonicBalance(unsigned short iInst) {

  unsigned short iVar, jInst, iMGlevel;
  unsigned short nVar = solver_container[ZONE_0][INST_0][MESH_0][FLOW_SOL]->GetnVar();
  unsigned long iPoint;
  bool implicit = (config_container[ZONE_0]->GetKind_TimeIntScheme_Flow() == EULER_IMPLICIT);
  bool adjoint = (config_container[ZONE_0]->GetContinuous_Adjoint());
  if (adjoint) {
    implicit = (config_container[ZONE_0]->GetKind_TimeIntScheme_AdjFlow() == EULER_IMPLICIT);
  }

  unsigned long InnerIter = config_container[ZONE_0]->GetInnerIter();

  /*--- Retrieve values from the config file ---*/
  su2double *U = new su2double[nVar];
  su2double *U_old = new su2double[nVar];
  su2double *Psi = new su2double[nVar];
  su2double *Psi_old = new su2double[nVar];
  su2double *Source = new su2double[nVar];
  su2double deltaU, deltaPsi;

  /*--- Compute period of oscillation ---*/
  su2double period = config_container[ZONE_0]->GetHarmonicBalance_Period();

  /*--- Non-dimensionalize the input period, if necessary.  */
  period /= config_container[ZONE_0]->GetTime_Ref();

  if (InnerIter == 0)
    ComputeHB_Operator();

  /*--- Compute various source terms for explicit direct, implicit direct, and adjoint problems ---*/
  /*--- Loop over all grid levels ---*/
  for (iMGlevel = 0; iMGlevel <= config_container[ZONE_0]->GetnMGLevels(); iMGlevel++) {

    /*--- Loop over each node in the volume mesh ---*/
    for (iPoint = 0; iPoint < geometry_container[ZONE_0][iInst][iMGlevel]->GetnPoint(); iPoint++) {

      for (iVar = 0; iVar < nVar; iVar++) {
        Source[iVar] = 0.0;
      }

      /*--- Step across the columns ---*/
      for (jInst = 0; jInst < nInstHB; jInst++) {

        /*--- Retrieve solution at this node in current zone ---*/
        for (iVar = 0; iVar < nVar; iVar++) {

          if (!adjoint) {
            U[iVar] = solver_container[ZONE_0][jInst][iMGlevel][FLOW_SOL]->GetNodes()->GetSolution(iPoint, iVar);
            Source[iVar] += U[iVar]*D[iInst][jInst];

            if (implicit) {
              U_old[iVar] = solver_container[ZONE_0][jInst][iMGlevel][FLOW_SOL]->GetNodes()->GetSolution_Old(iPoint, iVar);
              deltaU = U[iVar] - U_old[iVar];
              Source[iVar] += deltaU*D[iInst][jInst];
            }

          }

          else {
            Psi[iVar] = solver_container[ZONE_0][jInst][iMGlevel][ADJFLOW_SOL]->GetNodes()->GetSolution(iPoint, iVar);
            Source[iVar] += Psi[iVar]*D[jInst][iInst];

            if (implicit) {
              Psi_old[iVar] = solver_container[ZONE_0][jInst][iMGlevel][ADJFLOW_SOL]->GetNodes()->GetSolution_Old(iPoint, iVar);
              deltaPsi = Psi[iVar] - Psi_old[iVar];
              Source[iVar] += deltaPsi*D[jInst][iInst];
            }
          }
        }

        /*--- Store sources for current row ---*/
        for (iVar = 0; iVar < nVar; iVar++) {
          if (!adjoint) {
            solver_container[ZONE_0][iInst][iMGlevel][FLOW_SOL]->GetNodes()->SetHarmonicBalance_Source(iPoint, iVar, Source[iVar]);
          }
          else {
            solver_container[ZONE_0][iInst][iMGlevel][ADJFLOW_SOL]->GetNodes()->SetHarmonicBalance_Source(iPoint, iVar, Source[iVar]);
          }
        }

      }
    }
  }

  /*--- Source term for a turbulence model ---*/
  if (config_container[ZONE_0]->GetKind_Solver() == RANS) {

    /*--- Extra variables needed if we have a turbulence model. ---*/
    unsigned short nVar_Turb = solver_container[ZONE_0][INST_0][MESH_0][TURB_SOL]->GetnVar();
    su2double *U_Turb = new su2double[nVar_Turb];
    su2double *Source_Turb = new su2double[nVar_Turb];

    /*--- Loop over only the finest mesh level (turbulence is always solved
     on the original grid only). ---*/
    for (iPoint = 0; iPoint < geometry_container[ZONE_0][INST_0][MESH_0]->GetnPoint(); iPoint++) {
      for (iVar = 0; iVar < nVar_Turb; iVar++) Source_Turb[iVar] = 0.0;
      for (jInst = 0; jInst < nInstHB; jInst++) {

        /*--- Retrieve solution at this node in current zone ---*/
        for (iVar = 0; iVar < nVar_Turb; iVar++) {
          U_Turb[iVar] = solver_container[ZONE_0][jInst][MESH_0][TURB_SOL]->GetNodes()->GetSolution(iPoint, iVar);
          Source_Turb[iVar] += U_Turb[iVar]*D[iInst][jInst];
        }
      }

      /*--- Store sources for current iZone ---*/
      for (iVar = 0; iVar < nVar_Turb; iVar++)
        solver_container[ZONE_0][iInst][MESH_0][TURB_SOL]->GetNodes()->SetHarmonicBalance_Source(iPoint, iVar, Source_Turb[iVar]);
    }

    delete [] U_Turb;
    delete [] Source_Turb;
  }

  delete [] Source;
  delete [] U;
  delete [] U_old;
  delete [] Psi;
  delete [] Psi_old;

}

void CHBDriver::StabilizeHarmonicBalance() {

  unsigned short i, j, k, iVar, iInst, jInst, iMGlevel;
  unsigned short nVar = solver_container[ZONE_0][INST_0][MESH_0][FLOW_SOL]->GetnVar();
  unsigned long iPoint;
  bool adjoint = (config_container[ZONE_0]->GetContinuous_Adjoint());

  /*--- Retrieve values from the config file ---*/
  su2double *Source     = new su2double[nInstHB];
  su2double *Source_old = new su2double[nInstHB];
  su2double Delta;

  su2double **Pinv     = new su2double*[nInstHB];
  su2double **P        = new su2double*[nInstHB];
  for (iInst = 0; iInst < nInstHB; iInst++) {
    Pinv[iInst]       = new su2double[nInstHB];
    P[iInst]          = new su2double[nInstHB];
  }

  /*--- Loop over all grid levels ---*/
  for (iMGlevel = 0; iMGlevel <= config_container[ZONE_0]->GetnMGLevels(); iMGlevel++) {

    /*--- Loop over each node in the volume mesh ---*/
    for (iPoint = 0; iPoint < geometry_container[ZONE_0][INST_0][iMGlevel]->GetnPoint(); iPoint++) {

      /*--- Get time step for current node ---*/
      Delta = solver_container[ZONE_0][INST_0][iMGlevel][FLOW_SOL]->GetNodes()->GetDelta_Time(iPoint);

      /*--- Setup stabilization matrix for this node ---*/
      for (iInst = 0; iInst < nInstHB; iInst++) {
        for (jInst = 0; jInst < nInstHB; jInst++) {
          if (jInst == iInst ) {
            Pinv[iInst][jInst] = 1.0 + Delta*D[iInst][jInst];
          }
          else {
            Pinv[iInst][jInst] = Delta*D[iInst][jInst];
          }
        }
      }

      /*--- Invert stabilization matrix Pinv with Gauss elimination---*/

      /*--  A temporary matrix to hold the inverse, dynamically allocated ---*/
      su2double **temp = new su2double*[nInstHB];
      for (i = 0; i < nInstHB; i++) {
        temp[i] = new su2double[2 * nInstHB];
      }

      /*---  Copy the desired matrix into the temporary matrix ---*/
      for (i = 0; i < nInstHB; i++) {
        for (j = 0; j < nInstHB; j++) {
          temp[i][j] = Pinv[i][j];
          temp[i][nInstHB + j] = 0;
        }
        temp[i][nInstHB + i] = 1;
      }

      su2double max_val;
      unsigned short max_idx;

      /*---  Pivot each column such that the largest number possible divides the other rows  ---*/
      for (k = 0; k < nInstHB - 1; k++) {
        max_idx = k;
        max_val = abs(temp[k][k]);
        /*---  Find the largest value (pivot) in the column  ---*/
        for (j = k; j < nInstHB; j++) {
          if (abs(temp[j][k]) > max_val) {
            max_idx = j;
            max_val = abs(temp[j][k]);
          }
        }

        /*---  Move the row with the highest value up  ---*/
        for (j = 0; j < (nInstHB * 2); j++) {
          su2double d = temp[k][j];
          temp[k][j] = temp[max_idx][j];
          temp[max_idx][j] = d;
        }
        /*---  Subtract the moved row from all other rows ---*/
        for (i = k + 1; i < nInstHB; i++) {
          su2double c = temp[i][k] / temp[k][k];
          for (j = 0; j < (nInstHB * 2); j++) {
            temp[i][j] = temp[i][j] - temp[k][j] * c;
          }
        }
      }

      /*---  Back-substitution  ---*/
      for (k = nInstHB - 1; k > 0; k--) {
        if (temp[k][k] != su2double(0.0)) {
          for (int i = k - 1; i > -1; i--) {
            su2double c = temp[i][k] / temp[k][k];
            for (j = 0; j < (nInstHB * 2); j++) {
              temp[i][j] = temp[i][j] - temp[k][j] * c;
            }
          }
        }
      }

      /*---  Normalize the inverse  ---*/
      for (i = 0; i < nInstHB; i++) {
        su2double c = temp[i][i];
        for (j = 0; j < nInstHB; j++) {
          temp[i][j + nInstHB] = temp[i][j + nInstHB] / c;
        }
      }

      /*---  Copy the inverse back to the main program flow ---*/
      for (i = 0; i < nInstHB; i++) {
        for (j = 0; j < nInstHB; j++) {
          P[i][j] = temp[i][j + nInstHB];
        }
      }

      /*---  Delete dynamic template  ---*/
      for (iInst = 0; iInst < nInstHB; iInst++) {
        delete[] temp[iInst];
      }
      delete[] temp;

      /*--- Loop through variables to precondition ---*/
      for (iVar = 0; iVar < nVar; iVar++) {

        /*--- Get current source terms (not yet preconditioned) and zero source array to prepare preconditioning ---*/
        for (iInst = 0; iInst < nInstHB; iInst++) {
          Source_old[iInst] = solver_container[ZONE_0][iInst][iMGlevel][FLOW_SOL]->GetNodes()->GetHarmonicBalance_Source(iPoint, iVar);
          Source[iInst] = 0;
        }

        /*--- Step through columns ---*/
        for (iInst = 0; iInst < nInstHB; iInst++) {
          for (jInst = 0; jInst < nInstHB; jInst++) {
            Source[iInst] += P[iInst][jInst]*Source_old[jInst];
          }

          /*--- Store updated source terms for current node ---*/
          if (!adjoint) {
            solver_container[ZONE_0][iInst][iMGlevel][FLOW_SOL]->GetNodes()->SetHarmonicBalance_Source(iPoint, iVar, Source[iInst]);
          }
          else {
            solver_container[ZONE_0][iInst][iMGlevel][ADJFLOW_SOL]->GetNodes()->SetHarmonicBalance_Source(iPoint, iVar, Source[iInst]);
          }
        }

      }
    }
  }

  /*--- Deallocate dynamic memory ---*/
  for (iInst = 0; iInst < nInstHB; iInst++){
    delete [] P[iInst];
    delete [] Pinv[iInst];
  }
  delete [] P;
  delete [] Pinv;
  delete [] Source;
  delete [] Source_old;

}

void CHBDriver::ComputeHB_Operator() {

  const   complex<su2double> J(0.0,1.0);
  unsigned short i, j, k, iInst;

  su2double *Omega_HB       = new su2double[nInstHB];
  complex<su2double> **E    = new complex<su2double>*[nInstHB];
  complex<su2double> **Einv = new complex<su2double>*[nInstHB];
  complex<su2double> **DD   = new complex<su2double>*[nInstHB];
  for (iInst = 0; iInst < nInstHB; iInst++) {
    E[iInst]    = new complex<su2double>[nInstHB];
    Einv[iInst] = new complex<su2double>[nInstHB];
    DD[iInst]   = new complex<su2double>[nInstHB];
  }

  /*--- Get simualation period from config file ---*/
  su2double Period = config_container[ZONE_0]->GetHarmonicBalance_Period();

  /*--- Non-dimensionalize the input period, if necessary.      */
  Period /= config_container[ZONE_0]->GetTime_Ref();

  /*--- Build the array containing the selected frequencies to solve ---*/
  for (iInst = 0; iInst < nInstHB; iInst++) {
    Omega_HB[iInst]  = config_container[ZONE_0]->GetOmega_HB()[iInst];
    Omega_HB[iInst] /= config_container[ZONE_0]->GetOmega_Ref(); //TODO: check
  }

  /*--- Build the diagonal matrix of the frequencies DD ---*/
  for (i = 0; i < nInstHB; i++) {
    for (k = 0; k < nInstHB; k++) {
      if (k == i ) {
        DD[i][k] = J*Omega_HB[k];
      }
    }
  }


  /*--- Build the harmonic balance inverse matrix ---*/
  for (i = 0; i < nInstHB; i++) {
    for (k = 0; k < nInstHB; k++) {
      Einv[i][k] = complex<su2double>(cos(Omega_HB[k]*(i*Period/nInstHB))) + J*complex<su2double>(sin(Omega_HB[k]*(i*Period/nInstHB)));
    }
  }

  /*---  Invert inverse harmonic balance Einv with Gauss elimination ---*/

  /*--  A temporary matrix to hold the inverse, dynamically allocated ---*/
  complex<su2double> **temp = new complex<su2double>*[nInstHB];
  for (i = 0; i < nInstHB; i++) {
    temp[i] = new complex<su2double>[2 * nInstHB];
  }

  /*---  Copy the desired matrix into the temporary matrix ---*/
  for (i = 0; i < nInstHB; i++) {
    for (j = 0; j < nInstHB; j++) {
      temp[i][j] = Einv[i][j];
      temp[i][nInstHB + j] = 0;
    }
    temp[i][nInstHB + i] = 1;
  }

  su2double max_val;
  unsigned short max_idx;

  /*---  Pivot each column such that the largest number possible divides the other rows  ---*/
  for (k = 0; k < nInstHB - 1; k++) {
    max_idx = k;
    max_val = abs(temp[k][k]);
    /*---  Find the largest value (pivot) in the column  ---*/
    for (j = k; j < nInstHB; j++) {
      if (abs(temp[j][k]) > max_val) {
        max_idx = j;
        max_val = abs(temp[j][k]);
      }
    }
    /*---  Move the row with the highest value up  ---*/
    for (j = 0; j < (nInstHB * 2); j++) {
      complex<su2double> d = temp[k][j];
      temp[k][j] = temp[max_idx][j];
      temp[max_idx][j] = d;
    }
    /*---  Subtract the moved row from all other rows ---*/
    for (i = k + 1; i < nInstHB; i++) {
      complex<su2double> c = temp[i][k] / temp[k][k];
      for (j = 0; j < (nInstHB * 2); j++) {
        temp[i][j] = temp[i][j] - temp[k][j] * c;
      }
    }
  }
  /*---  Back-substitution  ---*/
  for (k = nInstHB - 1; k > 0; k--) {
    if (temp[k][k] != complex<su2double>(0.0)) {
      for (int i = k - 1; i > -1; i--) {
        complex<su2double> c = temp[i][k] / temp[k][k];
        for (j = 0; j < (nInstHB * 2); j++) {
          temp[i][j] = temp[i][j] - temp[k][j] * c;
        }
      }
    }
  }
  /*---  Normalize the inverse  ---*/
  for (i = 0; i < nInstHB; i++) {
    complex<su2double> c = temp[i][i];
    for (j = 0; j < nInstHB; j++) {
      temp[i][j + nInstHB] = temp[i][j + nInstHB] / c;
    }
  }
  /*---  Copy the inverse back to the main program flow ---*/
  for (i = 0; i < nInstHB; i++) {
    for (j = 0; j < nInstHB; j++) {
      E[i][j] = temp[i][j + nInstHB];
    }
  }
  /*---  Delete dynamic template  ---*/
  for (i = 0; i < nInstHB; i++) {
    delete[] temp[i];
  }
  delete[] temp;


  /*---  Temporary matrix for performing product  ---*/
  complex<su2double> **Temp    = new complex<su2double>*[nInstHB];

  /*---  Temporary complex HB operator  ---*/
  complex<su2double> **Dcpx    = new complex<su2double>*[nInstHB];

  for (iInst = 0; iInst < nInstHB; iInst++){
    Temp[iInst]    = new complex<su2double>[nInstHB];
    Dcpx[iInst]   = new complex<su2double>[nInstHB];
  }


  /*---  Calculation of the HB operator matrix ---*/
  for (int row = 0; row < nInstHB; row++) {
    for (int col = 0; col < nInstHB; col++) {
      for (int inner = 0; inner < nInstHB; inner++) {
        Temp[row][col] += Einv[row][inner] * DD[inner][col];
      }
    }
  }

  unsigned short row, col, inner;

  for (row = 0; row < nInstHB; row++) {
    for (col = 0; col < nInstHB; col++) {
      for (inner = 0; inner < nInstHB; inner++) {
        Dcpx[row][col] += Temp[row][inner] * E[inner][col];
      }
    }
  }

  /*---  Take just the real part of the HB operator matrix ---*/
  for (i = 0; i < nInstHB; i++) {
    for (k = 0; k < nInstHB; k++) {
      D[i][k] = real(Dcpx[i][k]);
    }
  }

  /*--- Deallocate dynamic memory ---*/
  for (iInst = 0; iInst < nInstHB; iInst++){
    delete [] E[iInst];
    delete [] Einv[iInst];
    delete [] DD[iInst];
    delete [] Temp[iInst];
    delete [] Dcpx[iInst];
  }
  delete [] E;
  delete [] Einv;
  delete [] DD;
  delete [] Temp;
  delete [] Dcpx;
  delete [] Omega_HB;

}<|MERGE_RESOLUTION|>--- conflicted
+++ resolved
@@ -1623,25 +1623,25 @@
             numerics[iMGlevel][FLOW_SOL][conv_term] = new CCentLax_Flow(nDim, nVar_Flow, config);
 
           /*--- Definition of the boundary condition method ---*/
-<<<<<<< HEAD
+//<<<<<<< HEAD
           for (iMGlevel = 0; iMGlevel <= config->GetnMGLevels(); iMGlevel++) {
             if(config->GetMUSCL_AdjFlow()) {
                 cout << "CONV_BOUND_TERM = CCentJST_Flow" << endl;
-                numerics[iMGlevel][FLOW_SOL][CONV_BOUND_TERM] = new CCentJST_Flow(nDim, nVar_Flow, config);
+                numerics[iMGlevel][FLOW_SOL][conv_bound_term] = new CCentJST_Flow(nDim, nVar_Flow, config);
             } else {
               if(config->GetVisualize_Volume_Def()) { //VISUALIZE_VOLUME_DEF= YES
                 cout << "CONV_BOUND_TERM = CUpwRoe_Flow" << endl;
-                numerics[iMGlevel][FLOW_SOL][CONV_BOUND_TERM] = new CUpwRoe_Flow(nDim, nVar_Flow, config, false);
+                numerics[iMGlevel][FLOW_SOL][conv_bound_term] = new CUpwRoe_Flow(nDim, nVar_Flow, config, false);
               } else { //VISUALIZE_VOLUME_DEF= NO
                 cout << "CONV_BOUND_TERM = CCentJST_Flow_BC" << endl;
-                numerics[iMGlevel][FLOW_SOL][CONV_BOUND_TERM] = new CCentJST_Flow_BC(nDim, nVar_Flow, config);
+                numerics[iMGlevel][FLOW_SOL][conv_bound_term] = new CCentJST_Flow_BC(nDim, nVar_Flow, config);
               }//if Visualize_Volume_Def
             }//if USCL_AdjFlow
           }//for iMGlevel
-=======
+//=======
           for (iMGlevel = 0; iMGlevel <= config->GetnMGLevels(); iMGlevel++)
             numerics[iMGlevel][FLOW_SOL][conv_bound_term] = new CUpwRoe_Flow(nDim, nVar_Flow, config, false);
->>>>>>> 437f5b0f
+// origin/develop
 
         }
         if (incompressible) {

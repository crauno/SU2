--- conflicted
+++ resolved
@@ -217,7 +217,6 @@
 }
 
 void CNumerics::GetInviscidProjFlux(su2double *val_density,
-<<<<<<< HEAD
     su2double *val_velocity,
     su2double *val_pressure,
     su2double *val_enthalpy,
@@ -228,18 +227,6 @@
 
   if (nDim == 2) {
 
-=======
-                                    su2double *val_velocity,
-                                    su2double *val_pressure,
-                                    su2double *val_enthalpy,
-                                    su2double *val_normal,
-                                    su2double *val_Proj_Flux) {
-  
-    su2double rhou, rhov, rhow;
-    
-  if (nDim == 2) {
-    
->>>>>>> 588f1849
     rhou = (*val_density)*val_velocity[0];
     rhov = (*val_density)*val_velocity[1];
 
@@ -252,17 +239,10 @@
     val_Proj_Flux[1] += rhov*val_velocity[0]*val_normal[1];
     val_Proj_Flux[2] += (rhov*val_velocity[1]+(*val_pressure))*val_normal[1];
     val_Proj_Flux[3] += rhov*(*val_enthalpy)*val_normal[1];
-<<<<<<< HEAD
 
   }
   else {
 
-=======
-    
-  } 
-  else {
-    
->>>>>>> 588f1849
     rhou = (*val_density)*val_velocity[0];
     rhov = (*val_density)*val_velocity[1];
     rhow = (*val_density)*val_velocity[2];
@@ -284,17 +264,12 @@
     val_Proj_Flux[2] += rhow*val_velocity[1]*val_normal[2];
     val_Proj_Flux[3] += (rhow*val_velocity[2]+(*val_pressure))*val_normal[2];
     val_Proj_Flux[4] += rhow*(*val_enthalpy)*val_normal[2];
-<<<<<<< HEAD
-
-=======
-    
->>>>>>> 588f1849
+
   }
 
 }
 
 void CNumerics::GetInviscidArtCompProjFlux(su2double *val_density,
-<<<<<<< HEAD
     su2double *val_velocity,
     su2double *val_pressure,
     su2double *val_betainc2,
@@ -309,71 +284,18 @@
     val_Proj_Flux[0] = (*val_betainc2)*(val_velocity[0]*val_normal[0] + val_velocity[1]*val_normal[1]);
     val_Proj_Flux[1] = (rhou*val_velocity[0]+(*val_pressure))*val_normal[0] + rhou*val_velocity[1]*val_normal[1];
     val_Proj_Flux[2] = rhov*val_velocity[0]*val_normal[0] + (rhov*val_velocity[1]+(*val_pressure))*val_normal[1];
-=======
-                                           su2double *val_velocity,
-                                           su2double *val_pressure,
-                                           su2double *val_betainc2,
-                                           su2double *val_normal,
-                                           su2double *val_Proj_Flux) {
-    su2double rhou, rhov, rhow;
-    
-     if (nDim == 2) {
-      rhou = (*val_density)*val_velocity[0];
-      rhov = (*val_density)*val_velocity[1];
-      
-      val_Proj_Flux[0] = (*val_betainc2)*(val_velocity[0]*val_normal[0] + val_velocity[1]*val_normal[1]);
-      val_Proj_Flux[1] = (rhou*val_velocity[0]+(*val_pressure))*val_normal[0] + rhou*val_velocity[1]*val_normal[1];
-      val_Proj_Flux[2] = rhov*val_velocity[0]*val_normal[0] + (rhov*val_velocity[1]+(*val_pressure))*val_normal[1];
->>>>>>> 588f1849
   }
   else {
     rhou = (*val_density)*val_velocity[0];
     rhov = (*val_density)*val_velocity[1];
     rhow = (*val_density)*val_velocity[2];
-<<<<<<< HEAD
-
-=======
-    
->>>>>>> 588f1849
+
     val_Proj_Flux[0] = (*val_betainc2)*(val_velocity[0]*val_normal[0] + val_velocity[1]*val_normal[1] + val_velocity[2]*val_normal[2]);
     val_Proj_Flux[1] = (rhou*val_velocity[0]+(*val_pressure))*val_normal[0] + rhou*val_velocity[1]*val_normal[1] + rhou*val_velocity[2]*val_normal[2];
     val_Proj_Flux[2] = rhov*val_velocity[0]*val_normal[0] + (rhov*val_velocity[1]+(*val_pressure))*val_normal[1] + rhov*val_velocity[2]*val_normal[2];
     val_Proj_Flux[3] = rhow*val_velocity[0]*val_normal[0] + rhow*val_velocity[1]*val_normal[1] + (rhow*val_velocity[2]+(*val_pressure))*val_normal[2];
   }
-<<<<<<< HEAD
-
-}
-
-void CNumerics::GetInviscidArtComp_FreeSurf_ProjFlux(su2double *val_density, su2double *val_velocity, su2double *val_pressure, su2double *val_betainc2,
-    su2double *val_levelset, su2double *val_normal, su2double *val_Proj_Flux) {
-
-  su2double rhou, rhov, rhow, ProjVel;
-
-  if (nDim == 2) {
-    rhou = (*val_density)*val_velocity[0];
-    rhov = (*val_density)*val_velocity[1];
-    ProjVel = (val_velocity[0]*val_normal[0] + val_velocity[1]*val_normal[1]);
-
-    val_Proj_Flux[0] = (*val_betainc2)*ProjVel;
-    val_Proj_Flux[1] = (rhou*val_velocity[0]+(*val_pressure))*val_normal[0] + rhou*val_velocity[1]*val_normal[1];
-    val_Proj_Flux[2] = rhov*val_velocity[0]*val_normal[0] + (rhov*val_velocity[1]+(*val_pressure))*val_normal[1];
-    val_Proj_Flux[3] = (*val_levelset)*ProjVel;
-  }
-  else {
-    rhou = (*val_density)*val_velocity[0];
-    rhov = (*val_density)*val_velocity[1];
-    rhow = (*val_density)*val_velocity[2];
-    ProjVel = (val_velocity[0]*val_normal[0] + val_velocity[1]*val_normal[1] + val_velocity[2]*val_normal[2]);
-
-    val_Proj_Flux[0] = (*val_betainc2)*ProjVel;
-    val_Proj_Flux[1] = (rhou*val_velocity[0]+(*val_pressure))*val_normal[0] + rhou*val_velocity[1]*val_normal[1] + rhou*val_velocity[2]*val_normal[2];
-    val_Proj_Flux[2] = rhov*val_velocity[0]*val_normal[0] + (rhov*val_velocity[1]+(*val_pressure))*val_normal[1] + rhov*val_velocity[2]*val_normal[2];
-    val_Proj_Flux[3] = rhow*val_velocity[0]*val_normal[0] + rhow*val_velocity[1]*val_normal[1] + (rhow*val_velocity[2]+(*val_pressure))*val_normal[2];
-    val_Proj_Flux[4] = (*val_levelset)*ProjVel;
-  }
-=======
-  
->>>>>>> 588f1849
+
 }
 
 void CNumerics::GetInviscidProjJac(su2double *val_velocity, su2double *val_energy,
@@ -462,7 +384,6 @@
   for (iDim = 0; iDim < nDim; iDim++)
     proj_vel += val_velocity[iDim]*val_normal[iDim];
 
-<<<<<<< HEAD
   if (nDim == 2) {
     val_Proj_Jac_Tensor[0][0] = 0.0;
     val_Proj_Jac_Tensor[0][1] = val_scale*(*val_betainc2)*val_normal[0]/(*val_density);
@@ -500,122 +421,6 @@
   AD_END_PASSIVE
 }
 
-void CNumerics::GetInviscidArtComp_FreeSurf_ProjJac(su2double *val_density, su2double *val_ddensity, su2double *val_velocity, su2double *val_betainc2, su2double *val_levelset, su2double *val_normal,
-    su2double val_scale, su2double **val_Proj_Jac_Tensor) {
-
-  su2double a = 0.0, b = 0.0, c = 0.0, d = 0.0, nx = 0.0, ny = 0.0, nz = 0.0, u = 0.0, v = 0.0, w = 0.0;
-
-  a = (*val_betainc2)/(*val_density);
-  b = (*val_levelset)/(*val_density);
-  c = (*val_ddensity);
-
-  if (nDim == 2) {
-
-    nx = val_normal[0];   ny = val_normal[1];
-    u = val_velocity[0];  v = val_velocity[1];  d = u*nx + v*ny;
-
-    val_Proj_Jac_Tensor[0][0] = 0.0;
-    val_Proj_Jac_Tensor[0][1] = val_scale*a*nx;
-    val_Proj_Jac_Tensor[0][2] = val_scale*a*ny;
-    val_Proj_Jac_Tensor[0][3] = - val_scale*a*c*d;
-
-
-    val_Proj_Jac_Tensor[1][0] = val_scale*nx;
-    val_Proj_Jac_Tensor[1][1] = val_scale*(d + nx*u);
-    val_Proj_Jac_Tensor[1][2] = val_scale*ny*u;
-    val_Proj_Jac_Tensor[1][3] = -val_scale*c*d*u;
-
-
-    val_Proj_Jac_Tensor[2][0] = val_scale*ny;
-    val_Proj_Jac_Tensor[2][1] = val_scale*nx*v;
-    val_Proj_Jac_Tensor[2][2] = val_scale*(d + ny*v);
-    val_Proj_Jac_Tensor[2][3] = -val_scale*c*d*v;
-
-
-    val_Proj_Jac_Tensor[3][0] = 0.0;
-    val_Proj_Jac_Tensor[3][1] = val_scale*b*nx;
-    val_Proj_Jac_Tensor[3][2] = val_scale*b*ny;
-    val_Proj_Jac_Tensor[3][3] = val_scale*(d - b*c*d);
-
-  }
-  else {
-
-    nx = val_normal[0];   ny = val_normal[1];   nz = val_normal[2];
-    u = val_velocity[0];  v = val_velocity[1];  w = val_velocity[2];  d = u*nx + v*ny + w*nz;
-
-    val_Proj_Jac_Tensor[0][0] = 0.0;
-    val_Proj_Jac_Tensor[0][1] = val_scale*a*nx;
-    val_Proj_Jac_Tensor[0][2] = val_scale*a*ny;
-    val_Proj_Jac_Tensor[0][3] = val_scale*a*nz;
-    val_Proj_Jac_Tensor[0][4] = - val_scale*a*c*d;
-
-
-    val_Proj_Jac_Tensor[1][0] = val_scale*nx;
-    val_Proj_Jac_Tensor[1][1] = val_scale*(d + nx*u);
-    val_Proj_Jac_Tensor[1][2] = val_scale*ny*u;
-    val_Proj_Jac_Tensor[1][3] = val_scale*nz*u;
-    val_Proj_Jac_Tensor[1][4] = -val_scale*c*d*u;
-
-
-    val_Proj_Jac_Tensor[2][0] = val_scale*ny;
-    val_Proj_Jac_Tensor[2][1] = val_scale*nx*v;
-    val_Proj_Jac_Tensor[2][2] = val_scale*(d + ny*v);
-    val_Proj_Jac_Tensor[2][3] = val_scale*nz*v;
-    val_Proj_Jac_Tensor[2][4] = -val_scale*c*d*v;
-
-    val_Proj_Jac_Tensor[3][0] = val_scale*nz;
-    val_Proj_Jac_Tensor[3][1] = val_scale*nx*w;
-    val_Proj_Jac_Tensor[3][2] = val_scale*ny*w;
-    val_Proj_Jac_Tensor[3][3] = val_scale*(d + nz*w);
-    val_Proj_Jac_Tensor[3][4] = -val_scale*c*d*w;
-
-    val_Proj_Jac_Tensor[3][0] = 0.0;
-    val_Proj_Jac_Tensor[3][1] = val_scale*b*nx;
-    val_Proj_Jac_Tensor[3][2] = val_scale*b*ny;
-    val_Proj_Jac_Tensor[3][3] = val_scale*b*nz;
-    val_Proj_Jac_Tensor[3][4] = val_scale*(d - b*c*d);
-
-  }
-
-=======
-    if (nDim == 2) {
-    val_Proj_Jac_Tensor[0][0] = 0.0;
-    val_Proj_Jac_Tensor[0][1] = val_scale*(*val_betainc2)*val_normal[0]/(*val_density);
-    val_Proj_Jac_Tensor[0][2] = val_scale*(*val_betainc2)*val_normal[1]/(*val_density);
-        
-    val_Proj_Jac_Tensor[1][0] = val_scale*val_normal[0];
-    val_Proj_Jac_Tensor[1][1] = val_scale*(val_velocity[0]*val_normal[0] + proj_vel);
-    val_Proj_Jac_Tensor[1][2] = val_scale*val_velocity[0]*val_normal[1];
-        
-    val_Proj_Jac_Tensor[2][0] = val_scale*val_normal[1];
-    val_Proj_Jac_Tensor[2][1] = val_scale*val_velocity[1]*val_normal[0];
-    val_Proj_Jac_Tensor[2][2] = val_scale*(val_velocity[1]*val_normal[1] + proj_vel);
-  }
-  else {
-    val_Proj_Jac_Tensor[0][0] = 0.0;
-    val_Proj_Jac_Tensor[0][1] = val_scale*(*val_betainc2)*val_normal[0]/(*val_density);
-    val_Proj_Jac_Tensor[0][2] = val_scale*(*val_betainc2)*val_normal[1]/(*val_density);
-    val_Proj_Jac_Tensor[0][3] = val_scale*(*val_betainc2)*val_normal[2]/(*val_density);
-
-    val_Proj_Jac_Tensor[1][0] = val_scale*val_normal[0];
-    val_Proj_Jac_Tensor[1][1] = val_scale*(val_velocity[0]*val_normal[0] + proj_vel);
-    val_Proj_Jac_Tensor[1][2] = val_scale*val_velocity[0]*val_normal[1];
-    val_Proj_Jac_Tensor[1][3] = val_scale*val_velocity[0]*val_normal[2];
-
-    val_Proj_Jac_Tensor[2][0] = val_scale*val_normal[1];
-    val_Proj_Jac_Tensor[2][1] = val_scale*val_velocity[1]*val_normal[0];
-    val_Proj_Jac_Tensor[2][2] = val_scale*(val_velocity[1]*val_normal[1] + proj_vel);
-    val_Proj_Jac_Tensor[2][3] = val_scale*val_velocity[1]*val_normal[2];
-
-    val_Proj_Jac_Tensor[3][0] = val_scale*val_normal[2];
-    val_Proj_Jac_Tensor[3][1] = val_scale*val_velocity[2]*val_normal[0];
-    val_Proj_Jac_Tensor[3][2] = val_scale*val_velocity[2]*val_normal[1];
-    val_Proj_Jac_Tensor[3][3] = val_scale*(val_velocity[2]*val_normal[2] + proj_vel);
-  }
-  AD_END_PASSIVE
->>>>>>> 588f1849
-}
-
 void CNumerics::SetPastSol (su2double *val_u_nM1, su2double *val_u_n, su2double *val_u_nP1) {
   unsigned short iVar;
 
@@ -646,13 +451,8 @@
   if (nDim == 2) {
 
     sqvel = val_velocity[0]*val_velocity[0]+val_velocity[1]*val_velocity[1];
-<<<<<<< HEAD
-
+    
     val_p_tensor[0][0]=1.0;
-=======
-    
-    val_p_tensor[0][0] = 1.0;
->>>>>>> 588f1849
     val_p_tensor[0][1]=0.0;
     val_p_tensor[0][2]=0.5*rhooc;
     val_p_tensor[0][3]=0.5*rhooc;
@@ -725,11 +525,7 @@
     sqvel = val_velocity[0]*val_velocity[0]+val_velocity[1]*val_velocity[1];
     zeta = sqvel - (*val_kappa*0.5*sqvel + *val_chi)/(*val_kappa);
 
-<<<<<<< HEAD
     val_p_tensor[0][0]=1.0;
-=======
-    val_p_tensor[0][0] = 1.0;
->>>>>>> 588f1849
     val_p_tensor[0][1]=0.0;
     val_p_tensor[0][2]=0.5*rhooc;
     val_p_tensor[0][3]=0.5*rhooc;
@@ -788,11 +584,7 @@
 
 void CNumerics::GetPMatrix_inv(su2double *val_density, su2double *val_velocity,
     su2double *val_soundspeed, su2double *val_normal, su2double **val_invp_tensor) {
-<<<<<<< HEAD
-
-=======
   
->>>>>>> 588f1849
   su2double rhoxc, c2, gm1, k0orho, k1orho, gm1_o_c2, gm1_o_rhoxc, sqvel;
 
   rhoxc = *val_density * *val_soundspeed;
@@ -804,11 +596,7 @@
   gm1_o_rhoxc = gm1/rhoxc;
 
   if (nDim == 3) {
-<<<<<<< HEAD
-
-=======
     
->>>>>>> 588f1849
     sqvel = val_velocity[0]*val_velocity[0]+val_velocity[1]*val_velocity[1]+val_velocity[2]*val_velocity[2];
 
     val_invp_tensor[0][0]=val_normal[0]-val_normal[2]*val_velocity[1] / *val_density+val_normal[1]*val_velocity[2] / *val_density-val_normal[0]*0.5*gm1*sqvel/c2;
@@ -840,15 +628,6 @@
     val_invp_tensor[4][2]=-val_normal[1] / *val_density-gm1*val_velocity[1]/rhoxc;
     val_invp_tensor[4][3]=-val_normal[2] / *val_density-gm1*val_velocity[2]/rhoxc;
     val_invp_tensor[4][4]=Gamma_Minus_One/rhoxc;
-<<<<<<< HEAD
-
-  }
-  if (nDim == 2) {
-
-    sqvel = val_velocity[0]*val_velocity[0]+val_velocity[1]*val_velocity[1];
-
-    val_invp_tensor[0][0]=1.0-0.5*gm1_o_c2*sqvel;
-=======
     
   }
   if (nDim == 2) {
@@ -856,7 +635,6 @@
     sqvel = val_velocity[0]*val_velocity[0]+val_velocity[1]*val_velocity[1];
 
     val_invp_tensor[0][0] = 1.0-0.5*gm1_o_c2*sqvel;
->>>>>>> 588f1849
     val_invp_tensor[0][1]=gm1_o_c2*val_velocity[0];
     val_invp_tensor[0][2]=gm1_o_c2*val_velocity[1];
     val_invp_tensor[0][3]=-gm1_o_c2;
@@ -875,11 +653,7 @@
     val_invp_tensor[3][1]=-k0orho-gm1_o_rhoxc*val_velocity[0];
     val_invp_tensor[3][2]=-k1orho-gm1_o_rhoxc*val_velocity[1];
     val_invp_tensor[3][3]=gm1_o_rhoxc;
-<<<<<<< HEAD
-
-=======
     
->>>>>>> 588f1849
   }
 }
 
@@ -934,11 +708,7 @@
     sqvel = val_velocity[0]*val_velocity[0]+val_velocity[1]*val_velocity[1];
     dp_drho = *val_chi + 0.5*sqvel*(*val_kappa);
 
-<<<<<<< HEAD
-    val_invp_tensor[0][0]=1.0 - dp_drho/c2;
-=======
-    val_invp_tensor[0][0] = 1.0 - dp_drho/c2;
->>>>>>> 588f1849
+    val_invp_tensor[0][0]= 1.0 - dp_drho/c2;
     val_invp_tensor[0][1]= k_o_c2*val_velocity[0];
     val_invp_tensor[0][2]= k_o_c2*val_velocity[1];
     val_invp_tensor[0][3]=-k_o_c2;
@@ -966,7 +736,6 @@
 
   su2double sqvel;
   su2double factor = 1.0/(val_soundspeed*val_soundspeed*Beta2);
-<<<<<<< HEAD
 
   if (nDim == 2) {
 
@@ -1001,32 +770,16 @@
     invRinvPe[0][2] = 0.0;
     invRinvPe[0][3] = 0.0;
     invRinvPe[0][4] = -val_density/Gamma;
-=======
-
-  if (nDim == 2) {
-
-    sqvel = val_velocity[0]*val_velocity[0]+val_velocity[1]*val_velocity[1];
-
-    invRinvPe[0][0] = factor;
-    invRinvPe[0][1] = 0.0;
-    invRinvPe[0][2] = 0.0;
-    invRinvPe[0][3] = -val_density/Gamma;
->>>>>>> 588f1849
 
     invRinvPe[1][0] = val_velocity[0]*factor;
     invRinvPe[1][1] = val_density;
     invRinvPe[1][2] = 0.0;
-<<<<<<< HEAD
     invRinvPe[1][3] = 0.0;
     invRinvPe[1][4] = -val_density*val_velocity[0]/Gamma;
-=======
-    invRinvPe[1][3] = -val_density*val_velocity[0]/Gamma;
->>>>>>> 588f1849
 
     invRinvPe[2][0] = val_velocity[1]*factor;
     invRinvPe[2][1] = 0;
     invRinvPe[2][2] = val_density;
-<<<<<<< HEAD
     invRinvPe[2][3] = 0.0;
     invRinvPe[2][4] = -val_density*val_velocity[1]/Gamma;
 
@@ -1045,7 +798,7 @@
 
   }
 
-}
+  }
 
 void CNumerics::GetRMatrix(su2double val_pressure, su2double val_soundspeed, su2double val_density, su2double* val_velocity, su2double **R_Matrix) {
 
@@ -1112,95 +865,15 @@
     R_Matrix[4][4] = gm1/val_pressure;
 
   }
-=======
-    invRinvPe[2][3] = -val_density*val_velocity[1]/Gamma;
-
-    invRinvPe[3][0] = val_enthalpy*factor;
-    invRinvPe[3][1] = val_density*val_velocity[0];
-    invRinvPe[3][2] = val_density*val_velocity[1];
-    invRinvPe[3][3] = -val_density*sqvel/(2.0*Gamma);
-  }
-  else {
-
-    sqvel = val_velocity[0]*val_velocity[0]+val_velocity[1]*val_velocity[1]+val_velocity[2]*val_velocity[2];
-
-    invRinvPe[0][0] =  factor;
-    invRinvPe[0][1] = 0.0;
-    invRinvPe[0][2] = 0.0;
-    invRinvPe[0][3] = 0.0;
-    invRinvPe[0][4] = -val_density/Gamma;
-
-    invRinvPe[1][0] = val_velocity[0]*factor;
-    invRinvPe[1][1] = val_density;
-    invRinvPe[1][2] = 0.0;
-    invRinvPe[1][3] = 0.0;
-    invRinvPe[1][4] = -val_density*val_velocity[0]/Gamma;
-
-    invRinvPe[2][0] = val_velocity[1]*factor;
-    invRinvPe[2][1] = 0;
-    invRinvPe[2][2] = val_density;
-    invRinvPe[2][3] = 0.0;
-    invRinvPe[2][4] = -val_density*val_velocity[1]/Gamma;
-
-
-    invRinvPe[3][0] = val_velocity[2]*factor;
-    invRinvPe[3][1] = 0;
-    invRinvPe[3][2] = 0;
-    invRinvPe[3][3] = val_density;
-    invRinvPe[3][4] = -val_density*val_velocity[2]/Gamma;
-
-    invRinvPe[4][0] = val_enthalpy*factor;
-    invRinvPe[4][1] = val_density*val_velocity[0];
-    invRinvPe[4][2] = val_density*val_velocity[1];
-    invRinvPe[4][3] = val_density*val_velocity[2];
-    invRinvPe[4][4] = -val_density*sqvel/(2.0*Gamma);
-
-  }
-
-}
-
-void CNumerics::GetRMatrix(su2double val_pressure, su2double val_soundspeed, su2double val_density, su2double* val_velocity, su2double **R_Matrix) {
-
-  su2double sqvel;
-  //su2double factor = 1.0/(val_soundspeed*val_soundspeed*1);
-  su2double gm1 = Gamma - 1.0;
-
-  if (nDim == 2) {
-
-    sqvel = val_velocity[0]*val_velocity[0]+val_velocity[1]*val_velocity[1];
-
-    R_Matrix[0][0] =  0.5*gm1*sqvel;
-    R_Matrix[0][1] = -val_velocity[0]*gm1;
-    R_Matrix[0][2] = -val_velocity[1]*gm1;
-    R_Matrix[0][3] = gm1;
-
-    R_Matrix[1][0] = -val_velocity[0]/val_density;
-    R_Matrix[1][1] = 1.0/val_density;
-    R_Matrix[1][2] = 0.0;
-    R_Matrix[1][3] = 0.0;
-
-    R_Matrix[2][0] = -val_velocity[1]/val_density;
-    R_Matrix[2][1] = 0.0;
-    R_Matrix[2][2] = 1.0/val_density;
-    R_Matrix[2][3] = 0.0;
-
-    R_Matrix[3][0] = 0.5*gm1*sqvel/val_pressure - Gamma/val_density;
-    R_Matrix[3][1] = -gm1*val_velocity[0]/val_pressure;
-    R_Matrix[3][2] = -gm1*val_velocity[1]/val_pressure;
-    R_Matrix[3][3] = gm1/val_pressure;
-  }
-  else {
->>>>>>> 588f1849
-
-    sqvel = val_velocity[0]*val_velocity[0]+val_velocity[1]*val_velocity[1]+val_velocity[2]*val_velocity[2];
-
-<<<<<<< HEAD
+
+  }
+
 
 
 void CNumerics::GetRMatrix(su2double val_soundspeed, su2double val_density, su2double **R_Matrix) {
 
-  su2double cc, rhoc;
-  cc = val_soundspeed*val_soundspeed;
+    su2double cc, rhoc;
+    cc = val_soundspeed*val_soundspeed;
   rhoc = val_density*val_soundspeed;
   if (nDim == 2) {
     R_Matrix[0][0] = -1.0/cc;
@@ -1258,39 +931,7 @@
     R_Matrix[4][3] = 0.5;
     R_Matrix[4][4] = 0.5;
 
-=======
-    R_Matrix[0][0] =  0.5*gm1*sqvel;
-    R_Matrix[0][1] = -val_velocity[0]*gm1;
-    R_Matrix[0][2] = -val_velocity[1]*gm1;
-    R_Matrix[0][3] = -val_velocity[2]*gm1;
-    R_Matrix[0][4] = gm1;
-
-    R_Matrix[1][0] = -val_velocity[0]/val_density;
-    R_Matrix[1][1] = 1.0/val_density;
-    R_Matrix[1][2] = 0.0;
-    R_Matrix[1][3] = 0.0;
-    R_Matrix[1][4] = 0.0;
-
-    R_Matrix[2][0] = -val_velocity[1]/val_density;
-    R_Matrix[2][1] = 0.0;
-    R_Matrix[2][2] = 1.0/val_density;
-    R_Matrix[2][3] = 0.0;
-    R_Matrix[2][4] = 0.0;
-
-    R_Matrix[3][0] = -val_velocity[2]/val_density;
-    R_Matrix[3][1] = 0.0;
-    R_Matrix[3][2] = 0.0;
-    R_Matrix[3][3] = 1.0/val_density;
-    R_Matrix[3][4] = 0.0;
-
-    R_Matrix[4][0] = 0.5*gm1*sqvel/val_pressure - Gamma/val_density;
-    R_Matrix[4][1] = -gm1*val_velocity[0]/val_pressure;
-    R_Matrix[4][2] = -gm1*val_velocity[1]/val_pressure;
-    R_Matrix[4][3] = -gm1*val_velocity[2]/val_pressure;
-    R_Matrix[4][4] = gm1/val_pressure;
-
->>>>>>> 588f1849
-  }
+}
 
 }
 
@@ -1323,7 +964,6 @@
   }
   else {
 
-<<<<<<< HEAD
     L_Matrix[0][0] = -cc;
     L_Matrix[0][1] = 0.0;
     L_Matrix[0][2] = 0.0;
@@ -1353,15 +993,11 @@
     L_Matrix[4][2] = 0.0;
     L_Matrix[4][3] = 0.0;
     L_Matrix[4][4] = 1.0;
-=======
-  if (nDim == 2) {
->>>>>>> 588f1849
-
-  }
-
-}
-
-<<<<<<< HEAD
+
+  }
+
+}
+
 void CNumerics::ComputeResJacobianNRBC(CFluidModel *FluidModel, su2double pressure, su2double density, su2double *turboVel, su2double alphaInBC, su2double gammaInBC,  su2double **R_c, su2double **R_c_inv){
   su2double rhoc, cc, **test;
   su2double dhdrho_P, dhdP_rho, dsdrho_P,dsdP_rho;
@@ -1422,21 +1058,21 @@
 
     InvMatrix3D(R_c, R_c_inv);
     //    det = R_c[0][0]*R_c[1][1]*R_c[2][2] - R_c[0][0]*R_c[2][1]*R_c[1][2] -  R_c[2][0]*R_c[1][1]*R_c[0][2];
-    //
+//
     //    R_c_inv[0][0]  = R_c[1][1]*R_c[2][2] - R_c[1][2]*R_c[2][1];
     //    R_c_inv[0][0] /= det;
     //    R_c_inv[0][1]  = R_c[0][2]*R_c[2][1];
     //    R_c_inv[0][1] /= det;
     //    R_c_inv[0][2]  = -R_c[0][2]*R_c[1][1];
     //    R_c_inv[0][2] /= det;
-    //
+//
     //    R_c_inv[1][0]  = R_c[1][2]*R_c[2][0];
     //    R_c_inv[1][0] /= det;
     //    R_c_inv[1][1]  = R_c[0][0]*R_c[2][2] - R_c[0][2]*R_c[2][0];
     //    R_c_inv[1][1] /= det;
     //    R_c_inv[1][2]  = -R_c[0][0]*R_c[1][2];
     //    R_c_inv[1][2] /= det;
-    //
+//
     //    R_c_inv[2][0]  = -R_c[1][1]*R_c[2][0];
     //    R_c_inv[2][0] /= det;
     //    R_c_inv[2][1]  = -R_c[0][0]*R_c[2][1];
@@ -1567,88 +1203,6 @@
   invMatrix[2][0] = invDet*( - matrix[1][1]*matrix[2][0] + matrix[1][0]*matrix[2][1] );
   invMatrix[2][1] = invDet*( + matrix[0][1]*matrix[2][0] - matrix[0][0]*matrix[2][1] );
   invMatrix[2][2] = invDet*( - matrix[0][1]*matrix[1][0] + matrix[0][0]*matrix[1][1] );
-=======
-//    R_Matrix[0][0] = 1.0;
-//    R_Matrix[0][1] = 0.0;
-//    R_Matrix[0][2] = 0.5*val_density/val_soundspeed;
-//    R_Matrix[0][3] = 0.5*val_density/val_soundspeed;
-//
-//    R_Matrix[1][0] = 0.0;
-//    R_Matrix[1][1] = val_normal[1];
-//    R_Matrix[1][2] = 0.5*val_normal[0];
-//    R_Matrix[1][3] = -0.5*val_normal[0];
-//
-//    R_Matrix[2][0] = 0.0;
-//    R_Matrix[2][1] = -val_normal[0];
-//    R_Matrix[2][2] = 0.5*val_normal[1];
-//    R_Matrix[2][3] = -0.5*val_normal[1];
-//
-//    R_Matrix[3][0] = 0.0;
-//    R_Matrix[3][1] = 0.0;
-//    R_Matrix[3][2] = 0.5*val_density*val_soundspeed;
-//    R_Matrix[3][3] = 0.5*val_density*val_soundspeed;
-
-    su2double cc, rhoc;
-    cc = val_soundspeed*val_soundspeed;
-    rhoc = val_density/val_soundspeed;
-
-    R_Matrix[0][0] = -1.0/cc;
-    R_Matrix[0][1] = 0.0;
-    R_Matrix[0][2] = 0.5/cc;
-    R_Matrix[0][3] = 0.5/cc;
-
-    R_Matrix[1][0] = 0.0;
-    R_Matrix[1][1] = 0.0;
-    R_Matrix[1][2] = 0.5/rhoc;
-    R_Matrix[1][3] = -0.5/rhoc;
-
-    R_Matrix[2][0] = 0.0;
-    R_Matrix[2][1] = 1.0/rhoc;
-    R_Matrix[2][2] = 0.0;
-    R_Matrix[2][3] = 0.0;
-
-    R_Matrix[3][0] = 0.0;
-    R_Matrix[3][1] = 0.0;
-    R_Matrix[3][2] = 0.5;
-    R_Matrix[3][3] = 0.5;
-
-  }
-  else {
-
-//    sqvel = val_velocity[0]*val_velocity[0]+val_velocity[1]*val_velocity[1]+val_velocity[2]*val_velocity[2];
-//
-//    R_Matrix[0][0] =  0.5*gm1*sqvel;
-//    R_Matrix[0][1] = -val_velocity[0]*gm1;
-//    R_Matrix[0][2] = -val_velocity[1]*gm1;
-//    R_Matrix[0][3] = -val_velocity[2]*gm1;
-//    R_Matrix[0][4] = gm1;
-//
-//    R_Matrix[1][0] = -val_velocity[0]/val_density;
-//    R_Matrix[1][1] = 1.0/val_density;
-//    R_Matrix[1][2] = 0.0;
-//    R_Matrix[1][3] = 0.0;
-//    R_Matrix[1][4] = 0.0;
-//
-//    R_Matrix[2][0] = -val_velocity[1]/val_density;
-//    R_Matrix[2][1] = 0.0;
-//    R_Matrix[2][2] = 1.0/val_density;
-//    R_Matrix[2][3] = 0.0;
-//    R_Matrix[2][4] = 0.0;
-//
-//    R_Matrix[3][0] = -val_velocity[2]/val_density;
-//    R_Matrix[3][1] = 0.0;
-//    R_Matrix[3][2] = 0.0;
-//    R_Matrix[3][3] = 1.0/val_density;
-//    R_Matrix[3][4] = 0.0;
-//
-//    R_Matrix[4][0] = 0.5*gm1*sqvel/val_pressure - Gamma/val_density;
-//    R_Matrix[4][1] = -gm1*val_velocity[0]/val_pressure;
-//    R_Matrix[4][2] = -gm1*val_velocity[1]/val_pressure;
-//    R_Matrix[4][3] = -gm1*val_velocity[2]/val_pressure;
-//    R_Matrix[4][4] = gm1/val_pressure;
-
-  }
->>>>>>> 588f1849
 
 }
 
@@ -1714,13 +1268,8 @@
 void CNumerics::GetPrecondJacobian(su2double Beta2, su2double r_hat, su2double s_hat, su2double t_hat, su2double rB2a2, su2double* Lambda, su2double *val_normal,
     su2double **val_absPeJac) {
 
-
-<<<<<<< HEAD
   su2double lam1, lam2, lam3, lam4;
   lam1 = Lambda[0]; lam2 = Lambda[1]; lam3 = Lambda[2]; lam4 = Lambda[3];
-=======
-  if (nDim == 2) {
->>>>>>> 588f1849
 
   if (nDim == 2) {
 
@@ -1729,7 +1278,6 @@
     val_absPeJac[0][2] = -lam3*rB2a2*val_normal[1]/(2.0*t_hat) + lam4*rB2a2*val_normal[1]/(2.0*t_hat);
     val_absPeJac[0][3] =  0.0;
 
-<<<<<<< HEAD
     val_absPeJac[1][0] = r_hat*val_normal[0]*lam3*s_hat/(2.0*t_hat*rB2a2) + s_hat*val_normal[0]*lam4*(-r_hat)/(2.0*t_hat*rB2a2);
     val_absPeJac[1][1] = lam2*(val_normal[1]*val_normal[1]) - lam3*r_hat*val_normal[0]*val_normal[0]/(2.0*t_hat) + lam4*s_hat*val_normal[0]*val_normal[0]/(2.0*t_hat);
     val_absPeJac[1][2] = -lam2*val_normal[0]*val_normal[1] - lam3*r_hat*val_normal[0]*val_normal[1]/(2.0*t_hat) + lam4*s_hat*val_normal[0]*val_normal[1]/(2.0*t_hat);
@@ -1745,185 +1293,8 @@
     val_absPeJac[3][2] = 0.0;
     val_absPeJac[3][3] = lam1;
 
-  }
-  else {
-
-    su2double lam5 = Lambda[4];
-
-    val_absPeJac[0][0] =  lam4*s_hat/(2.0*t_hat) - lam5*r_hat/(2.0*t_hat);
-    val_absPeJac[0][1] = -lam4*rB2a2*val_normal[0]/(2.0*t_hat) + lam5*rB2a2*val_normal[0]/(2.0*t_hat);
-    val_absPeJac[0][2] = -lam4*rB2a2*val_normal[1]/(2.0*t_hat) + lam5*rB2a2*val_normal[1]/(2.0*t_hat);
-    val_absPeJac[0][3] = -lam4*rB2a2*val_normal[2]/(2.0*t_hat) + lam5*rB2a2*val_normal[2]/(2.0*t_hat);
-    val_absPeJac[0][4] =  0.0;
-
-    val_absPeJac[1][0] = r_hat*val_normal[0]*lam4*s_hat/(2.0*t_hat*rB2a2) + s_hat*val_normal[0]*lam5*(-r_hat)/(2.0*t_hat*rB2a2);
-    val_absPeJac[1][1] = lam2*(val_normal[2]*val_normal[2] + val_normal[1]*val_normal[1]) - lam4*r_hat*val_normal[0]*val_normal[0]/(2.0*t_hat) + lam5*s_hat*val_normal[0]*val_normal[0]/(2.0*t_hat);
-    val_absPeJac[1][2] = -lam2*val_normal[0]*val_normal[1] - lam4*r_hat*val_normal[0]*val_normal[1]/(2.0*t_hat) + lam5*s_hat*val_normal[0]*val_normal[1]/(2.0*t_hat);
-    val_absPeJac[1][3] = -lam2*val_normal[0]*val_normal[2] - lam4*r_hat*val_normal[0]*val_normal[2]/(2.0*t_hat) + lam5*s_hat*val_normal[0]*val_normal[2]/(2.0*t_hat);
-    val_absPeJac[1][4] = 0.0;
-
-    val_absPeJac[2][0] = lam4*r_hat*val_normal[1]*s_hat/(2.0*t_hat*rB2a2) - s_hat*val_normal[1]*lam5*r_hat/(2.0*t_hat*rB2a2);
-    val_absPeJac[2][1] = -val_normal[0]*val_normal[1]*lam2 - r_hat*val_normal[1]*val_normal[0]*lam4/(2.0*t_hat) + s_hat*val_normal[0]*val_normal[1]*lam5/(2.0*t_hat);
-    val_absPeJac[2][2] = val_normal[0]*val_normal[0]*lam2 + val_normal[2]*val_normal[2]*lam3 -r_hat*val_normal[1]*val_normal[1]*lam4/(2.0*t_hat) + s_hat*val_normal[1]*val_normal[1]*lam5/(2.0*t_hat);
-    val_absPeJac[2][3] = -val_normal[2]*val_normal[1]*lam2 - r_hat*val_normal[2]*val_normal[1]*lam4/(2.0*t_hat) + s_hat*lam5*val_normal[1]*val_normal[2]/(2.0*t_hat);
-    val_absPeJac[2][4] = 0.0;
-
-    val_absPeJac[3][0] = r_hat*s_hat*val_normal[2]*lam4/(2.0*t_hat*rB2a2) - r_hat*s_hat*val_normal[2]*lam5/(2.0*t_hat*rB2a2);
-    val_absPeJac[3][1] = -val_normal[0]*val_normal[2]*lam3 - lam4*val_normal[0]*val_normal[2]*r_hat/(2.0*t_hat) + lam5*val_normal[0]*val_normal[2]*s_hat/(2.0*t_hat);
-    val_absPeJac[3][2] = -val_normal[1]*val_normal[2]*lam3 - lam4*val_normal[1]*val_normal[2]*r_hat/(2.0*t_hat) + lam5*val_normal[1]*val_normal[2]*s_hat/(2.0*t_hat);
-    val_absPeJac[3][3] = (val_normal[1]*val_normal[1] + val_normal[0]*val_normal[0])*lam3 - lam4*val_normal[2]*val_normal[2]*r_hat/(2.0*t_hat) + lam5*val_normal[2]*val_normal[2]*s_hat/(2.0*t_hat);
-    val_absPeJac[3][4] = 0.0;
-
-    val_absPeJac[4][0] = 0.0;
-    val_absPeJac[4][1] = 0.0;
-    val_absPeJac[4][2] = 0.0;
-    val_absPeJac[4][3] = 0.0;
-    val_absPeJac[4][4] = lam1;
-
-  }
-
-}
-
-void CNumerics::GetPArtCompMatrix(su2double *val_density, su2double *val_velocity, su2double *val_betainc2,
-    su2double *val_normal, su2double **val_p_tensor) {
-  su2double a, a2, Projvel, area2, sx, sy, sz = 0.0, u, v, w = 0.0, factor = 0.0;
-
-  sx = val_normal[0]; sy = val_normal[1]; u = val_velocity[0]; v = val_velocity[1];
-  if (nDim == 3) { sz = val_normal[2]; w = val_velocity[2]; }
-  Projvel = u*sx + v*sy; area2 = sx*sx + sy*sy;
-  if (nDim == 3) { Projvel += w*sz; area2 += sz*sz; }
-  a2 = Projvel*Projvel + ((*val_betainc2)/(*val_density))*area2; a = sqrt(a2);
-  factor = 1/(2.0*((*val_betainc2)/(*val_density))*a2);
-
-  if (nDim == 2) {
-    val_p_tensor[0][0] = 0.0;
-    val_p_tensor[0][1] = factor*((*val_betainc2)/(*val_density))*a;
-    val_p_tensor[0][2] = -factor*((*val_betainc2)/(*val_density))*a;
-
-    val_p_tensor[1][0] = -factor*2.0*sy*((*val_betainc2)/(*val_density));
-    val_p_tensor[1][1] = factor*(u*(a+Projvel) + sx*((*val_betainc2)/(*val_density)));
-    val_p_tensor[1][2] = factor*(u*(Projvel-a) + sx*((*val_betainc2)/(*val_density)));
-
-    val_p_tensor[2][0] = factor*2.0*sx*((*val_betainc2)/(*val_density));
-    val_p_tensor[2][1] = factor*(v*(a+Projvel) + sy*((*val_betainc2)/(*val_density)));
-    val_p_tensor[2][2] = factor*(v*(Projvel-a) + sy*((*val_betainc2)/(*val_density)));
-  }
-  else {
-    val_p_tensor[0][0] = 0.0;
-    val_p_tensor[0][1] = 0.0;
-    val_p_tensor[0][2] = ((*val_betainc2)/(*val_density))*a;
-    val_p_tensor[0][3] = -((*val_betainc2)/(*val_density))*a;
-
-    val_p_tensor[1][0] = -sz;
-    val_p_tensor[1][1] = -sy;
-    val_p_tensor[1][2] = u*(Projvel+a) + sx*((*val_betainc2)/(*val_density));
-    val_p_tensor[1][3] = u*(Projvel-a) + sx*((*val_betainc2)/(*val_density));
-
-    val_p_tensor[2][0] = 0.0;
-    val_p_tensor[2][1] = sx;
-    val_p_tensor[2][2] = v*(Projvel+a) + sy*((*val_betainc2)/(*val_density));
-    val_p_tensor[2][3] = v*(Projvel-a) + sy*((*val_betainc2)/(*val_density));
-
-    val_p_tensor[3][0] = sx;
-    val_p_tensor[3][1] = 0.0;
-    val_p_tensor[3][2] = w*(Projvel+a) + sz*((*val_betainc2)/(*val_density));
-    val_p_tensor[3][3] = w*(Projvel-a) + sz*((*val_betainc2)/(*val_density));
-  }
-
-}
-
-void CNumerics::GetPArtCompMatrix_inv(su2double *val_density, su2double *val_velocity, su2double *val_betainc2,
-    su2double *val_normal, su2double **val_invp_tensor) {
-  su2double a, a2, Projvel, area2, sx, sy, sz = 0.0, u, v, w = 0.0;
-=======
-    L_Matrix[0][0] = 1.0;
-    L_Matrix[0][1] = 0.0;
-    L_Matrix[0][2] = 0.0;
-    L_Matrix[0][3] = -0.5/val_soundspeed/val_soundspeed;
-
-    L_Matrix[1][0] = 0.0;
-    L_Matrix[1][1] = val_normal[1];
-    L_Matrix[1][2] = -val_normal[0];
-    L_Matrix[1][3] = 0.0;
-
-    L_Matrix[2][0] = 0.0;
-    L_Matrix[2][1] = val_normal[0];
-    L_Matrix[2][2] = val_normal[1];
-    L_Matrix[2][3] = 1.0/val_density/val_soundspeed;
-
-    L_Matrix[3][0] = 0.0;
-    L_Matrix[3][1] = -val_normal[0];
-    L_Matrix[3][2] = -val_normal[1];
-    L_Matrix[3][3] = 1.0/val_density/val_soundspeed;
-  }
-  else {
-
-//    sqvel = val_velocity[0]*val_velocity[0]+val_velocity[1]*val_velocity[1]+val_velocity[2]*val_velocity[2];
-//
-//    R_Matrix[0][0] =  0.5*gm1*sqvel;
-//    R_Matrix[0][1] = -val_velocity[0]*gm1;
-//    R_Matrix[0][2] = -val_velocity[1]*gm1;
-//    R_Matrix[0][3] = -val_velocity[2]*gm1;
-//    R_Matrix[0][4] = gm1;
-//
-//    R_Matrix[1][0] = -val_velocity[0]/val_density;
-//    R_Matrix[1][1] = 1.0/val_density;
-//    R_Matrix[1][2] = 0.0;
-//    R_Matrix[1][3] = 0.0;
-//    R_Matrix[1][4] = 0.0;
-//
-//    R_Matrix[2][0] = -val_velocity[1]/val_density;
-//    R_Matrix[2][1] = 0.0;
-//    R_Matrix[2][2] = 1.0/val_density;
-//    R_Matrix[2][3] = 0.0;
-//    R_Matrix[2][4] = 0.0;
-//
-//    R_Matrix[3][0] = -val_velocity[2]/val_density;
-//    R_Matrix[3][1] = 0.0;
-//    R_Matrix[3][2] = 0.0;
-//    R_Matrix[3][3] = 1.0/val_density;
-//    R_Matrix[3][4] = 0.0;
-//
-//    R_Matrix[4][0] = 0.5*gm1*sqvel/val_pressure - Gamma/val_density;
-//    R_Matrix[4][1] = -gm1*val_velocity[0]/val_pressure;
-//    R_Matrix[4][2] = -gm1*val_velocity[1]/val_pressure;
-//    R_Matrix[4][3] = -gm1*val_velocity[2]/val_pressure;
-//    R_Matrix[4][4] = gm1/val_pressure;
-
-  }
-
-}
-
-void CNumerics::GetPrecondJacobian(su2double Beta2, su2double r_hat, su2double s_hat, su2double t_hat, su2double rB2a2, su2double* Lambda, su2double *val_normal,
-    su2double **val_absPeJac) {
-
-  su2double lam1, lam2, lam3, lam4;
-  lam1 = Lambda[0]; lam2 = Lambda[1]; lam3 = Lambda[2]; lam4 = Lambda[3];
-
-  if (nDim == 2) {
-
-    val_absPeJac[0][0] =  lam3*s_hat/(2.0*t_hat) - lam4*r_hat/(2.0*t_hat);
-    val_absPeJac[0][1] = -lam3*rB2a2*val_normal[0]/(2.0*t_hat) + lam4*rB2a2*val_normal[0]/(2.0*t_hat);
-    val_absPeJac[0][2] = -lam3*rB2a2*val_normal[1]/(2.0*t_hat) + lam4*rB2a2*val_normal[1]/(2.0*t_hat);
-    val_absPeJac[0][3] =  0.0;
-
-    val_absPeJac[1][0] = r_hat*val_normal[0]*lam3*s_hat/(2.0*t_hat*rB2a2) + s_hat*val_normal[0]*lam4*(-r_hat)/(2.0*t_hat*rB2a2);
-    val_absPeJac[1][1] = lam2*(val_normal[1]*val_normal[1]) - lam3*r_hat*val_normal[0]*val_normal[0]/(2.0*t_hat) + lam4*s_hat*val_normal[0]*val_normal[0]/(2.0*t_hat);
-    val_absPeJac[1][2] = -lam2*val_normal[0]*val_normal[1] - lam3*r_hat*val_normal[0]*val_normal[1]/(2.0*t_hat) + lam4*s_hat*val_normal[0]*val_normal[1]/(2.0*t_hat);
-    val_absPeJac[1][3] = 0.0;
-
-    val_absPeJac[2][0] = lam3*r_hat*val_normal[1]*s_hat/(2.0*t_hat*rB2a2) - s_hat*val_normal[1]*lam4*r_hat/(2.0*t_hat*rB2a2);
-    val_absPeJac[2][1] = -val_normal[0]*val_normal[1]*lam2 - r_hat*val_normal[1]*val_normal[0]*lam3/(2.0*t_hat) + s_hat*val_normal[0]*val_normal[1]*lam4/(2.0*t_hat);
-    val_absPeJac[2][2] = val_normal[0]*val_normal[0]*lam2 -r_hat*val_normal[1]*val_normal[1]*lam3/(2.0*t_hat) + s_hat*val_normal[1]*val_normal[1]*lam4/(2.0*t_hat);
-    val_absPeJac[2][3] = 0.0;
-
-    val_absPeJac[3][0] = 0.0;
-    val_absPeJac[3][1] = 0.0;
-    val_absPeJac[3][2] = 0.0;
-    val_absPeJac[3][3] = lam1;
-
-  }
-  else {
+	}
+	else {
 
     su2double lam5 = Lambda[4];
 
@@ -2006,34 +1377,18 @@
     val_p_tensor[3][2] = w*(Projvel+a) + sz*((*val_betainc2)/(*val_density));
     val_p_tensor[3][3] = w*(Projvel-a) + sz*((*val_betainc2)/(*val_density));
   }
->>>>>>> 588f1849
-
-  sx = val_normal[0]; sy = val_normal[1]; u = val_velocity[0]; v = val_velocity[1];
-  if (nDim == 3) { sz = val_normal[2]; w = val_velocity[2];}
-  Projvel = u*sx + v*sy; area2 = sx*sx + sy*sy;
-  if (nDim == 3) { Projvel += w*sz; area2 += sz*sz; }
-  a2 = Projvel*Projvel + ((*val_betainc2)/(*val_density))*area2; a = sqrt(a2);
-
-<<<<<<< HEAD
-  if (nDim == 2) {
-    val_invp_tensor[0][0] = (sy*u-sx*v);
-    val_invp_tensor[0][1] = -v*Projvel-sy*((*val_betainc2)/(*val_density));
-    val_invp_tensor[0][2] = u*Projvel+sx*((*val_betainc2)/(*val_density));
-
-    val_invp_tensor[1][0] = (a-Projvel);
-    val_invp_tensor[1][1] = ((*val_betainc2)/(*val_density))*sx;
-    val_invp_tensor[1][2] = ((*val_betainc2)/(*val_density))*sy;
-
-=======
+
+}
+
 void CNumerics::GetPArtCompMatrix_inv(su2double *val_density, su2double *val_velocity, su2double *val_betainc2,
     su2double *val_normal, su2double **val_invp_tensor) {
   su2double a, a2, Projvel, area2, sx, sy, sz = 0.0, u, v, w = 0.0;
 
-  sx = val_normal[0]; sy = val_normal[1]; u = val_velocity[0]; v = val_velocity[1];
+	sx = val_normal[0]; sy = val_normal[1]; u = val_velocity[0]; v = val_velocity[1];
     if (nDim == 3) { sz = val_normal[2]; w = val_velocity[2];}
-  Projvel = u*sx + v*sy; area2 = sx*sx + sy*sy;
+	Projvel = u*sx + v*sy; area2 = sx*sx + sy*sy;
     if (nDim == 3) { Projvel += w*sz; area2 += sz*sz; }
-  a2 = Projvel*Projvel + ((*val_betainc2)/(*val_density))*area2; a = sqrt(a2);
+	a2 = Projvel*Projvel + ((*val_betainc2)/(*val_density))*area2; a = sqrt(a2);
 
     if (nDim == 2) {
     val_invp_tensor[0][0] = (sy*u-sx*v);
@@ -2044,12 +1399,11 @@
     val_invp_tensor[1][1] = ((*val_betainc2)/(*val_density))*sx;
     val_invp_tensor[1][2] = ((*val_betainc2)/(*val_density))*sy;
         
->>>>>>> 588f1849
     val_invp_tensor[2][0] = (-a-Projvel);
     val_invp_tensor[2][1] = ((*val_betainc2)/(*val_density))*sx;
     val_invp_tensor[2][2] = ((*val_betainc2)/(*val_density))*sy;
-  }
-  else {
+	}
+	else {
     val_invp_tensor[0][0] = (sz*Projvel-area2*w)/(sx*a2);
     val_invp_tensor[0][1] = -(w*Projvel+sz*((*val_betainc2)/(*val_density)))/a2;
     val_invp_tensor[0][2] = -sy*(w*Projvel+sz*((*val_betainc2)/(*val_density)))/(sx*a2);
@@ -2071,203 +1425,29 @@
     val_invp_tensor[3][3] = sz/(2.0*a2);
   }
 
-}
-
-<<<<<<< HEAD
-void CNumerics::GetPArtComp_FreeSurf_Matrix(su2double *val_density, su2double *val_ddensity, su2double *val_velocity, su2double *val_betainc2, su2double *val_levelset, su2double *val_normal, su2double **val_p_tensor) {
-
-  su2double a = 0.0, b = 0.0, c = 0.0, d = 0.0, area2 = 0.0, e2 = 0.0, f = 0.0, nx = 0.0, ny = 0.0, nz = 0.0, u = 0.0, v = 0.0, w = 0.0;
-
-  a = (*val_betainc2)/(*val_density);
-  b = (*val_levelset)/(*val_density);
-  c = (*val_ddensity);
-
-  if (nDim == 2) {
-
-    nx = val_normal[0];   ny = val_normal[1];   area2 = nx*nx + ny*ny;
-    u = val_velocity[0];  v = val_velocity[1];  d = u*nx + v*ny;
-    e2 = (2.0*d - b*c*d)*(2.0*d - b*c*d);
-    f = sqrt(4.0*a*area2 + e2);
-
-    val_p_tensor[0][0] = 0;
-    val_p_tensor[0][1] = 0;
-    val_p_tensor[0][2] = (d*d*(1.0 - b*c) + 2.0*a*area2 + d*d + d*f)/(2.0*b*area2);
-    val_p_tensor[0][3] = (d*d*(1.0 - b*c) + 2.0*a*area2 + d*d - d*f)/(2.0*b*area2);
-
-    val_p_tensor[1][0] = (c*d)/nx;
-    val_p_tensor[1][1] = -(ny/nx);
-    val_p_tensor[1][2] = (d*nx*(b*c - 1.0) + nx*nx*u + 2.0*ny*ny*u - nx*ny*v - nx*f)/(2*b*area2);
-    val_p_tensor[1][3] = (d*nx*(b*c - 1.0) + nx*nx*u + 2.0*ny*ny*u - nx*ny*v + nx*f)/(2*b*area2);
-
-    val_p_tensor[2][0] = 0.0;
-    val_p_tensor[2][1] = 1.0;
-    val_p_tensor[2][2] = (d*ny*(b*c - 1.0) - nx*ny*u + 2.0*nx*nx*v + ny*ny*v - ny*f)/(2*b*area2);
-    val_p_tensor[2][3] = (d*ny*(b*c - 1.0) - nx*ny*u + 2.0*nx*nx*v + ny*ny*v + ny*f)/(2*b*area2);
-
-    val_p_tensor[3][0] = 1.0;
-    val_p_tensor[3][1] = 0.0;
-    val_p_tensor[3][2] = 1.0;
-    val_p_tensor[3][3] = 1.0;
-
-  }
-  else {
-
-    nx = val_normal[0];   ny = val_normal[1];   nz = val_normal[2];   area2 = nx*nx + ny*ny + nz*nz;
-    u = val_velocity[0];  v = val_velocity[1];  w = val_velocity[2];  d = u*nx + v*ny + w*nz;
-    e2 = (2.0*d - b*c*d)*(2.0*d - b*c*d);
-    f = sqrt(4.0*a*area2 + e2);
-
-    val_p_tensor[0][0] = 0.0;
-    val_p_tensor[0][1] = 0.0;
-    val_p_tensor[0][2] = 0.0;
-    val_p_tensor[0][3] = -((a*(b*c*d + f))/(b*(2.0*d - b*c*d - f)));
-    val_p_tensor[0][4] = (a*(- b*c*d + f))/(b*(2.0*d - b*c*d + f));
-
-    val_p_tensor[1][0] = (c*d)/nx;
-    val_p_tensor[1][1] = -(nz/nx);
-    val_p_tensor[1][2] = -(ny/nx);
-    val_p_tensor[1][3] = -((-2.0*a*nx + b*c*d*u - 2.0*u*d + u*f)/(b*(2.0*d - b*c*d - f)));
-    val_p_tensor[1][4] = -((-2.0*a*nx + b*c*d*u - 2.0*u*d - u*f)/(b*(2.0*d - b*c*d + f)));
-
-    val_p_tensor[2][0] = 0.0;
-    val_p_tensor[2][1] = 0.0;
-    val_p_tensor[2][2] = 1.0;
-    val_p_tensor[2][3] = -((-2.0*a*ny + b*c*d*v - 2.0*v*d + v*f)/(b*(2.0*d - b*c*d - f)));
-    val_p_tensor[2][4] = -((-2.0*a*ny + b*c*d*v - 2.0*v*d - v*f)/(b*(2.0*d - b*c*d + f)));
-
-    val_p_tensor[3][0] = 0.0;
-    val_p_tensor[3][1] = 1.0;
-    val_p_tensor[3][2] = 0.0;
-    val_p_tensor[3][3] = -((-2.0*a*nz + b*c*d*w - 2.0*w*d + w*f)/(b*(2.0*d - b*c*d - f)));
-    val_p_tensor[3][4] = -((-2.0*a*nz + b*c*d*w - 2.0*w*d - w*f)/(b*(2.0*d - b*c*d + f)));
-
-    val_p_tensor[4][0] = 1.0;
-    val_p_tensor[4][1] = 0.0;
-    val_p_tensor[4][2] = 0.0;
-    val_p_tensor[4][3] = 1.0;
-    val_p_tensor[4][4] = 1.0;
-
-  }
-
-}
-
-void CNumerics::GetPArtComp_FreeSurf_Matrix_inv(su2double *val_density, su2double *val_ddensity, su2double *val_velocity, su2double *val_betainc2, su2double *val_levelset,
-    su2double *val_normal, su2double **val_invp_tensor) {
-
-  su2double a = 0.0, b = 0.0, c = 0.0, d = 0.0, area2 = 0.0, e2 = 0.0, f = 0.0, nx = 0.0, ny = 0.0, nz = 0.0, u = 0.0, v = 0.0, w = 0.0;
-
-  a = (*val_betainc2)/(*val_density);
-  b = (*val_levelset)/(*val_density);
-  c = (*val_ddensity);
-
-  if (nDim == 2) {
-
-    nx = val_normal[0];   ny = val_normal[1];   area2 = nx*nx + ny*ny;
-    u = val_velocity[0];  v = val_velocity[1];  d = u*nx + v*ny;
-    e2 = (2.0*d - b*c*d)*(2.0*d - b*c*d);
-    f = sqrt(4.0*a*area2 + e2);
-
-    val_invp_tensor[0][0] = -((b*area2)/(a*area2 + d*d*(1.0 - b*c)));
-    val_invp_tensor[0][1] = -((b*d*nx)/(a*area2 + d*d*(1.0 - b*c)));
-    val_invp_tensor[0][2] = -((b*d*ny)/(a*area2 + d*d*(1.0 - b*c)));
-    val_invp_tensor[0][3] = ( a*area2 + d*d)/(a*area2 + d*d*(1.0 - b*c));
-
-    val_invp_tensor[1][0] = (-b*c*d*ny + nx*(ny*u - nx*v))/(a*area2 + d*d*(1.0-b*c));
-    val_invp_tensor[1][1] = -((nx*(a*ny + d*v))/(a*area2 + d*d*(1.0-b*c)));
-    val_invp_tensor[1][2] = (-b*c*d*d + nx*(a*nx + d*u))/(a*area2 + d*d*(1.0-b*c));
-    val_invp_tensor[1][3] = (c*d*(a*ny + d*v))/(a*area2 + d*d*(1.0-b*c));
-
-    val_invp_tensor[2][0] = (b*area2*(-b*c*d + f))/(2.0*(-b*c*d*d + a*area2 + d*d)*f);
-    val_invp_tensor[2][1] = -((b*nx*(-(2.0 - b*c)*d*d - 2.0*a*area2 + d*f))/(2.0*(- a*area2 - d*d*(1.0-b*c))*f));
-    val_invp_tensor[2][2] = -((b*ny*(-(2.0 - b*c)*d*d - 2.0*a*area2 + d*f))/(2.0*(- a*area2 - d*d*(1.0-b*c))*f));
-    val_invp_tensor[2][3] = (b*c*d*(-(2.0 - b*c)*d*d - 2.0*a*area2 + d*f))/(2.0*(- a*area2 - d*d*(1.0-b*c))*f);
-
-    val_invp_tensor[3][0] = (b*area2*(b*c*d + f))/(2.0*(-b*c*d*d + a*area2 + d*d)*f);
-    val_invp_tensor[3][1] = -((b*nx*((2.0 - b*c)*d*d + 2.0*a*area2 + d*f))/(2.0*(- a*area2 - d*d*(1.0-b*c))*f));
-    val_invp_tensor[3][2] = -((b*ny*((2.0 - b*c)*d*d + 2.0*a*area2 + d*f))/(2.0*(- a*area2 - d*d*(1.0-b*c))*f));
-    val_invp_tensor[3][3] = (b*c*d*((2.0 - b*c)*d*d + 2.0*a*area2 + d*f))/(2.0*(- a*area2 - d*d*(1.0-b*c))*f);
-
-  }
-  else {
-
-    nx = val_normal[0];   ny = val_normal[1];   nz = val_normal[2];   area2 = nx*nx + ny*ny + nz*nz;
-    u = val_velocity[0];  v = val_velocity[1];  w = val_velocity[2];  d = u*nx + v*ny + w*nz;
-    e2 = (2.0*d - b*c*d)*(2.0*d - b*c*d);
-    f = sqrt(4.0*a*area2 + e2);
-
-    val_invp_tensor[0][0] = (b*area2)/(b*c*d*d - a*area2 - d*d);
-    val_invp_tensor[0][1] = -((b*d*nx)/(-b*c*d*d + a*area2 + d*d));
-    val_invp_tensor[0][2] = -((b*d*ny)/(-b*c*d*d + a*area2 + d*d));
-    val_invp_tensor[0][3] = -((b*d*nz)/(-b*c*d*d + a*area2 + d*d));
-    val_invp_tensor[0][4] = (a*area2 + d*d)/(-b*c*d*d +a*area2 + d*d);
-
-    val_invp_tensor[1][0] = (-b*c*d*nz +nx*nz*u - nx*nx*w + ny*(nz*v - ny*w))/(-b*c*d*d +a*area2 + d*d);
-    val_invp_tensor[1][1] = -((nx*(a*nz + d*w))/(-b*c*d*d + a*area2 + d*d));
-    val_invp_tensor[1][2] = -((ny*(a*nz + d*w))/(-b*c*d*d + a*area2 + d*d));
-    val_invp_tensor[1][3] = (-b*c*d*d + a*(nx*nx + ny*ny) + d*(nx*u + ny*v))/(-b*c*d*d + a*area2 + d*d);
-    val_invp_tensor[1][4] = (c*d*(a*nz + d*w))/(-b*c*d*d + a*area2 + d*d);
-
-    val_invp_tensor[2][0] = (-b*c*d*ny + nx*ny*u - nx*nx*v + nz*(-nz*v + ny*w))/(-b*c*d*d + a*area2 + d*d);
-    val_invp_tensor[2][1] =  -((nx*(a*ny + d*v))/(-b*c*d*d + a*area2 + d*d));
-    val_invp_tensor[2][2] = (-b*c*d*d + a*(nx*nx + nz*nz) + d*(nx*u + nz*w))/(-b*c*d*d + a*area2 + d*d);
-    val_invp_tensor[2][3] = -((nz*(a*ny + d*v))/(-b*c*d*d + a*area2 + d*d));
-    val_invp_tensor[2][4] = (c*d*(a*ny + d*v))/(-b*c*d*d + a*area2 + d*(nx*u + ny*v + nz*w));
-
-    val_invp_tensor[3][0] = -(b*(-d + b*c*d - d + f)*(b*b*c*c*d*d + 2.0*a*area2 + d*d - 3.0*b*c*d*d + 2.0*nx*ny*u*v + 2.0*nx*nz*u*w + 2.0*ny*nz*v*w + nx*nx*u*u + ny*ny*v*v + nz*nz*w*w - b*c*d*f + d*f))/(4*a*(b*c*d*d - a*area2 - d*d)*f);
-    val_invp_tensor[3][1] = (b*nx*(-d + b*c*d - d + f)*(- b*c*d + f))/(4.0*(b*c*d*d - a*area2 - d*d)*f);
-    val_invp_tensor[3][2] = (b*ny*(-d + b*c*d - d + f)*(- b*c*d + f))/(4.0*(b*c*d*d - a*area2 - d*d)*f);
-    val_invp_tensor[3][3] = (b*nz*(-d + b*c*d - d + f)*(- b*c*d + f))/(4.0*(b*c*d*d - a*area2 - d*d)*f);
-    val_invp_tensor[3][4] = -((b*c*d*(-d + b*c*d - d + f)*(- b*c*d + f))/(4.0*(b*c*d*d - a*area2 - d*d)*f));
-
-    val_invp_tensor[4][0] = -(b*(2.0*d - b*c*d + f)*(b*b*c*c*d*d + 2.0*a*area2 + d*d - 3.0*b*c*d*d + 2.0*nx*ny*u*v + 2.0*nx*nz*u*w + 2.0*ny*nz*v*w + nx*nx*u*u + ny*ny*v*v + nz*nz*w*w + b*c*d*f - d*f))/(4*a*(b*c*d*d - a*area2 - d*d)*f);
-    val_invp_tensor[4][1] = -((b*nx*(b*c*d + f)*(2.0*d - b*c*d + f))/(4.0*(b*c*d*d - a*area2 - d*d)*f));
-    val_invp_tensor[4][2] = -((b*ny*(b*c*d + f)*(2.0*d - b*c*d + f))/(4.0*(b*c*d*d - a*area2 - d*d)*f));
-    val_invp_tensor[4][3] = -((b*nz*(b*c*d + f)*(2.0*d - b*c*d + f))/(4.0*(b*c*d*d - a*area2 - d*d)*f));
-    val_invp_tensor[4][4] = (b*c*d*(b*c*d + f)*(2.0*d - b*c*d + f))/(4.0*(b*c*d*d - a*area2 - d*d)*f);
-=======
+  }
+
 void CNumerics::GetJacInviscidLambda_fabs(su2double *val_velocity, su2double val_soundspeed,
-    su2double *val_normal, su2double *val_Lambda_Vector) {
-  su2double ProjVelocity = 0;
-
-  for (unsigned short iDim = 0; iDim < nDim; iDim++)
-    ProjVelocity += val_velocity[iDim]*val_normal[iDim];
->>>>>>> 588f1849
-
-  if (nDim == 3) {
-    val_Lambda_Vector[0] = fabs(ProjVelocity);
-    val_Lambda_Vector[1] = fabs(ProjVelocity);
-    val_Lambda_Vector[2] = fabs(ProjVelocity);
-    val_Lambda_Vector[3] = fabs(ProjVelocity + val_soundspeed);
-    val_Lambda_Vector[4] = fabs(ProjVelocity - val_soundspeed);
-  }
-<<<<<<< HEAD
-
-}
-
-void CNumerics::GetJacInviscidLambda_fabs(su2double *val_velocity, su2double val_soundspeed,
-    su2double *val_normal, su2double *val_Lambda_Vector) {
-  su2double ProjVelocity = 0;
-
-  for (unsigned short iDim = 0; iDim < nDim; iDim++)
-    ProjVelocity += val_velocity[iDim]*val_normal[iDim];
-
-  if (nDim == 3) {
-    val_Lambda_Vector[0] = fabs(ProjVelocity);
-    val_Lambda_Vector[1] = fabs(ProjVelocity);
-    val_Lambda_Vector[2] = fabs(ProjVelocity);
-    val_Lambda_Vector[3] = fabs(ProjVelocity + val_soundspeed);
-    val_Lambda_Vector[4] = fabs(ProjVelocity - val_soundspeed);
-  }
-
-=======
-
->>>>>>> 588f1849
-  if (nDim == 2) {
-    val_Lambda_Vector[0] = fabs(ProjVelocity);
-    val_Lambda_Vector[1] = fabs(ProjVelocity);
-    val_Lambda_Vector[2] = fabs(ProjVelocity + val_soundspeed);
-    val_Lambda_Vector[3] = fabs(ProjVelocity - val_soundspeed);
-  }
+		su2double *val_normal, su2double *val_Lambda_Vector) {
+	su2double ProjVelocity = 0;
+
+	for (unsigned short iDim = 0; iDim < nDim; iDim++)
+		ProjVelocity += val_velocity[iDim]*val_normal[iDim];
+
+	if (nDim == 3) {
+		val_Lambda_Vector[0] = fabs(ProjVelocity);
+		val_Lambda_Vector[1] = fabs(ProjVelocity);
+		val_Lambda_Vector[2] = fabs(ProjVelocity);
+		val_Lambda_Vector[3] = fabs(ProjVelocity + val_soundspeed);
+		val_Lambda_Vector[4] = fabs(ProjVelocity - val_soundspeed);
+	}
+
+	if (nDim == 2) {
+		val_Lambda_Vector[0] = fabs(ProjVelocity);
+		val_Lambda_Vector[1] = fabs(ProjVelocity);
+		val_Lambda_Vector[2] = fabs(ProjVelocity + val_soundspeed);
+		val_Lambda_Vector[3] = fabs(ProjVelocity - val_soundspeed);
+	}
 }
 
 void CNumerics::GetAdjViscousFlux_Jac(su2double Pressure_i, su2double Pressure_j, su2double Density_i, su2double Density_j,
@@ -2636,13 +1816,8 @@
   for (unsigned short iDim = 0 ; iDim < nDim; iDim++) {
     for (unsigned short jDim = 0 ; jDim < nDim; jDim++) {
       tau[iDim][jDim] = total_viscosity*( val_gradprimvar[jDim+1][iDim] +
-<<<<<<< HEAD
           val_gradprimvar[iDim+1][jDim] )
           -TWO3*total_viscosity*div_vel*delta[iDim][jDim];
-=======
-                                          val_gradprimvar[iDim+1][jDim] )
-                       -TWO3*total_viscosity*div_vel*delta[iDim][jDim];
->>>>>>> 588f1849
     }
   }
 
@@ -2687,17 +1862,10 @@
 
 
 void CNumerics::GetViscousProjFlux(su2double *val_primvar,
-<<<<<<< HEAD
     su2double **val_gradprimvar, su2double val_turb_ke,
     su2double *val_normal,
     su2double val_laminar_viscosity,
     su2double val_eddy_viscosity) {
-=======
-                  su2double **val_gradprimvar, su2double val_turb_ke,
-                  su2double *val_normal,
-                  su2double val_laminar_viscosity,
-                  su2double val_eddy_viscosity) {
->>>>>>> 588f1849
 
 
   unsigned short iVar, iDim, jDim;
@@ -2756,21 +1924,12 @@
 }
 
 void CNumerics::GetViscousProjFlux(su2double *val_primvar,
-<<<<<<< HEAD
     su2double **val_gradprimvar, su2double val_turb_ke,
     su2double *val_normal,
     su2double val_laminar_viscosity,
     su2double val_eddy_viscosity,
     su2double val_thermal_conductivity,
     su2double val_heat_capacity_cp) {
-=======
-                                   su2double **val_gradprimvar, su2double val_turb_ke,
-                                   su2double *val_normal,
-                                   su2double val_laminar_viscosity,
-                                   su2double val_eddy_viscosity,
-                                   su2double val_thermal_conductivity,
-                                   su2double val_heat_capacity_cp) {
->>>>>>> 588f1849
 
   unsigned short iVar, iDim, jDim;
   su2double total_viscosity, heat_flux_factor, div_vel, Density;
@@ -2838,11 +1997,7 @@
     su2double val_eddy_viscosity) {
   unsigned short iVar, iDim;
   su2double total_viscosity;
-<<<<<<< HEAD
-
-=======
-  
->>>>>>> 588f1849
+
   total_viscosity = (val_laminar_viscosity + val_eddy_viscosity);
 
   if (nDim == 3) {
@@ -2885,21 +2040,13 @@
   unsigned short iDim, iVar, jVar;
 
   su2double theta = 0.0, sqvel = 0.0, proj_viscousflux_vel = 0.0;
-<<<<<<< HEAD
-
-=======
-  
->>>>>>> 588f1849
+
   for (iDim = 0; iDim < nDim; iDim++) {
     theta += val_normal[iDim]*val_normal[iDim];
     sqvel += val_Mean_PrimVar[iDim+1]*val_Mean_PrimVar[iDim+1];
     proj_viscousflux_vel += val_Proj_Visc_Flux[iDim+1]*val_Mean_PrimVar[iDim+1];
   }
-<<<<<<< HEAD
-
-=======
-  
->>>>>>> 588f1849
+
   su2double phi = 0.5*(Gamma-1.0)*sqvel;
   su2double Density = val_Mean_PrimVar[nDim+2];
   su2double Pressure = val_Mean_PrimVar[nDim+1];
@@ -2917,50 +2064,46 @@
       val_Proj_Jac_Tensor_j[iVar][jVar] = 0.0;
     }
   }
-<<<<<<< HEAD
-
-  if (nDim == 2) {
-=======
   
-  if (nDim == 2) {
+	if (nDim == 2) {
     
-    su2double thetax = theta + val_normal[0]*val_normal[0]/3.0;
-    su2double thetay = theta + val_normal[1]*val_normal[1]/3.0;
-
-    su2double etaz = val_normal[0]*val_normal[1]/3.0;
-
-    su2double pix = val_Mean_PrimVar[1]*thetax + val_Mean_PrimVar[2]*etaz;
-    su2double piy = val_Mean_PrimVar[1]*etaz   + val_Mean_PrimVar[2]*thetay;
-
-    val_Proj_Jac_Tensor_i[0][0] = 0.0;
-    val_Proj_Jac_Tensor_i[0][1] = 0.0;
-    val_Proj_Jac_Tensor_i[0][2] = 0.0;
-    val_Proj_Jac_Tensor_i[0][3] = 0.0;
-    val_Proj_Jac_Tensor_i[1][0] = factor*pix;
-    val_Proj_Jac_Tensor_i[1][1] = -factor*thetax;
-    val_Proj_Jac_Tensor_i[1][2] = -factor*etaz;
-    val_Proj_Jac_Tensor_i[1][3] = 0.0;
-    val_Proj_Jac_Tensor_i[2][0] = factor*piy;
-    val_Proj_Jac_Tensor_i[2][1] = -factor*etaz;
-    val_Proj_Jac_Tensor_i[2][2] = -factor*thetay;
-    val_Proj_Jac_Tensor_i[2][3] = 0.0;
-
-    val_Proj_Jac_Tensor_i[3][0] = -factor*(rhoovisc*theta*(phi_rho+phi*phi_p)- (pix*val_Mean_PrimVar[1]+piy*val_Mean_PrimVar[2]));
-    val_Proj_Jac_Tensor_i[3][1] = -factor*(pix-rhoovisc*theta*phi_p*(Gamma-1.0)*val_Mean_PrimVar[1]);
-    val_Proj_Jac_Tensor_i[3][2] = -factor*(piy-rhoovisc*theta*phi_p*(Gamma-1.0)*val_Mean_PrimVar[2]);
-    val_Proj_Jac_Tensor_i[3][3] = -factor*((Gamma-1.0)*rhoovisc*theta*phi_p);
+		su2double thetax = theta + val_normal[0]*val_normal[0]/3.0;
+		su2double thetay = theta + val_normal[1]*val_normal[1]/3.0;
+
+		su2double etaz = val_normal[0]*val_normal[1]/3.0;
+
+		su2double pix = val_Mean_PrimVar[1]*thetax + val_Mean_PrimVar[2]*etaz;
+		su2double piy = val_Mean_PrimVar[1]*etaz   + val_Mean_PrimVar[2]*thetay;
+
+		val_Proj_Jac_Tensor_i[0][0] = 0.0;
+		val_Proj_Jac_Tensor_i[0][1] = 0.0;
+		val_Proj_Jac_Tensor_i[0][2] = 0.0;
+		val_Proj_Jac_Tensor_i[0][3] = 0.0;
+		val_Proj_Jac_Tensor_i[1][0] = factor*pix;
+		val_Proj_Jac_Tensor_i[1][1] = -factor*thetax;
+		val_Proj_Jac_Tensor_i[1][2] = -factor*etaz;
+		val_Proj_Jac_Tensor_i[1][3] = 0.0;
+		val_Proj_Jac_Tensor_i[2][0] = factor*piy;
+		val_Proj_Jac_Tensor_i[2][1] = -factor*etaz;
+		val_Proj_Jac_Tensor_i[2][2] = -factor*thetay;
+		val_Proj_Jac_Tensor_i[2][3] = 0.0;
+
+		val_Proj_Jac_Tensor_i[3][0] = -factor*(rhoovisc*theta*(phi_rho+phi*phi_p)- (pix*val_Mean_PrimVar[1]+piy*val_Mean_PrimVar[2]));
+		val_Proj_Jac_Tensor_i[3][1] = -factor*(pix-rhoovisc*theta*phi_p*(Gamma-1.0)*val_Mean_PrimVar[1]);
+		val_Proj_Jac_Tensor_i[3][2] = -factor*(piy-rhoovisc*theta*phi_p*(Gamma-1.0)*val_Mean_PrimVar[2]);
+		val_Proj_Jac_Tensor_i[3][3] = -factor*((Gamma-1.0)*rhoovisc*theta*phi_p);
     
-    for (iVar = 0; iVar < nVar; iVar++)
-      for (jVar = 0; jVar < nVar; jVar++)
-        val_Proj_Jac_Tensor_j[iVar][jVar] = -val_Proj_Jac_Tensor_i[iVar][jVar];
-
-    factor = 0.5/Density;
-    val_Proj_Jac_Tensor_i[3][0] += factor*proj_viscousflux_vel;
-    val_Proj_Jac_Tensor_j[3][0] += factor*proj_viscousflux_vel;
-    val_Proj_Jac_Tensor_i[3][1] += factor*val_Proj_Visc_Flux[1];
-    val_Proj_Jac_Tensor_j[3][1] += factor*val_Proj_Visc_Flux[1];
-    val_Proj_Jac_Tensor_i[3][2] += factor*val_Proj_Visc_Flux[2];
-    val_Proj_Jac_Tensor_j[3][2] += factor*val_Proj_Visc_Flux[2];
+		for (iVar = 0; iVar < nVar; iVar++)
+			for (jVar = 0; jVar < nVar; jVar++)
+				val_Proj_Jac_Tensor_j[iVar][jVar] = -val_Proj_Jac_Tensor_i[iVar][jVar];
+
+		factor = 0.5/Density;
+		val_Proj_Jac_Tensor_i[3][0] += factor*proj_viscousflux_vel;
+		val_Proj_Jac_Tensor_j[3][0] += factor*proj_viscousflux_vel;
+		val_Proj_Jac_Tensor_i[3][1] += factor*val_Proj_Visc_Flux[1];
+		val_Proj_Jac_Tensor_j[3][1] += factor*val_Proj_Visc_Flux[1];
+		val_Proj_Jac_Tensor_i[3][2] += factor*val_Proj_Visc_Flux[2];
+		val_Proj_Jac_Tensor_j[3][2] += factor*val_Proj_Visc_Flux[2];
     
     
   } 
@@ -3017,114 +2160,10 @@
     val_Proj_Jac_Tensor_j[4][2] += factor*val_Proj_Visc_Flux[2];
     val_Proj_Jac_Tensor_i[4][3] += factor*val_Proj_Visc_Flux[3];
     val_Proj_Jac_Tensor_j[4][3] += factor*val_Proj_Visc_Flux[3];
->>>>>>> 588f1849
-
-    su2double thetax = theta + val_normal[0]*val_normal[0]/3.0;
-    su2double thetay = theta + val_normal[1]*val_normal[1]/3.0;
-
-    su2double etaz = val_normal[0]*val_normal[1]/3.0;
-
-    su2double pix = val_Mean_PrimVar[1]*thetax + val_Mean_PrimVar[2]*etaz;
-    su2double piy = val_Mean_PrimVar[1]*etaz   + val_Mean_PrimVar[2]*thetay;
-
-    val_Proj_Jac_Tensor_i[0][0] = 0.0;
-    val_Proj_Jac_Tensor_i[0][1] = 0.0;
-    val_Proj_Jac_Tensor_i[0][2] = 0.0;
-    val_Proj_Jac_Tensor_i[0][3] = 0.0;
-    val_Proj_Jac_Tensor_i[1][0] = factor*pix;
-    val_Proj_Jac_Tensor_i[1][1] = -factor*thetax;
-    val_Proj_Jac_Tensor_i[1][2] = -factor*etaz;
-    val_Proj_Jac_Tensor_i[1][3] = 0.0;
-    val_Proj_Jac_Tensor_i[2][0] = factor*piy;
-    val_Proj_Jac_Tensor_i[2][1] = -factor*etaz;
-    val_Proj_Jac_Tensor_i[2][2] = -factor*thetay;
-    val_Proj_Jac_Tensor_i[2][3] = 0.0;
-
-    val_Proj_Jac_Tensor_i[3][0] = -factor*(rhoovisc*theta*(phi_rho+phi*phi_p)- (pix*val_Mean_PrimVar[1]+piy*val_Mean_PrimVar[2]));
-    val_Proj_Jac_Tensor_i[3][1] = -factor*(pix-rhoovisc*theta*phi_p*(Gamma-1.0)*val_Mean_PrimVar[1]);
-    val_Proj_Jac_Tensor_i[3][2] = -factor*(piy-rhoovisc*theta*phi_p*(Gamma-1.0)*val_Mean_PrimVar[2]);
-    val_Proj_Jac_Tensor_i[3][3] = -factor*((Gamma-1.0)*rhoovisc*theta*phi_p);
-
-    for (iVar = 0; iVar < nVar; iVar++)
-      for (jVar = 0; jVar < nVar; jVar++)
-        val_Proj_Jac_Tensor_j[iVar][jVar] = -val_Proj_Jac_Tensor_i[iVar][jVar];
-
-    factor = 0.5/Density;
-    val_Proj_Jac_Tensor_i[3][0] += factor*proj_viscousflux_vel;
-    val_Proj_Jac_Tensor_j[3][0] += factor*proj_viscousflux_vel;
-    val_Proj_Jac_Tensor_i[3][1] += factor*val_Proj_Visc_Flux[1];
-    val_Proj_Jac_Tensor_j[3][1] += factor*val_Proj_Visc_Flux[1];
-    val_Proj_Jac_Tensor_i[3][2] += factor*val_Proj_Visc_Flux[2];
-    val_Proj_Jac_Tensor_j[3][2] += factor*val_Proj_Visc_Flux[2];
-
-
-  }
-<<<<<<< HEAD
-  else {
-
-    su2double thetax = theta + val_normal[0]*val_normal[0]/3.0;
-    su2double thetay = theta + val_normal[1]*val_normal[1]/3.0;
-    su2double thetaz = theta + val_normal[2]*val_normal[2]/3.0;
-
-    su2double etax = val_normal[1]*val_normal[2]/3.0;
-    su2double etay = val_normal[0]*val_normal[2]/3.0;
-    su2double etaz = val_normal[0]*val_normal[1]/3.0;
-
-    su2double pix = val_Mean_PrimVar[1]*thetax + val_Mean_PrimVar[2]*etaz   + val_Mean_PrimVar[3]*etay;
-    su2double piy = val_Mean_PrimVar[1]*etaz   + val_Mean_PrimVar[2]*thetay + val_Mean_PrimVar[3]*etax;
-    su2double piz = val_Mean_PrimVar[1]*etay   + val_Mean_PrimVar[2]*etax   + val_Mean_PrimVar[3]*thetaz;
-
-    val_Proj_Jac_Tensor_i[0][0] = 0.0;
-    val_Proj_Jac_Tensor_i[0][1] = 0.0;
-    val_Proj_Jac_Tensor_i[0][2] = 0.0;
-    val_Proj_Jac_Tensor_i[0][3] = 0.0;
-    val_Proj_Jac_Tensor_i[0][4] = 0.0;
-    val_Proj_Jac_Tensor_i[1][0] = factor*pix;
-    val_Proj_Jac_Tensor_i[1][1] = -factor*thetax;
-    val_Proj_Jac_Tensor_i[1][2] = -factor*etaz;
-    val_Proj_Jac_Tensor_i[1][3] = -factor*etay;
-    val_Proj_Jac_Tensor_i[1][4] = 0.0;
-    val_Proj_Jac_Tensor_i[2][0] = factor*piy;
-    val_Proj_Jac_Tensor_i[2][1] = -factor*etaz;
-    val_Proj_Jac_Tensor_i[2][2] = -factor*thetay;
-    val_Proj_Jac_Tensor_i[2][3] = -factor*etax;
-    val_Proj_Jac_Tensor_i[2][4] = 0.0;
-    val_Proj_Jac_Tensor_i[3][0] = factor*piz;
-    val_Proj_Jac_Tensor_i[3][1] = -factor*etay;
-    val_Proj_Jac_Tensor_i[3][2] = -factor*etax;
-    val_Proj_Jac_Tensor_i[3][3] = -factor*thetaz;
-    val_Proj_Jac_Tensor_i[3][4] = 0.0;
-    val_Proj_Jac_Tensor_i[4][0] = -factor*(rhoovisc*theta*(phi_rho+phi*phi_p) - (pix*val_Mean_PrimVar[1] + piy*val_Mean_PrimVar[2] + piz*val_Mean_PrimVar[3]));
-    val_Proj_Jac_Tensor_i[4][1] = -factor*(pix-rhoovisc*theta*phi_p*(Gamma-1)*val_Mean_PrimVar[1]);
-    val_Proj_Jac_Tensor_i[4][2] = -factor*(piy-rhoovisc*theta*phi_p*(Gamma-1)*val_Mean_PrimVar[2]);
-    val_Proj_Jac_Tensor_i[4][3] = -factor*(piz-rhoovisc*theta*phi_p*(Gamma-1)*val_Mean_PrimVar[3]);
-    val_Proj_Jac_Tensor_i[4][4] = -factor*((Gamma-1)*rhoovisc*theta*phi_p);
-
-    for (iVar = 0; iVar < nVar; iVar++)
-      for (jVar = 0; jVar < nVar; jVar++)
-        val_Proj_Jac_Tensor_j[iVar][jVar] = -val_Proj_Jac_Tensor_i[iVar][jVar];
-
-    factor = 0.5/Density;
-    val_Proj_Jac_Tensor_i[4][0] += factor*proj_viscousflux_vel;
-    val_Proj_Jac_Tensor_j[4][0] += factor*proj_viscousflux_vel;
-    val_Proj_Jac_Tensor_i[4][1] += factor*val_Proj_Visc_Flux[1];
-    val_Proj_Jac_Tensor_j[4][1] += factor*val_Proj_Visc_Flux[1];
-    val_Proj_Jac_Tensor_i[4][2] += factor*val_Proj_Visc_Flux[2];
-    val_Proj_Jac_Tensor_j[4][2] += factor*val_Proj_Visc_Flux[2];
-    val_Proj_Jac_Tensor_i[4][3] += factor*val_Proj_Visc_Flux[3];
-    val_Proj_Jac_Tensor_j[4][3] += factor*val_Proj_Visc_Flux[3];
-
-
-
-  }
-
-  //			for (iVar = 0; iVar < nVar; iVar++) {
-  //				for (jVar = 0; jVar < nVar; jVar++) {
-  //					cout << val_Proj_Jac_Tensor_i[iVar][jVar] << " " << val_Proj_Jac_Tensor_j[iVar][jVar] << endl;
-  //				}
-  //			}
-  //	        getchar();
-=======
+
+
+
+  }
 
 //      for (iVar = 0; iVar < nVar; iVar++) {
 //        for (jVar = 0; jVar < nVar; jVar++) {
@@ -3132,12 +2171,10 @@
 //        }
 //      }
 //          getchar();
->>>>>>> 588f1849
 
 }
 
 void CNumerics::GetViscousProjJacs(su2double *val_Mean_PrimVar,
-<<<<<<< HEAD
     su2double **val_gradprimvar,
     su2double *val_Mean_SecVar,
     su2double val_laminar_viscosity,
@@ -3191,7 +2228,7 @@
 
   if (nDim == 2) {
 
-    /* 2D Jacobian: (Fv1, Fv2, Fv3, Fv4) --> (T, vx, vy, rho) */
+      /* 2D Jacobian: (Fv1, Fv2, Fv3, Fv4) --> (T, vx, vy, rho) */
 
     su2double dTdu3= dTde_rho*(1/rho);
 
@@ -3309,179 +2346,6 @@
 
   AD_END_PASSIVE
 }
-=======
-                  su2double **val_gradprimvar,
-                  su2double *val_Mean_SecVar,
-                  su2double val_laminar_viscosity,
-                  su2double val_eddy_viscosity,
-                  su2double val_thermal_conductivity,
-                  su2double val_heat_capacity_cp,
-                  su2double val_dist_ij,
-                  su2double *val_normal, su2double val_dS,
-                  su2double *val_Proj_Visc_Flux,
-                  su2double **val_Proj_Jac_Tensor_i,
-                  su2double **val_Proj_Jac_Tensor_j) {
-
-  AD_BEGIN_PASSIVE
-  /* Viscous flux Jacobians for arbitrary equations of state */
-
-  //order of val_mean_primitives: T, vx, vy, vz, P, rho, ht
-  //order of secondary:dTdrho_e, dTde_rho
-  unsigned short iDim, iVar, jVar;
-
-  su2double sqvel = 0.0, theta= 0.0, proj_viscousflux_vel= 0.0;
-  for (iDim = 0; iDim < nDim; iDim++) {
-    theta += val_normal[iDim]*val_normal[iDim];
-    sqvel += val_Mean_PrimVar[iDim+1]*val_Mean_PrimVar[iDim+1];
-    proj_viscousflux_vel += val_Proj_Visc_Flux[iDim+1]*val_Mean_PrimVar[iDim+1];
-  }
-
-  su2double rho = val_Mean_PrimVar[nDim+2];
-  su2double P= val_Mean_PrimVar[nDim+1];
-  su2double h= val_Mean_PrimVar[nDim+3];
-  su2double dTdrho_e= val_Mean_SecVar[0];
-  su2double dTde_rho= val_Mean_SecVar[1];
-
-
-  su2double dTdu0= dTdrho_e + dTde_rho*(-(h-P/rho) + sqvel)*(1/rho);
-  su2double dTdu1= dTde_rho*(-val_Mean_PrimVar[1])*(1/rho);
-  su2double dTdu2= dTde_rho*(-val_Mean_PrimVar[2])*(1/rho);
-  su2double total_viscosity = val_laminar_viscosity + val_eddy_viscosity;
-  su2double total_conductivity = val_thermal_conductivity + val_heat_capacity_cp*val_eddy_viscosity/Prandtl_Turb;
-
-
-  su2double factor1 = total_viscosity*val_dS/(rho*val_dist_ij);
-  su2double factor2 = total_conductivity*val_dS/val_dist_ij;
-
-
-  for (unsigned short iVar = 0; iVar < nVar; iVar++) {
-    for (unsigned short jVar = 0; jVar < nVar; jVar++) {
-      val_Proj_Jac_Tensor_i[iVar][jVar] = 0.0;
-      val_Proj_Jac_Tensor_j[iVar][jVar] = 0.0;
-    }
-  }
-
-  if (nDim == 2) {
-
-      /* 2D Jacobian: (Fv1, Fv2, Fv3, Fv4) --> (T, vx, vy, rho) */
-
-    su2double dTdu3= dTde_rho*(1/rho);
-
-    su2double thetax = theta + val_normal[0]*val_normal[0]/3.0;
-    su2double thetay = theta + val_normal[1]*val_normal[1]/3.0;
-
-    su2double etaz = val_normal[0]*val_normal[1]/3.0;
-
-    su2double pix = val_Mean_PrimVar[1]*thetax + val_Mean_PrimVar[2]*etaz;
-    su2double piy = val_Mean_PrimVar[1]*etaz   + val_Mean_PrimVar[2]*thetay;
-
-    val_Proj_Jac_Tensor_i[0][0] = 0.0;
-    val_Proj_Jac_Tensor_i[0][1] = 0.0;
-    val_Proj_Jac_Tensor_i[0][2] = 0.0;
-    val_Proj_Jac_Tensor_i[0][3] = 0.0;
-    val_Proj_Jac_Tensor_i[1][0] = factor1*pix;
-    val_Proj_Jac_Tensor_i[1][1] = -factor1*thetax;
-    val_Proj_Jac_Tensor_i[1][2] = -factor1*etaz;
-    val_Proj_Jac_Tensor_i[1][3] = 0.0;
-    val_Proj_Jac_Tensor_i[2][0] = factor1*piy;
-    val_Proj_Jac_Tensor_i[2][1] = -factor1*etaz;
-    val_Proj_Jac_Tensor_i[2][2] = -factor1*thetay;
-    val_Proj_Jac_Tensor_i[2][3] = 0.0;
-
-    val_Proj_Jac_Tensor_i[3][0] = val_Proj_Jac_Tensor_i[1][0]*val_Mean_PrimVar[1]+val_Proj_Jac_Tensor_i[2][0]*val_Mean_PrimVar[2];
-    val_Proj_Jac_Tensor_i[3][0] += -factor2*theta*dTdu0;
-    val_Proj_Jac_Tensor_i[3][1] = val_Proj_Jac_Tensor_i[1][1]*val_Mean_PrimVar[1]+val_Proj_Jac_Tensor_i[2][1]*val_Mean_PrimVar[2];
-    val_Proj_Jac_Tensor_i[3][1] += -factor2*theta*dTdu1;
-    val_Proj_Jac_Tensor_i[3][2] = val_Proj_Jac_Tensor_i[1][2]*val_Mean_PrimVar[1]+val_Proj_Jac_Tensor_i[2][2]*val_Mean_PrimVar[2];
-    val_Proj_Jac_Tensor_i[3][2] += -factor2*theta*dTdu2;
-    val_Proj_Jac_Tensor_i[3][3] = -factor2*theta*dTdu3;
-
-    for (iVar = 0; iVar < nVar; iVar++)
-      for (jVar = 0; jVar < nVar; jVar++)
-        val_Proj_Jac_Tensor_j[iVar][jVar] = -val_Proj_Jac_Tensor_i[iVar][jVar];
-
-    su2double factor = 0.5/rho;
-    val_Proj_Jac_Tensor_i[3][0] -= factor*proj_viscousflux_vel;
-    val_Proj_Jac_Tensor_j[3][0] -= factor*proj_viscousflux_vel;
-    val_Proj_Jac_Tensor_i[3][1] += factor*val_Proj_Visc_Flux[1];
-    val_Proj_Jac_Tensor_j[3][1] += factor*val_Proj_Visc_Flux[1];
-    val_Proj_Jac_Tensor_i[3][2] += factor*val_Proj_Visc_Flux[2];
-    val_Proj_Jac_Tensor_j[3][2] += factor*val_Proj_Visc_Flux[2];
-
-
-
-
-  } else {
-
-
-    su2double dTdu3= dTde_rho*(-val_Mean_PrimVar[3])*(1/rho);
-    su2double dTdu4= dTde_rho*(1/rho);
-
-    su2double thetax = theta + val_normal[0]*val_normal[0]/3.0;
-    su2double thetay = theta + val_normal[1]*val_normal[1]/3.0;
-    su2double thetaz = theta + val_normal[2]*val_normal[2]/3.0;
-
-    su2double etax = val_normal[1]*val_normal[2]/3.0;
-    su2double etay = val_normal[0]*val_normal[2]/3.0;
-    su2double etaz = val_normal[0]*val_normal[1]/3.0;
-
-    su2double pix = val_Mean_PrimVar[1]*thetax + val_Mean_PrimVar[2]*etaz   + val_Mean_PrimVar[3]*etay;
-    su2double piy = val_Mean_PrimVar[1]*etaz   + val_Mean_PrimVar[2]*thetay + val_Mean_PrimVar[3]*etax;
-    su2double piz = val_Mean_PrimVar[1]*etay   + val_Mean_PrimVar[2]*etax   + val_Mean_PrimVar[3]*thetaz;
-
-    val_Proj_Jac_Tensor_i[0][0] = 0.0;
-    val_Proj_Jac_Tensor_i[0][1] = 0.0;
-    val_Proj_Jac_Tensor_i[0][2] = 0.0;
-    val_Proj_Jac_Tensor_i[0][3] = 0.0;
-    val_Proj_Jac_Tensor_i[0][4] = 0.0;
-    val_Proj_Jac_Tensor_i[1][0] = factor1*pix;
-    val_Proj_Jac_Tensor_i[1][1] = -factor1*thetax;
-    val_Proj_Jac_Tensor_i[1][2] = -factor1*etaz;
-    val_Proj_Jac_Tensor_i[1][3] = -factor1*etay;
-    val_Proj_Jac_Tensor_i[1][4] = 0.0;
-    val_Proj_Jac_Tensor_i[2][0] = factor1*piy;
-    val_Proj_Jac_Tensor_i[2][1] = -factor1*etaz;
-    val_Proj_Jac_Tensor_i[2][2] = -factor1*thetay;
-    val_Proj_Jac_Tensor_i[2][3] = -factor1*etax;
-    val_Proj_Jac_Tensor_i[2][4] = 0.0;
-    val_Proj_Jac_Tensor_i[3][0] = factor1*piz;
-    val_Proj_Jac_Tensor_i[3][1] = -factor1*etay;
-    val_Proj_Jac_Tensor_i[3][2] = -factor1*etax;
-    val_Proj_Jac_Tensor_i[3][3] = -factor1*thetaz;
-    val_Proj_Jac_Tensor_i[3][4] = 0.0;
-    val_Proj_Jac_Tensor_i[4][0] = val_Proj_Jac_Tensor_i[1][0]*val_Mean_PrimVar[1]+val_Proj_Jac_Tensor_i[2][0]*val_Mean_PrimVar[2]+val_Proj_Jac_Tensor_i[3][0]*val_Mean_PrimVar[3];
-    val_Proj_Jac_Tensor_i[4][0] +=  -factor2*theta*dTdu0;
-    val_Proj_Jac_Tensor_i[4][1] = val_Proj_Jac_Tensor_i[1][1]*val_Mean_PrimVar[1]+val_Proj_Jac_Tensor_i[2][1]*val_Mean_PrimVar[2]+val_Proj_Jac_Tensor_i[3][1]*val_Mean_PrimVar[3];
-    val_Proj_Jac_Tensor_i[4][1] +=  -factor2*theta*dTdu1;
-    val_Proj_Jac_Tensor_i[4][2] = val_Proj_Jac_Tensor_i[1][2]*val_Mean_PrimVar[1]+val_Proj_Jac_Tensor_i[2][2]*val_Mean_PrimVar[2]+val_Proj_Jac_Tensor_i[3][2]*val_Mean_PrimVar[3];
-    val_Proj_Jac_Tensor_i[4][2] +=  -factor2*theta*dTdu2;
-    val_Proj_Jac_Tensor_i[4][3] = val_Proj_Jac_Tensor_i[1][3]*val_Mean_PrimVar[1]+val_Proj_Jac_Tensor_i[2][3]*val_Mean_PrimVar[2]+val_Proj_Jac_Tensor_i[3][3]*val_Mean_PrimVar[3];
-    val_Proj_Jac_Tensor_i[4][3] +=  -factor2*theta*dTdu3;
-    val_Proj_Jac_Tensor_i[4][4] = -factor2*theta*dTdu4;
-
-    for (iVar = 0; iVar < nVar; iVar++)
-      for (jVar = 0; jVar < nVar; jVar++)
-        val_Proj_Jac_Tensor_j[iVar][jVar] = -val_Proj_Jac_Tensor_i[iVar][jVar];
-
-    su2double factor = 0.5/rho;
-    val_Proj_Jac_Tensor_i[4][0] -= factor*proj_viscousflux_vel;
-    val_Proj_Jac_Tensor_j[4][0] -= factor*proj_viscousflux_vel;
-    val_Proj_Jac_Tensor_i[4][1] += factor*val_Proj_Visc_Flux[1];
-    val_Proj_Jac_Tensor_j[4][1] += factor*val_Proj_Visc_Flux[1];
-    val_Proj_Jac_Tensor_i[4][2] += factor*val_Proj_Visc_Flux[2];
-    val_Proj_Jac_Tensor_j[4][2] += factor*val_Proj_Visc_Flux[2];
-    val_Proj_Jac_Tensor_i[4][3] += factor*val_Proj_Visc_Flux[3];
-    val_Proj_Jac_Tensor_j[4][3] += factor*val_Proj_Visc_Flux[3];
-
-
-
-
-    }
-
-
-  AD_END_PASSIVE
-  }
->>>>>>> 588f1849
 
 
 
@@ -3742,7 +2606,6 @@
   /*--- Primitives to conservatives Jacobian matrix : (T, vx, vy, vz, rho) --> (u1, u2, u3, u4, u5) ---*/
   if (nDim == 2) {
 
-<<<<<<< HEAD
     val_Jac_PC[0][0] = dTdrho_e - e/rho*dTde_rho + 0.5*dTde_rho*sqvel/rho;
     val_Jac_PC[0][1] = -1/rho*dTde_rho*vx;
     val_Jac_PC[0][2] = -1/rho*dTde_rho*vy;
@@ -3762,32 +2625,10 @@
     val_Jac_PC[3][1] = 0.0;
     val_Jac_PC[3][2] = 0.0;
     val_Jac_PC[3][3] = 0.0;
-=======
-  val_Jac_PC[0][0] = dTdrho_e - e/rho*dTde_rho + 0.5*dTde_rho*sqvel/rho;
-  val_Jac_PC[0][1] = -1/rho*dTde_rho*vx;
-  val_Jac_PC[0][2] = -1/rho*dTde_rho*vy;
-  val_Jac_PC[0][3] = 1/rho*dTde_rho;
-
-  val_Jac_PC[1][0] = -vx/rho;
-  val_Jac_PC[1][1] = 1/rho;
-  val_Jac_PC[1][2] = 0.0;
-  val_Jac_PC[1][3] = 0.0;
-
-  val_Jac_PC[2][0] = -vy/rho;
-  val_Jac_PC[2][1] = 0.0;
-  val_Jac_PC[2][2] = 1/rho;
-  val_Jac_PC[2][3] = 0.0;
-
-  val_Jac_PC[3][0] = 1.0;
-  val_Jac_PC[3][1] = 0.0;
-  val_Jac_PC[3][2] = 0.0;
-  val_Jac_PC[3][3] = 0.0;
->>>>>>> 588f1849
 
   }
   else {
 
-<<<<<<< HEAD
     val_Jac_PC[0][0] = dTdrho_e - e/rho*dTde_rho + 0.5*dTde_rho*sqvel/rho;
     val_Jac_PC[0][1] = -1/rho*dTde_rho*vx;
     val_Jac_PC[0][2] = -1/rho*dTde_rho*vy;
@@ -3817,37 +2658,6 @@
     val_Jac_PC[4][2] = 0.0;
     val_Jac_PC[4][3] = 0.0;
     val_Jac_PC[4][4] = 0.0;
-=======
-  val_Jac_PC[0][0] = dTdrho_e - e/rho*dTde_rho + 0.5*dTde_rho*sqvel/rho;
-  val_Jac_PC[0][1] = -1/rho*dTde_rho*vx;
-  val_Jac_PC[0][2] = -1/rho*dTde_rho*vy;
-  val_Jac_PC[0][3] = -1/rho*dTde_rho*vz;
-  val_Jac_PC[0][4] = 1/rho*dTde_rho;
-
-  val_Jac_PC[1][0] = -vx/rho;
-  val_Jac_PC[1][1] = 1/rho;
-  val_Jac_PC[1][2] = 0.0;
-  val_Jac_PC[1][3] = 0.0;
-  val_Jac_PC[1][4] = 0.0;
-
-  val_Jac_PC[2][0] = -vy/rho;
-  val_Jac_PC[2][1] = 0.0;
-  val_Jac_PC[2][2] = 1/rho;
-  val_Jac_PC[2][3] = 0.0;
-  val_Jac_PC[2][4] = 0.0;
-
-  val_Jac_PC[3][0] = -vz/rho;
-  val_Jac_PC[3][1] = 0.0;
-  val_Jac_PC[3][2] = 0.0;
-  val_Jac_PC[3][3] = 1/rho;
-  val_Jac_PC[3][4] = 0.0;
-
-  val_Jac_PC[4][0] = 1.0;
-  val_Jac_PC[4][1] = 0.0;
-  val_Jac_PC[4][2] = 0.0;
-  val_Jac_PC[4][3] = 0.0;
-  val_Jac_PC[4][4] = 0.0;
->>>>>>> 588f1849
 
   }
 }
@@ -3915,11 +2725,7 @@
       for (jVar = 0; jVar < nVar; jVar++)
         val_Proj_Jac_Tensor_j[iVar][jVar] = -val_Proj_Jac_Tensor_i[iVar][jVar];
   }
-<<<<<<< HEAD
-
-=======
-  
->>>>>>> 588f1849
+
 }
 
 void CNumerics::CreateBasis(su2double *val_Normal) {
@@ -3942,11 +2748,7 @@
   m[0] = val_Normal[1]*l[2] - val_Normal[2]*l[1];
   m[1] = val_Normal[2]*l[0] - val_Normal[0]*l[2];
   m[2] = val_Normal[0]*l[1] - val_Normal[1]*l[0];
-<<<<<<< HEAD
-
-=======
-  
->>>>>>> 588f1849
+
   /*--- Normalize ---*/
   modm =0 ; modl = 0;
   for (iDim =0 ; iDim < nDim; iDim++) {

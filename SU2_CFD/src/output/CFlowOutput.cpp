/*!
 * \file output_flow.cpp
 * \brief Main subroutines for compressible flow output
 * \author R. Sanchez
 * \version 7.0.3 "Blackbird"
 *
 * SU2 Project Website: https://su2code.github.io
 *
 * The SU2 Project is maintained by the SU2 Foundation
 * (http://su2foundation.org)
 *
 * Copyright 2012-2020, SU2 Contributors (cf. AUTHORS.md)
 *
 * SU2 is free software; you can redistribute it and/or
 * modify it under the terms of the GNU Lesser General Public
 * License as published by the Free Software Foundation; either
 * version 2.1 of the License, or (at your option) any later version.
 *
 * SU2 is distributed in the hope that it will be useful,
 * but WITHOUT ANY WARRANTY; without even the implied warranty of
 * MERCHANTABILITY or FITNESS FOR A PARTICULAR PURPOSE. See the GNU
 * Lesser General Public License for more details.
 *
 * You should have received a copy of the GNU Lesser General Public
 * License along with SU2. If not, see <http://www.gnu.org/licenses/>.
 */

#include "../../include/output/CFlowOutput.hpp"
#include "../../../Common/include/geometry/CGeometry.hpp"
#include "../../include/solvers/CSolver.hpp"

CFlowOutput::CFlowOutput(CConfig *config, unsigned short nDim, bool fem_output) : COutput (config, nDim, fem_output){

}


CFlowOutput::~CFlowOutput(void){}

void CFlowOutput::AddAnalyzeSurfaceOutput(CConfig *config){


  /// DESCRIPTION: Average mass flow
  AddHistoryOutput("AVG_MASSFLOW",             "Avg_Massflow",              ScreenOutputFormat::SCIENTIFIC, "FLOW_COEFF", "Total average mass flow on all markers set in MARKER_ANALYZE", HistoryFieldType::COEFFICIENT);
  /// DESCRIPTION: Average Mach number
  AddHistoryOutput("AVG_MACH",                 "Avg_Mach",                  ScreenOutputFormat::SCIENTIFIC, "FLOW_COEFF", "Total average mach number on all markers set in MARKER_ANALYZE", HistoryFieldType::COEFFICIENT);
  /// DESCRIPTION: Average Temperature
  AddHistoryOutput("AVG_TEMP",                 "Avg_Temp",                  ScreenOutputFormat::SCIENTIFIC, "FLOW_COEFF", "Total average temperature on all markers set in MARKER_ANALYZE", HistoryFieldType::COEFFICIENT);
  /// DESCRIPTION: Average Pressure
  AddHistoryOutput("AVG_PRESS",                "Avg_Press",                 ScreenOutputFormat::SCIENTIFIC, "FLOW_COEFF", "Total average pressure on all markers set in MARKER_ANALYZE", HistoryFieldType::COEFFICIENT);
  /// DESCRIPTION: Average Density
  AddHistoryOutput("AVG_DENSITY",              "Avg_Density",               ScreenOutputFormat::SCIENTIFIC, "FLOW_COEFF", "Total average density on all markers set in MARKER_ANALYZE", HistoryFieldType::COEFFICIENT);
  /// DESCRIPTION: Average Enthalpy
  AddHistoryOutput("AVG_ENTHALPY",             "Avg_Enthalpy",              ScreenOutputFormat::SCIENTIFIC, "FLOW_COEFF", "Total average enthalpy on all markers set in MARKER_ANALYZE", HistoryFieldType::COEFFICIENT);
  /// DESCRIPTION: Average velocity in normal direction of the surface
  AddHistoryOutput("AVG_NORMALVEL",            "Avg_NormalVel",             ScreenOutputFormat::SCIENTIFIC, "FLOW_COEFF", "Total average normal velocity on all markers set in MARKER_ANALYZE", HistoryFieldType::COEFFICIENT);
  /// DESCRIPTION: Flow uniformity
  AddHistoryOutput("UNIFORMITY",               "Uniformity",                ScreenOutputFormat::SCIENTIFIC, "FLOW_COEFF", "Total flow uniformity on all markers set in MARKER_ANALYZE", HistoryFieldType::COEFFICIENT);
  /// DESCRIPTION: Secondary strength
  AddHistoryOutput("SECONDARY_STRENGTH",       "Secondary_Strength",        ScreenOutputFormat::SCIENTIFIC, "FLOW_COEFF", "Total secondary strength on all markers set in MARKER_ANALYZE", HistoryFieldType::COEFFICIENT);
  /// DESCRIPTION: Momentum distortion
  AddHistoryOutput("MOMENTUM_DISTORTION",      "Momentum_Distortion",       ScreenOutputFormat::SCIENTIFIC, "FLOW_COEFF", "Total momentum distortion on all markers set in MARKER_ANALYZE", HistoryFieldType::COEFFICIENT);
  /// DESCRIPTION: Secondary over uniformity
  AddHistoryOutput("SECONDARY_OVER_UNIFORMITY", "Secondary_Over_Uniformity", ScreenOutputFormat::SCIENTIFIC, "FLOW_COEFF", "Total secondary over uniformity on all markers set in MARKER_ANALYZE", HistoryFieldType::COEFFICIENT);
  /// DESCRIPTION: Average total temperature
  AddHistoryOutput("AVG_TOTALTEMP",            "Avg_TotalTemp",             ScreenOutputFormat::SCIENTIFIC, "FLOW_COEFF", "Total average total temperature all markers set in MARKER_ANALYZE", HistoryFieldType::COEFFICIENT);
  /// DESCRIPTION: Average total pressure
  AddHistoryOutput("AVG_TOTALPRESS",           "Avg_TotalPress",            ScreenOutputFormat::SCIENTIFIC, "FLOW_COEFF", "Total average total pressure on all markers set in MARKER_ANALYZE", HistoryFieldType::COEFFICIENT);
  /// DESCRIPTION: Pressure drop
  AddHistoryOutput("PRESSURE_DROP",            "Pressure_Drop",             ScreenOutputFormat::SCIENTIFIC, "FLOW_COEFF", "Total pressure drop on all markers set in MARKER_ANALYZE", HistoryFieldType::COEFFICIENT);
  /// END_GROUP


  /// BEGIN_GROUP: AERO_COEFF_SURF, DESCRIPTION: Surface values on non-solid markers.
  vector<string> Marker_Analyze;
  for (unsigned short iMarker_Analyze = 0; iMarker_Analyze < config->GetnMarker_Analyze(); iMarker_Analyze++){
    Marker_Analyze.push_back(config->GetMarker_Analyze_TagBound(iMarker_Analyze));
  }

  /// DESCRIPTION: Average mass flow
  AddHistoryOutputPerSurface("AVG_MASSFLOW",             "Avg_Massflow",              ScreenOutputFormat::SCIENTIFIC, "FLOW_COEFF_SURF", Marker_Analyze, HistoryFieldType::COEFFICIENT);
  /// DESCRIPTION: Average Mach number
  AddHistoryOutputPerSurface("AVG_MACH",                 "Avg_Mach",                  ScreenOutputFormat::SCIENTIFIC, "FLOW_COEFF_SURF", Marker_Analyze, HistoryFieldType::COEFFICIENT);
  /// DESCRIPTION: Average Temperature
  AddHistoryOutputPerSurface("AVG_TEMP",                 "Avg_Temp",                  ScreenOutputFormat::SCIENTIFIC, "FLOW_COEFF_SURF", Marker_Analyze, HistoryFieldType::COEFFICIENT);
  /// DESCRIPTION: Average Pressure
  AddHistoryOutputPerSurface("AVG_PRESS",                "Avg_Press",                 ScreenOutputFormat::SCIENTIFIC, "FLOW_COEFF_SURF", Marker_Analyze, HistoryFieldType::COEFFICIENT);
  /// DESCRIPTION: Average Density
  AddHistoryOutputPerSurface("AVG_DENSITY",              "Avg_Density",               ScreenOutputFormat::SCIENTIFIC, "FLOW_COEFF_SURF", Marker_Analyze, HistoryFieldType::COEFFICIENT);
  /// DESCRIPTION: Average Enthalpy
  AddHistoryOutputPerSurface("AVG_ENTHALPY",             "Avg_Enthalpy",              ScreenOutputFormat::SCIENTIFIC, "FLOW_COEFF_SURF", Marker_Analyze, HistoryFieldType::COEFFICIENT);
  /// DESCRIPTION: Average velocity in normal direction of the surface
  AddHistoryOutputPerSurface("AVG_NORMALVEL",            "Avg_NormalVel",             ScreenOutputFormat::SCIENTIFIC, "FLOW_COEFF_SURF", Marker_Analyze, HistoryFieldType::COEFFICIENT);
  /// DESCRIPTION: Flow uniformity
  AddHistoryOutputPerSurface("UNIFORMITY",               "Uniformity",                ScreenOutputFormat::SCIENTIFIC, "FLOW_COEFF_SURF", Marker_Analyze, HistoryFieldType::COEFFICIENT);
  /// DESCRIPTION: Secondary strength
  AddHistoryOutputPerSurface("SECONDARY_STRENGTH",       "Secondary_Strength",        ScreenOutputFormat::SCIENTIFIC, "FLOW_COEFF_SURF", Marker_Analyze, HistoryFieldType::COEFFICIENT);
  /// DESCRIPTION: Momentum distortion
  AddHistoryOutputPerSurface("MOMENTUM_DISTORTION",      "Momentum_Distortion",       ScreenOutputFormat::SCIENTIFIC, "FLOW_COEFF_SURF", Marker_Analyze, HistoryFieldType::COEFFICIENT);
  /// DESCRIPTION: Secondary over uniformity
  AddHistoryOutputPerSurface("SECONDARY_OVER_UNIFORMITY", "Secondary_Over_Uniformity", ScreenOutputFormat::SCIENTIFIC, "FLOW_COEFF_SURF", Marker_Analyze, HistoryFieldType::COEFFICIENT);
  /// DESCRIPTION: Average total temperature
  AddHistoryOutputPerSurface("AVG_TOTALTEMP",            "Avg_TotalTemp",             ScreenOutputFormat::SCIENTIFIC, "FLOW_COEFF_SURF", Marker_Analyze, HistoryFieldType::COEFFICIENT);
  /// DESCRIPTION: Average total pressure
  AddHistoryOutputPerSurface("AVG_TOTALPRESS",           "Avg_TotalPress",            ScreenOutputFormat::SCIENTIFIC, "FLOW_COEFF_SURF", Marker_Analyze, HistoryFieldType::COEFFICIENT);
  /// DESCRIPTION: Pressure drop
  AddHistoryOutputPerSurface("PRESSURE_DROP",            "Pressure_Drop",             ScreenOutputFormat::SCIENTIFIC, "FLOW_COEFF_SURF", Marker_Analyze, HistoryFieldType::COEFFICIENT);
  /// END_GROUP

}

void CFlowOutput::SetAnalyzeSurface(CSolver *solver, CGeometry *geometry, CConfig *config, bool output){

  unsigned short iDim, iMarker, iMarker_Analyze;
  unsigned long iVertex, iPoint;
  su2double Mach = 0.0, Pressure, Temperature = 0.0, TotalPressure = 0.0, TotalTemperature = 0.0,
  Enthalpy, Velocity[3] = {}, TangVel[3], Velocity2, MassFlow, Density, Area,
  AxiFactor = 1.0, SoundSpeed, Vn, Vn2, Vtang2, Weight = 1.0;

  su2double Gas_Constant      = config->GetGas_ConstantND();
  su2double Gamma             = config->GetGamma();
  unsigned short nMarker      = config->GetnMarker_All();
  unsigned short nDim         = geometry->GetnDim();
  unsigned short Kind_Average = config->GetKind_Average();

  bool compressible   = config->GetKind_Regime() == COMPRESSIBLE;
  bool incompressible = config->GetKind_Regime() == INCOMPRESSIBLE;
  bool energy         = config->GetEnergy_Equation();
  bool streamwise_periodic = config->GetKind_Streamwise_Periodic();


  bool axisymmetric               = config->GetAxisymmetric();
  unsigned short nMarker_Analyze  = config->GetnMarker_Analyze();

  su2double  *Vector                    = new su2double[nDim];
  su2double  *Surface_MassFlow          = new su2double[nMarker];
  su2double  *Surface_Mach              = new su2double[nMarker];
  su2double  *Surface_Temperature       = new su2double[nMarker];
  su2double  *Surface_Density           = new su2double[nMarker];
  su2double  *Surface_Enthalpy          = new su2double[nMarker];
  su2double  *Surface_NormalVelocity    = new su2double[nMarker];
  su2double  *Surface_StreamVelocity2   = new su2double[nMarker];
  su2double  *Surface_TransvVelocity2   = new su2double[nMarker];
  su2double  *Surface_Pressure          = new su2double[nMarker];
  su2double  *Surface_TotalTemperature  = new su2double[nMarker];
  su2double  *Surface_TotalPressure     = new su2double[nMarker];
  su2double  *Surface_VelocityIdeal     = new su2double[nMarker];
  su2double  *Surface_Area              = new su2double[nMarker];
  su2double  *Surface_MassFlow_Abs      = new su2double[nMarker];

  su2double  Tot_Surface_MassFlow          = 0.0;
  su2double  Tot_Surface_Mach              = 0.0;
  su2double  Tot_Surface_Temperature       = 0.0;
  su2double  Tot_Surface_Density           = 0.0;
  su2double  Tot_Surface_Enthalpy          = 0.0;
  su2double  Tot_Surface_NormalVelocity    = 0.0;
  su2double  Tot_Surface_StreamVelocity2   = 0.0;
  su2double  Tot_Surface_TransvVelocity2   = 0.0;
  su2double  Tot_Surface_Pressure          = 0.0;
  su2double  Tot_Surface_TotalTemperature  = 0.0;
  su2double  Tot_Surface_TotalPressure     = 0.0;
  su2double  Tot_Momentum_Distortion       = 0.0;
  su2double  Tot_SecondOverUniformity      = 0.0;
  su2double  Tot_Surface_PressureDrop      = 0.0;

  /*--- Compute the numerical fan face Mach number, and the total area of the inflow ---*/

  for (iMarker = 0; iMarker < nMarker; iMarker++) {

    Surface_MassFlow[iMarker]          = 0.0;
    Surface_Mach[iMarker]              = 0.0;
    Surface_Temperature[iMarker]       = 0.0;
    Surface_Density[iMarker]           = 0.0;
    Surface_Enthalpy[iMarker]          = 0.0;
    Surface_NormalVelocity[iMarker]    = 0.0;
    Surface_StreamVelocity2[iMarker]   = 0.0;
    Surface_TransvVelocity2[iMarker]   = 0.0;
    Surface_Pressure[iMarker]          = 0.0;
    Surface_TotalTemperature[iMarker]  = 0.0;
    Surface_TotalPressure[iMarker]     = 0.0;
    Surface_VelocityIdeal[iMarker]     = 0.0;
    Surface_Area[iMarker]              = 0.0;
    Surface_MassFlow_Abs[iMarker]      = 0.0;

    if (config->GetMarker_All_Analyze(iMarker) == YES) {

      for (iVertex = 0; iVertex < geometry->nVertex[iMarker]; iVertex++) {
        iPoint = geometry->vertex[iMarker][iVertex]->GetNode();

        if (geometry->node[iPoint]->GetDomain()) {

          geometry->vertex[iMarker][iVertex]->GetNormal(Vector);

          if (axisymmetric) {
            if (geometry->node[iPoint]->GetCoord(1) != 0.0)
              AxiFactor = 2.0*PI_NUMBER*geometry->node[iPoint]->GetCoord(1);
            else {
              /*--- Find the point "above" by finding the neighbor of iPoint that is also a vertex of iMarker. ---*/
              AxiFactor = 0.0;
              for (unsigned short iNeigh = 0; iNeigh < geometry->node[iPoint]->GetnPoint(); ++iNeigh) {
                auto jPoint = geometry->node[iPoint]->GetPoint(iNeigh);
                if (geometry->node[jPoint]->GetVertex(iMarker) >= 0) {
                  /*--- Not multiplied by two since we need to half the y coordinate. ---*/
                  AxiFactor = PI_NUMBER * geometry->node[jPoint]->GetCoord(1);
                  break;    
                }
              }
            }
          } else {
            AxiFactor = 1.0;
          }

          Density = solver->GetNodes()->GetDensity(iPoint);
          Velocity2 = 0.0; Area = 0.0; MassFlow = 0.0; Vn = 0.0; Vtang2 = 0.0;

          for (iDim = 0; iDim < nDim; iDim++) {
            Area += (Vector[iDim] * AxiFactor) * (Vector[iDim] * AxiFactor);
            Velocity[iDim] = solver->GetNodes()->GetVelocity(iPoint,iDim);
            Velocity2 += Velocity[iDim] * Velocity[iDim];
            Vn += Velocity[iDim] * Vector[iDim] * AxiFactor;
            MassFlow += Vector[iDim] * AxiFactor * Density * Velocity[iDim];
          }

          Area       = sqrt (Area);
          if (AxiFactor == 0.0) Vn = 0.0; else Vn /= Area;
          Vn2        = Vn * Vn;
          Pressure   = solver->GetNodes()->GetPressure(iPoint);
          if(streamwise_periodic) Pressure = solver->GetNodes()->GetStreamwise_Periodic_RecoveredPressure(iPoint);
          SoundSpeed = solver->GetNodes()->GetSoundSpeed(iPoint);

          for (iDim = 0; iDim < nDim; iDim++) {
            TangVel[iDim] = Velocity[iDim] - Vn*Vector[iDim]*AxiFactor/Area;
            Vtang2       += TangVel[iDim]*TangVel[iDim];
          }

          if (incompressible){
            if (config->GetKind_DensityModel() == VARIABLE) {
              Mach = sqrt(solver->GetNodes()->GetVelocity2(iPoint))/
              sqrt(solver->GetNodes()->GetSpecificHeatCp(iPoint)*config->GetPressure_ThermodynamicND()/(solver->GetNodes()->GetSpecificHeatCv(iPoint)*solver->GetNodes()->GetDensity(iPoint)));
            } else {
              Mach = sqrt(solver->GetNodes()->GetVelocity2(iPoint))/
              sqrt(config->GetBulk_Modulus()/(solver->GetNodes()->GetDensity(iPoint)));
            }
            Temperature       = solver->GetNodes()->GetTemperature(iPoint);
            Enthalpy          = solver->GetNodes()->GetSpecificHeatCp(iPoint)*Temperature;
            TotalTemperature  = Temperature + 0.5*Velocity2/solver->GetNodes()->GetSpecificHeatCp(iPoint);
            TotalPressure     = Pressure + 0.5*Density*Velocity2;
          }
          else{
            Mach              = sqrt(Velocity2)/SoundSpeed;
            Temperature       = Pressure / (Gas_Constant * Density);
            Enthalpy          = solver->GetNodes()->GetEnthalpy(iPoint);
            TotalTemperature  = Temperature * (1.0 + Mach * Mach * 0.5 * (Gamma - 1.0));
            TotalPressure     = Pressure * pow( 1.0 + Mach * Mach * 0.5 * (Gamma - 1.0), Gamma / (Gamma - 1.0));
          }

          /*--- Compute the mass Surface_MassFlow ---*/

          Surface_Area[iMarker]             += Area;
          Surface_MassFlow[iMarker]         += MassFlow;
          Surface_MassFlow_Abs[iMarker]     += abs(MassFlow);

          if (Kind_Average == AVERAGE_MASSFLUX) Weight = abs(MassFlow);
          else if (Kind_Average == AVERAGE_AREA) Weight = abs(Area);
          else Weight = 1.0;

          Surface_Mach[iMarker]             += Mach*Weight;
          Surface_Temperature[iMarker]      += Temperature*Weight;
          Surface_Density[iMarker]          += Density*Weight;
          Surface_Enthalpy[iMarker]         += Enthalpy*Weight;
          Surface_NormalVelocity[iMarker]   += Vn*Weight;
          Surface_Pressure[iMarker]         += Pressure*Weight;
          Surface_TotalTemperature[iMarker] += TotalTemperature*Weight;
          Surface_TotalPressure[iMarker]    += TotalPressure*Weight;

          /*--- For now, always used the area to weight the uniformities. ---*/

          Weight = abs(Area);

          Surface_StreamVelocity2[iMarker]   += Vn2*Weight;
          Surface_TransvVelocity2[iMarker]   += Vtang2*Weight;

        }
      }
    }
  }

  /*--- Copy to the appropriate structure ---*/

  su2double *Surface_MassFlow_Local          = new su2double [nMarker_Analyze];
  su2double *Surface_Mach_Local              = new su2double [nMarker_Analyze];
  su2double *Surface_Temperature_Local       = new su2double [nMarker_Analyze];
  su2double *Surface_Density_Local           = new su2double [nMarker_Analyze];
  su2double *Surface_Enthalpy_Local          = new su2double [nMarker_Analyze];
  su2double *Surface_NormalVelocity_Local    = new su2double [nMarker_Analyze];
  su2double *Surface_StreamVelocity2_Local   = new su2double [nMarker_Analyze];
  su2double *Surface_TransvVelocity2_Local   = new su2double [nMarker_Analyze];
  su2double *Surface_Pressure_Local          = new su2double [nMarker_Analyze];
  su2double *Surface_TotalTemperature_Local  = new su2double [nMarker_Analyze];
  su2double *Surface_TotalPressure_Local     = new su2double [nMarker_Analyze];
  su2double *Surface_Area_Local              = new su2double [nMarker_Analyze];
  su2double *Surface_MassFlow_Abs_Local      = new su2double [nMarker_Analyze];

  su2double *Surface_MassFlow_Total          = new su2double [nMarker_Analyze];
  su2double *Surface_Mach_Total              = new su2double [nMarker_Analyze];
  su2double *Surface_Temperature_Total       = new su2double [nMarker_Analyze];
  su2double *Surface_Density_Total           = new su2double [nMarker_Analyze];
  su2double *Surface_Enthalpy_Total          = new su2double [nMarker_Analyze];
  su2double *Surface_NormalVelocity_Total    = new su2double [nMarker_Analyze];
  su2double *Surface_StreamVelocity2_Total   = new su2double [nMarker_Analyze];
  su2double *Surface_TransvVelocity2_Total   = new su2double [nMarker_Analyze];
  su2double *Surface_Pressure_Total          = new su2double [nMarker_Analyze];
  su2double *Surface_TotalTemperature_Total  = new su2double [nMarker_Analyze];
  su2double *Surface_TotalPressure_Total     = new su2double [nMarker_Analyze];
  su2double *Surface_Area_Total              = new su2double [nMarker_Analyze];
  su2double *Surface_MassFlow_Abs_Total      = new su2double [nMarker_Analyze];

  su2double *Surface_MomentumDistortion_Total = new su2double [nMarker_Analyze];

  for (iMarker_Analyze = 0; iMarker_Analyze < nMarker_Analyze; iMarker_Analyze++) {
    Surface_MassFlow_Local[iMarker_Analyze]          = 0.0;
    Surface_Mach_Local[iMarker_Analyze]              = 0.0;
    Surface_Temperature_Local[iMarker_Analyze]       = 0.0;
    Surface_Density_Local[iMarker_Analyze]           = 0.0;
    Surface_Enthalpy_Local[iMarker_Analyze]          = 0.0;
    Surface_NormalVelocity_Local[iMarker_Analyze]    = 0.0;
    Surface_StreamVelocity2_Local[iMarker_Analyze]   = 0.0;
    Surface_TransvVelocity2_Local[iMarker_Analyze]   = 0.0;
    Surface_Pressure_Local[iMarker_Analyze]          = 0.0;
    Surface_TotalTemperature_Local[iMarker_Analyze]  = 0.0;
    Surface_TotalPressure_Local[iMarker_Analyze]     = 0.0;
    Surface_Area_Local[iMarker_Analyze]              = 0.0;
    Surface_MassFlow_Abs_Local[iMarker_Analyze]      = 0.0;

    Surface_MassFlow_Total[iMarker_Analyze]          = 0.0;
    Surface_Mach_Total[iMarker_Analyze]              = 0.0;
    Surface_Temperature_Total[iMarker_Analyze]       = 0.0;
    Surface_Density_Total[iMarker_Analyze]           = 0.0;
    Surface_Enthalpy_Total[iMarker_Analyze]          = 0.0;
    Surface_NormalVelocity_Total[iMarker_Analyze]    = 0.0;
    Surface_StreamVelocity2_Total[iMarker_Analyze]   = 0.0;
    Surface_TransvVelocity2_Total[iMarker_Analyze]   = 0.0;
    Surface_Pressure_Total[iMarker_Analyze]          = 0.0;
    Surface_TotalTemperature_Total[iMarker_Analyze]  = 0.0;
    Surface_TotalPressure_Total[iMarker_Analyze]     = 0.0;
    Surface_Area_Total[iMarker_Analyze]              = 0.0;
    Surface_MassFlow_Abs_Total[iMarker_Analyze]      = 0.0;

    Surface_MomentumDistortion_Total[iMarker_Analyze] = 0.0;

  }

  /*--- Compute the numerical fan face Mach number, mach number, temperature and the total area ---*/

  for (iMarker = 0; iMarker < config->GetnMarker_All(); iMarker++) {

    if (config->GetMarker_All_Analyze(iMarker) == YES)  {

      for (iMarker_Analyze= 0; iMarker_Analyze < nMarker_Analyze; iMarker_Analyze++) {

        /*--- Add the Surface_MassFlow, and Surface_Area to the particular boundary ---*/

        if (config->GetMarker_All_TagBound(iMarker) == config->GetMarker_Analyze_TagBound(iMarker_Analyze)) {
          Surface_MassFlow_Local[iMarker_Analyze]          += Surface_MassFlow[iMarker];
          Surface_Mach_Local[iMarker_Analyze]              += Surface_Mach[iMarker];
          Surface_Temperature_Local[iMarker_Analyze]       += Surface_Temperature[iMarker];
          Surface_Density_Local[iMarker_Analyze]           += Surface_Density[iMarker];
          Surface_Enthalpy_Local[iMarker_Analyze]          += Surface_Enthalpy[iMarker];
          Surface_NormalVelocity_Local[iMarker_Analyze]    += Surface_NormalVelocity[iMarker];
          Surface_StreamVelocity2_Local[iMarker_Analyze]   += Surface_StreamVelocity2[iMarker];
          Surface_TransvVelocity2_Local[iMarker_Analyze]   += Surface_TransvVelocity2[iMarker];
          Surface_Pressure_Local[iMarker_Analyze]          += Surface_Pressure[iMarker];
          Surface_TotalTemperature_Local[iMarker_Analyze]  += Surface_TotalTemperature[iMarker];
          Surface_TotalPressure_Local[iMarker_Analyze]     += Surface_TotalPressure[iMarker];
          Surface_Area_Local[iMarker_Analyze]              += Surface_Area[iMarker];
          Surface_MassFlow_Abs_Local[iMarker_Analyze]      += Surface_MassFlow_Abs[iMarker];
        }

      }

    }

  }

#ifdef HAVE_MPI

  SU2_MPI::Allreduce(Surface_MassFlow_Local, Surface_MassFlow_Total, nMarker_Analyze, MPI_DOUBLE, MPI_SUM, MPI_COMM_WORLD);
  SU2_MPI::Allreduce(Surface_Mach_Local, Surface_Mach_Total, nMarker_Analyze, MPI_DOUBLE, MPI_SUM, MPI_COMM_WORLD);
  SU2_MPI::Allreduce(Surface_Temperature_Local, Surface_Temperature_Total, nMarker_Analyze, MPI_DOUBLE, MPI_SUM, MPI_COMM_WORLD);
  SU2_MPI::Allreduce(Surface_Density_Local, Surface_Density_Total, nMarker_Analyze, MPI_DOUBLE, MPI_SUM, MPI_COMM_WORLD);
  SU2_MPI::Allreduce(Surface_Enthalpy_Local, Surface_Enthalpy_Total, nMarker_Analyze, MPI_DOUBLE, MPI_SUM, MPI_COMM_WORLD);
  SU2_MPI::Allreduce(Surface_NormalVelocity_Local, Surface_NormalVelocity_Total, nMarker_Analyze, MPI_DOUBLE, MPI_SUM, MPI_COMM_WORLD);
  SU2_MPI::Allreduce(Surface_StreamVelocity2_Local, Surface_StreamVelocity2_Total, nMarker_Analyze, MPI_DOUBLE, MPI_SUM, MPI_COMM_WORLD);
  SU2_MPI::Allreduce(Surface_TransvVelocity2_Local, Surface_TransvVelocity2_Total, nMarker_Analyze, MPI_DOUBLE, MPI_SUM, MPI_COMM_WORLD);
  SU2_MPI::Allreduce(Surface_Pressure_Local, Surface_Pressure_Total, nMarker_Analyze, MPI_DOUBLE, MPI_SUM, MPI_COMM_WORLD);
  SU2_MPI::Allreduce(Surface_TotalTemperature_Local, Surface_TotalTemperature_Total, nMarker_Analyze, MPI_DOUBLE, MPI_SUM, MPI_COMM_WORLD);
  SU2_MPI::Allreduce(Surface_TotalPressure_Local, Surface_TotalPressure_Total, nMarker_Analyze, MPI_DOUBLE, MPI_SUM, MPI_COMM_WORLD);
  SU2_MPI::Allreduce(Surface_Area_Local, Surface_Area_Total, nMarker_Analyze, MPI_DOUBLE, MPI_SUM, MPI_COMM_WORLD);
  SU2_MPI::Allreduce(Surface_MassFlow_Abs_Local, Surface_MassFlow_Abs_Total, nMarker_Analyze, MPI_DOUBLE, MPI_SUM, MPI_COMM_WORLD);

#else

  for (iMarker_Analyze = 0; iMarker_Analyze < nMarker_Analyze; iMarker_Analyze++) {
    Surface_MassFlow_Total[iMarker_Analyze]          = Surface_MassFlow_Local[iMarker_Analyze];
    Surface_Mach_Total[iMarker_Analyze]              = Surface_Mach_Local[iMarker_Analyze];
    Surface_Temperature_Total[iMarker_Analyze]       = Surface_Temperature_Local[iMarker_Analyze];
    Surface_Density_Total[iMarker_Analyze]           = Surface_Density_Local[iMarker_Analyze];
    Surface_Enthalpy_Total[iMarker_Analyze]          = Surface_Enthalpy_Local[iMarker_Analyze];
    Surface_NormalVelocity_Total[iMarker_Analyze]    = Surface_NormalVelocity_Local[iMarker_Analyze];
    Surface_StreamVelocity2_Total[iMarker_Analyze]   = Surface_StreamVelocity2_Local[iMarker_Analyze];
    Surface_TransvVelocity2_Total[iMarker_Analyze]   = Surface_TransvVelocity2_Local[iMarker_Analyze];
    Surface_Pressure_Total[iMarker_Analyze]          = Surface_Pressure_Local[iMarker_Analyze];
    Surface_TotalTemperature_Total[iMarker_Analyze]  = Surface_TotalTemperature_Local[iMarker_Analyze];
    Surface_TotalPressure_Total[iMarker_Analyze]     = Surface_TotalPressure_Local[iMarker_Analyze];
    Surface_Area_Total[iMarker_Analyze]              = Surface_Area_Local[iMarker_Analyze];
    Surface_MassFlow_Abs_Total[iMarker_Analyze]      = Surface_MassFlow_Abs_Local[iMarker_Analyze];
  }

#endif

  /*--- Compute the value of Surface_Area_Total, and Surface_Pressure_Total, and
   set the value in the config structure for future use ---*/

  for (iMarker_Analyze = 0; iMarker_Analyze < nMarker_Analyze; iMarker_Analyze++) {

    if (Kind_Average == AVERAGE_MASSFLUX) Weight = Surface_MassFlow_Abs_Total[iMarker_Analyze];
    else if (Kind_Average == AVERAGE_AREA) Weight = abs(Surface_Area_Total[iMarker_Analyze]);
    else Weight = 1.0;

    if (Weight != 0.0) {
      Surface_Mach_Total[iMarker_Analyze]             /= Weight;
      Surface_Temperature_Total[iMarker_Analyze]      /= Weight;
      Surface_Density_Total[iMarker_Analyze]          /= Weight;
      Surface_Enthalpy_Total[iMarker_Analyze]         /= Weight;
      Surface_NormalVelocity_Total[iMarker_Analyze]   /= Weight;
      Surface_Pressure_Total[iMarker_Analyze]         /= Weight;
      Surface_TotalTemperature_Total[iMarker_Analyze] /= Weight;
      Surface_TotalPressure_Total[iMarker_Analyze]    /= Weight;
    }
    else {
      Surface_Mach_Total[iMarker_Analyze]             = 0.0;
      Surface_Temperature_Total[iMarker_Analyze]      = 0.0;
      Surface_Density_Total[iMarker_Analyze]          = 0.0;
      Surface_Enthalpy_Total[iMarker_Analyze]         = 0.0;
      Surface_NormalVelocity_Total[iMarker_Analyze]   = 0.0;
      Surface_Pressure_Total[iMarker_Analyze]         = 0.0;
      Surface_TotalTemperature_Total[iMarker_Analyze] = 0.0;
      Surface_TotalPressure_Total[iMarker_Analyze]    = 0.0;
    }

    /*--- Compute flow uniformity parameters separately (always area for now). ---*/

    Area = fabs(Surface_Area_Total[iMarker_Analyze]);

    if (Area != 0.0) {
      Surface_MomentumDistortion_Total[iMarker_Analyze] = Surface_StreamVelocity2_Total[iMarker_Analyze]/(Surface_NormalVelocity_Total[iMarker_Analyze]*Surface_NormalVelocity_Total[iMarker_Analyze]*Area) - 1.0;
      Surface_StreamVelocity2_Total[iMarker_Analyze] /= Area;
      Surface_TransvVelocity2_Total[iMarker_Analyze] /= Area;
    }
    else {
      Surface_MomentumDistortion_Total[iMarker_Analyze] = 0.0;
      Surface_StreamVelocity2_Total[iMarker_Analyze]    = 0.0;
      Surface_TransvVelocity2_Total[iMarker_Analyze]    = 0.0;
    }

  }

  for (iMarker_Analyze = 0; iMarker_Analyze < nMarker_Analyze; iMarker_Analyze++) {

    su2double MassFlow = Surface_MassFlow_Total[iMarker_Analyze] * config->GetDensity_Ref() * config->GetVelocity_Ref();
    if (config->GetSystemMeasurements() == US) MassFlow *= 32.174;
    SetHistoryOutputPerSurfaceValue("AVG_MASSFLOW", MassFlow, iMarker_Analyze);
    Tot_Surface_MassFlow += MassFlow;
    config->SetSurface_MassFlow(iMarker_Analyze, MassFlow);

    su2double Mach = Surface_Mach_Total[iMarker_Analyze];
    SetHistoryOutputPerSurfaceValue("AVG_MACH", Mach, iMarker_Analyze);
    Tot_Surface_Mach += Mach;
    config->SetSurface_Mach(iMarker_Analyze, Mach);

    su2double Temperature = Surface_Temperature_Total[iMarker_Analyze] * config->GetTemperature_Ref();
    SetHistoryOutputPerSurfaceValue("AVG_TEMP", Temperature, iMarker_Analyze);
    Tot_Surface_Temperature += Temperature;
    config->SetSurface_Temperature(iMarker_Analyze, Temperature);

    su2double Pressure = Surface_Pressure_Total[iMarker_Analyze] * config->GetPressure_Ref();
    SetHistoryOutputPerSurfaceValue("AVG_PRESS", Pressure, iMarker_Analyze);
    Tot_Surface_Pressure += Pressure;
    config->SetSurface_Pressure(iMarker_Analyze, Pressure);

    su2double Density = Surface_Density_Total[iMarker_Analyze] * config->GetDensity_Ref();
    SetHistoryOutputPerSurfaceValue("AVG_DENSITY", Density, iMarker_Analyze);
    Tot_Surface_Density += Density;
    config->SetSurface_Density(iMarker_Analyze, Density);

    su2double Enthalpy = Surface_Enthalpy_Total[iMarker_Analyze];
    SetHistoryOutputPerSurfaceValue("AVG_ENTHALPY", Enthalpy, iMarker_Analyze);
    Tot_Surface_Enthalpy += Enthalpy;
    config->SetSurface_Enthalpy(iMarker_Analyze, Enthalpy);

    su2double NormalVelocity = Surface_NormalVelocity_Total[iMarker_Analyze] * config->GetVelocity_Ref();
    SetHistoryOutputPerSurfaceValue("AVG_NORMALVEL", NormalVelocity, iMarker_Analyze);
    Tot_Surface_NormalVelocity += NormalVelocity;
    config->SetSurface_NormalVelocity(iMarker_Analyze, NormalVelocity);

    su2double Uniformity = sqrt(Surface_StreamVelocity2_Total[iMarker_Analyze]) * config->GetVelocity_Ref();
    SetHistoryOutputPerSurfaceValue("UNIFORMITY", Uniformity, iMarker_Analyze);
    Tot_Surface_StreamVelocity2 += Uniformity;
    config->SetSurface_Uniformity(iMarker_Analyze, Uniformity);

    su2double SecondaryStrength = sqrt(Surface_TransvVelocity2_Total[iMarker_Analyze]) * config->GetVelocity_Ref();
    SetHistoryOutputPerSurfaceValue("SECONDARY_STRENGTH", SecondaryStrength, iMarker_Analyze);
    Tot_Surface_TransvVelocity2 += SecondaryStrength;
    config->SetSurface_SecondaryStrength(iMarker_Analyze, SecondaryStrength);

    su2double MomentumDistortion = Surface_MomentumDistortion_Total[iMarker_Analyze];
    SetHistoryOutputPerSurfaceValue("MOMENTUM_DISTORTION", MomentumDistortion, iMarker_Analyze);
    Tot_Momentum_Distortion += MomentumDistortion;
    config->SetSurface_MomentumDistortion(iMarker_Analyze, MomentumDistortion);

    su2double SecondOverUniform = SecondaryStrength/Uniformity;
    SetHistoryOutputPerSurfaceValue("SECONDARY_OVER_UNIFORMITY", SecondOverUniform, iMarker_Analyze);
    Tot_SecondOverUniformity += SecondOverUniform;
    config->SetSurface_SecondOverUniform(iMarker_Analyze, SecondOverUniform);

    su2double TotalTemperature = Surface_TotalTemperature_Total[iMarker_Analyze] * config->GetTemperature_Ref();
    SetHistoryOutputPerSurfaceValue("AVG_TOTALTEMP", TotalTemperature, iMarker_Analyze);
    Tot_Surface_TotalTemperature += TotalTemperature;
    config->SetSurface_TotalTemperature(iMarker_Analyze, TotalTemperature);

    su2double TotalPressure = Surface_TotalPressure_Total[iMarker_Analyze] * config->GetPressure_Ref();
    SetHistoryOutputPerSurfaceValue("AVG_TOTALPRESS", TotalPressure, iMarker_Analyze);
    Tot_Surface_TotalPressure += TotalPressure;
<<<<<<< HEAD
    config->SetSurface_TotalPressure(0, Tot_Surface_TotalPressure); //TK:: otherwise the OBJ_FUNCTION SURFACE_TOTAL_PRESSURE cannot be used in singlezonem mode
=======
    config->SetSurface_TotalPressure(iMarker_Analyze, TotalPressure);
>>>>>>> c093a62a

  }

  /*--- Compute the average static pressure drop between two surfaces. Note
   that this assumes we have two surfaces being analyzed and that the outlet
   is first followed by the inlet. This is because we may also want to choose
   outlet values (temperature, uniformity, etc.) for our design problems,
   which require the outlet to be listed first. This is a simple first version
   that could be generalized to a different orders/lists/etc. ---*/

  for (iMarker_Analyze = 0; iMarker_Analyze < nMarker_Analyze; iMarker_Analyze++) {
    su2double Pressure_Drop = 0.0;
    if (nMarker_Analyze == 2) {
      Pressure_Drop = (Surface_TotalPressure_Total[1]-Surface_TotalPressure_Total[0]) * config->GetPressure_Ref(); //TK:: changed to total pressure
      config->SetSurface_PressureDrop(iMarker_Analyze, Pressure_Drop);
    }
    SetHistoryOutputPerSurfaceValue("PRESSURE_DROP",  Pressure_Drop, iMarker_Analyze);
    Tot_Surface_PressureDrop = Pressure_Drop; //TK:: was += before, therefore it was counted double for 2 analyze markers
  }

  SetHistoryOutputValue("AVG_MASSFLOW", Tot_Surface_MassFlow);
  SetHistoryOutputValue("AVG_MACH", Tot_Surface_Mach);
  SetHistoryOutputValue("AVG_TEMP", Tot_Surface_Temperature);
  SetHistoryOutputValue("AVG_PRESS", Tot_Surface_Pressure);
  SetHistoryOutputValue("AVG_DENSITY", Tot_Surface_Density);
  SetHistoryOutputValue("AVG_ENTHALPY", Tot_Surface_Enthalpy);
  SetHistoryOutputValue("AVG_NORMALVEL", Tot_Surface_Enthalpy);
  SetHistoryOutputValue("UNIFORMITY", Tot_Surface_StreamVelocity2);
  SetHistoryOutputValue("SECONDARY_STRENGTH", Tot_Surface_TransvVelocity2);
  SetHistoryOutputValue("MOMENTUM_DISTORTION", Tot_Momentum_Distortion);
  SetHistoryOutputValue("SECONDARY_OVER_UNIFORMITY", Tot_SecondOverUniformity);
  SetHistoryOutputValue("AVG_TOTALTEMP", Tot_Surface_TotalTemperature);
  SetHistoryOutputValue("AVG_TOTALPRESS", Tot_Surface_TotalPressure);
  SetHistoryOutputValue("PRESSURE_DROP",  Tot_Surface_PressureDrop);

  if ((rank == MASTER_NODE) && !config->GetDiscrete_Adjoint() && output) {

    cout.precision(6);
    cout.setf(ios::scientific, ios::floatfield);
    cout << endl << "Computing surface mean values." << endl << endl;

    for (iMarker_Analyze = 0; iMarker_Analyze < nMarker_Analyze; iMarker_Analyze++) {
      cout << "Surface "<< config->GetMarker_Analyze_TagBound(iMarker_Analyze) << ":" << endl;

      if (nDim == 3) { if (config->GetSystemMeasurements() == SI) cout << setw(20) << "Area (m^2): "; else cout << setw(20) << "Area (ft^2): "; }
      else { if (config->GetSystemMeasurements() == SI) cout << setw(20) << "Area (m): "; else cout << setw(20) << "Area (ft): "; }

      if (config->GetSystemMeasurements() == SI)      cout << setw(15) << fabs(Surface_Area_Total[iMarker_Analyze]);
      else if (config->GetSystemMeasurements() == US) cout << setw(15) << fabs(Surface_Area_Total[iMarker_Analyze])*12.0*12.0;

      cout << endl;

      su2double MassFlow = config->GetSurface_MassFlow(iMarker_Analyze);
      if (config->GetSystemMeasurements() == SI)      cout << setw(20) << "Mf (kg/s): " << setw(15) << MassFlow;
      else if (config->GetSystemMeasurements() == US) cout << setw(20) << "Mf (lbs/s): " << setw(15) << MassFlow;

      su2double NormalVelocity = config->GetSurface_NormalVelocity(iMarker_Analyze);
      if (config->GetSystemMeasurements() == SI)      cout << setw(20) << "Vn (m/s): " << setw(15) << NormalVelocity;
      else if (config->GetSystemMeasurements() == US) cout << setw(20) << "Vn (ft/s): " << setw(15) << NormalVelocity;

      cout << endl;

      su2double Uniformity = config->GetSurface_Uniformity(iMarker_Analyze);
      if (config->GetSystemMeasurements() == SI)      cout << setw(20) << "Uniformity (m/s): " << setw(15) << Uniformity;
      else if (config->GetSystemMeasurements() == US) cout << setw(20) << "Uniformity (ft/s): " << setw(15) << Uniformity;

      su2double SecondaryStrength = config->GetSurface_SecondaryStrength(iMarker_Analyze);
      if (config->GetSystemMeasurements() == SI)      cout << setw(20) << "Secondary (m/s): " << setw(15) << SecondaryStrength;
      else if (config->GetSystemMeasurements() == US) cout << setw(20) << "Secondary (ft/s): " << setw(15) << SecondaryStrength;

      cout << endl;

      su2double MomentumDistortion = config->GetSurface_MomentumDistortion(iMarker_Analyze);
      cout << setw(20) << "Mom. Distortion: " << setw(15) << MomentumDistortion;

      su2double SecondOverUniform = config->GetSurface_SecondOverUniform(iMarker_Analyze);
      cout << setw(20) << "Second/Uniform: " << setw(15) << SecondOverUniform;

      cout << endl;

      su2double Pressure = config->GetSurface_Pressure(iMarker_Analyze);
      if (config->GetSystemMeasurements() == SI)      cout << setw(20) << "P (Pa): " << setw(15) << Pressure;
      else if (config->GetSystemMeasurements() == US) cout << setw(20) << "P (psf): " << setw(15) << Pressure;

      su2double TotalPressure = config->GetSurface_TotalPressure(iMarker_Analyze);
      if (config->GetSystemMeasurements() == SI)      cout << setw(20) << "PT (Pa): " << setw(15) <<TotalPressure;
      else if (config->GetSystemMeasurements() == US) cout << setw(20) << "PT (psf): " << setw(15) <<TotalPressure;

      cout << endl;

      su2double Mach = config->GetSurface_Mach(iMarker_Analyze);
      cout << setw(20) << "Mach: " << setw(15) << Mach;

      su2double Density = config->GetSurface_Density(iMarker_Analyze);
      if (config->GetSystemMeasurements() == SI)      cout << setw(20) << "Rho (kg/m^3): " << setw(15) << Density;
      else if (config->GetSystemMeasurements() == US) cout << setw(20) << "Rho (lb/ft^3): " << setw(15) << Density*32.174;

      cout << endl;

      if (compressible || energy) {
        su2double Temperature = config->GetSurface_Temperature(iMarker_Analyze);
        if (config->GetSystemMeasurements() == SI)      cout << setw(20) << "T (K): " << setw(15) << Temperature;
        else if (config->GetSystemMeasurements() == US) cout << setw(20) << "T (R): " << setw(15) << Temperature;

        su2double TotalTemperature = config->GetSurface_TotalTemperature(iMarker_Analyze);
        if (config->GetSystemMeasurements() == SI)      cout << setw(20) << "TT (K): " << setw(15) << TotalTemperature;
        else if (config->GetSystemMeasurements() == US) cout << setw(20) << "TT (R): " << setw(15) << TotalTemperature;

        cout << endl;
      }

    }
    cout.unsetf(ios_base::floatfield);

  }

  delete [] Surface_MassFlow_Local;
  delete [] Surface_Mach_Local;
  delete [] Surface_Temperature_Local;
  delete [] Surface_Density_Local;
  delete [] Surface_Enthalpy_Local;
  delete [] Surface_NormalVelocity_Local;
  delete [] Surface_StreamVelocity2_Local;
  delete [] Surface_TransvVelocity2_Local;
  delete [] Surface_Pressure_Local;
  delete [] Surface_TotalTemperature_Local;
  delete [] Surface_TotalPressure_Local;
  delete [] Surface_Area_Local;
  delete [] Surface_MassFlow_Abs_Local;

  delete [] Surface_MassFlow_Total;
  delete [] Surface_Mach_Total;
  delete [] Surface_Temperature_Total;
  delete [] Surface_Density_Total;
  delete [] Surface_Enthalpy_Total;
  delete [] Surface_NormalVelocity_Total;
  delete [] Surface_StreamVelocity2_Total;
  delete [] Surface_TransvVelocity2_Total;
  delete [] Surface_Pressure_Total;
  delete [] Surface_TotalTemperature_Total;
  delete [] Surface_TotalPressure_Total;
  delete [] Surface_Area_Total;
  delete [] Surface_MassFlow_Abs_Total;
  delete [] Surface_MomentumDistortion_Total;

  delete [] Surface_MassFlow;
  delete [] Surface_Mach;
  delete [] Surface_Temperature;
  delete [] Surface_Density;
  delete [] Surface_Enthalpy;
  delete [] Surface_NormalVelocity;
  delete [] Surface_StreamVelocity2;
  delete [] Surface_TransvVelocity2;
  delete [] Surface_Pressure;
  delete [] Surface_TotalTemperature;
  delete [] Surface_TotalPressure;
  delete [] Surface_Area;
  delete [] Vector;
  delete [] Surface_VelocityIdeal;
  delete [] Surface_MassFlow_Abs;

  std::cout << std::resetiosflags(std::cout.flags());
}

void CFlowOutput::AddAerodynamicCoefficients(CConfig *config){

  /// BEGIN_GROUP: AERO_COEFF, DESCRIPTION: Sum of the aerodynamic coefficients and forces on all surfaces (markers) set with MARKER_MONITORING.
  /// DESCRIPTION: Drag coefficient
  AddHistoryOutput("DRAG",       "CD",   ScreenOutputFormat::FIXED, "AERO_COEFF", "Total drag coefficient on all surfaces set with MARKER_MONITORING", HistoryFieldType::COEFFICIENT);
  /// DESCRIPTION: Lift coefficient
  AddHistoryOutput("LIFT",       "CL",   ScreenOutputFormat::FIXED, "AERO_COEFF", "Total lift coefficient on all surfaces set with MARKER_MONITORING", HistoryFieldType::COEFFICIENT);
  /// DESCRIPTION: Sideforce coefficient
  AddHistoryOutput("SIDEFORCE",  "CSF",  ScreenOutputFormat::FIXED, "AERO_COEFF", "Total sideforce coefficient on all surfaces set with MARKER_MONITORING", HistoryFieldType::COEFFICIENT);
  /// DESCRIPTION: Moment around the x-axis
  AddHistoryOutput("MOMENT_X",   "CMx",  ScreenOutputFormat::FIXED, "AERO_COEFF", "Total momentum x-component on all surfaces set with MARKER_MONITORING", HistoryFieldType::COEFFICIENT);
  /// DESCRIPTION: Moment around the y-axis
  AddHistoryOutput("MOMENT_Y",   "CMy",  ScreenOutputFormat::FIXED, "AERO_COEFF", "Total momentum y-component on all surfaces set with MARKER_MONITORING", HistoryFieldType::COEFFICIENT);
  /// DESCRIPTION: Moment around the z-axis
  AddHistoryOutput("MOMENT_Z",   "CMz",  ScreenOutputFormat::FIXED, "AERO_COEFF", "Total momentum z-component on all surfaces set with MARKER_MONITORING", HistoryFieldType::COEFFICIENT);
  /// DESCRIPTION: Force in x direction
  AddHistoryOutput("FORCE_X",    "CFx",  ScreenOutputFormat::FIXED, "AERO_COEFF", "Total force x-component on all surfaces set with MARKER_MONITORING", HistoryFieldType::COEFFICIENT);
  /// DESCRIPTION: Force in y direction
  AddHistoryOutput("FORCE_Y",    "CFy",  ScreenOutputFormat::FIXED, "AERO_COEFF", "Total force y-component on all surfaces set with MARKER_MONITORING", HistoryFieldType::COEFFICIENT);
  /// DESCRIPTION: Force in z direction
  AddHistoryOutput("FORCE_Z",    "CFz",  ScreenOutputFormat::FIXED, "AERO_COEFF", "Total force z-component on all surfaces set with MARKER_MONITORING", HistoryFieldType::COEFFICIENT);
  /// DESCRIPTION: Lift-to-drag ratio
  AddHistoryOutput("EFFICIENCY", "CEff", ScreenOutputFormat::FIXED, "AERO_COEFF", "Total lift-to-drag ratio on all surfaces set with MARKER_MONITORING", HistoryFieldType::COEFFICIENT);
  /// END_GROUP

  /// BEGIN_GROUP: AERO_COEFF_SURF, DESCRIPTION: Aerodynamic coefficients and forces per surface.
  vector<string> Marker_Monitoring;
  for (unsigned short iMarker_Monitoring = 0; iMarker_Monitoring < config->GetnMarker_Monitoring(); iMarker_Monitoring++){
    Marker_Monitoring.push_back(config->GetMarker_Monitoring_TagBound(iMarker_Monitoring));
  }
  /// DESCRIPTION: Drag coefficient
  AddHistoryOutputPerSurface("DRAG_ON_SURFACE",       "CD",   ScreenOutputFormat::FIXED, "AERO_COEFF_SURF", Marker_Monitoring, HistoryFieldType::COEFFICIENT);
  /// DESCRIPTION: Lift coefficient
  AddHistoryOutputPerSurface("LIFT_ON_SURFACE",       "CL",   ScreenOutputFormat::FIXED, "AERO_COEFF_SURF", Marker_Monitoring, HistoryFieldType::COEFFICIENT);
  /// DESCRIPTION: Sideforce coefficient
  AddHistoryOutputPerSurface("SIDEFORCE_ON_SURFACE",  "CSF",  ScreenOutputFormat::FIXED, "AERO_COEFF_SURF", Marker_Monitoring, HistoryFieldType::COEFFICIENT);
  /// DESCRIPTION: Moment around the x-axis
  AddHistoryOutputPerSurface("MOMENT-X_ON_SURFACE",   "CMx",  ScreenOutputFormat::FIXED, "AERO_COEFF_SURF", Marker_Monitoring, HistoryFieldType::COEFFICIENT);
  /// DESCRIPTION: Moment around the y-axis
  AddHistoryOutputPerSurface("MOMENT-Y_ON_SURFACE",   "CMy",  ScreenOutputFormat::FIXED, "AERO_COEFF_SURF", Marker_Monitoring, HistoryFieldType::COEFFICIENT);
  /// DESCRIPTION: Moment around the z-axis
  AddHistoryOutputPerSurface("MOMENT-Z_ON_SURFACE",   "CMz",  ScreenOutputFormat::FIXED, "AERO_COEFF_SURF", Marker_Monitoring, HistoryFieldType::COEFFICIENT);
  /// DESCRIPTION: Force in x direction
  AddHistoryOutputPerSurface("FORCE-X_ON_SURFACE",    "CFx",  ScreenOutputFormat::FIXED, "AERO_COEFF_SURF", Marker_Monitoring, HistoryFieldType::COEFFICIENT);
  /// DESCRIPTION: Force in y direction
  AddHistoryOutputPerSurface("FORCE-Y_ON_SURFACE",    "CFy",  ScreenOutputFormat::FIXED, "AERO_COEFF_SURF", Marker_Monitoring, HistoryFieldType::COEFFICIENT);
  /// DESCRIPTION: Force in z direction
  AddHistoryOutputPerSurface("FORCE-Z_ON_SURFACE",    "CFz",  ScreenOutputFormat::FIXED, "AERO_COEFF_SURF", Marker_Monitoring, HistoryFieldType::COEFFICIENT);
  /// DESCRIPTION: Lift-to-drag ratio
  AddHistoryOutputPerSurface("EFFICIENCY_ON_SURFACE", "CEff", ScreenOutputFormat::FIXED, "AERO_COEFF_SURF", Marker_Monitoring, HistoryFieldType::COEFFICIENT);
  /// END_GROUP

  /// DESCRIPTION: Angle of attack
  AddHistoryOutput("AOA", "AoA", ScreenOutputFormat::FIXED, "AOA", "Angle of attack");
}

void CFlowOutput::SetAerodynamicCoefficients(CConfig *config, CSolver *flow_solver){

  SetHistoryOutputValue("DRAG", flow_solver->GetTotal_CD());
  SetHistoryOutputValue("LIFT", flow_solver->GetTotal_CL());
  if (nDim == 3)
    SetHistoryOutputValue("SIDEFORCE", flow_solver->GetTotal_CSF());
  if (nDim == 3){
    SetHistoryOutputValue("MOMENT_X", flow_solver->GetTotal_CMx());
    SetHistoryOutputValue("MOMENT_Y", flow_solver->GetTotal_CMy());
  }
  SetHistoryOutputValue("MOMENT_Z", flow_solver->GetTotal_CMz());
  SetHistoryOutputValue("FORCE_X", flow_solver->GetTotal_CFx());
  SetHistoryOutputValue("FORCE_Y", flow_solver->GetTotal_CFy());
  if (nDim == 3)
    SetHistoryOutputValue("FORCE_Z", flow_solver->GetTotal_CFz());
  SetHistoryOutputValue("EFFICIENCY", flow_solver->GetTotal_CEff());

  for (unsigned short iMarker_Monitoring = 0; iMarker_Monitoring < config->GetnMarker_Monitoring(); iMarker_Monitoring++) {
    SetHistoryOutputPerSurfaceValue("DRAG_ON_SURFACE", flow_solver->GetSurface_CD(iMarker_Monitoring), iMarker_Monitoring);
    SetHistoryOutputPerSurfaceValue("LIFT_ON_SURFACE", flow_solver->GetSurface_CL(iMarker_Monitoring), iMarker_Monitoring);
    if (nDim == 3)
      SetHistoryOutputPerSurfaceValue("SIDEFORCE_ON_SURFACE", flow_solver->GetSurface_CSF(iMarker_Monitoring), iMarker_Monitoring);
    if (nDim == 3){
      SetHistoryOutputPerSurfaceValue("MOMENT-X_ON_SURFACE", flow_solver->GetSurface_CMx(iMarker_Monitoring), iMarker_Monitoring);
      SetHistoryOutputPerSurfaceValue("MOMENT-Y_ON_SURFACE", flow_solver->GetSurface_CMy(iMarker_Monitoring), iMarker_Monitoring);
    }
    SetHistoryOutputPerSurfaceValue("MOMENT-Z_ON_SURFACE", flow_solver->GetSurface_CMz(iMarker_Monitoring), iMarker_Monitoring);
    SetHistoryOutputPerSurfaceValue("FORCE-X_ON_SURFACE", flow_solver->GetSurface_CFx(iMarker_Monitoring), iMarker_Monitoring);
    SetHistoryOutputPerSurfaceValue("FORCE-Y_ON_SURFACE", flow_solver->GetSurface_CFy(iMarker_Monitoring), iMarker_Monitoring);
    if (nDim == 3)
      SetHistoryOutputPerSurfaceValue("FORCE-Z_ON_SURFACE", flow_solver->GetSurface_CFz(iMarker_Monitoring), iMarker_Monitoring);

    SetHistoryOutputPerSurfaceValue("EFFICIENCY_ON_SURFACE", flow_solver->GetSurface_CEff(iMarker_Monitoring), iMarker_Monitoring);
    if (config->GetAeroelastic_Simulation()){
      SetHistoryOutputPerSurfaceValue("PITCH", config->GetAeroelastic_pitch(iMarker_Monitoring), iMarker_Monitoring);
      SetHistoryOutputPerSurfaceValue("PLUNGE", config->GetAeroelastic_plunge(iMarker_Monitoring), iMarker_Monitoring);
    }
  }

  SetHistoryOutputValue("AOA", config->GetAoA());
}


void CFlowOutput::Add_CpInverseDesignOutput(CConfig *config){

  AddHistoryOutput("CP_DIFF", "Cp_Diff", ScreenOutputFormat::FIXED, "CP_DIFF", "Cp difference for inverse design");

}

void CFlowOutput::Set_CpInverseDesign(CSolver *solver, CGeometry *geometry, CConfig *config){

  unsigned short iMarker, icommas, Boundary, iDim;
  unsigned long iVertex, iPoint, (*Point2Vertex)[2], nPointLocal = 0, nPointGlobal = 0;
  su2double XCoord, YCoord, ZCoord, Pressure, PressureCoeff = 0, Cp, CpTarget, *Normal = NULL, Area, PressDiff = 0.0;
  bool *PointInDomain;
  string text_line, surfCp_filename;
  ifstream Surface_file;
  char cstr[200];

  /*--- Prepare to read the surface pressure files (CSV) ---*/

  surfCp_filename = "TargetCp";

  surfCp_filename = config->GetUnsteady_FileName(surfCp_filename, (int)curTimeIter, ".dat");

  strcpy (cstr, surfCp_filename.c_str());

  /*--- Read the surface pressure file ---*/

  string::size_type position;

  Surface_file.open(cstr, ios::in);

  if (!(Surface_file.fail())) {

    nPointLocal = geometry->GetnPoint();
#ifdef HAVE_MPI
    SU2_MPI::Allreduce(&nPointLocal, &nPointGlobal, 1, MPI_UNSIGNED_LONG, MPI_SUM, MPI_COMM_WORLD);
#else
    nPointGlobal = nPointLocal;
#endif

    Point2Vertex = new unsigned long[nPointGlobal][2];
    PointInDomain = new bool[nPointGlobal];

    for (iPoint = 0; iPoint < nPointGlobal; iPoint ++)
      PointInDomain[iPoint] = false;

    for (iMarker = 0; iMarker < config->GetnMarker_All(); iMarker++) {
      Boundary   = config->GetMarker_All_KindBC(iMarker);

      if ((Boundary == EULER_WALL             ) ||
          (Boundary == HEAT_FLUX              ) ||
          (Boundary == ISOTHERMAL             ) ||
          (Boundary == NEARFIELD_BOUNDARY)) {
        for (iVertex = 0; iVertex < geometry->GetnVertex(iMarker); iVertex++) {

          /*--- The Pressure file uses the global numbering ---*/

          iPoint = geometry->node[geometry->vertex[iMarker][iVertex]->GetNode()]->GetGlobalIndex();

          if (geometry->vertex[iMarker][iVertex]->GetNode() < geometry->GetnPointDomain()) {
            Point2Vertex[iPoint][0] = iMarker;
            Point2Vertex[iPoint][1] = iVertex;
            PointInDomain[iPoint] = true;
            solver->SetCPressureTarget(iMarker, iVertex, 0.0);
          }

        }
      }
    }

    getline(Surface_file, text_line);

    while (getline(Surface_file, text_line)) {
      for (icommas = 0; icommas < 50; icommas++) {
        position = text_line.find( ",", 0 );
        if (position!=string::npos) text_line.erase (position,1);
      }
      stringstream  point_line(text_line);

      if (geometry->GetnDim() == 2) point_line >> iPoint >> XCoord >> YCoord >> Pressure >> PressureCoeff;
      if (geometry->GetnDim() == 3) point_line >> iPoint >> XCoord >> YCoord >> ZCoord >> Pressure >> PressureCoeff;

      if (PointInDomain[iPoint]) {

        /*--- Find the vertex for the Point and Marker ---*/

        iMarker = Point2Vertex[iPoint][0];
        iVertex = Point2Vertex[iPoint][1];

        solver->SetCPressureTarget(iMarker, iVertex, PressureCoeff);

      }

    }

    Surface_file.close();

    delete [] Point2Vertex;
    delete [] PointInDomain;

    /*--- Compute the pressure difference ---*/

    PressDiff = 0.0;
    for (iMarker = 0; iMarker < config->GetnMarker_All(); iMarker++) {
      Boundary   = config->GetMarker_All_KindBC(iMarker);

      if ((Boundary == EULER_WALL             ) ||
          (Boundary == HEAT_FLUX              ) ||
          (Boundary == ISOTHERMAL             ) ||
          (Boundary == NEARFIELD_BOUNDARY)) {
        for (iVertex = 0; iVertex < geometry->GetnVertex(iMarker); iVertex++) {

          Normal = geometry->vertex[iMarker][iVertex]->GetNormal();

          Cp = solver->GetCPressure(iMarker, iVertex);
          CpTarget = solver->GetCPressureTarget(iMarker, iVertex);

          Area = 0.0;
          for (iDim = 0; iDim < geometry->GetnDim(); iDim++)
            Area += Normal[iDim]*Normal[iDim];
          Area = sqrt(Area);

          PressDiff += Area * (CpTarget - Cp) * (CpTarget - Cp);
        }

      }
    }

#ifdef HAVE_MPI
    su2double MyPressDiff = PressDiff;
    SU2_MPI::Allreduce(&MyPressDiff, &PressDiff, 1, MPI_DOUBLE, MPI_SUM, MPI_COMM_WORLD);
#endif

  }

  /*--- Update the total Cp difference coeffient ---*/

  solver->SetTotal_CpDiff(PressDiff);

  SetHistoryOutputValue("CP_DIFF", PressDiff);

}

su2double CFlowOutput::GetQ_Criterion(su2double** VelocityGradient) const {

  /*--- Make a 3D copy of the gradient so we do not have worry about nDim ---*/

  su2double Grad_Vel[3][3] = {{0.0, 0.0, 0.0},{0.0, 0.0, 0.0},{0.0, 0.0, 0.0}};

  for (unsigned short iDim = 0; iDim < nDim; iDim++)
    for (unsigned short jDim = 0 ; jDim < nDim; jDim++)
      Grad_Vel[iDim][jDim] = VelocityGradient[iDim][jDim];

  /*--- Q Criterion Eq 1.2 of HALLER, G. (2005). An objective definition of a vortex.
   Journal of Fluid Mechanics, 525, 1-26. doi:10.1017/S0022112004002526 ---*/

  /*--- Components of the strain rate tensor (symmetric) ---*/
  su2double s11 = Grad_Vel[0][0];
  su2double s12 = 0.5 * (Grad_Vel[0][1] + Grad_Vel[1][0]);
  su2double s13 = 0.5 * (Grad_Vel[0][2] + Grad_Vel[2][0]);
  su2double s22 = Grad_Vel[1][1];
  su2double s23 = 0.5 * (Grad_Vel[1][2] + Grad_Vel[2][1]);
  su2double s33 = Grad_Vel[2][2];

  /*--- Components of the spin tensor (skew-symmetric) ---*/
  su2double omega12 = 0.5 * (Grad_Vel[0][1] - Grad_Vel[1][0]);
  su2double omega13 = 0.5 * (Grad_Vel[0][2] - Grad_Vel[2][0]);
  su2double omega23 = 0.5 * (Grad_Vel[1][2] - Grad_Vel[2][1]);

  /*--- Q = ||Omega|| - ||Strain|| ---*/
  su2double Q = 2*(pow(omega12,2) + pow(omega13,2) + pow(omega23,2)) -
    (pow(s11,2) + pow(s22,2) + pow(s33,2) + 2*(pow(s12,2) + pow(s13,2) + pow(s23,2)));

  return Q;
}

void CFlowOutput::WriteAdditionalFiles(CConfig *config, CGeometry *geometry, CSolver **solver_container){

  if (config->GetFixed_CL_Mode() || config->GetFixed_CM_Mode()){
    WriteMetaData(config);
  }

  if (config->GetWrt_ForcesBreakdown()){
    WriteForcesBreakdown(config, geometry, solver_container);
  }

}

void CFlowOutput::WriteMetaData(CConfig *config){

  ofstream meta_file;

  string filename = "flow";

  filename = config->GetFilename(filename, ".meta", curTimeIter);

  /*--- All processors open the file. ---*/

  if (rank == MASTER_NODE) {
    meta_file.open(filename.c_str(), ios::out);
    meta_file.precision(15);

    if (config->GetTime_Marching() == DT_STEPPING_1ST || config->GetTime_Marching() == DT_STEPPING_2ND)
      meta_file <<"ITER= " << curTimeIter + 1 << endl;
    else
      meta_file <<"ITER= " << curInnerIter + config->GetExtIter_OffSet() + 1 << endl;

    if (config->GetFixed_CL_Mode()){
      meta_file <<"AOA= " << config->GetAoA() - config->GetAoA_Offset() << endl;
      meta_file <<"SIDESLIP_ANGLE= " << config->GetAoS() - config->GetAoS_Offset() << endl;
      meta_file <<"DCD_DCL_VALUE= " << config->GetdCD_dCL() << endl;
      if (nDim==3){
        meta_file <<"DCMX_DCL_VALUE= " << config->GetdCMx_dCL() << endl;
        meta_file <<"DCMY_DCL_VALUE= " << config->GetdCMy_dCL() << endl;
      }
      meta_file <<"DCMZ_DCL_VALUE= " << config->GetdCMz_dCL() << endl;
    }
    meta_file <<"INITIAL_BCTHRUST= " << config->GetInitial_BCThrust() << endl;


    if (( config->GetKind_Solver() == DISC_ADJ_EULER ||
          config->GetKind_Solver() == DISC_ADJ_NAVIER_STOKES ||
          config->GetKind_Solver() == DISC_ADJ_RANS )) {
      meta_file << "SENS_AOA=" << GetHistoryFieldValue("SENS_AOA") * PI_NUMBER / 180.0 << endl;
    }
  }

  meta_file.close();
}

void CFlowOutput::WriteForcesBreakdown(CConfig *config, CGeometry *geometry, CSolver **solver_container){

  char cstr[200];
  unsigned short iDim, iMarker_Monitoring;
  ofstream Breakdown_file;

  bool compressible       = (config->GetKind_Regime() == COMPRESSIBLE);
  bool incompressible     = (config->GetKind_Regime() == INCOMPRESSIBLE);
  bool unsteady           = (config->GetTime_Marching() != NO);
  bool viscous            = config->GetViscous();
  bool dynamic_grid       = config->GetDynamic_Grid();
  bool gravity            = config->GetGravityForce();
  bool turbulent          = config->GetKind_Solver() == RANS;
  bool fixed_cl           = config->GetFixed_CL_Mode();
  unsigned short Kind_Solver = config->GetKind_Solver();
  unsigned short Kind_Turb_Model = config->GetKind_Turb_Model();
  unsigned short Ref_NonDim = config->GetRef_NonDim();

  unsigned short nDim =  geometry->GetnDim();

  /*--- Output the mean flow solution using only the master node ---*/

  if ( rank == MASTER_NODE) {

    cout << endl << "Writing the forces breakdown file ("<< config->GetBreakdown_FileName() << ")." << endl;

    /*--- Initialize variables to store information from all domains (direct solution) ---*/

    su2double Total_CL = 0.0, Total_CD = 0.0, Total_CSF = 0.0,
    Total_CMx = 0.0, Total_CMy = 0.0, Total_CMz = 0.0, Total_CEff = 0.0,
    Total_CoPx = 0.0, Total_CoPy = 0.0, Total_CoPz = 0.0,
    Total_CFx = 0.0, Total_CFy = 0.0, Total_CFz = 0.0, Inv_CL = 0.0,
    Inv_CD = 0.0, Inv_CSF = 0.0, Inv_CMx = 0.0, Inv_CMy = 0.0,
    Inv_CMz = 0.0, Inv_CEff = 0.0, Inv_CFx = 0.0, Inv_CFy = 0.0, Inv_CFz =
    0.0,      Mnt_CL = 0.0,
    Mnt_CD = 0.0, Mnt_CSF = 0.0, Mnt_CMx = 0.0, Mnt_CMy = 0.0,
    Mnt_CMz = 0.0, Mnt_CEff = 0.0, Mnt_CFx = 0.0, Mnt_CFy = 0.0, Mnt_CFz =
    0.0, Visc_CL = 0.0,
    Visc_CD = 0.0, Visc_CSF = 0.0, Visc_CMx = 0.0, Visc_CMy = 0.0,
    Visc_CMz = 0.0, Visc_CEff = 0.0, Visc_CFx = 0.0, Visc_CFy = 0.0, Visc_CFz =
    0.0, *Surface_CL = NULL, *Surface_CD = NULL,
    *Surface_CSF = NULL, *Surface_CEff = NULL, *Surface_CFx = NULL,
    *Surface_CFy = NULL, *Surface_CFz = NULL,
    *Surface_CMx = NULL, *Surface_CMy = NULL, *Surface_CMz = NULL,
    *Surface_CL_Inv = NULL,
    *Surface_CD_Inv = NULL, *Surface_CSF_Inv = NULL,
    *Surface_CEff_Inv = NULL, *Surface_CFx_Inv = NULL, *Surface_CFy_Inv =
    NULL, *Surface_CFz_Inv = NULL, *Surface_CMx_Inv = NULL,
    *Surface_CMy_Inv = NULL, *Surface_CMz_Inv = NULL,
    *Surface_CL_Visc = NULL,
    *Surface_CD_Visc = NULL, *Surface_CSF_Visc = NULL,
    *Surface_CEff_Visc = NULL, *Surface_CFx_Visc = NULL, *Surface_CFy_Visc =
    NULL, *Surface_CFz_Visc = NULL, *Surface_CMx_Visc = NULL,
    *Surface_CMy_Visc = NULL, *Surface_CMz_Visc = NULL,
    *Surface_CL_Mnt = NULL,
    *Surface_CD_Mnt = NULL, *Surface_CSF_Mnt = NULL,
    *Surface_CEff_Mnt = NULL, *Surface_CFx_Mnt = NULL, *Surface_CFy_Mnt =
    NULL, *Surface_CFz_Mnt = NULL, *Surface_CMx_Mnt = NULL,
    *Surface_CMy_Mnt = NULL, *Surface_CMz_Mnt = NULL;

    /*--- WARNING: when compiling on Windows, ctime() is not available. Comment out
     the two lines below that use the dt variable. ---*/
    //time_t now = time(0);
    //string dt = ctime(&now); dt[24] = '.';

    /*--- Allocate memory for the coefficients being monitored ---*/

    Surface_CL      = new su2double[config->GetnMarker_Monitoring()];
    Surface_CD      = new su2double[config->GetnMarker_Monitoring()];
    Surface_CSF = new su2double[config->GetnMarker_Monitoring()];
    Surface_CEff       = new su2double[config->GetnMarker_Monitoring()];
    Surface_CFx        = new su2double[config->GetnMarker_Monitoring()];
    Surface_CFy        = new su2double[config->GetnMarker_Monitoring()];
    Surface_CFz        = new su2double[config->GetnMarker_Monitoring()];
    Surface_CMx        = new su2double[config->GetnMarker_Monitoring()];
    Surface_CMy        = new su2double[config->GetnMarker_Monitoring()];
    Surface_CMz        = new su2double[config->GetnMarker_Monitoring()];

    Surface_CL_Inv      = new su2double[config->GetnMarker_Monitoring()];
    Surface_CD_Inv      = new su2double[config->GetnMarker_Monitoring()];
    Surface_CSF_Inv = new su2double[config->GetnMarker_Monitoring()];
    Surface_CEff_Inv       = new su2double[config->GetnMarker_Monitoring()];
    Surface_CFx_Inv        = new su2double[config->GetnMarker_Monitoring()];
    Surface_CFy_Inv        = new su2double[config->GetnMarker_Monitoring()];
    Surface_CFz_Inv        = new su2double[config->GetnMarker_Monitoring()];
    Surface_CMx_Inv        = new su2double[config->GetnMarker_Monitoring()];
    Surface_CMy_Inv        = new su2double[config->GetnMarker_Monitoring()];
    Surface_CMz_Inv        = new su2double[config->GetnMarker_Monitoring()];

    Surface_CL_Visc = new su2double[config->GetnMarker_Monitoring()];
    Surface_CD_Visc = new su2double[config->GetnMarker_Monitoring()];
    Surface_CSF_Visc =
    new su2double[config->GetnMarker_Monitoring()];
    Surface_CEff_Visc = new su2double[config->GetnMarker_Monitoring()];
    Surface_CFx_Visc = new su2double[config->GetnMarker_Monitoring()];
    Surface_CFy_Visc = new su2double[config->GetnMarker_Monitoring()];
    Surface_CFz_Visc = new su2double[config->GetnMarker_Monitoring()];
    Surface_CMx_Visc = new su2double[config->GetnMarker_Monitoring()];
    Surface_CMy_Visc = new su2double[config->GetnMarker_Monitoring()];
    Surface_CMz_Visc = new su2double[config->GetnMarker_Monitoring()];


    Surface_CL_Mnt = new su2double[config->GetnMarker_Monitoring()];
    Surface_CD_Mnt = new su2double[config->GetnMarker_Monitoring()];
    Surface_CSF_Mnt =
    new su2double[config->GetnMarker_Monitoring()];
    Surface_CEff_Mnt = new su2double[config->GetnMarker_Monitoring()];
    Surface_CFx_Mnt = new su2double[config->GetnMarker_Monitoring()];
    Surface_CFy_Mnt = new su2double[config->GetnMarker_Monitoring()];
    Surface_CFz_Mnt = new su2double[config->GetnMarker_Monitoring()];
    Surface_CMx_Mnt = new su2double[config->GetnMarker_Monitoring()];
    Surface_CMy_Mnt = new su2double[config->GetnMarker_Monitoring()];
    Surface_CMz_Mnt = new su2double[config->GetnMarker_Monitoring()];

    /*--- Flow solution coefficients ---*/

    Total_CL       = solver_container[FLOW_SOL]->GetTotal_CL();
    Total_CD       = solver_container[FLOW_SOL]->GetTotal_CD();
    Total_CSF      = solver_container[FLOW_SOL]->GetTotal_CSF();
    Total_CEff        = solver_container[FLOW_SOL]->GetTotal_CEff();
    Total_CMx         = solver_container[FLOW_SOL]->GetTotal_CMx();
    Total_CMy         = solver_container[FLOW_SOL]->GetTotal_CMy();
    Total_CMz         = solver_container[FLOW_SOL]->GetTotal_CMz();
    Total_CFx         = solver_container[FLOW_SOL]->GetTotal_CFx();
    Total_CFy         = solver_container[FLOW_SOL]->GetTotal_CFy();
    Total_CFz         = solver_container[FLOW_SOL]->GetTotal_CFz();

    if (nDim == 2) {
      Total_CoPx = solver_container[FLOW_SOL]->GetTotal_CoPx() / solver_container[FLOW_SOL]->GetTotal_CFy();
      Total_CoPy = solver_container[FLOW_SOL]->GetTotal_CoPy() / solver_container[FLOW_SOL]->GetTotal_CFx();
      Total_CoPz = 0.0;
    }
    if (nDim == 3) {
      Total_CoPx = solver_container[FLOW_SOL]->GetTotal_CoPx() / solver_container[FLOW_SOL]->GetTotal_CFz();
      Total_CoPy = 0.0;
      Total_CoPz = solver_container[FLOW_SOL]->GetTotal_CoPz() / solver_container[FLOW_SOL]->GetTotal_CFx();
    }

    if (config->GetSystemMeasurements() == US) { Total_CoPx *= 12.0; Total_CoPy *= 12.0; Total_CoPz *= 12.0; }

    /*--- Flow inviscid solution coefficients ---*/

    Inv_CL =
    solver_container[FLOW_SOL]->GetAllBound_CL_Inv();
    Inv_CD =
    solver_container[FLOW_SOL]->GetAllBound_CD_Inv();
    Inv_CSF =
    solver_container[FLOW_SOL]->GetAllBound_CSF_Inv();
    Inv_CEff =
    solver_container[FLOW_SOL]->GetAllBound_CEff_Inv();
    Inv_CMx =
    solver_container[FLOW_SOL]->GetAllBound_CMx_Inv();
    Inv_CMy =
    solver_container[FLOW_SOL]->GetAllBound_CMy_Inv();
    Inv_CMz =
    solver_container[FLOW_SOL]->GetAllBound_CMz_Inv();
    Inv_CFx =
    solver_container[FLOW_SOL]->GetAllBound_CFx_Inv();
    Inv_CFy =
    solver_container[FLOW_SOL]->GetAllBound_CFy_Inv();
    Inv_CFz =
    solver_container[FLOW_SOL]->GetAllBound_CFz_Inv();

    /*--- Flow viscous solution coefficients ---*/

    Visc_CL =
    solver_container[FLOW_SOL]->GetAllBound_CL_Visc();
    Visc_CD =
    solver_container[FLOW_SOL]->GetAllBound_CD_Visc();
    Visc_CSF =
    solver_container[FLOW_SOL]->GetAllBound_CSF_Visc();
    Visc_CEff =
    solver_container[FLOW_SOL]->GetAllBound_CEff_Visc();
    Visc_CMx =
    solver_container[FLOW_SOL]->GetAllBound_CMx_Visc();
    Visc_CMy =
    solver_container[FLOW_SOL]->GetAllBound_CMy_Visc();
    Visc_CMz =
    solver_container[FLOW_SOL]->GetAllBound_CMz_Visc();
    Visc_CFx =
    solver_container[FLOW_SOL]->GetAllBound_CFx_Visc();
    Visc_CFy =
    solver_container[FLOW_SOL]->GetAllBound_CFy_Visc();
    Visc_CFz =
    solver_container[FLOW_SOL]->GetAllBound_CFz_Visc();

    /*--- Flow momentum solution coefficients ---*/

    Mnt_CL =
    solver_container[FLOW_SOL]->GetAllBound_CL_Mnt();
    Mnt_CD =
    solver_container[FLOW_SOL]->GetAllBound_CD_Mnt();
    Mnt_CSF =
    solver_container[FLOW_SOL]->GetAllBound_CSF_Mnt();
    Mnt_CEff =
    solver_container[FLOW_SOL]->GetAllBound_CEff_Mnt();
    Mnt_CMx =
    solver_container[FLOW_SOL]->GetAllBound_CMx_Mnt();
    Mnt_CMy =
    solver_container[FLOW_SOL]->GetAllBound_CMy_Mnt();
    Mnt_CMz =
    solver_container[FLOW_SOL]->GetAllBound_CMz_Mnt();
    Mnt_CFx =
    solver_container[FLOW_SOL]->GetAllBound_CFx_Mnt();
    Mnt_CFy =
    solver_container[FLOW_SOL]->GetAllBound_CFy_Mnt();
    Mnt_CFz =
    solver_container[FLOW_SOL]->GetAllBound_CFz_Mnt();


    /*--- Look over the markers being monitored and get the desired values ---*/

    for (iMarker_Monitoring = 0;
         iMarker_Monitoring < config->GetnMarker_Monitoring();
         iMarker_Monitoring++) {
      Surface_CL[iMarker_Monitoring] =
      solver_container[FLOW_SOL]->GetSurface_CL(
                                                             iMarker_Monitoring);
      Surface_CD[iMarker_Monitoring] =
      solver_container[FLOW_SOL]->GetSurface_CD(
                                                             iMarker_Monitoring);
      Surface_CSF[iMarker_Monitoring] =
      solver_container[FLOW_SOL]->GetSurface_CSF(
                                                              iMarker_Monitoring);
      Surface_CEff[iMarker_Monitoring] =
      solver_container[FLOW_SOL]->GetSurface_CEff(
                                                               iMarker_Monitoring);
      Surface_CMx[iMarker_Monitoring] =
      solver_container[FLOW_SOL]->GetSurface_CMx(
                                                              iMarker_Monitoring);
      Surface_CMy[iMarker_Monitoring] =
      solver_container[FLOW_SOL]->GetSurface_CMy(
                                                              iMarker_Monitoring);
      Surface_CMz[iMarker_Monitoring] =
      solver_container[FLOW_SOL]->GetSurface_CMz(
                                                              iMarker_Monitoring);
      Surface_CFx[iMarker_Monitoring] =
      solver_container[FLOW_SOL]->GetSurface_CFx(
                                                              iMarker_Monitoring);
      Surface_CFy[iMarker_Monitoring] =
      solver_container[FLOW_SOL]->GetSurface_CFy(
                                                              iMarker_Monitoring);
      Surface_CFz[iMarker_Monitoring] =
      solver_container[FLOW_SOL]->GetSurface_CFz(
                                                              iMarker_Monitoring);

      Surface_CL_Inv[iMarker_Monitoring] =
      solver_container[FLOW_SOL]->GetSurface_CL_Inv(
                                                                 iMarker_Monitoring);
      Surface_CD_Inv[iMarker_Monitoring] =
      solver_container[FLOW_SOL]->GetSurface_CD_Inv(
                                                                 iMarker_Monitoring);
      Surface_CSF_Inv[iMarker_Monitoring] =
      solver_container[FLOW_SOL]->GetSurface_CSF_Inv(
                                                                  iMarker_Monitoring);
      Surface_CEff_Inv[iMarker_Monitoring] =
      solver_container[FLOW_SOL]->GetSurface_CEff_Inv(
                                                                   iMarker_Monitoring);
      Surface_CMx_Inv[iMarker_Monitoring] =
      solver_container[FLOW_SOL]->GetSurface_CMx_Inv(
                                                                  iMarker_Monitoring);
      Surface_CMy_Inv[iMarker_Monitoring] =
      solver_container[FLOW_SOL]->GetSurface_CMy_Inv(
                                                                  iMarker_Monitoring);
      Surface_CMz_Inv[iMarker_Monitoring] =
      solver_container[FLOW_SOL]->GetSurface_CMz_Inv(
                                                                  iMarker_Monitoring);
      Surface_CFx_Inv[iMarker_Monitoring] =
      solver_container[FLOW_SOL]->GetSurface_CFx_Inv(
                                                                  iMarker_Monitoring);
      Surface_CFy_Inv[iMarker_Monitoring] =
      solver_container[FLOW_SOL]->GetSurface_CFy_Inv(
                                                                  iMarker_Monitoring);
      Surface_CFz_Inv[iMarker_Monitoring] =
      solver_container[FLOW_SOL]->GetSurface_CFz_Inv(
                                                                  iMarker_Monitoring);
      Surface_CL_Visc[iMarker_Monitoring] =
      solver_container[FLOW_SOL]->GetSurface_CL_Visc(
                                                                  iMarker_Monitoring);
      Surface_CD_Visc[iMarker_Monitoring] =
      solver_container[FLOW_SOL]->GetSurface_CD_Visc(
                                                                  iMarker_Monitoring);
      Surface_CSF_Visc[iMarker_Monitoring] =
      solver_container[FLOW_SOL]->GetSurface_CSF_Visc(
                                                                   iMarker_Monitoring);
      Surface_CEff_Visc[iMarker_Monitoring] =
      solver_container[FLOW_SOL]->GetSurface_CEff_Visc(
                                                                    iMarker_Monitoring);
      Surface_CMx_Visc[iMarker_Monitoring] =
      solver_container[FLOW_SOL]->GetSurface_CMx_Visc(
                                                                   iMarker_Monitoring);
      Surface_CMy_Visc[iMarker_Monitoring] =
      solver_container[FLOW_SOL]->GetSurface_CMy_Visc(
                                                                   iMarker_Monitoring);
      Surface_CMz_Visc[iMarker_Monitoring] =
      solver_container[FLOW_SOL]->GetSurface_CMz_Visc(
                                                                   iMarker_Monitoring);
      Surface_CFx_Visc[iMarker_Monitoring] =
      solver_container[FLOW_SOL]->GetSurface_CFx_Visc(
                                                                   iMarker_Monitoring);
      Surface_CFy_Visc[iMarker_Monitoring] =
      solver_container[FLOW_SOL]->GetSurface_CFy_Visc(
                                                                   iMarker_Monitoring);
      Surface_CFz_Visc[iMarker_Monitoring] =
      solver_container[FLOW_SOL]->GetSurface_CFz_Visc(
                                                                   iMarker_Monitoring);

      Surface_CL_Mnt[iMarker_Monitoring] =
      solver_container[FLOW_SOL]->GetSurface_CL_Mnt(
                                                                 iMarker_Monitoring);
      Surface_CD_Mnt[iMarker_Monitoring] =
      solver_container[FLOW_SOL]->GetSurface_CD_Mnt(
                                                                 iMarker_Monitoring);
      Surface_CSF_Mnt[iMarker_Monitoring] =
      solver_container[FLOW_SOL]->GetSurface_CSF_Mnt(
                                                                  iMarker_Monitoring);
      Surface_CEff_Mnt[iMarker_Monitoring] =
      solver_container[FLOW_SOL]->GetSurface_CEff_Mnt(
                                                                   iMarker_Monitoring);
      Surface_CMx_Mnt[iMarker_Monitoring] =
      solver_container[FLOW_SOL]->GetSurface_CMx_Mnt(
                                                                  iMarker_Monitoring);
      Surface_CMy_Mnt[iMarker_Monitoring] =
      solver_container[FLOW_SOL]->GetSurface_CMy_Mnt(
                                                                  iMarker_Monitoring);
      Surface_CMz_Mnt[iMarker_Monitoring] =
      solver_container[FLOW_SOL]->GetSurface_CMz_Mnt(
                                                                  iMarker_Monitoring);
      Surface_CFx_Mnt[iMarker_Monitoring] =
      solver_container[FLOW_SOL]->GetSurface_CFx_Mnt(
                                                                  iMarker_Monitoring);
      Surface_CFy_Mnt[iMarker_Monitoring] =
      solver_container[FLOW_SOL]->GetSurface_CFy_Mnt(
                                                                  iMarker_Monitoring);
      Surface_CFz_Mnt[iMarker_Monitoring] =
      solver_container[FLOW_SOL]->GetSurface_CFz_Mnt(
                                                                  iMarker_Monitoring);

    }


    /*--- Write file name with extension ---*/

    string filename = config->GetBreakdown_FileName();
    strcpy (cstr, filename.data());

    Breakdown_file.open(cstr, ios::out);

    Breakdown_file << "\n" <<"-------------------------------------------------------------------------" << "\n";
    Breakdown_file << "|    ___ _   _ ___                                                      |" << "\n";
    Breakdown_file << "|   / __| | | |_  )   Release 7.0.3 \"Blackbird\"                       |" << "\n";
    Breakdown_file << "|   \\__ \\ |_| |/ /                                                    |" << "\n";
    Breakdown_file << "|   |___/\\___//___|   Suite (Computational Fluid Dynamics Code)        |" << "\n";
    Breakdown_file << "|                                                                       |" << "\n";
    //Breakdown_file << "|   Local date and time: " << dt << "                      |" << "\n";
    Breakdown_file << "-------------------------------------------------------------------------" << "\n";
    Breakdown_file << "| SU2 Project Website: https://su2code.github.io                        |" << "\n";
    Breakdown_file << "|                                                                       |" << "\n";
    Breakdown_file << "| The SU2 Project is maintained by the SU2 Foundation                   |" << "\n";
    Breakdown_file << "| (http://su2foundation.org)                                            |" << "\n";
    Breakdown_file << "-------------------------------------------------------------------------" << "\n";
    Breakdown_file << "| Copyright 2012-2020, SU2 Contributors                                 |" << "\n";
    Breakdown_file << "|                                                                       |" << "\n";
    Breakdown_file << "| SU2 is free software; you can redistribute it and/or                  |" << "\n";
    Breakdown_file << "| modify it under the terms of the GNU Lesser General Public            |" << "\n";
    Breakdown_file << "| License as published by the Free Software Foundation; either          |" << "\n";
    Breakdown_file << "| version 2.1 of the License, or (at your option) any later version.    |" << "\n";
    Breakdown_file << "|                                                                       |" << "\n";
    Breakdown_file << "| SU2 is distributed in the hope that it will be useful,                |" << "\n";
    Breakdown_file << "| but WITHOUT ANY WARRANTY; without even the implied warranty of        |" << "\n";
    Breakdown_file << "| MERCHANTABILITY or FITNESS FOR A PARTICULAR PURPOSE. See the GNU      |" << "\n";
    Breakdown_file << "| Lesser General Public License for more details.                       |" << "\n";
    Breakdown_file << "|                                                                       |" << "\n";
    Breakdown_file << "| You should have received a copy of the GNU Lesser General Public      |" << "\n";
    Breakdown_file << "| License along with SU2. If not, see <http://www.gnu.org/licenses/>.   |" << "\n";
    Breakdown_file << "-------------------------------------------------------------------------" << "\n";

    Breakdown_file.precision(6);

    Breakdown_file << "\n" << "\n" << "Problem definition:" << "\n" << "\n";

    switch (Kind_Solver) {
      case EULER: case INC_EULER:
        if (compressible) Breakdown_file << "Compressible Euler equations." << "\n";
        if (incompressible) Breakdown_file << "Incompressible Euler equations." << "\n";
        break;
      case NAVIER_STOKES: case INC_NAVIER_STOKES:
        if (compressible) Breakdown_file << "Compressible Laminar Navier-Stokes' equations." << "\n";
        if (incompressible) Breakdown_file << "Incompressible Laminar Navier-Stokes' equations." << "\n";
        break;
      case RANS: case INC_RANS:
        if (compressible) Breakdown_file << "Compressible RANS equations." << "\n";
        if (incompressible) Breakdown_file << "Incompressible RANS equations." << "\n";
        Breakdown_file << "Turbulence model: ";
        switch (Kind_Turb_Model) {
          case SA:        Breakdown_file << "Spalart Allmaras" << "\n"; break;
          case SA_NEG:    Breakdown_file << "Negative Spalart Allmaras" << "\n"; break;
          case SA_E:      Breakdown_file << "Edwards Spalart Allmaras" << "\n"; break;
          case SA_COMP:   Breakdown_file << "Compressibility Correction Spalart Allmaras" << "\n"; break;
          case SA_E_COMP: Breakdown_file << "Compressibility Correction Edwards Spalart Allmaras" << "\n"; break;
          case SST:       Breakdown_file << "Menter's SST"     << "\n"; break;
          case SST_SUST:  Breakdown_file << "Menter's SST with sustaining terms" << "\n"; break;
        }
        break;
    }


    /*--- Compressible version of console output ---*/

    if (compressible) {


    if (compressible) {
      Breakdown_file << "Mach number: " << config->GetMach() <<"."<< "\n";
      Breakdown_file << "Angle of attack (AoA): " << config->GetAoA() <<" deg, and angle of sideslip (AoS): " << config->GetAoS() <<" deg."<< "\n";
      if ((Kind_Solver == NAVIER_STOKES) || (Kind_Solver == INC_NAVIER_STOKES) ||
          (Kind_Solver == RANS) || (Kind_Solver == INC_RANS))
        Breakdown_file << "Reynolds number: " << config->GetReynolds() <<"."<< "\n";
    }

    if (fixed_cl) {
      Breakdown_file << "Simulation at a cte. CL: " << config->GetTarget_CL() << ".\n";
      Breakdown_file << "Approx. Delta CL / Delta AoA: " << config->GetdCL_dAlpha() << " (1/deg).\n";
      Breakdown_file << "Approx. Delta CD / Delta CL: " << config->GetdCD_dCL() << ".\n";
      if (nDim == 3 ) {
        Breakdown_file << "Approx. Delta CMx / Delta CL: " << config->GetdCMx_dCL() << ".\n";
        Breakdown_file << "Approx. Delta CMy / Delta CL: " << config->GetdCMy_dCL() << ".\n";
      }
      Breakdown_file << "Approx. Delta CMz / Delta CL: " << config->GetdCMz_dCL() << ".\n";
    }

    if (Ref_NonDim == DIMENSIONAL) { Breakdown_file << "Dimensional simulation." << "\n"; }
    else if (Ref_NonDim == FREESTREAM_PRESS_EQ_ONE) { Breakdown_file << "Non-Dimensional simulation (P=1.0, Rho=1.0, T=1.0 at the farfield)." << "\n"; }
    else if (Ref_NonDim == FREESTREAM_VEL_EQ_MACH) { Breakdown_file << "Non-Dimensional simulation (V=Mach, Rho=1.0, T=1.0 at the farfield)." << "\n"; }
    else if (Ref_NonDim == FREESTREAM_VEL_EQ_ONE) { Breakdown_file << "Non-Dimensional simulation (V=1.0, Rho=1.0, T=1.0 at the farfield)." << "\n"; }

    if (config->GetSystemMeasurements() == SI) {
      Breakdown_file << "The reference area is " << config->GetRefArea() << " m^2." << "\n";
      Breakdown_file << "The reference length is " << config->GetRefLength() << " m." << "\n";
    }

    if (config->GetSystemMeasurements() == US) {
      Breakdown_file << "The reference area is " << config->GetRefArea()*12.0*12.0 << " in^2." << "\n";
      Breakdown_file << "The reference length is " << config->GetRefLength()*12.0 << " in." << "\n";
    }
    Breakdown_file << "\n" << "\n" <<"Problem definition:" << "\n" << "\n";
    if (compressible) {
      if (viscous) {
        Breakdown_file << "Viscous flow: Computing pressure using the ideal gas law" << "\n";
        Breakdown_file << "based on the free-stream temperature and a density computed" << "\n";
        Breakdown_file << "from the Reynolds number." << "\n";
      } else {
        Breakdown_file << "Inviscid flow: Computing density based on free-stream" << "\n";
        Breakdown_file << "temperature and pressure using the ideal gas law." << "\n";
      }
    }

    if (dynamic_grid) Breakdown_file << "Force coefficients computed using MACH_MOTION." << "\n";
    else Breakdown_file << "Force coefficients computed using free-stream values." << "\n";

    if (incompressible) {
      Breakdown_file << "Viscous and Inviscid flow: rho_ref, and vel_ref" << "\n";
      Breakdown_file << "are based on the free-stream values, p_ref = rho_ref*vel_ref^2." << "\n";
      Breakdown_file << "The free-stream value of the pressure is 0." << "\n";
      Breakdown_file << "Mach number: "<< config->GetMach() << ", computed using the Bulk modulus." << "\n";
      Breakdown_file << "Angle of attack (deg): "<< config->GetAoA() << ", computed using the the free-stream velocity." << "\n";
      Breakdown_file << "Side slip angle (deg): "<< config->GetAoS() << ", computed using the the free-stream velocity." << "\n";
      if (viscous) Breakdown_file << "Reynolds number: " << config->GetReynolds() << ", computed using free-stream values."<< "\n";
      Breakdown_file << "Only dimensional computation, the grid should be dimensional." << "\n";
    }

    Breakdown_file <<"-- Input conditions:"<< "\n";

    if (compressible) {
      switch (config->GetKind_FluidModel()) {

        case STANDARD_AIR:
          Breakdown_file << "Fluid Model: STANDARD_AIR "<< "\n";
          Breakdown_file << "Specific gas constant: " << config->GetGas_Constant();
          if (config->GetSystemMeasurements() == SI) Breakdown_file << " N.m/kg.K." << "\n";
          else if (config->GetSystemMeasurements() == US) Breakdown_file << " lbf.ft/slug.R." << "\n";
          Breakdown_file << "Specific gas constant (non-dim): " << config->GetGas_ConstantND()<< "\n";
          Breakdown_file << "Specific Heat Ratio: 1.4000 "<< "\n";
          break;

        case IDEAL_GAS:
          Breakdown_file << "Fluid Model: IDEAL_GAS "<< "\n";
          Breakdown_file << "Specific gas constant: " << config->GetGas_Constant() << " N.m/kg.K." << "\n";
          Breakdown_file << "Specific gas constant (non-dim): " << config->GetGas_ConstantND()<< "\n";
          Breakdown_file << "Specific Heat Ratio: "<< config->GetGamma() << "\n";
          break;

        case VW_GAS:
          Breakdown_file << "Fluid Model: Van der Waals "<< "\n";
          Breakdown_file << "Specific gas constant: " << config->GetGas_Constant() << " N.m/kg.K." << "\n";
          Breakdown_file << "Specific gas constant (non-dim): " << config->GetGas_ConstantND()<< "\n";
          Breakdown_file << "Specific Heat Ratio: "<< config->GetGamma() << "\n";
          Breakdown_file << "Critical Pressure:   " << config->GetPressure_Critical()  << " Pa." << "\n";
          Breakdown_file << "Critical Temperature:  " << config->GetTemperature_Critical() << " K." << "\n";
          Breakdown_file << "Critical Pressure (non-dim):   " << config->GetPressure_Critical() /config->GetPressure_Ref() << "\n";
          Breakdown_file << "Critical Temperature (non-dim) :  " << config->GetTemperature_Critical() /config->GetTemperature_Ref() << "\n";
          break;

        case PR_GAS:
          Breakdown_file << "Fluid Model: Peng-Robinson "<< "\n";
          Breakdown_file << "Specific gas constant: " << config->GetGas_Constant() << " N.m/kg.K." << "\n";
          Breakdown_file << "Specific gas constant(non-dim): " << config->GetGas_ConstantND()<< "\n";
          Breakdown_file << "Specific Heat Ratio: "<< config->GetGamma() << "\n";
          Breakdown_file << "Critical Pressure:   " << config->GetPressure_Critical()  << " Pa." << "\n";
          Breakdown_file << "Critical Temperature:  " << config->GetTemperature_Critical() << " K." << "\n";
          Breakdown_file << "Critical Pressure (non-dim):   " << config->GetPressure_Critical() /config->GetPressure_Ref() << "\n";
          Breakdown_file << "Critical Temperature (non-dim) :  " << config->GetTemperature_Critical() /config->GetTemperature_Ref() << "\n";
          break;
      }

      if (viscous) {

        switch (config->GetKind_ViscosityModel()) {

          case CONSTANT_VISCOSITY:
            Breakdown_file << "Viscosity Model: CONSTANT_VISCOSITY  "<< "\n";
            Breakdown_file << "Laminar Viscosity: " << config->GetMu_Constant();
            if (config->GetSystemMeasurements() == SI) Breakdown_file << " N.s/m^2." << "\n";
            else if (config->GetSystemMeasurements() == US) Breakdown_file << " lbf.s/ft^2." << "\n";
            Breakdown_file << "Laminar Viscosity (non-dim): " << config->GetMu_ConstantND()<< "\n";
            break;

          case SUTHERLAND:
            Breakdown_file << "Viscosity Model: SUTHERLAND "<< "\n";
            Breakdown_file << "Ref. Laminar Viscosity: " << config->GetMu_Ref();
            if (config->GetSystemMeasurements() == SI) Breakdown_file << " N.s/m^2." << "\n";
            else if (config->GetSystemMeasurements() == US) Breakdown_file << " lbf.s/ft^2." << "\n";
            Breakdown_file << "Ref. Temperature: " << config->GetMu_Temperature_Ref();
            if (config->GetSystemMeasurements() == SI) Breakdown_file << " K." << "\n";
            else if (config->GetSystemMeasurements() == US) Breakdown_file << " R." << "\n";
            Breakdown_file << "Sutherland Constant: "<< config->GetMu_S();
            if (config->GetSystemMeasurements() == SI) Breakdown_file << " K." << "\n";
            else if (config->GetSystemMeasurements() == US) Breakdown_file << " R." << "\n";
            Breakdown_file << "Laminar Viscosity (non-dim): " << config->GetMu_ConstantND()<< "\n";
            Breakdown_file << "Ref. Temperature (non-dim): " << config->GetMu_Temperature_RefND()<< "\n";
            Breakdown_file << "Sutherland constant (non-dim): "<< config->GetMu_SND()<< "\n";
            break;

        }
        switch (config->GetKind_ConductivityModel()) {

          case CONSTANT_PRANDTL:
            Breakdown_file << "Conductivity Model: CONSTANT_PRANDTL  "<< "\n";
            Breakdown_file << "Prandtl: " << config->GetPrandtl_Lam()<< "\n";
            break;

          case CONSTANT_CONDUCTIVITY:
            Breakdown_file << "Conductivity Model: CONSTANT_CONDUCTIVITY "<< "\n";
            Breakdown_file << "Molecular Conductivity: " << config->GetKt_Constant()<< " W/m^2.K." << "\n";
            Breakdown_file << "Molecular Conductivity (non-dim): " << config->GetKt_ConstantND()<< "\n";
            break;

        }

        if ((Kind_Solver == RANS) || (Kind_Solver == INC_RANS)) {
          switch (config->GetKind_ConductivityModel_Turb()) {
            case CONSTANT_PRANDTL_TURB:
              Breakdown_file << "Turbulent Conductivity Model: CONSTANT_PRANDTL_TURB  "<< "\n";
              Breakdown_file << "Turbulent Prandtl: " << config->GetPrandtl_Turb()<< "\n";
              break;
            case NO_CONDUCTIVITY_TURB:
              Breakdown_file << "Turbulent Conductivity Model: NO_CONDUCTIVITY_TURB "<< "\n";
              Breakdown_file << "No turbulent component in effective thermal conductivity." << "\n";
              break;
          }
        }

      }
    }

    if (incompressible) {
      Breakdown_file << "Bulk modulus: " << config->GetBulk_Modulus();
      if (config->GetSystemMeasurements() == SI) Breakdown_file << " Pa." << "\n";
      else if (config->GetSystemMeasurements() == US) Breakdown_file << " psf." << "\n";
      Breakdown_file << "Epsilon^2 multiplier of Beta for incompressible preconditioner: " << config->GetBeta_Factor();
      if (config->GetSystemMeasurements() == SI) Breakdown_file << " Pa." << "\n";
      else if (config->GetSystemMeasurements() == US) Breakdown_file << " psf." << "\n";
    }

    Breakdown_file << "Free-stream static pressure: " << config->GetPressure_FreeStream();
    if (config->GetSystemMeasurements() == SI) Breakdown_file << " Pa." << "\n";
    else if (config->GetSystemMeasurements() == US) Breakdown_file << " psf." << "\n";

    Breakdown_file << "Free-stream total pressure: " << config->GetPressure_FreeStream() * pow( 1.0+config->GetMach()*config->GetMach()*0.5*(config->GetGamma()-1.0), config->GetGamma()/(config->GetGamma()-1.0) );
    if (config->GetSystemMeasurements() == SI) Breakdown_file << " Pa." << "\n";
    else if (config->GetSystemMeasurements() == US) Breakdown_file << " psf." << "\n";

    if (compressible) {
      Breakdown_file << "Free-stream temperature: " << config->GetTemperature_FreeStream();
      if (config->GetSystemMeasurements() == SI) Breakdown_file << " K." << "\n";
      else if (config->GetSystemMeasurements() == US) Breakdown_file << " R." << "\n";

      Breakdown_file << "Free-stream total temperature: " << config->GetTemperature_FreeStream() * (1.0 + config->GetMach() * config->GetMach() * 0.5 * (config->GetGamma() - 1.0));
      if (config->GetSystemMeasurements() == SI) Breakdown_file << " K." << "\n";
      else if (config->GetSystemMeasurements() == US) Breakdown_file << " R." << "\n";
    }

    Breakdown_file << "Free-stream density: " << config->GetDensity_FreeStream();
    if (config->GetSystemMeasurements() == SI) Breakdown_file << " kg/m^3." << "\n";
    else if (config->GetSystemMeasurements() == US) Breakdown_file << " slug/ft^3." << "\n";

    if (nDim == 2) {
      Breakdown_file << "Free-stream velocity: (" << config->GetVelocity_FreeStream()[0] << ", ";
      Breakdown_file << config->GetVelocity_FreeStream()[1] << ")";
    }
    if (nDim == 3) {
      Breakdown_file << "Free-stream velocity: (" << config->GetVelocity_FreeStream()[0] << ", ";
      Breakdown_file << config->GetVelocity_FreeStream()[1] << ", " << config->GetVelocity_FreeStream()[2] << ")";
    }
    if (config->GetSystemMeasurements() == SI) Breakdown_file << " m/s. ";
    else if (config->GetSystemMeasurements() == US) Breakdown_file << " ft/s. ";

    Breakdown_file << "Magnitude: "  << config->GetModVel_FreeStream();
    if (config->GetSystemMeasurements() == SI) Breakdown_file << " m/s." << "\n";
    else if (config->GetSystemMeasurements() == US) Breakdown_file << " ft/s." << "\n";

    if (compressible) {
      Breakdown_file << "Free-stream total energy per unit mass: " << config->GetEnergy_FreeStream();
      if (config->GetSystemMeasurements() == SI) Breakdown_file << " m^2/s^2." << "\n";
      else if (config->GetSystemMeasurements() == US) Breakdown_file << " ft^2/s^2." << "\n";
    }

    if (viscous) {
      Breakdown_file << "Free-stream viscosity: " << config->GetViscosity_FreeStream();
      if (config->GetSystemMeasurements() == SI) Breakdown_file << " N.s/m^2." << "\n";
      else if (config->GetSystemMeasurements() == US) Breakdown_file << " lbf.s/ft^2." << "\n";
      if (turbulent) {
        Breakdown_file << "Free-stream turb. kinetic energy per unit mass: " << config->GetTke_FreeStream();
        if (config->GetSystemMeasurements() == SI) Breakdown_file << " m^2/s^2." << "\n";
        else if (config->GetSystemMeasurements() == US) Breakdown_file << " ft^2/s^2." << "\n";
        Breakdown_file << "Free-stream specific dissipation: " << config->GetOmega_FreeStream();
        if (config->GetSystemMeasurements() == SI) Breakdown_file << " 1/s." << "\n";
        else if (config->GetSystemMeasurements() == US) Breakdown_file << " 1/s." << "\n";
      }
    }

    if (unsteady) { Breakdown_file << "Total time: " << config->GetTotal_UnstTime() << " s. Time step: " << config->GetDelta_UnstTime() << " s." << "\n"; }

    /*--- Print out reference values. ---*/

    Breakdown_file <<"-- Reference values:"<< "\n";

    if (compressible) {
      Breakdown_file << "Reference specific gas constant: " << config->GetGas_Constant_Ref();
      if (config->GetSystemMeasurements() == SI) Breakdown_file << " N.m/kg.K." << "\n";
      else if (config->GetSystemMeasurements() == US) Breakdown_file << " lbf.ft/slug.R." << "\n";
    }

    Breakdown_file << "Reference pressure: " << config->GetPressure_Ref();
    if (config->GetSystemMeasurements() == SI) Breakdown_file << " Pa." << "\n";
    else if (config->GetSystemMeasurements() == US) Breakdown_file << " psf." << "\n";

    if (compressible) {
      Breakdown_file << "Reference temperature: " << config->GetTemperature_Ref();
      if (config->GetSystemMeasurements() == SI) Breakdown_file << " K." << "\n";
      else if (config->GetSystemMeasurements() == US) Breakdown_file << " R." << "\n";
    }

    Breakdown_file << "Reference density: " << config->GetDensity_Ref();
    if (config->GetSystemMeasurements() == SI) Breakdown_file << " kg/m^3." << "\n";
    else if (config->GetSystemMeasurements() == US) Breakdown_file << " slug/ft^3." << "\n";

    Breakdown_file << "Reference velocity: " << config->GetVelocity_Ref();
    if (config->GetSystemMeasurements() == SI) Breakdown_file << " m/s." << "\n";
    else if (config->GetSystemMeasurements() == US) Breakdown_file << " ft/s." << "\n";

    if (compressible) {
      Breakdown_file << "Reference energy per unit mass: " << config->GetEnergy_Ref();
      if (config->GetSystemMeasurements() == SI) Breakdown_file << " m^2/s^2." << "\n";
      else if (config->GetSystemMeasurements() == US) Breakdown_file << " ft^2/s^2." << "\n";
    }

    if (incompressible) {
      Breakdown_file << "Reference length: " << config->GetLength_Ref();
      if (config->GetSystemMeasurements() == SI) Breakdown_file << " m." << "\n";
      else if (config->GetSystemMeasurements() == US) Breakdown_file << " in." << "\n";
    }

    if (viscous) {
      Breakdown_file << "Reference viscosity: " << config->GetViscosity_Ref();
      if (config->GetSystemMeasurements() == SI) Breakdown_file << " N.s/m^2." << "\n";
      else if (config->GetSystemMeasurements() == US) Breakdown_file << " lbf.s/ft^2." << "\n";
      if (compressible){
        Breakdown_file << "Reference conductivity: " << config->GetConductivity_Ref();
        if (config->GetSystemMeasurements() == SI) Breakdown_file << " W/m^2.K." << "\n";
        else if (config->GetSystemMeasurements() == US) Breakdown_file << " lbf/ft.s.R." << "\n";
      }
    }


    if (unsteady) Breakdown_file << "Reference time: " << config->GetTime_Ref() <<" s." << "\n";

    /*--- Print out resulting non-dim values here. ---*/

    Breakdown_file << "-- Resulting non-dimensional state:" << "\n";
    Breakdown_file << "Mach number (non-dim): " << config->GetMach() << "\n";
    if (viscous) {
      Breakdown_file << "Reynolds number (non-dim): " << config->GetReynolds() <<". Re length: " << config->GetLength_Reynolds();
      if (config->GetSystemMeasurements() == SI) Breakdown_file << " m." << "\n";
      else if (config->GetSystemMeasurements() == US) Breakdown_file << " ft." << "\n";
    }
    if (gravity) {
      Breakdown_file << "Froude number (non-dim): " << config->GetFroude() << "\n";
      Breakdown_file << "Lenght of the baseline wave (non-dim): " << 2.0*PI_NUMBER*config->GetFroude()*config->GetFroude() << "\n";
    }

    if (compressible) {
      Breakdown_file << "Specific gas constant (non-dim): " << config->GetGas_ConstantND() << "\n";
      Breakdown_file << "Free-stream temperature (non-dim): " << config->GetTemperature_FreeStreamND() << "\n";
    }

    Breakdown_file << "Free-stream pressure (non-dim): " << config->GetPressure_FreeStreamND() << "\n";

    Breakdown_file << "Free-stream density (non-dim): " << config->GetDensity_FreeStreamND() << "\n";

    if (nDim == 2) {
      Breakdown_file << "Free-stream velocity (non-dim): (" << config->GetVelocity_FreeStreamND()[0] << ", ";
      Breakdown_file << config->GetVelocity_FreeStreamND()[1] << "). ";
    } else {
      Breakdown_file << "Free-stream velocity (non-dim): (" << config->GetVelocity_FreeStreamND()[0] << ", ";
      Breakdown_file << config->GetVelocity_FreeStreamND()[1] << ", " << config->GetVelocity_FreeStreamND()[2] << "). ";
    }
    Breakdown_file << "Magnitude: "   << config->GetModVel_FreeStreamND() << "\n";

    if (compressible)
      Breakdown_file << "Free-stream total energy per unit mass (non-dim): " << config->GetEnergy_FreeStreamND() << "\n";

    if (viscous) {
      Breakdown_file << "Free-stream viscosity (non-dim): " << config->GetViscosity_FreeStreamND() << "\n";
      if (turbulent) {
        Breakdown_file << "Free-stream turb. kinetic energy (non-dim): " << config->GetTke_FreeStreamND() << "\n";
        Breakdown_file << "Free-stream specific dissipation (non-dim): " << config->GetOmega_FreeStreamND() << "\n";
      }
    }

    if (unsteady) {
      Breakdown_file << "Total time (non-dim): " << config->GetTotal_UnstTimeND() << "\n";
      Breakdown_file << "Time step (non-dim): " << config->GetDelta_UnstTimeND() << "\n";
    }

    } else {

    /*--- Incompressible version of the console output ---*/

      bool energy     = config->GetEnergy_Equation();
      bool boussinesq = (config->GetKind_DensityModel() == BOUSSINESQ);

      if (config->GetRef_Inc_NonDim() == DIMENSIONAL) {
        Breakdown_file << "Viscous and Inviscid flow: rho_ref, vel_ref, temp_ref, p_ref" << "\n";
        Breakdown_file << "are set to 1.0 in order to perform a dimensional calculation." << "\n";
        if (dynamic_grid) Breakdown_file << "Force coefficients computed using MACH_MOTION." << "\n";
        else Breakdown_file << "Force coefficients computed using initial values." << "\n";
      }
      else if (config->GetRef_Inc_NonDim() == INITIAL_VALUES) {
        Breakdown_file << "Viscous and Inviscid flow: rho_ref, vel_ref, and temp_ref" << "\n";
        Breakdown_file << "are based on the initial values, p_ref = rho_ref*vel_ref^2." << "\n";
        if (dynamic_grid) Breakdown_file << "Force coefficients computed using MACH_MOTION." << "\n";
        else Breakdown_file << "Force coefficients computed using initial values." << "\n";
      }
      else if (config->GetRef_Inc_NonDim() == REFERENCE_VALUES) {
        Breakdown_file << "Viscous and Inviscid flow: rho_ref, vel_ref, and temp_ref" << "\n";
        Breakdown_file << "are user-provided reference values, p_ref = rho_ref*vel_ref^2." << "\n";
        if (dynamic_grid) Breakdown_file << "Force coefficients computed using MACH_MOTION." << "\n";
        else Breakdown_file << "Force coefficients computed using reference values." << "\n";
      }
      Breakdown_file << "The reference area for force coeffs. is " << config->GetRefArea() << " m^2." << "\n";
      Breakdown_file << "The reference length for force coeffs. is " << config->GetRefLength() << " m." << "\n";

      Breakdown_file << "The pressure is decomposed into thermodynamic and dynamic components." << "\n";
      Breakdown_file << "The initial value of the dynamic pressure is 0." << "\n";

      Breakdown_file << "Mach number: "<< config->GetMach();
      if (config->GetKind_FluidModel() == CONSTANT_DENSITY) {
        Breakdown_file << ", computed using the Bulk modulus." << "\n";
      } else {
        Breakdown_file << ", computed using fluid speed of sound." << "\n";
      }

      Breakdown_file << "For external flows, the initial state is imposed at the far-field." << "\n";
      Breakdown_file << "Angle of attack (deg): "<< config->GetAoA() << ", computed using the initial velocity." << "\n";
      Breakdown_file << "Side slip angle (deg): "<< config->GetAoS() << ", computed using the initial velocity." << "\n";

      if (viscous) {
        Breakdown_file << "Reynolds number per meter: " << config->GetReynolds() << ", computed using initial values."<< "\n";
        Breakdown_file << "Reynolds number is a byproduct of inputs only (not used internally)." << "\n";
      }
      Breakdown_file << "SI units only. The grid should be dimensional (meters)." << "\n";

      switch (config->GetKind_DensityModel()) {

        case CONSTANT:
          if (energy) Breakdown_file << "Energy equation is active and decoupled." << "\n";
          else Breakdown_file << "No energy equation." << "\n";
          break;

        case BOUSSINESQ:
          if (energy) Breakdown_file << "Energy equation is active and coupled through Boussinesq approx." << "\n";
          break;

        case VARIABLE:
          if (energy) Breakdown_file << "Energy equation is active and coupled for variable density." << "\n";
          break;

      }

      Breakdown_file <<"-- Input conditions:"<< "\n";

      switch (config->GetKind_FluidModel()) {

        case CONSTANT_DENSITY:
          Breakdown_file << "Fluid Model: CONSTANT_DENSITY "<< "\n";
          if (energy) {
            Breakdown_file << "Specific heat at constant pressure (Cp): " << config->GetSpecific_Heat_Cp() << " N.m/kg.K." << "\n";
          }
          if (boussinesq) Breakdown_file << "Thermal expansion coefficient: " << config->GetThermal_Expansion_Coeff() << " K^-1." << "\n";
          Breakdown_file << "Thermodynamic pressure not required." << "\n";
          break;

        case INC_IDEAL_GAS:
          Breakdown_file << "Fluid Model: INC_IDEAL_GAS "<< endl;
          Breakdown_file << "Variable density incompressible flow using ideal gas law." << endl;
          Breakdown_file << "Density is a function of temperature (constant thermodynamic pressure)." << endl;
          Breakdown_file << "Specific heat at constant pressure (Cp): " << config->GetSpecific_Heat_Cp() << " N.m/kg.K." << endl;
          Breakdown_file << "Molecular weight : "<< config->GetMolecular_Weight() << " g/mol" << endl;
          Breakdown_file << "Specific gas constant: " << config->GetGas_Constant() << " N.m/kg.K." << endl;
          Breakdown_file << "Thermodynamic pressure: " << config->GetPressure_Thermodynamic();
          if (config->GetSystemMeasurements() == SI) Breakdown_file << " Pa." << endl;
          else if (config->GetSystemMeasurements() == US) Breakdown_file << " psf." << endl;
          break;

        case INC_IDEAL_GAS_POLY:
          Breakdown_file << "Fluid Model: INC_IDEAL_GAS_POLY "<< endl;
          Breakdown_file << "Variable density incompressible flow using ideal gas law." << endl;
          Breakdown_file << "Density is a function of temperature (constant thermodynamic pressure)." << endl;
          Breakdown_file << "Molecular weight: " << config->GetMolecular_Weight() << " g/mol." << endl;
          Breakdown_file << "Specific gas constant: " << config->GetGas_Constant() << " N.m/kg.K." << endl;
          Breakdown_file << "Specific gas constant (non-dim): " << config->GetGas_ConstantND() << endl;
          Breakdown_file << "Thermodynamic pressure: " << config->GetPressure_Thermodynamic();
          if (config->GetSystemMeasurements() == SI) Breakdown_file << " Pa." << endl;
          else if (config->GetSystemMeasurements() == US) Breakdown_file << " psf." << endl;
          Breakdown_file << "Cp(T) polynomial coefficients: \n  (";
          for (unsigned short iVar = 0; iVar < config->GetnPolyCoeffs(); iVar++) {
            Breakdown_file << config->GetCp_PolyCoeff(iVar);
            if (iVar < config->GetnPolyCoeffs()-1) Breakdown_file << ", ";
          }
          Breakdown_file << ")." << endl;
          Breakdown_file << "Cp(T) polynomial coefficients (non-dim.): \n  (";
          for (unsigned short iVar = 0; iVar < config->GetnPolyCoeffs(); iVar++) {
            Breakdown_file << config->GetCp_PolyCoeffND(iVar);
            if (iVar < config->GetnPolyCoeffs()-1) Breakdown_file << ", ";
          }
          Breakdown_file << ")." << endl;
          break;

      }
      if (viscous) {
        switch (config->GetKind_ViscosityModel()) {

          case CONSTANT_VISCOSITY:
            Breakdown_file << "Viscosity Model: CONSTANT_VISCOSITY  "<< "\n";
            Breakdown_file << "Constant Laminar Viscosity: " << config->GetMu_Constant();
            if (config->GetSystemMeasurements() == SI) Breakdown_file << " N.s/m^2." << "\n";
            else if (config->GetSystemMeasurements() == US) Breakdown_file << " lbf.s/ft^2." << "\n";
            Breakdown_file << "Laminar Viscosity (non-dim): " << config->GetMu_ConstantND()<< "\n";
            break;

          case SUTHERLAND:
            Breakdown_file << "Viscosity Model: SUTHERLAND "<< "\n";
            Breakdown_file << "Ref. Laminar Viscosity: " << config->GetMu_Ref();
            if (config->GetSystemMeasurements() == SI) Breakdown_file << " N.s/m^2." << "\n";
            else if (config->GetSystemMeasurements() == US) Breakdown_file << " lbf.s/ft^2." << "\n";
            Breakdown_file << "Ref. Temperature: " << config->GetMu_Temperature_Ref();
            if (config->GetSystemMeasurements() == SI) Breakdown_file << " K." << "\n";
            else if (config->GetSystemMeasurements() == US) Breakdown_file << " R." << "\n";
            Breakdown_file << "Sutherland Constant: "<< config->GetMu_S();
            if (config->GetSystemMeasurements() == SI) Breakdown_file << " K." << "\n";
            else if (config->GetSystemMeasurements() == US) Breakdown_file << " R." << "\n";
            Breakdown_file << "Laminar Viscosity (non-dim): " << config->GetMu_ConstantND()<< "\n";
            Breakdown_file << "Ref. Temperature (non-dim): " << config->GetMu_Temperature_RefND()<< "\n";
            Breakdown_file << "Sutherland constant (non-dim): "<< config->GetMu_SND()<< "\n";
            break;

          case POLYNOMIAL_VISCOSITY:
            Breakdown_file << "Viscosity Model: POLYNOMIAL_VISCOSITY  "<< endl;
            Breakdown_file << "Mu(T) polynomial coefficients: \n  (";
            for (unsigned short iVar = 0; iVar < config->GetnPolyCoeffs(); iVar++) {
              Breakdown_file << config->GetMu_PolyCoeff(iVar);
              if (iVar < config->GetnPolyCoeffs()-1) Breakdown_file << ", ";
            }
            Breakdown_file << ")." << endl;
            Breakdown_file << "Mu(T) polynomial coefficients (non-dim.): \n  (";
            for (unsigned short iVar = 0; iVar < config->GetnPolyCoeffs(); iVar++) {
              Breakdown_file << config->GetMu_PolyCoeffND(iVar);
              if (iVar < config->GetnPolyCoeffs()-1) Breakdown_file << ", ";
            }
            Breakdown_file << ")." << endl;
            break;

        }

        if (energy) {
          switch (config->GetKind_ConductivityModel()) {

            case CONSTANT_PRANDTL:
              Breakdown_file << "Conductivity Model: CONSTANT_PRANDTL  "<< "\n";
              Breakdown_file << "Prandtl (Laminar): " << config->GetPrandtl_Lam()<< "\n";
              break;

            case CONSTANT_CONDUCTIVITY:
              Breakdown_file << "Conductivity Model: CONSTANT_CONDUCTIVITY "<< "\n";
              Breakdown_file << "Molecular Conductivity: " << config->GetKt_Constant()<< " W/m^2.K." << "\n";
              Breakdown_file << "Molecular Conductivity (non-dim): " << config->GetKt_ConstantND()<< "\n";
              break;

            case POLYNOMIAL_CONDUCTIVITY:
              Breakdown_file << "Viscosity Model: POLYNOMIAL_CONDUCTIVITY "<< endl;
              Breakdown_file << "Kt(T) polynomial coefficients: \n  (";
              for (unsigned short iVar = 0; iVar < config->GetnPolyCoeffs(); iVar++) {
                Breakdown_file << config->GetKt_PolyCoeff(iVar);
                if (iVar < config->GetnPolyCoeffs()-1) Breakdown_file << ", ";
              }
              Breakdown_file << ")." << endl;
              Breakdown_file << "Kt(T) polynomial coefficients (non-dim.): \n  (";
              for (unsigned short iVar = 0; iVar < config->GetnPolyCoeffs(); iVar++) {
                Breakdown_file << config->GetKt_PolyCoeffND(iVar);
                if (iVar < config->GetnPolyCoeffs()-1) Breakdown_file << ", ";
              }
              Breakdown_file << ")." << endl;
              break;

          }

          if ((Kind_Solver == RANS) || (Kind_Solver == ADJ_RANS) || (Kind_Solver == DISC_ADJ_RANS)) {
            switch (config->GetKind_ConductivityModel_Turb()) {
              case CONSTANT_PRANDTL_TURB:
                Breakdown_file << "Turbulent Conductivity Model: CONSTANT_PRANDTL_TURB  "<< "\n";
                Breakdown_file << "Turbulent Prandtl: " << config->GetPrandtl_Turb()<< "\n";
                break;
              case NO_CONDUCTIVITY_TURB:
                Breakdown_file << "Turbulent Conductivity Model: NO_CONDUCTIVITY_TURB "<< "\n";
                Breakdown_file << "No turbulent component in effective thermal conductivity." << "\n";
                break;
            }
          }

        }

      }

      if (config->GetKind_FluidModel() == CONSTANT_DENSITY) {
        Breakdown_file << "Bulk modulus: " << config->GetBulk_Modulus();
        if (config->GetSystemMeasurements() == SI) Breakdown_file << " Pa." << "\n";
        else if (config->GetSystemMeasurements() == US) Breakdown_file << " psf." << "\n";
      }

      Breakdown_file << "Initial dynamic pressure: " << config->GetPressure_FreeStream();
      if (config->GetSystemMeasurements() == SI) Breakdown_file << " Pa." << "\n";
      else if (config->GetSystemMeasurements() == US) Breakdown_file << " psf." << "\n";

      Breakdown_file << "Initial total pressure: " << config->GetPressure_FreeStream() + 0.5*config->GetDensity_FreeStream()*config->GetModVel_FreeStream()*config->GetModVel_FreeStream();
      if (config->GetSystemMeasurements() == SI) Breakdown_file << " Pa." << "\n";
      else if (config->GetSystemMeasurements() == US) Breakdown_file << " psf." << "\n";

      if (energy) {
        Breakdown_file << "Initial temperature: " << config->GetTemperature_FreeStream();
        if (config->GetSystemMeasurements() == SI) Breakdown_file << " K." << "\n";
        else if (config->GetSystemMeasurements() == US) Breakdown_file << " R." << "\n";
      }

      Breakdown_file << "Initial density: " << config->GetDensity_FreeStream();
      if (config->GetSystemMeasurements() == SI) Breakdown_file << " kg/m^3." << "\n";
      else if (config->GetSystemMeasurements() == US) Breakdown_file << " slug/ft^3." << "\n";

      if (nDim == 2) {
        Breakdown_file << "Initial velocity: (" << config->GetVelocity_FreeStream()[0] << ", ";
        Breakdown_file << config->GetVelocity_FreeStream()[1] << ")";
      }
      if (nDim == 3) {
        Breakdown_file << "Initial velocity: (" << config->GetVelocity_FreeStream()[0] << ", ";
        Breakdown_file << config->GetVelocity_FreeStream()[1] << ", " << config->GetVelocity_FreeStream()[2] << ")";
      }
      if (config->GetSystemMeasurements() == SI) Breakdown_file << " m/s. ";
      else if (config->GetSystemMeasurements() == US) Breakdown_file << " ft/s. ";

      Breakdown_file << "Magnitude: "  << config->GetModVel_FreeStream();
      if (config->GetSystemMeasurements() == SI) Breakdown_file << " m/s." << "\n";
      else if (config->GetSystemMeasurements() == US) Breakdown_file << " ft/s." << "\n";

      if (viscous) {
        Breakdown_file << "Initial laminar viscosity: " << config->GetViscosity_FreeStream();
        if (config->GetSystemMeasurements() == SI) Breakdown_file << " N.s/m^2." << "\n";
        else if (config->GetSystemMeasurements() == US) Breakdown_file << " lbf.s/ft^2." << "\n";
        if (turbulent) {
          Breakdown_file << "Initial turb. kinetic energy per unit mass: " << config->GetTke_FreeStream();
          if (config->GetSystemMeasurements() == SI) Breakdown_file << " m^2/s^2." << "\n";
          else if (config->GetSystemMeasurements() == US) Breakdown_file << " ft^2/s^2." << "\n";
          Breakdown_file << "Initial specific dissipation: " << config->GetOmega_FreeStream();
          if (config->GetSystemMeasurements() == SI) Breakdown_file << " 1/s." << "\n";
          else if (config->GetSystemMeasurements() == US) Breakdown_file << " 1/s." << "\n";
        }
      }

      if (unsteady) { Breakdown_file << "Total time: " << config->GetTotal_UnstTime() << " s. Time step: " << config->GetDelta_UnstTime() << " s." << "\n"; }

      /*--- Print out reference values. ---*/

      Breakdown_file <<"-- Reference values:"<< "\n";

      if (config->GetKind_FluidModel() != CONSTANT_DENSITY) {
        Breakdown_file << "Reference specific gas constant: " << config->GetGas_Constant_Ref();
        if (config->GetSystemMeasurements() == SI) Breakdown_file << " N.m/kg.K." << "\n";
        else if (config->GetSystemMeasurements() == US) Breakdown_file << " lbf.ft/slug.R." << "\n";
      } else {
        if (energy) {
          Breakdown_file << "Reference specific heat: " << config->GetGas_Constant_Ref();
          if (config->GetSystemMeasurements() == SI) Breakdown_file << " N.m/kg.K." << "\n";
          else if (config->GetSystemMeasurements() == US) Breakdown_file << " lbf.ft/slug.R." << "\n";
        }
      }

      Breakdown_file << "Reference pressure: " << config->GetPressure_Ref();
      if (config->GetSystemMeasurements() == SI) Breakdown_file << " Pa." << "\n";
      else if (config->GetSystemMeasurements() == US) Breakdown_file << " psf." << "\n";

      if (energy) {
        Breakdown_file << "Reference temperature: " << config->GetTemperature_Ref();
        if (config->GetSystemMeasurements() == SI) Breakdown_file << " K." << "\n";
        else if (config->GetSystemMeasurements() == US) Breakdown_file << " R." << "\n";
      }

      Breakdown_file << "Reference density: " << config->GetDensity_Ref();
      if (config->GetSystemMeasurements() == SI) Breakdown_file << " kg/m^3." << "\n";
      else if (config->GetSystemMeasurements() == US) Breakdown_file << " slug/ft^3." << "\n";

      Breakdown_file << "Reference velocity: " << config->GetVelocity_Ref();
      if (config->GetSystemMeasurements() == SI) Breakdown_file << " m/s." << "\n";
      else if (config->GetSystemMeasurements() == US) Breakdown_file << " ft/s." << "\n";

      Breakdown_file << "Reference length: " << config->GetLength_Ref();
      if (config->GetSystemMeasurements() == SI) Breakdown_file << " m." << "\n";
      else if (config->GetSystemMeasurements() == US) Breakdown_file << " in." << "\n";

      if (viscous) {
        Breakdown_file << "Reference viscosity: " << config->GetViscosity_Ref();
        if (config->GetSystemMeasurements() == SI) Breakdown_file << " N.s/m^2." << "\n";
        else if (config->GetSystemMeasurements() == US) Breakdown_file << " lbf.s/ft^2." << "\n";
      }

      if (unsteady) Breakdown_file << "Reference time: " << config->GetTime_Ref() <<" s." << "\n";

      /*--- Print out resulting non-dim values here. ---*/

      Breakdown_file << "-- Resulting non-dimensional state:" << "\n";
      Breakdown_file << "Mach number (non-dim): " << config->GetMach() << "\n";
      if (viscous) {
        Breakdown_file << "Reynolds number (per m): " << config->GetReynolds() << "\n";
      }

      if (config->GetKind_FluidModel() != CONSTANT_DENSITY) {
        Breakdown_file << "Specific gas constant (non-dim): " << config->GetGas_ConstantND() << "\n";
        Breakdown_file << "Initial thermodynamic pressure (non-dim): " << config->GetPressure_ThermodynamicND() << "\n";
      } else {
        if (energy) {
          Breakdown_file << "Specific heat at constant pressure (non-dim): " << config->GetSpecific_Heat_CpND() << "\n";
          if (boussinesq) Breakdown_file << "Thermal expansion coefficient (non-dim.): " << config->GetThermal_Expansion_CoeffND() << " K^-1." << "\n";
        }
      }

      if (energy) Breakdown_file << "Initial temperature (non-dim): " << config->GetTemperature_FreeStreamND() << "\n";
      Breakdown_file << "Initial pressure (non-dim): " << config->GetPressure_FreeStreamND() << "\n";
      Breakdown_file << "Initial density (non-dim): " << config->GetDensity_FreeStreamND() << "\n";

      if (nDim == 2) {
        Breakdown_file << "Initial velocity (non-dim): (" << config->GetVelocity_FreeStreamND()[0] << ", ";
        Breakdown_file << config->GetVelocity_FreeStreamND()[1] << "). ";
      } else {
        Breakdown_file << "Initial velocity (non-dim): (" << config->GetVelocity_FreeStreamND()[0] << ", ";
        Breakdown_file << config->GetVelocity_FreeStreamND()[1] << ", " << config->GetVelocity_FreeStreamND()[2] << "). ";
      }
      Breakdown_file << "Magnitude: "   << config->GetModVel_FreeStreamND() << "\n";

      if (viscous) {
        Breakdown_file << "Initial viscosity (non-dim): " << config->GetViscosity_FreeStreamND() << "\n";
        if (turbulent) {
          Breakdown_file << "Initial turb. kinetic energy (non-dim): " << config->GetTke_FreeStreamND() << "\n";
          Breakdown_file << "Initial specific dissipation (non-dim): " << config->GetOmega_FreeStreamND() << "\n";
        }
      }

      if (unsteady) {
        Breakdown_file << "Total time (non-dim): " << config->GetTotal_UnstTimeND() << "\n";
        Breakdown_file << "Time step (non-dim): " << config->GetDelta_UnstTimeND() << "\n";
      }

    }

    /*--- Begin forces breakdown info. ---*/

    Breakdown_file << fixed;
    Breakdown_file << "\n" << "\n" <<"Forces breakdown:" << "\n" << "\n";

    if (nDim == 3) {
      su2double m = solver_container[FLOW_SOL]->GetTotal_CFz()/solver_container[FLOW_SOL]->GetTotal_CFx();
      su2double term = (Total_CoPz/m)-Total_CoPx;

      if (term > 0) Breakdown_file << "Center of Pressure: X="  << 1/m <<"Z-"<< term << "." << "\n\n";
      else Breakdown_file << "Center of Pressure: X="  << 1/m <<"Z+"<< fabs(term);
      if (config->GetSystemMeasurements() == SI) Breakdown_file << " m." << "\n\n";
      else Breakdown_file << " in." << "\n\n";
    }
    else {
      su2double m = solver_container[FLOW_SOL]->GetTotal_CFy()/solver_container[FLOW_SOL]->GetTotal_CFx();
      su2double term = (Total_CoPy/m)-Total_CoPx;
      if (term > 0) Breakdown_file << "Center of Pressure: X="  << 1/m <<"Y-"<< term << "." << "\n\n";
      else Breakdown_file << "Center of Pressure: X="  << 1/m <<"Y+"<< fabs(term);
      if (config->GetSystemMeasurements() == SI) Breakdown_file << " m." << "\n\n";
      else Breakdown_file << " in." << "\n\n";
    }

    /*--- Reference area and force factors. ---*/

    su2double RefDensity, RefArea, RefVel, Factor, Ref;
    RefArea     = config->GetRefArea();
    if (compressible) {
      RefDensity  = solver_container[FLOW_SOL]->GetDensity_Inf();
      RefVel = solver_container[FLOW_SOL]->GetModVelocity_Inf();
    } else {
      if ((config->GetRef_Inc_NonDim() == DIMENSIONAL) ||
          (config->GetRef_Inc_NonDim() == INITIAL_VALUES)) {
        RefDensity  = solver_container[FLOW_SOL]->GetDensity_Inf();
        RefVel = 0.0;
        for (iDim = 0; iDim < nDim; iDim++)
          RefVel  += solver_container[FLOW_SOL]->GetVelocity_Inf(iDim)*solver_container[FLOW_SOL]->GetVelocity_Inf(iDim);
        RefVel = sqrt(RefVel);
      } else {
        RefDensity = config->GetInc_Density_Ref();
        RefVel    = config->GetInc_Velocity_Ref();
      }
    }
    Factor = (0.5*RefDensity*RefArea*RefVel*RefVel);
    Ref = config->GetDensity_Ref() * config->GetVelocity_Ref() * config->GetVelocity_Ref() * 1.0 * 1.0;

    Breakdown_file << "NOTE: Multiply forces by the non-dimensional factor: " << Factor << ", and the reference factor: " << Ref  << "\n";
    Breakdown_file << "to obtain the dimensional force."  << "\n" << "\n";

    Breakdown_file << "Total CL:    ";
    Breakdown_file.width(11);
    Breakdown_file << Total_CL;
    Breakdown_file << " | Pressure (";
    Breakdown_file.width(5);
    Breakdown_file << SU2_TYPE::Int((Inv_CL * 100.0) / (Total_CL + EPS));
    Breakdown_file << "%): ";
    Breakdown_file.width(11);
    Breakdown_file << Inv_CL;
    Breakdown_file << " | Friction (";
    Breakdown_file.width(5);
    Breakdown_file << SU2_TYPE::Int((Visc_CL * 100.0) / (Total_CL + EPS));
    Breakdown_file << "%): ";
    Breakdown_file.width(11);
    Breakdown_file << Visc_CL;
    Breakdown_file << " | Momentum (";
    Breakdown_file.width(5);
    Breakdown_file << SU2_TYPE::Int((Mnt_CL * 100.0) / (Total_CL + EPS));
    Breakdown_file << "%): ";
    Breakdown_file.width(11);
    Breakdown_file << Mnt_CL << "\n";

    Breakdown_file << "Total CD:    ";
    Breakdown_file.width(11);
    Breakdown_file << Total_CD;
    Breakdown_file << " | Pressure (";
    Breakdown_file.width(5);
    Breakdown_file << SU2_TYPE::Int((Inv_CD * 100.0) / (Total_CD + EPS)) << "%): ";
    Breakdown_file.width(11);
    Breakdown_file << Inv_CD;
    Breakdown_file << " | Friction (";
    Breakdown_file.width(5);
    Breakdown_file << SU2_TYPE::Int((Visc_CD * 100.0) / (Total_CD + EPS)) << "%): ";
    Breakdown_file.width(11);
    Breakdown_file << Visc_CD;
    Breakdown_file << " | Momentum (";
    Breakdown_file.width(5);
    Breakdown_file << SU2_TYPE::Int((Mnt_CD * 100.0) / (Total_CD + EPS)) << "%): ";
    Breakdown_file.width(11);
    Breakdown_file << Mnt_CD << "\n";

    if (nDim == 3) {
      Breakdown_file << "Total CSF:   ";
      Breakdown_file.width(11);
      Breakdown_file << Total_CSF;
      Breakdown_file << " | Pressure (";
      Breakdown_file.width(5);
      Breakdown_file << SU2_TYPE::Int((Inv_CSF * 100.0) / (Total_CSF + EPS));
      Breakdown_file << "%): ";
      Breakdown_file.width(11);
      Breakdown_file << Inv_CSF;
      Breakdown_file << " | Friction (";
      Breakdown_file.width(5);
      Breakdown_file <<  SU2_TYPE::Int((Visc_CSF * 100.0) / (Total_CSF + EPS));
      Breakdown_file << "%): ";
      Breakdown_file.width(11);
      Breakdown_file << Visc_CSF;
      Breakdown_file << " | Momentum (";
      Breakdown_file.width(5);
      Breakdown_file << SU2_TYPE::Int((Mnt_CSF * 100.0) / (Total_CSF + EPS));
      Breakdown_file << "%): ";
      Breakdown_file.width(11);
      Breakdown_file << Mnt_CSF << "\n";
    }

    Breakdown_file << "Total CL/CD: ";
    Breakdown_file.width(11);
    Breakdown_file << Total_CEff;
    Breakdown_file << " | Pressure (";
    Breakdown_file.width(5);
    Breakdown_file << SU2_TYPE::Int((Inv_CEff * 100.0) / (Total_CEff + EPS));
    Breakdown_file << "%): ";
    Breakdown_file.width(11);
    Breakdown_file << Inv_CEff;
    Breakdown_file << " | Friction (";
    Breakdown_file.width(5);
    Breakdown_file <<  SU2_TYPE::Int((Visc_CEff * 100.0) / (Total_CEff + EPS));
    Breakdown_file << "%): ";
    Breakdown_file.width(11);
    Breakdown_file << Visc_CEff;
    Breakdown_file << " | Momentum (";
    Breakdown_file.width(5);
    Breakdown_file << SU2_TYPE::Int((Mnt_CEff * 100.0) / (Total_CEff + EPS));
    Breakdown_file << "%): ";
    Breakdown_file.width(11);
    Breakdown_file << Mnt_CEff << "\n";

    if (nDim == 3) {
      Breakdown_file << "Total CMx:   ";
      Breakdown_file.width(11);
      Breakdown_file << Total_CMx;
      Breakdown_file << " | Pressure (";
      Breakdown_file.width(5);
      Breakdown_file << SU2_TYPE::Int((Inv_CMx * 100.0) / (Total_CMx + EPS));
      Breakdown_file << "%): ";
      Breakdown_file.width(11);
      Breakdown_file << Inv_CMx;
      Breakdown_file << " | Friction (";
      Breakdown_file.width(5);
      Breakdown_file << SU2_TYPE::Int((Visc_CMx * 100.0) / (Total_CMx + EPS));
      Breakdown_file << "%): ";
      Breakdown_file.width(11);
      Breakdown_file << Visc_CMx;
      Breakdown_file << " | Momentum (";
      Breakdown_file.width(5);
      Breakdown_file << SU2_TYPE::Int((Mnt_CMx * 100.0) / (Total_CMx + EPS));
      Breakdown_file << "%): ";
      Breakdown_file.width(11);
      Breakdown_file << Mnt_CMx << "\n";

      Breakdown_file << "Total CMy:   ";
      Breakdown_file.width(11);
      Breakdown_file << Total_CMy;
      Breakdown_file << " | Pressure (";
      Breakdown_file.width(5);
      Breakdown_file << SU2_TYPE::Int((Inv_CMy * 100.0) / (Total_CMy + EPS));
      Breakdown_file << "%): ";
      Breakdown_file.width(11);
      Breakdown_file << Inv_CMy;
      Breakdown_file << " | Friction (";
      Breakdown_file.width(5);
      Breakdown_file << SU2_TYPE::Int((Visc_CMy * 100.0) / (Total_CMy + EPS));
      Breakdown_file << "%): ";
      Breakdown_file.width(11);
      Breakdown_file << Visc_CMy;
      Breakdown_file << " | Momentum (";
      Breakdown_file.width(5);
      Breakdown_file << SU2_TYPE::Int((Mnt_CMz * 100.0) / (Total_CMz + EPS));
      Breakdown_file << "%): ";
      Breakdown_file.width(11);
      Breakdown_file << Mnt_CMy << "\n";
    }

    Breakdown_file << "Total CMz:   ";
    Breakdown_file.width(11);
    Breakdown_file << Total_CMz;
    Breakdown_file << " | Pressure (";
    Breakdown_file.width(5);
    Breakdown_file << SU2_TYPE::Int((Inv_CMz * 100.0) / (Total_CMz + EPS));
    Breakdown_file << "%): ";
    Breakdown_file.width(11);
    Breakdown_file << Inv_CMz;
    Breakdown_file << " | Friction (";
    Breakdown_file.width(5);
    Breakdown_file << SU2_TYPE::Int((Visc_CMz * 100.0) / (Total_CMz + EPS));
    Breakdown_file << "%): ";
    Breakdown_file.width(11);
    Breakdown_file << Visc_CMz;
    Breakdown_file << " | Momentum (";
    Breakdown_file.width(5);
    Breakdown_file << SU2_TYPE::Int((Mnt_CMz * 100.0) / (Total_CMz + EPS));
    Breakdown_file << "%): ";
    Breakdown_file.width(11);
    Breakdown_file << Mnt_CMz << "\n";

    Breakdown_file << "Total CFx:   ";
    Breakdown_file.width(11);
    Breakdown_file << Total_CFx;
    Breakdown_file << " | Pressure (";
    Breakdown_file.width(5);
    Breakdown_file << SU2_TYPE::Int((Inv_CFx * 100.0) / (Total_CFx + EPS));
    Breakdown_file << "%): ";
    Breakdown_file.width(11);
    Breakdown_file << Inv_CFx;
    Breakdown_file << " | Friction (";
    Breakdown_file.width(5);
    Breakdown_file << SU2_TYPE::Int((Visc_CFx * 100.0) / (Total_CFx + EPS));
    Breakdown_file << "%): ";
    Breakdown_file.width(11);
    Breakdown_file << Visc_CFx;
    Breakdown_file << " | Momentum (";
    Breakdown_file.width(5);
    Breakdown_file << SU2_TYPE::Int((Mnt_CFx * 100.0) / (Total_CFx + EPS));
    Breakdown_file << "%): ";
    Breakdown_file.width(11);
    Breakdown_file << Mnt_CFx << "\n";

    Breakdown_file << "Total CFy:   ";
    Breakdown_file.width(11);
    Breakdown_file << Total_CFy;
    Breakdown_file << " | Pressure (";
    Breakdown_file.width(5);
    Breakdown_file << SU2_TYPE::Int((Inv_CFy * 100.0) / (Total_CFy + EPS));
    Breakdown_file << "%): ";
    Breakdown_file.width(11);
    Breakdown_file << Inv_CFy;
    Breakdown_file << " | Friction (";
    Breakdown_file.width(5);
    Breakdown_file << SU2_TYPE::Int((Visc_CFy * 100.0) / (Total_CFy + EPS));
    Breakdown_file << "%): ";
    Breakdown_file.width(11);
    Breakdown_file << Visc_CFy;
    Breakdown_file << " | Momentum (";
    Breakdown_file.width(5);
    Breakdown_file << SU2_TYPE::Int((Mnt_CFy * 100.0) / (Total_CFy + EPS));
    Breakdown_file << "%): ";
    Breakdown_file.width(11);
    Breakdown_file << Mnt_CFy << "\n";

    if (nDim == 3) {
      Breakdown_file << "Total CFz:   ";
      Breakdown_file.width(11);
      Breakdown_file << Total_CFz;
      Breakdown_file << " | Pressure (";
      Breakdown_file.width(5);
      Breakdown_file << SU2_TYPE::Int((Inv_CFz * 100.0) / (Total_CFz + EPS));
      Breakdown_file << "%): ";
      Breakdown_file.width(11);
      Breakdown_file << Inv_CFz;
      Breakdown_file << " | Friction (";
      Breakdown_file.width(5);
      Breakdown_file << SU2_TYPE::Int((Visc_CFz * 100.0) / (Total_CFz + EPS));
      Breakdown_file << "%): ";
      Breakdown_file.width(11);
      Breakdown_file << Visc_CFz;
      Breakdown_file << " | Momentum (";
      Breakdown_file.width(5);
      Breakdown_file << SU2_TYPE::Int((Mnt_CFz * 100.0) / (Total_CFz + EPS));
      Breakdown_file << "%): ";
      Breakdown_file.width(11);
      Breakdown_file << Mnt_CFz << "\n";
    }

    Breakdown_file << "\n" << "\n";

    for (iMarker_Monitoring = 0;
         iMarker_Monitoring < config->GetnMarker_Monitoring();
         iMarker_Monitoring++) {

      Breakdown_file << "Surface name: "
      << config->GetMarker_Monitoring_TagBound(
                                                          iMarker_Monitoring) << "\n" << "\n";

      Breakdown_file << "Total CL    (";
      Breakdown_file.width(5);
      Breakdown_file
      << SU2_TYPE::Int(
                       (Surface_CL[iMarker_Monitoring] * 100.0)
                       / (Total_CL + EPS));
      Breakdown_file << "%): ";
      Breakdown_file.width(11);
      Breakdown_file << Surface_CL[iMarker_Monitoring];
      Breakdown_file << " | Pressure (";
      Breakdown_file.width(5);
      Breakdown_file
      << SU2_TYPE::Int(
                       (Surface_CL_Inv[iMarker_Monitoring] * 100.0)
                       / (Surface_CL[iMarker_Monitoring] + EPS));
      Breakdown_file << "%): ";
      Breakdown_file.width(11);
      Breakdown_file << Surface_CL_Inv[iMarker_Monitoring];
      Breakdown_file << " | Friction (";
      Breakdown_file.width(5);
      Breakdown_file
      << SU2_TYPE::Int(
                       (Surface_CL_Visc[iMarker_Monitoring] * 100.0)
                       / (Surface_CL[iMarker_Monitoring] + EPS));
      Breakdown_file << "%): ";
      Breakdown_file.width(11);
      Breakdown_file << Surface_CL_Visc[iMarker_Monitoring];
      Breakdown_file << " | Momentum (";
      Breakdown_file.width(5);
      Breakdown_file
      << SU2_TYPE::Int(
                       (Surface_CL_Mnt[iMarker_Monitoring] * 100.0)
                       / (Surface_CL[iMarker_Monitoring] + EPS));
      Breakdown_file << "%): ";
      Breakdown_file.width(11);
      Breakdown_file << Surface_CL_Mnt[iMarker_Monitoring] << "\n";

      Breakdown_file << "Total CD    (";
      Breakdown_file.width(5);
      Breakdown_file
      << SU2_TYPE::Int(
                       (Surface_CD[iMarker_Monitoring] * 100.0)
                       / (Total_CD + EPS));
      Breakdown_file << "%): ";
      Breakdown_file.width(11);
      Breakdown_file << Surface_CD[iMarker_Monitoring];
      Breakdown_file << " | Pressure (";
      Breakdown_file.width(5);
      Breakdown_file
      << SU2_TYPE::Int(
                       (Surface_CD_Inv[iMarker_Monitoring] * 100.0)
                       / (Surface_CD[iMarker_Monitoring] + EPS));
      Breakdown_file << "%): ";
      Breakdown_file.width(11);
      Breakdown_file << Surface_CD_Inv[iMarker_Monitoring];
      Breakdown_file << " | Friction (";
      Breakdown_file.width(5);
      Breakdown_file
      << SU2_TYPE::Int(
                       (Surface_CD_Visc[iMarker_Monitoring] * 100.0)
                       / (Surface_CD[iMarker_Monitoring] + EPS));
      Breakdown_file << "%): ";
      Breakdown_file.width(11);
      Breakdown_file << Surface_CD_Visc[iMarker_Monitoring];
      Breakdown_file << " | Momentum (";
      Breakdown_file.width(5);
      Breakdown_file
      << SU2_TYPE::Int(
                       (Surface_CD_Mnt[iMarker_Monitoring] * 100.0)
                       / (Surface_CD[iMarker_Monitoring] + EPS));
      Breakdown_file << "%): ";
      Breakdown_file.width(11);
      Breakdown_file << Surface_CD_Mnt[iMarker_Monitoring] << "\n";

      if (nDim == 3) {
        Breakdown_file << "Total CSF   (";
        Breakdown_file.width(5);
        Breakdown_file
        << SU2_TYPE::Int(
                         (Surface_CSF[iMarker_Monitoring] * 100.0)
                         / (Total_CSF + EPS));
        Breakdown_file << "%): ";
        Breakdown_file.width(11);
        Breakdown_file << Surface_CSF[iMarker_Monitoring];
        Breakdown_file << " | Pressure (";
        Breakdown_file.width(5);
        Breakdown_file
        << SU2_TYPE::Int(
                         (Surface_CSF_Inv[iMarker_Monitoring] * 100.0)
                         / (Surface_CSF[iMarker_Monitoring] + EPS));
        Breakdown_file << "%): ";
        Breakdown_file.width(11);
        Breakdown_file << Surface_CSF_Inv[iMarker_Monitoring];
        Breakdown_file << " | Friction (";
        Breakdown_file.width(5);
        Breakdown_file
        << SU2_TYPE::Int(
                         (Surface_CSF_Visc[iMarker_Monitoring] * 100.0)
                         / (Surface_CSF[iMarker_Monitoring] + EPS));
        Breakdown_file << "%): ";
        Breakdown_file.width(11);
        Breakdown_file
        << Surface_CSF_Visc[iMarker_Monitoring];
        Breakdown_file << " | Momentum (";
        Breakdown_file.width(5);
        Breakdown_file
        << SU2_TYPE::Int(
                         (Surface_CSF_Mnt[iMarker_Monitoring] * 100.0)
                         / (Surface_CSF[iMarker_Monitoring] + EPS));
        Breakdown_file << "%): ";
        Breakdown_file.width(11);
        Breakdown_file
        << Surface_CSF_Mnt[iMarker_Monitoring] << "\n";
      }

      Breakdown_file << "Total CL/CD (";
      Breakdown_file.width(5);
      Breakdown_file
      << SU2_TYPE::Int(
                       (Surface_CEff[iMarker_Monitoring] * 100.0) / (Total_CEff + EPS));
      Breakdown_file << "%): ";
      Breakdown_file.width(11);
      Breakdown_file << Surface_CEff[iMarker_Monitoring];
      Breakdown_file << " | Pressure (";
      Breakdown_file.width(5);
      Breakdown_file
      << SU2_TYPE::Int(
                       (Surface_CEff_Inv[iMarker_Monitoring] * 100.0)
                       / (Surface_CEff[iMarker_Monitoring] + EPS));
      Breakdown_file << "%): ";
      Breakdown_file.width(11);
      Breakdown_file << Surface_CEff_Inv[iMarker_Monitoring];
      Breakdown_file << " | Friction (";
      Breakdown_file.width(5);
      Breakdown_file
      << SU2_TYPE::Int(
                       (Surface_CEff_Visc[iMarker_Monitoring] * 100.0)
                       / (Surface_CEff[iMarker_Monitoring] + EPS));
      Breakdown_file << "%): ";
      Breakdown_file.width(11);
      Breakdown_file
      << Surface_CEff_Visc[iMarker_Monitoring];
      Breakdown_file << " | Momentum (";
      Breakdown_file.width(5);
      Breakdown_file
      << SU2_TYPE::Int(
                       (Surface_CEff_Mnt[iMarker_Monitoring] * 100.0)
                       / (Surface_CEff[iMarker_Monitoring] + EPS));
      Breakdown_file << "%): ";
      Breakdown_file.width(11);
      Breakdown_file
      << Surface_CEff_Mnt[iMarker_Monitoring] << "\n";

      if (nDim == 3) {

        Breakdown_file << "Total CMx   (";
        Breakdown_file.width(5);
        Breakdown_file
        << SU2_TYPE::Int(
                         (Surface_CMx[iMarker_Monitoring] * 100.0) / (Total_CMx + EPS));
        Breakdown_file << "%): ";
        Breakdown_file.width(11);
        Breakdown_file << Surface_CMx[iMarker_Monitoring];
        Breakdown_file << " | Pressure (";
        Breakdown_file.width(5);
        Breakdown_file
        << SU2_TYPE::Int(
                         (Surface_CMx_Inv[iMarker_Monitoring] * 100.0)
                         / (Surface_CMx[iMarker_Monitoring] + EPS));
        Breakdown_file << "%): ";
        Breakdown_file.width(11);
        Breakdown_file << Surface_CMx_Inv[iMarker_Monitoring];
        Breakdown_file << " | Friction (";
        Breakdown_file.width(5);
        Breakdown_file
        << SU2_TYPE::Int(
                         (Surface_CMx_Visc[iMarker_Monitoring] * 100.0)
                         / (Surface_CMx[iMarker_Monitoring] + EPS));
        Breakdown_file << "%): ";
        Breakdown_file.width(11);
        Breakdown_file
        << Surface_CMx_Visc[iMarker_Monitoring];
        Breakdown_file << " | Momentum (";
        Breakdown_file.width(5);
        Breakdown_file
        << SU2_TYPE::Int(
                         (Surface_CMx_Mnt[iMarker_Monitoring] * 100.0)
                         / (Surface_CMx[iMarker_Monitoring] + EPS));
        Breakdown_file << "%): ";
        Breakdown_file.width(11);
        Breakdown_file
        << Surface_CMx_Mnt[iMarker_Monitoring] << "\n";

        Breakdown_file << "Total CMy   (";
        Breakdown_file.width(5);
        Breakdown_file
        << SU2_TYPE::Int(
                         (Surface_CMy[iMarker_Monitoring] * 100.0) / (Total_CMy + EPS));
        Breakdown_file << "%): ";
        Breakdown_file.width(11);
        Breakdown_file << Surface_CMy[iMarker_Monitoring];
        Breakdown_file << " | Pressure (";
        Breakdown_file.width(5);
        Breakdown_file
        << SU2_TYPE::Int(
                         (Surface_CMy_Inv[iMarker_Monitoring] * 100.0)
                         / (Surface_CMy[iMarker_Monitoring] + EPS));
        Breakdown_file << "%): ";
        Breakdown_file.width(11);
        Breakdown_file << Surface_CMy_Inv[iMarker_Monitoring];
        Breakdown_file << " | Friction (";
        Breakdown_file.width(5);
        Breakdown_file
        << SU2_TYPE::Int(
                         (Surface_CMy_Visc[iMarker_Monitoring] * 100.0)
                         / (Surface_CMy[iMarker_Monitoring] + EPS));
        Breakdown_file << "%): ";
        Breakdown_file.width(11);
        Breakdown_file
        << Surface_CMy_Visc[iMarker_Monitoring];
        Breakdown_file << " | Momentum (";
        Breakdown_file.width(5);
        Breakdown_file
        << SU2_TYPE::Int(
                         (Surface_CMy_Mnt[iMarker_Monitoring] * 100.0)
                         / (Surface_CMy[iMarker_Monitoring] + EPS));
        Breakdown_file << "%): ";
        Breakdown_file.width(11);
        Breakdown_file
        << Surface_CMy_Mnt[iMarker_Monitoring] << "\n";
      }

      Breakdown_file << "Total CMz   (";
      Breakdown_file.width(5);
      Breakdown_file
      << SU2_TYPE::Int((Surface_CMz[iMarker_Monitoring] * 100.0) / (Total_CMz + EPS));
      Breakdown_file << "%): ";
      Breakdown_file.width(11);
      Breakdown_file << Surface_CMz[iMarker_Monitoring];
      Breakdown_file << " | Pressure (";
      Breakdown_file.width(5);
      Breakdown_file
      << SU2_TYPE::Int(
                       (Surface_CMz_Inv[iMarker_Monitoring] * 100.0)
                       / (Surface_CMz[iMarker_Monitoring] + EPS));
      Breakdown_file << "%): ";
      Breakdown_file.width(11);
      Breakdown_file << Surface_CMz_Inv[iMarker_Monitoring];
      Breakdown_file << " | Friction (";
      Breakdown_file.width(5);
      Breakdown_file
      << SU2_TYPE::Int(
                       (Surface_CMz_Visc[iMarker_Monitoring] * 100.0)
                       / (Surface_CMz[iMarker_Monitoring] + EPS));
      Breakdown_file << "%): ";
      Breakdown_file.width(11);
      Breakdown_file
      << Surface_CMz_Visc[iMarker_Monitoring];
      Breakdown_file << " | Momentum (";
      Breakdown_file.width(5);
      Breakdown_file
      << SU2_TYPE::Int(
                       (Surface_CMz_Mnt[iMarker_Monitoring] * 100.0)
                       / (Surface_CMz[iMarker_Monitoring] + EPS));
      Breakdown_file << "%): ";
      Breakdown_file.width(11);
      Breakdown_file
      << Surface_CMz_Mnt[iMarker_Monitoring] << "\n";

      Breakdown_file << "Total CFx   (";
      Breakdown_file.width(5);
      Breakdown_file
      << SU2_TYPE::Int((Surface_CFx[iMarker_Monitoring] * 100.0) / (Total_CFx + EPS));
      Breakdown_file << "%): ";
      Breakdown_file.width(11);
      Breakdown_file << Surface_CFx[iMarker_Monitoring];
      Breakdown_file << " | Pressure (";
      Breakdown_file.width(5);
      Breakdown_file
      << SU2_TYPE::Int(
                       (Surface_CFx_Inv[iMarker_Monitoring] * 100.0)
                       / (Surface_CFx[iMarker_Monitoring] + EPS));
      Breakdown_file << "%): ";
      Breakdown_file.width(11);
      Breakdown_file << Surface_CFx_Inv[iMarker_Monitoring];
      Breakdown_file << " | Friction (";
      Breakdown_file.width(5);
      Breakdown_file
      << SU2_TYPE::Int(
                       (Surface_CFx_Visc[iMarker_Monitoring] * 100.0)
                       / (Surface_CFx[iMarker_Monitoring] + EPS));
      Breakdown_file << "%): ";
      Breakdown_file.width(11);
      Breakdown_file
      << Surface_CFx_Visc[iMarker_Monitoring];
      Breakdown_file << " | Momentum (";
      Breakdown_file.width(5);
      Breakdown_file
      << SU2_TYPE::Int(
                       (Surface_CFx_Mnt[iMarker_Monitoring] * 100.0)
                       / (Surface_CFx[iMarker_Monitoring] + EPS));
      Breakdown_file << "%): ";
      Breakdown_file.width(11);
      Breakdown_file
      << Surface_CFx_Mnt[iMarker_Monitoring] << "\n";

      Breakdown_file << "Total CFy   (";
      Breakdown_file.width(5);
      Breakdown_file
      << SU2_TYPE::Int((Surface_CFy[iMarker_Monitoring] * 100.0) / (Total_CFy + EPS));
      Breakdown_file << "%): ";
      Breakdown_file.width(11);
      Breakdown_file << Surface_CFy[iMarker_Monitoring];
      Breakdown_file << " | Pressure (";
      Breakdown_file.width(5);
      Breakdown_file
      << SU2_TYPE::Int(
                       (Surface_CFy_Inv[iMarker_Monitoring] * 100.0)
                       / (Surface_CFy[iMarker_Monitoring] + EPS));
      Breakdown_file << "%): ";
      Breakdown_file.width(11);
      Breakdown_file << Surface_CFy_Inv[iMarker_Monitoring];
      Breakdown_file << " | Friction (";
      Breakdown_file.width(5);
      Breakdown_file
      << SU2_TYPE::Int(
                       (Surface_CFy_Visc[iMarker_Monitoring] * 100.0)
                       / (Surface_CFy[iMarker_Monitoring] + EPS));
      Breakdown_file << "%): ";
      Breakdown_file.width(11);
      Breakdown_file
      << Surface_CFy_Visc[iMarker_Monitoring];
      Breakdown_file << " | Momentum (";
      Breakdown_file.width(5);
      Breakdown_file
      << SU2_TYPE::Int(
                       (Surface_CFy_Mnt[iMarker_Monitoring] * 100.0)
                       / (Surface_CFy[iMarker_Monitoring] + EPS));
      Breakdown_file << "%): ";
      Breakdown_file.width(11);
      Breakdown_file
      << Surface_CFy_Mnt[iMarker_Monitoring] << "\n";

      if (nDim == 3) {
        Breakdown_file << "Total CFz   (";
        Breakdown_file.width(5);
        Breakdown_file
        << SU2_TYPE::Int(
                         (Surface_CFz[iMarker_Monitoring] * 100.0) / (Total_CFz + EPS));
        Breakdown_file << "%): ";
        Breakdown_file.width(11);
        Breakdown_file << Surface_CFz[iMarker_Monitoring];
        Breakdown_file << " | Pressure (";
        Breakdown_file.width(5);
        Breakdown_file
        << SU2_TYPE::Int(
                         (Surface_CFz_Inv[iMarker_Monitoring] * 100.0)
                         / (Surface_CFz[iMarker_Monitoring] + EPS));
        Breakdown_file << "%): ";
        Breakdown_file.width(11);
        Breakdown_file << Surface_CFz_Inv[iMarker_Monitoring];
        Breakdown_file << " | Friction (";
        Breakdown_file.width(5);
        Breakdown_file
        << SU2_TYPE::Int(
                         (Surface_CFz_Visc[iMarker_Monitoring] * 100.0)
                         / (Surface_CFz[iMarker_Monitoring] + EPS));
        Breakdown_file << "%): ";
        Breakdown_file.width(11);
        Breakdown_file
        << Surface_CFz_Visc[iMarker_Monitoring];
        Breakdown_file << " | Momentum (";
        Breakdown_file.width(5);
        Breakdown_file
        << SU2_TYPE::Int(
                         (Surface_CFz_Mnt[iMarker_Monitoring] * 100.0)
                         / (Surface_CFz[iMarker_Monitoring] + EPS));
        Breakdown_file << "%): ";
        Breakdown_file.width(11);
        Breakdown_file
        << Surface_CFz_Mnt[iMarker_Monitoring] << "\n";

      }

      Breakdown_file << "\n";


    }

    delete [] Surface_CL;
    delete [] Surface_CD;
    delete [] Surface_CSF;
    delete [] Surface_CEff;
    delete [] Surface_CFx;
    delete [] Surface_CFy;
    delete [] Surface_CFz;
    delete [] Surface_CMx;
    delete [] Surface_CMy;
    delete [] Surface_CMz;

    delete [] Surface_CL_Inv;
    delete [] Surface_CD_Inv;
    delete [] Surface_CSF_Inv;
    delete [] Surface_CEff_Inv;
    delete [] Surface_CFx_Inv;
    delete [] Surface_CFy_Inv;
    delete [] Surface_CFz_Inv;
    delete [] Surface_CMx_Inv;
    delete [] Surface_CMy_Inv;
    delete [] Surface_CMz_Inv;

    delete [] Surface_CL_Visc;
    delete [] Surface_CD_Visc;
    delete [] Surface_CSF_Visc;
    delete [] Surface_CEff_Visc;
    delete [] Surface_CFx_Visc;
    delete [] Surface_CFy_Visc;
    delete [] Surface_CFz_Visc;
    delete [] Surface_CMx_Visc;
    delete [] Surface_CMy_Visc;
    delete [] Surface_CMz_Visc;

    delete [] Surface_CL_Mnt;
    delete [] Surface_CD_Mnt;
    delete [] Surface_CSF_Mnt;
    delete [] Surface_CEff_Mnt;
    delete [] Surface_CFx_Mnt;
    delete [] Surface_CFy_Mnt;
    delete [] Surface_CFz_Mnt;
    delete [] Surface_CMx_Mnt;
    delete [] Surface_CMy_Mnt;
    delete [] Surface_CMz_Mnt;

    Breakdown_file.close();

  }

}


bool CFlowOutput::WriteVolume_Output(CConfig *config, unsigned long Iter, bool force_writing){

  if (config->GetTime_Domain()){
    if (((config->GetTime_Marching() == DT_STEPPING_1ST) ||
         (config->GetTime_Marching() == TIME_STEPPING)) &&
        ((Iter == 0) || (Iter % config->GetVolume_Wrt_Freq() == 0))){
      return true;
    }

    if ((config->GetTime_Marching() == DT_STEPPING_2ND) &&
        ((Iter == 0) || (Iter    % config->GetVolume_Wrt_Freq() == 0) ||
         ((Iter+1) % config->GetVolume_Wrt_Freq() == 0) ||
         ((Iter+2 == config->GetnTime_Iter())))){
      return true;
    }
  } else {
    if (config->GetFixed_CL_Mode() && config->GetFinite_Difference_Mode()) return false;
    return ((Iter > 0) && Iter % config->GetVolume_Wrt_Freq() == 0) || force_writing;
  }

  return false || force_writing;
}

void CFlowOutput::SetTimeAveragedFields(){
  AddVolumeOutput("MEAN_DENSITY", "MeanDensity", "TIME_AVERAGE", "Mean density");
  AddVolumeOutput("MEAN_VELOCITY-X", "MeanVelocity_x", "TIME_AVERAGE", "Mean velocity x-component");
  AddVolumeOutput("MEAN_VELOCITY-Y", "MeanVelocity_y", "TIME_AVERAGE", "Mean velocity y-component");
  if (nDim == 3)
    AddVolumeOutput("MEAN_VELOCITY-Z", "MeanVelocity_z", "TIME_AVERAGE", "Mean velocity z-component");

  AddVolumeOutput("MEAN_PRESSURE", "MeanPressure", "TIME_AVERAGE", "Mean pressure");
  AddVolumeOutput("RMS_U",   "RMS[u]", "TIME_AVERAGE", "RMS u");
  AddVolumeOutput("RMS_V",   "RMS[v]", "TIME_AVERAGE", "RMS v");
  AddVolumeOutput("RMS_UV",  "RMS[uv]", "TIME_AVERAGE", "RMS uv");
  AddVolumeOutput("RMS_P",   "RMS[Pressure]",   "TIME_AVERAGE", "RMS Pressure");
  AddVolumeOutput("UUPRIME", "u'u'", "TIME_AVERAGE", "Mean Reynolds-stress component u'u'");
  AddVolumeOutput("VVPRIME", "v'v'", "TIME_AVERAGE", "Mean Reynolds-stress component v'v'");
  AddVolumeOutput("UVPRIME", "u'v'", "TIME_AVERAGE", "Mean Reynolds-stress component u'v'");
  AddVolumeOutput("PPRIME",  "p'p'",   "TIME_AVERAGE", "Mean pressure fluctuation p'p'");
  if (nDim == 3){
    AddVolumeOutput("RMS_W",   "RMS[w]", "TIME_AVERAGE", "RMS u");
    AddVolumeOutput("RMS_UW", "RMS[uw]", "TIME_AVERAGE", "RMS uw");
    AddVolumeOutput("RMS_VW", "RMS[vw]", "TIME_AVERAGE", "RMS vw");
    AddVolumeOutput("WWPRIME", "w'w'", "TIME_AVERAGE", "Mean Reynolds-stress component w'w'");
    AddVolumeOutput("UWPRIME", "w'u'", "TIME_AVERAGE", "Mean Reynolds-stress component w'u'");
    AddVolumeOutput("VWPRIME", "w'v'", "TIME_AVERAGE", "Mean Reynolds-stress component w'v'");
  }
}

void CFlowOutput::LoadTimeAveragedData(unsigned long iPoint, CVariable *Node_Flow){
  SetAvgVolumeOutputValue("MEAN_DENSITY", iPoint, Node_Flow->GetDensity(iPoint));
  SetAvgVolumeOutputValue("MEAN_VELOCITY-X", iPoint, Node_Flow->GetVelocity(iPoint,0));
  SetAvgVolumeOutputValue("MEAN_VELOCITY-Y", iPoint, Node_Flow->GetVelocity(iPoint,1));
  if (nDim == 3)
    SetAvgVolumeOutputValue("MEAN_VELOCITY-Z", iPoint, Node_Flow->GetVelocity(iPoint,2));

  SetAvgVolumeOutputValue("MEAN_PRESSURE", iPoint, Node_Flow->GetPressure(iPoint));

  SetAvgVolumeOutputValue("RMS_U", iPoint, pow(Node_Flow->GetVelocity(iPoint,0),2));
  SetAvgVolumeOutputValue("RMS_V", iPoint, pow(Node_Flow->GetVelocity(iPoint,1),2));
  SetAvgVolumeOutputValue("RMS_UV", iPoint, Node_Flow->GetVelocity(iPoint,0) * Node_Flow->GetVelocity(iPoint,1));
  SetAvgVolumeOutputValue("RMS_P", iPoint, pow(Node_Flow->GetPressure(iPoint),2));
  if (nDim == 3){
    SetAvgVolumeOutputValue("RMS_W", iPoint, pow(Node_Flow->GetVelocity(iPoint,2),2));
    SetAvgVolumeOutputValue("RMS_VW", iPoint, Node_Flow->GetVelocity(iPoint,2) * Node_Flow->GetVelocity(iPoint,1));
    SetAvgVolumeOutputValue("RMS_UW", iPoint,  Node_Flow->GetVelocity(iPoint,2) * Node_Flow->GetVelocity(iPoint,0));
  }

  const su2double umean  = GetVolumeOutputValue("MEAN_VELOCITY-X", iPoint);
  const su2double uumean = GetVolumeOutputValue("RMS_U", iPoint);
  const su2double vmean  = GetVolumeOutputValue("MEAN_VELOCITY-Y", iPoint);
  const su2double vvmean = GetVolumeOutputValue("RMS_V", iPoint);
  const su2double uvmean = GetVolumeOutputValue("RMS_UV", iPoint);
  const su2double pmean  = GetVolumeOutputValue("MEAN_PRESSURE", iPoint);
  const su2double ppmean = GetVolumeOutputValue("RMS_P", iPoint);

  SetVolumeOutputValue("UUPRIME", iPoint, -(umean*umean - uumean));
  SetVolumeOutputValue("VVPRIME", iPoint, -(vmean*vmean - vvmean));
  SetVolumeOutputValue("UVPRIME", iPoint, -(umean*vmean - uvmean));
  SetVolumeOutputValue("PPRIME",  iPoint, -(pmean*pmean - ppmean));
  if (nDim == 3){
    const su2double wmean  = GetVolumeOutputValue("MEAN_VELOCITY-Z", iPoint);
    const su2double wwmean = GetVolumeOutputValue("RMS_W", iPoint);
    const su2double uwmean = GetVolumeOutputValue("RMS_UW", iPoint);
    const su2double vwmean = GetVolumeOutputValue("RMS_VW", iPoint);
    SetVolumeOutputValue("WWPRIME", iPoint, -(wmean*wmean - wwmean));
    SetVolumeOutputValue("UWPRIME", iPoint, -(umean*wmean - uwmean));
    SetVolumeOutputValue("VWPRIME",  iPoint, -(vmean*wmean - vwmean));
  }
}<|MERGE_RESOLUTION|>--- conflicted
+++ resolved
@@ -530,11 +530,7 @@
     su2double TotalPressure = Surface_TotalPressure_Total[iMarker_Analyze] * config->GetPressure_Ref();
     SetHistoryOutputPerSurfaceValue("AVG_TOTALPRESS", TotalPressure, iMarker_Analyze);
     Tot_Surface_TotalPressure += TotalPressure;
-<<<<<<< HEAD
-    config->SetSurface_TotalPressure(0, Tot_Surface_TotalPressure); //TK:: otherwise the OBJ_FUNCTION SURFACE_TOTAL_PRESSURE cannot be used in singlezonem mode
-=======
     config->SetSurface_TotalPressure(iMarker_Analyze, TotalPressure);
->>>>>>> c093a62a
 
   }
 
@@ -548,11 +544,11 @@
   for (iMarker_Analyze = 0; iMarker_Analyze < nMarker_Analyze; iMarker_Analyze++) {
     su2double Pressure_Drop = 0.0;
     if (nMarker_Analyze == 2) {
-      Pressure_Drop = (Surface_TotalPressure_Total[1]-Surface_TotalPressure_Total[0]) * config->GetPressure_Ref(); //TK:: changed to total pressure
+      Pressure_Drop = (Surface_Pressure_Total[1]-Surface_Pressure_Total[0]) * config->GetPressure_Ref();
       config->SetSurface_PressureDrop(iMarker_Analyze, Pressure_Drop);
     }
     SetHistoryOutputPerSurfaceValue("PRESSURE_DROP",  Pressure_Drop, iMarker_Analyze);
-    Tot_Surface_PressureDrop = Pressure_Drop; //TK:: was += before, therefore it was counted double for 2 analyze markers
+    Tot_Surface_PressureDrop += Pressure_Drop;
   }
 
   SetHistoryOutputValue("AVG_MASSFLOW", Tot_Surface_MassFlow);

/*!
 * \file output_structure.cpp
 * \brief Main subroutines for output solver information
 * \author F. Palacios, T. Economon
 * \version 6.2.0 "Falcon"
 *
 * The current SU2 release has been coordinated by the
 * SU2 International Developers Society <www.su2devsociety.org>
 * with selected contributions from the open-source community.
 *
 * The main research teams contributing to the current release are:
 *  - Prof. Juan J. Alonso's group at Stanford University.
 *  - Prof. Piero Colonna's group at Delft University of Technology.
 *  - Prof. Nicolas R. Gauger's group at Kaiserslautern University of Technology.
 *  - Prof. Alberto Guardone's group at Polytechnic University of Milan.
 *  - Prof. Rafael Palacios' group at Imperial College London.
 *  - Prof. Vincent Terrapon's group at the University of Liege.
 *  - Prof. Edwin van der Weide's group at the University of Twente.
 *  - Lab. of New Concepts in Aeronautics at Tech. Institute of Aeronautics.
 *
 * Copyright 2012-2019, Francisco D. Palacios, Thomas D. Economon,
 *                      Tim Albring, and the SU2 contributors.
 *
 * SU2 is free software; you can redistribute it and/or
 * modify it under the terms of the GNU Lesser General Public
 * License as published by the Free Software Foundation; either
 * version 2.1 of the License, or (at your option) any later version.
 *
 * SU2 is distributed in the hope that it will be useful,
 * but WITHOUT ANY WARRANTY; without even the implied warranty of
 * MERCHANTABILITY or FITNESS FOR A PARTICULAR PURPOSE. See the GNU
 * Lesser General Public License for more details.
 *
 * You should have received a copy of the GNU Lesser General Public
 * License along with SU2. If not, see <http://www.gnu.org/licenses/>.
 */

#include "../../include/output/COutput.hpp"
#include "../../include/output/filewriter/CFVMDataSorter.hpp"
#include "../../include/output/filewriter/CFEMDataSorter.hpp"
#include "../../include/output/filewriter/CSurfaceFVMDataSorter.hpp"
#include "../../include/output/filewriter/CSurfaceFEMDataSorter.hpp"
#include "../../include/output/filewriter/CParaviewFileWriter.hpp"
#include "../../include/output/filewriter/CParaviewBinaryFileWriter.hpp"
#include "../../include/output/filewriter/CTecplotFileWriter.hpp"
#include "../../include/output/filewriter/CTecplotBinaryFileWriter.hpp"
#include "../../include/output/filewriter/CCSVFileWriter.hpp"
#include "../../include/output/filewriter/CSTLFileWriter.hpp"
#include "../../include/output/filewriter/CSU2FileWriter.hpp"
#include "../../include/output/filewriter/CSU2BinaryFileWriter.hpp"
#include "../../include/output/filewriter/CSU2MeshFileWriter.hpp"


#include "../../../Common/include/geometry_structure.hpp"
#include "../../include/solver_structure.hpp"

COutput::COutput(CConfig *config, unsigned short nDim, bool fem_output): femOutput(fem_output) {
  
  this->nDim = nDim;

  rank = SU2_MPI::GetRank();
  size = SU2_MPI::GetSize();
  
  fieldWidth = 12;
  
  convergenceTable = new PrintingToolbox::CTablePrinter(&std::cout);
  multiZoneHeaderTable = new PrintingToolbox::CTablePrinter(&std::cout);
  fileWritingTable = new PrintingToolbox::CTablePrinter(&std::cout);
  historyFileTable = new PrintingToolbox::CTablePrinter(&histFile, "");  
  
  /*--- Set default filenames ---*/
  
  surfaceFilename = "surface";
  volumeFilename  = "volume";
  restartFilename = "restart";
  
  /*--- Retrieve the history filename ---*/
 
  historyFilename = config->GetConv_FileName();
  
  /*--- Add the correct file extension depending on the file format ---*/
  
  string hist_ext = ".csv";
  if (config->GetTabular_FileFormat() == TAB_TECPLOT) hist_ext = ".dat";
       
  /*--- Append the zone ID ---*/
  
  historyFilename = config->GetMultizone_HistoryFileName(historyFilename, config->GetiZone(), hist_ext);

  /*--- Append the restart iteration ---*/
  
  if (config->GetTime_Domain() && config->GetRestart()) {
    historyFilename = config->GetUnsteady_FileName(historyFilename, config->GetRestart_Iter(), hist_ext);
  }
  
  historySep = ","; 
  
  /*--- Initialize residual ---*/
  
  rhoResNew = EPS;
  rhoResOld = EPS;

  nRequestedHistoryFields = config->GetnHistoryOutput();
  for (unsigned short iField = 0; iField < nRequestedHistoryFields; iField++){
    requestedHistoryFields.push_back(config->GetHistoryOutput_Field(iField));
  }
  
  nRequestedScreenFields = config->GetnScreenOutput();
  for (unsigned short iField = 0; iField < nRequestedScreenFields; iField++){
    requestedScreenFields.push_back(config->GetScreenOutput_Field(iField));
  }
  
  nRequestedVolumeFields = config->GetnVolumeOutput();
  for (unsigned short iField = 0; iField < nRequestedVolumeFields; iField++){
    requestedVolumeFields.push_back(config->GetVolumeOutput_Field(iField));
  }
  
  gridMovement = config->GetGrid_Movement(); 
  
  multiZone     = config->GetMultizone_Problem();

  /*--- Default is to write history to file and screen --- */

  noWriting = false;

  /*--- Initialize convergence monitoring structure ---*/
  
  nCauchy_Elems = config->GetCauchy_Elems();
  cauchyEps = config->GetCauchy_Eps();
  minLogResidual = config->GetMinLogResidual();
  
  for (unsigned short iField = 0; iField < config->GetnConv_Field(); iField++){
    convFields.emplace_back(config->GetConv_Field(iField));
  }

  newFunc = vector<su2double>(convFields.size());
  oldFunc = vector<su2double>(convFields.size());
  cauchySerie = vector<vector<su2double>>(convFields.size(), vector<su2double>(nCauchy_Elems, 0.0));
  cauchyValue = 0.0;
  convergence = false;

  
  /*--- Check that the number of cauchy elems is not too large ---*/
  
  if (nCauchy_Elems > 1000){
    SU2_MPI::Error("Number of Cauchy Elems must be smaller than 1000", CURRENT_FUNCTION);    
  }
  
  /*--- Initialize all convergence flags to false. ---*/
  
  convergence        = false;
  
  buildFieldIndexCache = false;
  
  curInnerIter = 0;
  curOuterIter = 0;
  curTimeIter  = 0;
  
  volumeDataSorter = nullptr;
  surfaceDataSorter = nullptr;
  
  headerNeeded = false;
  
}

COutput::~COutput(void) {
  
  delete convergenceTable;
  delete multiZoneHeaderTable;
  delete fileWritingTable;
  delete historyFileTable;
  
  if (volumeDataSorter != nullptr)
    delete volumeDataSorter;
  
  volumeDataSorter = nullptr;
  
  if (surfaceDataSorter != nullptr)
    delete surfaceDataSorter;
  
  surfaceDataSorter = nullptr;
  
  
}



void COutput::SetHistory_Output(CGeometry *geometry,
                                  CSolver **solver_container,
                                  CConfig *config,
                                  unsigned long TimeIter,
                                  unsigned long OuterIter,
                                  unsigned long InnerIter) {

  curTimeIter  = TimeIter;
  curAbsTimeIter = TimeIter - config->GetRestart_Iter();
  curOuterIter = OuterIter;
  curInnerIter = InnerIter;
  
  bool write_header, write_history, write_screen;
  
  /*--- Retrieve residual and extra data -----------------------------------------------------------------*/
  
  LoadCommonHistoryData(config);
  
  LoadHistoryData(config, geometry, solver_container);
  
  Convergence_Monitoring(config, curInnerIter);
  
  Postprocess_HistoryData(config);
  
  /*--- Output using only the master node ---*/
  
  if (rank == MASTER_NODE && !noWriting) {
    
    /*--- Write the history file ---------------------------------------------------------------------------*/
    write_history = WriteHistoryFile_Output(config);
    if (write_history) SetHistoryFile_Output(config);
    
    /*--- Write the screen header---------------------------------------------------------------------------*/
    write_header = WriteScreen_Header(config);
    if (write_header) SetScreen_Header(config);
    
    /*--- Write the screen output---------------------------------------------------------------------------*/
    write_screen = WriteScreen_Output(config);
    if (write_screen) SetScreen_Output(config);
    
  }

}

void COutput::SetHistory_Output(CGeometry *geometry,
                                CSolver **solver_container,
                                CConfig *config) {
  
  /*--- Retrieve residual and extra data -----------------------------------------------------------------*/
  
  LoadCommonHistoryData(config);
  
  LoadHistoryData(config, geometry, solver_container);
  
  Convergence_Monitoring(config, curInnerIter);  
  
  Postprocess_HistoryData(config);

}
void COutput::SetMultizoneHistory_Output(COutput **output, CConfig **config, CConfig *driver_config, unsigned long TimeIter, unsigned long OuterIter){
  
  curTimeIter  = TimeIter;
  curAbsTimeIter = TimeIter - driver_config->GetRestart_Iter();  
  curOuterIter = OuterIter;
  
  bool write_header, write_screen, write_history;
  
  /*--- Retrieve residual and extra data -----------------------------------------------------------------*/
  
  LoadCommonHistoryData(driver_config);
  
  LoadMultizoneHistoryData(output, config);
  
  Convergence_Monitoring(driver_config, curOuterIter);  
  
  Postprocess_HistoryData(driver_config);
  
  /*--- Output using only the master node ---*/
  
  if (rank == MASTER_NODE && !noWriting) {
    
    /*--- Write the history file ---------------------------------------------------------------------------*/
    write_history = WriteHistoryFile_Output(driver_config);
    if (write_history) SetHistoryFile_Output(driver_config);
    
    /*--- Write the screen header---------------------------------------------------------------------------*/
    write_header = WriteScreen_Header(driver_config);
    if (write_header) SetScreen_Header(driver_config);
    
    /*--- Write the screen output---------------------------------------------------------------------------*/
    write_screen = WriteScreen_Output(driver_config);
    if (write_screen) SetScreen_Output(driver_config);
    
  }
  
}
void COutput::SetCFL_Number(CSolver ****solver_container, CConfig *config) {
  
  su2double CFLFactor = 1.0, power = 1.0, CFL = 0.0, CFLMin = 0.0, CFLMax = 0.0, Div = 1.0, Diff = 0.0, MGFactor[100];
  unsigned short iMesh;
  
  unsigned short FinestMesh = config->GetFinestMesh();
  unsigned short nVar = 1;

  bool energy = config->GetEnergy_Equation();
  bool weakly_coupled_heat = config->GetWeakly_Coupled_Heat();

  switch( config->GetKind_Solver()) {
    case EULER : case NAVIER_STOKES : case RANS:
    case INC_EULER : case INC_NAVIER_STOKES : case INC_RANS:
      if (energy) {
        nVar = solver_container[INST_0][FinestMesh][FLOW_SOL]->GetnVar();
        rhoResNew = solver_container[INST_0][FinestMesh][FLOW_SOL]->GetRes_RMS(nVar-1);
      }
      else if (weakly_coupled_heat) {
        rhoResNew = solver_container[INST_0][FinestMesh][HEAT_SOL]->GetRes_RMS(0);
      }
      else {
        rhoResNew = solver_container[INST_0][FinestMesh][FLOW_SOL]->GetRes_RMS(0);
      }
      break;
    case ADJ_EULER : case ADJ_NAVIER_STOKES: case ADJ_RANS:
      rhoResNew = solver_container[INST_0][FinestMesh][ADJFLOW_SOL]->GetRes_RMS(0);
      break;
    case HEAT_EQUATION_FVM:
      rhoResNew = solver_container[INST_0][FinestMesh][HEAT_SOL]->GetRes_RMS(0);
      break;
  }
  
  if (rhoResNew < EPS) rhoResNew = EPS;
  if (rhoResOld < EPS) rhoResOld = rhoResNew;

  Div = rhoResOld/rhoResNew;
  Diff = rhoResNew-rhoResOld;

  /*--- Compute MG factor ---*/

  for (iMesh = 0; iMesh <= config->GetnMGLevels(); iMesh++) {
    if (iMesh == MESH_0) MGFactor[iMesh] = 1.0;
    else MGFactor[iMesh] = MGFactor[iMesh-1] * config->GetCFL(iMesh)/config->GetCFL(iMesh-1);
  }

  if (Div < 1.0) power = config->GetCFL_AdaptParam(0);
  else power = config->GetCFL_AdaptParam(1);

  /*--- Detect a stall in the residual ---*/

  if ((fabs(Diff) <= rhoResNew*1E-8) && (curInnerIter != 0)) { Div = 0.1; power = config->GetCFL_AdaptParam(1); }

  CFLMin = config->GetCFL_AdaptParam(2);
  CFLMax = config->GetCFL_AdaptParam(3);

  CFLFactor = pow(Div, power);

  for (iMesh = 0; iMesh <= config->GetnMGLevels(); iMesh++) {
    CFL = config->GetCFL(iMesh);
    CFL *= CFLFactor;

    if ((iMesh == MESH_0) && (CFL <= CFLMin)) {
      for (iMesh = 0; iMesh <= config->GetnMGLevels(); iMesh++) {
        config->SetCFL(iMesh, 1.001*CFLMin*MGFactor[iMesh]);
      }
      break;
    }
    if ((iMesh == MESH_0) && (CFL >= CFLMax)) {
      for (iMesh = 0; iMesh <= config->GetnMGLevels(); iMesh++)
        config->SetCFL(iMesh, 0.999*CFLMax*MGFactor[iMesh]);
      break;
    }

    config->SetCFL(iMesh, CFL);
  }

  switch( config->GetKind_Solver()) {
  case EULER : case NAVIER_STOKES : case RANS:
  case INC_EULER : case INC_NAVIER_STOKES : case INC_RANS:      
    nVar = solver_container[INST_0][FinestMesh][FLOW_SOL]->GetnVar();
    if (energy) rhoResOld = solver_container[INST_0][FinestMesh][FLOW_SOL]->GetRes_RMS(nVar-1);
    else if (weakly_coupled_heat) rhoResOld = solver_container[INST_0][FinestMesh][HEAT_SOL]->GetRes_RMS(0);
    else rhoResOld = solver_container[INST_0][FinestMesh][FLOW_SOL]->GetRes_RMS(0);
    break;
  case ADJ_EULER : case ADJ_NAVIER_STOKES: case ADJ_RANS:
    rhoResOld = solver_container[INST_0][FinestMesh][ADJFLOW_SOL]->GetRes_RMS(0);
    break;
  case HEAT_EQUATION_FVM:
    rhoResOld = solver_container[INST_0][FinestMesh][HEAT_SOL]->GetRes_RMS(0);
    break;
  }
  
}

void COutput::AllocateDataSorters(CConfig *config, CGeometry *geometry){
  
  /*---- Construct a data sorter object to partition and distribute
   *  the local data into linear chunks across the processors ---*/
  
  if (femOutput){
    
    if (volumeDataSorter == nullptr)
      volumeDataSorter = new CFEMDataSorter(config, geometry, nVolumeFields);
    
    if (surfaceDataSorter == nullptr)
      surfaceDataSorter = new CSurfaceFEMDataSorter(config, geometry, nVolumeFields, 
                                                  dynamic_cast<CFEMDataSorter*>(volumeDataSorter));
    
  }  else {
   
    if (volumeDataSorter == nullptr)    
      volumeDataSorter = new CFVMDataSorter(config, geometry, nVolumeFields);
    
    if (surfaceDataSorter == nullptr)
      surfaceDataSorter = new CSurfaceFVMDataSorter(config, geometry, nVolumeFields,
                                                  dynamic_cast<CFVMDataSorter*>(volumeDataSorter));  
    
  }
  
}

void COutput::Load_Data(CGeometry *geometry, CConfig *config, CSolver** solver_container){
  
  /*--- Check if the data sorters are allocated, if not, allocate them. --- */ 
  
  AllocateDataSorters(config, geometry);
  
  /*--- Loop over all points and store the requested volume output data into the data sorter objects ---*/
  
  LoadDataIntoSorter(config, geometry, solver_container);

  /*--- Partition and sort the volume output data -- */
  
  volumeDataSorter->SortOutputData();
  
}

void COutput::WriteToFile(CConfig *config, CGeometry *geometry, unsigned short format, string fileName){

  CFileWriter *fileWriter = NULL;
  
  unsigned short lastindex = fileName.find_last_of(".");
  fileName = fileName.substr(0, lastindex);
  
  /*--- Write files depending on the format --- */
  
  switch (format) {
    
    case SURFACE_CSV:
      
      if (fileName.empty())
        fileName = config->GetFilename(surfaceFilename, "", curTimeIter);
       
      surfaceDataSorter->SortConnectivity(config, geometry);
      surfaceDataSorter->SortOutputData();
      
      if (rank == MASTER_NODE) {
        (*fileWritingTable) << "CSV file" << fileName + CSU2FileWriter::fileExt;     
      }
      
      fileWriter = new CSU2FileWriter(volumeFieldNames, nDim, fileName, surfaceDataSorter);
      
      break;
      
    case RESTART_ASCII: case CSV:
     
      if (fileName.empty())
        fileName = config->GetFilename(restartFilename, "", curTimeIter);
      
      if (rank == MASTER_NODE) {
          (*fileWritingTable) << "SU2 ASCII restart" << fileName + CSU2FileWriter::fileExt;     
      }
      
      fileWriter = new CSU2FileWriter(volumeFieldNames, nDim, fileName, volumeDataSorter);
      
      break;
      
    case RESTART_BINARY:
      
      if (fileName.empty())
        fileName = config->GetFilename(restartFilename, "", curTimeIter);
      
      if (rank == MASTER_NODE) {
          (*fileWritingTable) << "SU2 restart" << fileName + CSU2BinaryFileWriter::fileExt;   
      }
      
      fileWriter = new CSU2BinaryFileWriter(volumeFieldNames, nDim, fileName, volumeDataSorter);
      
      break;
      
    case MESH:
      
      if (fileName.empty())
        fileName = volumeFilename;
      
      /*--- Load and sort the output data and connectivity. ---*/
      
      volumeDataSorter->SortConnectivity(config, geometry, true);
      
      /*--- Set the mesh ASCII format ---*/
      
      if (rank == MASTER_NODE) {
          (*fileWritingTable) << "SU2 mesh" << fileName + CSU2MeshFileWriter::fileExt;
      }
      
      fileWriter = new CSU2MeshFileWriter(volumeFieldNames, nDim, fileName, volumeDataSorter,
                                          config->GetiZone(), config->GetnZone());
      
      
      break;    
      
    case TECPLOT_BINARY:
      
      if (fileName.empty())
        fileName = config->GetFilename(volumeFilename, "", curTimeIter);
      
      /*--- Load and sort the output data and connectivity. ---*/
      
      volumeDataSorter->SortConnectivity(config, geometry, false);
      
      /*--- Write tecplot binary ---*/
      
      if (rank == MASTER_NODE) {
          (*fileWritingTable) << "Tecplot" << fileName + CTecplotBinaryFileWriter::fileExt;
      }
      
      fileWriter = new CTecplotBinaryFileWriter(volumeFieldNames, nDim, fileName, volumeDataSorter,
                                                curTimeIter, GetHistoryFieldValue("TIME_STEP"));
      
      break;
      
    case TECPLOT:
      
      if (fileName.empty())
        fileName = config->GetFilename(volumeFilename, "", curTimeIter);
      
      /*--- Load and sort the output data and connectivity. ---*/
      
      volumeDataSorter->SortConnectivity(config, geometry, true);
      
      /*--- Write tecplot binary ---*/
      
      if (rank == MASTER_NODE) {
          (*fileWritingTable) << "Tecplot ASCII" << fileName + CTecplotFileWriter::fileExt;
      }
      
      fileWriter = new CTecplotFileWriter(volumeFieldNames, nDim, fileName, volumeDataSorter,
                                          curTimeIter, GetHistoryFieldValue("TIME_STEP"));
      
      break;
      
    case PARAVIEW_BINARY:
      
      if (fileName.empty())
        fileName = config->GetFilename(volumeFilename, "", curTimeIter);
      
      /*--- Load and sort the output data and connectivity. ---*/
      
      volumeDataSorter->SortConnectivity(config, geometry, true);
      
      /*--- Write paraview binary ---*/
      if (rank == MASTER_NODE) {
          (*fileWritingTable) << "Paraview" << fileName + CParaviewBinaryFileWriter::fileExt;
      }
      
      fileWriter = new CParaviewBinaryFileWriter(volumeFieldNames, nDim, fileName, volumeDataSorter);
      
      break;
      
    case PARAVIEW:
      
      if (fileName.empty())
        fileName = config->GetFilename(volumeFilename, "", curTimeIter);
      
      /*--- Load and sort the output data and connectivity. ---*/
      
      volumeDataSorter->SortConnectivity(config, geometry, true);
      
      /*--- Write paraview binary ---*/
      if (rank == MASTER_NODE) {
          (*fileWritingTable) << "Paraview ASCII" << fileName + CParaviewFileWriter::fileExt;      
      }
      
      fileWriter = new CParaviewFileWriter(volumeFieldNames, nDim, fileName, volumeDataSorter);
      
      break;
      
    case SURFACE_PARAVIEW:
      
      if (fileName.empty())
        fileName = config->GetFilename(surfaceFilename, "", curTimeIter);
      
      /*--- Load and sort the output data and connectivity. ---*/
      
      surfaceDataSorter->SortConnectivity(config, geometry);      
      surfaceDataSorter->SortOutputData();
      
      /*--- Write paraview binary ---*/
      if (rank == MASTER_NODE) {
          (*fileWritingTable) << "Paraview ASCII surface" << fileName + CParaviewFileWriter::fileExt;      
      }
      
      fileWriter = new CParaviewFileWriter(volumeFieldNames, nDim, fileName, surfaceDataSorter);
      
      break;
      
    case SURFACE_PARAVIEW_BINARY:
      
      if (fileName.empty())
        fileName = config->GetFilename(surfaceFilename, "", curTimeIter);
      
      /*--- Load and sort the output data and connectivity. ---*/
      
      surfaceDataSorter->SortConnectivity(config, geometry);            
      surfaceDataSorter->SortOutputData();
      
      /*--- Write paraview binary ---*/
      if (rank == MASTER_NODE) {
          (*fileWritingTable) << "Paraview surface" << fileName + CParaviewBinaryFileWriter::fileExt;      
      }
      
      fileWriter = new CParaviewBinaryFileWriter(volumeFieldNames, nDim, fileName, surfaceDataSorter);
      
      break;
      
    case SURFACE_TECPLOT:
      
      if (fileName.empty())
        fileName = config->GetFilename(surfaceFilename, "", curTimeIter);
      
      /*--- Load and sort the output data and connectivity. ---*/
      
      surfaceDataSorter->SortConnectivity(config, geometry);      
      surfaceDataSorter->SortOutputData();
      
      /*--- Write paraview binary ---*/
      if (rank == MASTER_NODE) {
          (*fileWritingTable) << "Tecplot ASCII surface" << fileName + CTecplotFileWriter::fileExt;      
      }
      
      fileWriter = new CTecplotFileWriter(volumeFieldNames, nDim, fileName, surfaceDataSorter,
                                          curTimeIter, GetHistoryFieldValue("TIME_STEP"));
      
      break;
      
    case SURFACE_TECPLOT_BINARY:
      
      if (fileName.empty())
        fileName = config->GetFilename(surfaceFilename, "", curTimeIter);
      
      /*--- Load and sort the output data and connectivity. ---*/
      
      surfaceDataSorter->SortConnectivity(config, geometry);      
      surfaceDataSorter->SortOutputData();
      
      /*--- Write paraview binary ---*/
      if (rank == MASTER_NODE) {
          (*fileWritingTable) << "Tecplot surface" << fileName + CTecplotBinaryFileWriter::fileExt;      
      }
      
      fileWriter = new CTecplotBinaryFileWriter(volumeFieldNames, nDim, fileName, surfaceDataSorter,
                                                curTimeIter, GetHistoryFieldValue("TIME_STEP"));
      
      break;
      
    default:
      fileWriter = NULL;
      break;
  } 
    
<<<<<<< HEAD
    case STL:

      sorter->SortConnectivity(config, geometry, true);
      
      if (rank == MASTER_NODE) {
          cout << "Writing STL file." << endl;
      }

      filewriter = new CSTLFileWriter(volumeFieldNames, nDim);
      
      break;

  case SU2_RESTART_ASCII:
=======
  if (fileWriter != NULL){
>>>>>>> 5c58d5ed
    
    /*--- Write data to file ---*/
    
    fileWriter->Write_Data();
    
    /*--- Compute and store the bandwidth ---*/
    
    if (format == RESTART_BINARY){
      su2double BandWidth = fileWriter->Get_Bandwidth();
      config->SetRestart_Bandwidth_Agg(config->GetRestart_Bandwidth_Agg()+BandWidth);
    }
    
    delete fileWriter;
   
  }
}



bool COutput::SetResult_Files(CGeometry *geometry, CConfig *config, CSolver** solver_container, 
                              unsigned long iter, bool force_writing){
  
  bool writeFiles = WriteVolume_Output(config, iter, force_writing);
  
  /*--- Check if the data sorters are allocated, if not, allocate them. --- */ 
  
  AllocateDataSorters(config, geometry);

  /*--- Collect the volume data from the solvers.
   *  If time-domain is enabled, we also load the data although we don't output it,
   *  since we might want to do time-averaging. ---*/
  
  if (writeFiles || config->GetTime_Domain())
    LoadDataIntoSorter(config, geometry, solver_container);
  
  if (writeFiles){
    
    /*--- Partition and sort the data --- */
    
    volumeDataSorter->SortOutputData();    
   
    unsigned short nVolumeFiles = config->GetnVolumeOutputFiles();
    unsigned short *VolumeFiles = config->GetVolumeOutputFiles();
    
    if (rank == MASTER_NODE && nVolumeFiles != 0){
      fileWritingTable->SetAlign(PrintingToolbox::CTablePrinter::CENTER);    
      fileWritingTable->PrintHeader();
      fileWritingTable->SetAlign(PrintingToolbox::CTablePrinter::LEFT);    
    }
    
    /*--- Loop through all requested output files and write 
     * the partitioned and sorted data stored in the data sorters. ---*/
    
    for (unsigned short iFile = 0; iFile < nVolumeFiles; iFile++){
      
      WriteToFile(config, geometry, VolumeFiles[iFile]);

    }
    
    if (rank == MASTER_NODE && nVolumeFiles != 0){
      fileWritingTable->PrintFooter();
      headerNeeded = true;
    }
    
    /*--- Write any additonal files defined in the child class ----*/
    
    WriteAdditionalFiles(config, geometry, solver_container);
    
    return true;
  }
  
  return false;
}

void COutput::PrintConvergenceSummary(){

  PrintingToolbox::CTablePrinter  ConvSummary(&cout);
  
  ConvSummary.AddColumn("Convergence Field", 28);
  ConvSummary.AddColumn("Value", 14);
  ConvSummary.AddColumn("Criterion", 14);
  ConvSummary.AddColumn("Converged",12);
  ConvSummary.SetAlign(PrintingToolbox::CTablePrinter::CENTER);
  ConvSummary.PrintHeader();
  for (unsigned short iField_Conv = 0; iField_Conv < convFields.size(); iField_Conv++){
    const string &convField = convFields[iField_Conv];
    if (historyOutput_Map[convField].fieldType == HistoryFieldType::COEFFICIENT) {
      string convMark = "No";
      if ( historyOutput_Map["CAUCHY_" + convField].value < cauchyEps) convMark = "Yes";
      ConvSummary << historyOutput_Map["CAUCHY_" + convField].fieldName 
          <<  historyOutput_Map["CAUCHY_" + convField].value 
          << " < " + PrintingToolbox::to_string(cauchyEps) << convMark;
    }
    else if (historyOutput_Map[convField].fieldType == HistoryFieldType::RESIDUAL || 
        historyOutput_Map[convField].fieldType == HistoryFieldType::AUTO_RESIDUAL)  {
      string convMark = "No";
      if (historyOutput_Map[convField].value < minLogResidual) convMark = "Yes";
      ConvSummary << historyOutput_Map[convField].fieldName 
          << historyOutput_Map[convField].value 
          << " < " + PrintingToolbox::to_string(minLogResidual) << convMark;
    }
  }
  ConvSummary.PrintFooter();
}

bool COutput::Convergence_Monitoring(CConfig *config, unsigned long Iteration) {

  unsigned short iCounter;
    
  convergence = true;
  
  for (unsigned short iField_Conv = 0; iField_Conv < convFields.size(); iField_Conv++){
    
    bool fieldConverged = false;
    
    const string &convField = convFields[iField_Conv];
    if (historyOutput_Map.count(convField) > 0){
      su2double monitor = historyOutput_Map[convField].value;
      
      /*--- Cauchy based convergence criteria ---*/
      
      if (historyOutput_Map[convField].fieldType == HistoryFieldType::COEFFICIENT) {
        
        if (Iteration == 0){
          for (iCounter = 0; iCounter < nCauchy_Elems; iCounter++){
            cauchySerie[iField_Conv][iCounter] = 0.0;
          }
          newFunc[iField_Conv] = monitor;
        }

        oldFunc[iField_Conv] = newFunc[iField_Conv];
        newFunc[iField_Conv] = monitor;
        cauchyFunc = fabs(newFunc[iField_Conv] - oldFunc[iField_Conv])/fabs(monitor);
        
        cauchySerie[iField_Conv][Iteration % nCauchy_Elems] = cauchyFunc;
        cauchyValue = 0.0;
        for (iCounter = 0; iCounter < nCauchy_Elems; iCounter++)
          cauchyValue += cauchySerie[iField_Conv][iCounter];
        
        cauchyValue /= nCauchy_Elems;
        
        if (cauchyValue >= cauchyEps) { fieldConverged = false;}
        else { fieldConverged = true;}
        
        /*--- Start monitoring only if the current iteration
         *  is larger than the number of cauchy elements and
         * the number of start-up iterations --- */
        
        if (Iteration < max(config->GetStartConv_Iter(), nCauchy_Elems)){
          fieldConverged = false;
        }
            
        SetHistoryOutputValue("CAUCHY_" + convField, cauchyValue);
        
      }
      
      
      /*--- Residual based convergence criteria ---*/
      
      if (historyOutput_Map[convField].fieldType == HistoryFieldType::RESIDUAL || 
          historyOutput_Map[convField].fieldType == HistoryFieldType::AUTO_RESIDUAL) {
        
        /*--- Check the convergence ---*/
        
        if (Iteration != 0 && (monitor <= minLogResidual)) { fieldConverged = true;  }
        else { fieldConverged = false; }
        
      }
      
      /*--- Do not apply any convergence criteria of the number
     of iterations is less than a particular value ---*/
      
      if (Iteration < config->GetStartConv_Iter()) {
        fieldConverged = false;
      }
      
      convergence = fieldConverged && convergence;
    }
  }
  if (convFields.empty()) convergence = false;
   
  /*--- Apply the same convergence criteria to all the processors ---*/
  
#ifdef HAVE_MPI
  
  unsigned short *sbuf_conv = NULL, *rbuf_conv = NULL;
  sbuf_conv = new unsigned short[1]; sbuf_conv[0] = 0;
  rbuf_conv = new unsigned short[1]; rbuf_conv[0] = 0;
  
  /*--- Convergence criteria ---*/
  
  sbuf_conv[0] = convergence;
  SU2_MPI::Reduce(sbuf_conv, rbuf_conv, 1, MPI_UNSIGNED_SHORT, MPI_SUM, MASTER_NODE, MPI_COMM_WORLD);
  
  /*-- Compute global convergence criteria in the master node --*/
  
  sbuf_conv[0] = 0;
  if (rank == MASTER_NODE) {
    if (rbuf_conv[0] == size) sbuf_conv[0] = 1;
    else sbuf_conv[0] = 0;
  }
  
  SU2_MPI::Bcast(sbuf_conv, 1, MPI_UNSIGNED_SHORT, MASTER_NODE, MPI_COMM_WORLD);
  
  if (sbuf_conv[0] == 1) { convergence = true; }
  else { convergence = false;  }
  
  delete [] sbuf_conv;
  delete [] rbuf_conv;
  
#endif
  
  
  
    return convergence;
}

void COutput::SetHistoryFile_Header(CConfig *config) { 

  unsigned short iField_Output = 0, 
      iReqField = 0,
      iMarker = 0;
  stringstream out;
  int width = 20;
  
  for (iField_Output = 0; iField_Output < historyOutput_List.size(); iField_Output++){
    const string &fieldIdentifier = historyOutput_List[iField_Output];
    const HistoryOutputField &field = historyOutput_Map[fieldIdentifier];
    for (iReqField = 0; iReqField < nRequestedHistoryFields; iReqField++){
      const string & requestedField = requestedHistoryFields[iReqField];   
      if (requestedField == field.outputGroup || (requestedField == fieldIdentifier)){
        if (field.screenFormat == ScreenOutputFormat::INTEGER) width = std::max((int)field.fieldName.size()+2, 10);  
        else{ width = std::max((int)field.fieldName.size()+2, 18);}
        historyFileTable->AddColumn("\"" + field.fieldName + "\"", width);
      }
    }  
  }
  
  for (iField_Output = 0; iField_Output < historyOutputPerSurface_List.size(); iField_Output++){
    const string &fieldIdentifier = historyOutputPerSurface_List[iField_Output];    
    for (iMarker = 0; iMarker < historyOutputPerSurface_Map[fieldIdentifier].size(); iMarker++){    
      const HistoryOutputField &field = historyOutputPerSurface_Map[fieldIdentifier][iMarker];
      for (iReqField = 0; iReqField < nRequestedHistoryFields; iReqField++){
        const string &requestedField = requestedHistoryFields[iReqField];   
        if (requestedField == field.outputGroup || (requestedField == fieldIdentifier)){
          if (field.screenFormat == ScreenOutputFormat::INTEGER) width = std::max((int)field.fieldName.size()+2, 10);  
          else{ width = std::max((int)field.fieldName.size()+2, 18);}
          historyFileTable->AddColumn("\"" + field.fieldName + "\"", width);          
        }
      }
    }
  }
  
  if (config->GetTabular_FileFormat() == TAB_TECPLOT) {
    histFile << "VARIABLES = \\" << endl;
  }
  historyFileTable->PrintHeader();
  histFile.flush();
}


void COutput::SetHistoryFile_Output(CConfig *config) { 
  
  unsigned short iField_Output = 0, 
      iReqField = 0,
      iMarker = 0;
  stringstream out;
  
  for (iField_Output = 0; iField_Output < historyOutput_List.size(); iField_Output++){
    const string &fieldIdentifier = historyOutput_List[iField_Output];    
    const HistoryOutputField &field = historyOutput_Map[fieldIdentifier];
    for (iReqField = 0; iReqField < nRequestedHistoryFields; iReqField++){
      const string &RequestedField = requestedHistoryFields[iReqField];   
      if (RequestedField == field.outputGroup){
        (*historyFileTable) << field.value; 
      }
    }
  }
  
  for (iField_Output = 0; iField_Output < historyOutputPerSurface_List.size(); iField_Output++){
    const string &fieldIdentifier = historyOutputPerSurface_List[iField_Output];        
    for (iMarker = 0; iMarker < historyOutputPerSurface_Map[fieldIdentifier].size(); iMarker++){
      const HistoryOutputField &field = historyOutputPerSurface_Map[fieldIdentifier][iMarker];
      for (iReqField = 0; iReqField < nRequestedHistoryFields; iReqField++){
        const string &RequestedField = requestedHistoryFields[iReqField];   
        if (RequestedField == field.outputGroup){
          (*historyFileTable) << field.value;  
        }
      }
    }
  }
  
  /*--- Print the string to file and remove the last two characters (a separator and a space) ---*/

  histFile.flush();
}

void COutput::SetScreen_Header(CConfig *config) {
  if (config->GetMultizone_Problem()) 
    multiZoneHeaderTable->PrintHeader();
  convergenceTable->PrintHeader();
}


void COutput::SetScreen_Output(CConfig *config) {
  
  string RequestedField;
  
  for (unsigned short iReqField = 0; iReqField < nRequestedScreenFields; iReqField++){
    stringstream out;
    RequestedField = requestedScreenFields[iReqField]; 
    if (historyOutput_Map.count(RequestedField) > 0){  
      switch (historyOutput_Map[RequestedField].screenFormat) {
        case ScreenOutputFormat::INTEGER:
          PrintingToolbox::PrintScreenInteger(out, SU2_TYPE::Int(historyOutput_Map[RequestedField].value), fieldWidth);
          break;
        case ScreenOutputFormat::FIXED:
          PrintingToolbox::PrintScreenFixed(out, historyOutput_Map[RequestedField].value, fieldWidth);
          break;
        case ScreenOutputFormat::SCIENTIFIC:
          PrintingToolbox::PrintScreenScientific(out, historyOutput_Map[RequestedField].value, fieldWidth);
          break;      
      }
    }
    if (historyOutputPerSurface_Map.count(RequestedField) > 0){
      switch (historyOutputPerSurface_Map[RequestedField][0].screenFormat) {
        case ScreenOutputFormat::INTEGER:
          PrintingToolbox::PrintScreenInteger(out, SU2_TYPE::Int(historyOutputPerSurface_Map[RequestedField][0].value), fieldWidth);
          break;
        case ScreenOutputFormat::FIXED:
          PrintingToolbox::PrintScreenFixed(out, historyOutputPerSurface_Map[RequestedField][0].value, fieldWidth);
          break;
        case ScreenOutputFormat::SCIENTIFIC:
          PrintingToolbox::PrintScreenScientific(out, historyOutputPerSurface_Map[RequestedField][0].value, fieldWidth);
          break;   
      }
    }      
    (*convergenceTable) << out.str();
  }
  SetAdditionalScreenOutput(config);
}

void COutput::PreprocessHistoryOutput(CConfig *config, bool wrt){
   
    noWriting = !wrt;

    /*--- Set the common output fields ---*/
    
    SetCommonHistoryFields(config);
    
    /*--- Set the History output fields using a virtual function call to the child implementation ---*/
    
    SetHistoryOutputFields(config);
    
    /*--- Postprocess the history fields. Creates new fields based on the ones set in the child classes ---*/
    
    Postprocess_HistoryFields(config);
    
    /*--- We use a fixed size of the file output summary table ---*/
    
    int total_width = 72;    
    fileWritingTable->AddColumn("File Writing Summary", (total_width)/2-1); 
    fileWritingTable->AddColumn("Filename", total_width/2-1);  
    fileWritingTable->SetAlign(PrintingToolbox::CTablePrinter::LEFT);
    
    if (rank == MASTER_NODE && !noWriting){
      
      /*--- Check for consistency and remove fields that are requested but not available --- */
      
      CheckHistoryOutput();
      
      /*--- Open history file and print the header ---*/
      
      PrepareHistoryFile(config);
      
      total_width = nRequestedScreenFields*fieldWidth + (nRequestedScreenFields-1);
      
      /*--- Set the multizone screen header ---*/
      
      if (config->GetMultizone_Problem()){
        multiZoneHeaderTable->AddColumn(multiZoneHeaderString, total_width);      
        multiZoneHeaderTable->SetAlign(PrintingToolbox::CTablePrinter::CENTER);
        multiZoneHeaderTable->SetPrintHeaderBottomLine(false);
      }

    }
 
}

void COutput::PreprocessMultizoneHistoryOutput(COutput **output, CConfig **config, CConfig* driver_config, bool wrt){
    
  noWriting = !wrt;
  
  /*--- Set the common history fields for all solvers ---*/
  
  SetCommonHistoryFields(driver_config);
  
  /*--- Set the History output fields using a virtual function call to the child implementation ---*/
  
  SetMultizoneHistoryOutputFields(output, config);
  
  /*--- Postprocess the history fields. Creates new fields based on the ones set in the child classes ---*/
 
  Postprocess_HistoryFields(driver_config);
  
  /*--- We use a fixed size of the file output summary table ---*/
  
  int total_width = 72;    
  fileWritingTable->AddColumn("File Writing Summary", (total_width-1)/2); 
  fileWritingTable->AddColumn("Filename", total_width/2);  
  fileWritingTable->SetAlign(PrintingToolbox::CTablePrinter::LEFT);

  if (rank == MASTER_NODE && !noWriting){
    

    /*--- Check for consistency and remove fields that are requested but not available --- */
    
    CheckHistoryOutput();
    
    /*--- Open history file and print the header ---*/
    
    PrepareHistoryFile(driver_config);
    
    total_width = nRequestedScreenFields*fieldWidth + (nRequestedScreenFields-1);    
    
    /*--- Set the multizone screen header ---*/

    if (config[ZONE_0]->GetMultizone_Problem()){
      multiZoneHeaderTable->AddColumn(multiZoneHeaderString, nRequestedScreenFields*fieldWidth + (nRequestedScreenFields-1));      
      multiZoneHeaderTable->SetAlign(PrintingToolbox::CTablePrinter::CENTER);
      multiZoneHeaderTable->SetPrintHeaderBottomLine(false);
    }
    
  }
  
}

void COutput::PrepareHistoryFile(CConfig *config){
  
  /*--- Open the history file ---*/
  
  histFile.open(historyFilename.c_str(), ios::out);
  
  /*--- Create and format the history file table ---*/
  
  historyFileTable->SetInnerSeparator(historySep);
  historyFileTable->SetAlign(PrintingToolbox::CTablePrinter::CENTER);
  historyFileTable->SetPrintHeaderTopLine(false);
  historyFileTable->SetPrintHeaderBottomLine(false);
  historyFileTable->SetPrecision(10);

  /*--- Add the header to the history file. ---*/
  
  SetHistoryFile_Header(config);    
  
}

void COutput::CheckHistoryOutput(){
  
  
  /*--- Set screen convergence output header and remove unavailable fields ---*/
  
  string requestedField;
  vector<string> FieldsToRemove;
  vector<bool> FoundField(nRequestedHistoryFields, false);
  
  for (unsigned short iReqField = 0; iReqField < nRequestedScreenFields; iReqField++){
    requestedField = requestedScreenFields[iReqField];  
    if (historyOutput_Map.count(requestedField) > 0){ 
      convergenceTable->AddColumn(historyOutput_Map[requestedField].fieldName, fieldWidth);
    }
    else if (historyOutputPerSurface_Map.count(requestedField) > 0){
      convergenceTable->AddColumn(historyOutputPerSurface_Map[requestedField][0].fieldName, fieldWidth);
    }else {
      FieldsToRemove.push_back(requestedField);
    }
  }
  
  /*--- Remove fields which are not defined --- */
  
  for (unsigned short iReqField = 0; iReqField < FieldsToRemove.size(); iReqField++){
    if (rank == MASTER_NODE) {
      if (iReqField == 0){
        cout << "  Info: Ignoring the following screen output fields:" << endl;
        cout << "  ";
      }        cout << FieldsToRemove[iReqField];
      if (iReqField != FieldsToRemove.size()-1){
        cout << ", ";
      } else {
        cout << endl;
      }
    }
    requestedScreenFields.erase(std::find(requestedScreenFields.begin(),
                                          requestedScreenFields.end(), FieldsToRemove[iReqField]));
  }
  
  nRequestedScreenFields = requestedScreenFields.size();
  
  if (rank == MASTER_NODE){
    cout <<"Screen output fields: ";
    for (unsigned short iReqField = 0; iReqField < nRequestedScreenFields; iReqField++){
      requestedField = requestedScreenFields[iReqField];            
      cout << requestedScreenFields[iReqField];
      if (iReqField != nRequestedScreenFields - 1) cout << ", ";
    }
    cout << endl;
  }
  
  /*--- Remove unavailable fields from the history file output ---*/
  
  FieldsToRemove.clear();
  FoundField = vector<bool>(nRequestedHistoryFields, false);
  
  for (unsigned short iField_Output = 0; iField_Output < historyOutput_List.size(); iField_Output++){
    const string &fieldReference = historyOutput_List[iField_Output];
    if (historyOutput_Map.count(fieldReference) > 0){
      const HistoryOutputField &field = historyOutput_Map[fieldReference];
      for (unsigned short iReqField = 0; iReqField < nRequestedHistoryFields; iReqField++){
        requestedField = requestedHistoryFields[iReqField];   
        if (requestedField == field.outputGroup){
          FoundField[iReqField] = true;
        }
      }
    }
  }
  
  for (unsigned short iField_Output = 0; iField_Output < historyOutputPerSurface_List.size(); iField_Output++){
    const string &fieldReference = historyOutputPerSurface_List[iField_Output]; 
    if (historyOutputPerSurface_Map.count(fieldReference) > 0){
      for (unsigned short iMarker = 0; iMarker < historyOutputPerSurface_Map[fieldReference].size(); iMarker++){
        const HistoryOutputField &Field = historyOutputPerSurface_Map[fieldReference][iMarker];
        for (unsigned short iReqField = 0; iReqField < nRequestedHistoryFields; iReqField++){
          requestedField = requestedHistoryFields[iReqField];   
          if (requestedField == Field.outputGroup){
            FoundField[iReqField] = true;
          }
        }
      }
    }
  }
  
  for (unsigned short iReqField = 0; iReqField < nRequestedHistoryFields; iReqField++){
    if (!FoundField[iReqField]){
      FieldsToRemove.push_back(requestedHistoryFields[iReqField]);
    }
  }
  
  /*--- Remove fields which are not defined --- */    
  
  for (unsigned short iReqField = 0; iReqField < FieldsToRemove.size(); iReqField++){
    if (rank == MASTER_NODE) {
      if (iReqField == 0){
        cout << "  Info: Ignoring the following history output groups:" << endl;
        cout << "  ";
      }        cout << FieldsToRemove[iReqField];
      if (iReqField != FieldsToRemove.size()-1){
        cout << ", ";
      } else {
        cout << endl;
      }
    }
    requestedHistoryFields.erase(std::find(requestedHistoryFields.begin(),
                                           requestedHistoryFields.end(), FieldsToRemove[iReqField]));
  }
  
  nRequestedHistoryFields = requestedHistoryFields.size();
  
  if (rank == MASTER_NODE){
    cout <<"History output group(s): ";
    for (unsigned short iReqField = 0; iReqField < nRequestedHistoryFields; iReqField++){
      requestedField = requestedHistoryFields[iReqField];            
      cout << requestedHistoryFields[iReqField];
      if (iReqField != nRequestedHistoryFields - 1) cout << ", ";
    } 
    cout << endl;
  }
  
  /*--- Check that the requested convergence monitoring field is available ---*/
  bool removedField = false;
  FieldsToRemove.clear();
  for (unsigned short iField_Conv = 0; iField_Conv < convFields.size(); iField_Conv++){
    if (historyOutput_Map.count(convFields[iField_Conv]) == 0){
      if (!removedField) {
        cout << "Ignoring Convergence Field(s): ";
        removedField = true;
      }
      cout << convFields[iField_Conv] << " ";
      FieldsToRemove.push_back(convFields[iField_Conv]);
    }
  }
  if (removedField) cout << endl;
  for (unsigned short iField_Conv = 0; iField_Conv < FieldsToRemove.size(); iField_Conv++){
    convFields.erase(std::find(convFields.begin(),
                               convFields.end(), FieldsToRemove[iField_Conv]));
  }
  if (rank == MASTER_NODE){
    cout <<"Convergence field(s): ";  
    for (unsigned short iField_Conv = 0; iField_Conv < convFields.size(); iField_Conv++){
      cout << convFields[iField_Conv];
      if (iField_Conv != convFields.size() - 1) cout << ", ";      
    }
    cout << endl;    
  }
}

void COutput::PreprocessVolumeOutput(CConfig *config){

  /*--- Set the volume output fields using a virtual function call to the child implementation ---*/  
  
  SetVolumeOutputFields(config);
  
  /*---Coordinates and solution groups must be always in the output.
   * If they are not requested, add them here. ---*/
  
  vector<string>::iterator itCoord = std::find(requestedVolumeFields.begin(),
                                          requestedVolumeFields.end(), "COORDINATES");
  if (itCoord == requestedVolumeFields.end()){
    requestedVolumeFields.emplace_back("COORDINATES");
    nRequestedVolumeFields++;
  }
  vector<string>::iterator itSol = std::find(requestedVolumeFields.begin(),
                                          requestedVolumeFields.end(), "SOLUTION");
  if (itSol == requestedVolumeFields.end()){
    requestedVolumeFields.emplace_back("SOLUTION");
    nRequestedVolumeFields++;    
  }
   
  nVolumeFields = 0;
  
  string RequestedField;
  std::vector<bool> FoundField(nRequestedVolumeFields, false);
  vector<string> FieldsToRemove;
  
  
  /*--- Loop through all fields defined in the corresponding SetVolumeOutputFields(). 
 * If it is also defined in the config (either as part of a group or a single field), the field 
 * object gets an offset so that we know where to find the data in the Local_Data() array.
 *  Note that the default offset is -1. An index !=-1 defines this field as part of the output. ---*/

  for (unsigned short iField_Output = 0; iField_Output < volumeOutput_List.size(); iField_Output++){
    
    const string &fieldReference = volumeOutput_List[iField_Output];
    if (volumeOutput_Map.count(fieldReference) > 0){
      VolumeOutputField &Field = volumeOutput_Map[fieldReference];
      
      /*--- Loop through all fields specified in the config ---*/
      
      for (unsigned short iReqField = 0; iReqField < nRequestedVolumeFields; iReqField++){
        
        RequestedField = requestedVolumeFields[iReqField];  
        
        if (((RequestedField == Field.outputGroup) || (RequestedField == fieldReference)) && (Field.offset == -1)){
          Field.offset = nVolumeFields;
          volumeFieldNames.push_back(Field.fieldName);
          nVolumeFields++;
          
          FoundField[iReqField] = true;
        }
      }    
    }
  }
  
  for (unsigned short iReqField = 0; iReqField < nRequestedVolumeFields; iReqField++){
    if (!FoundField[iReqField]){
      FieldsToRemove.push_back(requestedVolumeFields[iReqField]);
    }
  }
  
  /*--- Remove fields which are not defined --- */    
  
  for (unsigned short iReqField = 0; iReqField < FieldsToRemove.size(); iReqField++){
    if (rank == MASTER_NODE) {
      if (iReqField == 0){
        cout << "  Info: Ignoring the following volume output fields/groups:" << endl;
        cout << "  ";
      }
      cout << FieldsToRemove[iReqField];
      if (iReqField != FieldsToRemove.size()-1){
        cout << ", ";
      } else {
        cout << endl;
      }
    }
    requestedVolumeFields.erase(std::find(requestedVolumeFields.begin(), 
                                          requestedVolumeFields.end(), FieldsToRemove[iReqField]));
  }
  
  nRequestedVolumeFields = requestedVolumeFields.size();
  
  if (rank == MASTER_NODE){
    cout <<"Volume output fields: ";
    for (unsigned short iReqField = 0; iReqField < nRequestedVolumeFields; iReqField++){
      RequestedField = requestedVolumeFields[iReqField];            
      cout << requestedVolumeFields[iReqField];
      if (iReqField != nRequestedVolumeFields - 1) cout << ", ";
    }
    cout << endl;
  }
}

void COutput::LoadDataIntoSorter(CConfig* config, CGeometry* geometry, CSolver** solver){
  
  unsigned short iMarker = 0;
  unsigned long iPoint = 0, jPoint = 0;
  unsigned long iVertex = 0;
  
  /*--- Reset the offset cache and index --- */
  cachePosition = 0;
  fieldIndexCache.clear();
  curGetFieldIndex = 0;
  fieldGetIndexCache.clear();
  
  if (femOutput){
    
    /*--- Create an object of the class CMeshFEM_DG and retrieve the necessary
     geometrical information for the FEM DG solver. ---*/
  
    CMeshFEM_DG *DGGeometry = dynamic_cast<CMeshFEM_DG *>(geometry);
  
    unsigned long nVolElemOwned = DGGeometry->GetNVolElemOwned();
    
    CVolumeElementFEM *volElem  = DGGeometry->GetVolElem();
    
    /*--- Access the solution by looping over the owned volume elements. ---*/
  
    for(unsigned long l=0; l<nVolElemOwned; ++l) {

      for(unsigned short j=0; j<volElem[l].nDOFsSol; ++j) {
        
        buildFieldIndexCache = fieldIndexCache.empty();
        
        LoadVolumeDataFEM(config, geometry, solver, l, jPoint, j);
        
        jPoint++;
        
      }
    }
    
  } else {
    
    for (iPoint = 0; iPoint < geometry->GetnPointDomain(); iPoint++) {
      
      /*--- Load the volume data into the data sorter. --- */
      
      buildFieldIndexCache = fieldIndexCache.empty();

      LoadVolumeData(config, geometry, solver, iPoint);

    }
    
    /*--- Reset the offset cache and index --- */
    cachePosition = 0;
    fieldIndexCache.clear();
    curGetFieldIndex = 0;
    fieldGetIndexCache.clear();
    
    for (iMarker = 0; iMarker < config->GetnMarker_All(); iMarker++) {
      
      /*--- We only want to have surface values on solid walls ---*/
      
      if (config->GetSolid_Wall(iMarker)){
        for (iVertex = 0; iVertex < geometry->GetnVertex(iMarker); iVertex++){
          
          iPoint = geometry->vertex[iMarker][iVertex]->GetNode();
          
          /*--- Load the surface data into the data sorter. --- */
          
          if(geometry->node[iPoint]->GetDomain()){
            
            buildFieldIndexCache = fieldIndexCache.empty();
            
            LoadSurfaceData(config, geometry, solver, iPoint, iMarker, iVertex);
            
          }
        }
      }   
    }
  }
}

void COutput::SetVolumeOutputValue(string name, unsigned long iPoint, su2double value){
  
  if (buildFieldIndexCache){ 
    
    /*--- Build up the offset cache to speed up subsequent 
     * calls of this routine since the order of calls is 
     * the same for every value of iPoint --- */
    
    if (volumeOutput_Map.count(name) > 0){
      const short Offset = volumeOutput_Map[name].offset;
      fieldIndexCache.push_back(Offset);        
      if (Offset != -1){
        volumeDataSorter->SetUnsorted_Data(iPoint, Offset, value);
      }
    } else {
      SU2_MPI::Error(string("Cannot find output field with name ") + name, CURRENT_FUNCTION);    
    }
  } else {
    
    /*--- Use the offset cache for the access ---*/
    
    const short Offset = fieldIndexCache[cachePosition++];
    if (Offset != -1){
      volumeDataSorter->SetUnsorted_Data(iPoint, Offset, value);
    }   
    if (cachePosition == fieldIndexCache.size()){
      cachePosition = 0;
    }
  }
  
}

su2double COutput::GetVolumeOutputValue(string name, unsigned long iPoint){
  
  if (buildFieldIndexCache){ 
    
    /*--- Build up the offset cache to speed up subsequent 
     * calls of this routine since the order of calls is 
     * the same for every value of iPoint --- */
    
    if (volumeOutput_Map.count(name) > 0){
      const short Offset = volumeOutput_Map[name].offset;
      fieldGetIndexCache.push_back(Offset);        
      if (Offset != -1){
        return volumeDataSorter->GetUnsorted_Data(iPoint, Offset);
      }
    } else {
      SU2_MPI::Error(string("Cannot find output field with name ") + name, CURRENT_FUNCTION);    
    }
  } else {
    
    /*--- Use the offset cache for the access ---*/
    
    const short Offset = fieldGetIndexCache[curGetFieldIndex++];
  
    if (curGetFieldIndex == fieldGetIndexCache.size()){
      curGetFieldIndex = 0;
    }
    if (Offset != -1){
      return volumeDataSorter->GetUnsorted_Data(iPoint, Offset);
    } 
  }
  
  return 0.0;
}

void COutput::SetAvgVolumeOutputValue(string name, unsigned long iPoint, su2double value){
  
  const su2double scaling = 1.0 / su2double(curAbsTimeIter + 1);
  
  if (buildFieldIndexCache){ 
    
    /*--- Build up the offset cache to speed up subsequent 
     * calls of this routine since the order of calls is 
     * the same for every value of iPoint --- */
    
    if (volumeOutput_Map.count(name) > 0){
      const short Offset = volumeOutput_Map[name].offset;
      fieldIndexCache.push_back(Offset);        
      if (Offset != -1){
        
        const su2double old_value = volumeDataSorter->GetUnsorted_Data(iPoint, Offset);
        const su2double new_value = value * scaling + old_value *( 1.0 - scaling);
        
        volumeDataSorter->SetUnsorted_Data(iPoint, Offset, new_value);
      }
    } else {
      SU2_MPI::Error(string("Cannot find output field with name ") + name, CURRENT_FUNCTION);    
    }
  } else {
    
    /*--- Use the offset cache for the access ---*/
    
    const short Offset = fieldIndexCache[cachePosition++];
    if (Offset != -1){
      
      const su2double old_value = volumeDataSorter->GetUnsorted_Data(iPoint, Offset);
      const su2double new_value = value * scaling + old_value *( 1.0 - scaling);
      
      volumeDataSorter->SetUnsorted_Data(iPoint, Offset, new_value);
    }   
    if (cachePosition == fieldIndexCache.size()){
      cachePosition = 0;
    }
  }
  
}





void COutput::Postprocess_HistoryData(CConfig *config){
   
  map<string, pair<su2double, int> > Average;
  map<string, int> Count;
  
  for (unsigned short iField = 0; iField < historyOutput_List.size(); iField++){
    const string &fieldIdentifier = historyOutput_List[iField];
    const HistoryOutputField &currentField = historyOutput_Map[fieldIdentifier];
    if (currentField.fieldType == HistoryFieldType::RESIDUAL){
      if ( SetInit_Residuals(config) || (currentField.value > initialResiduals[fieldIdentifier]) ) {
        initialResiduals[fieldIdentifier] = currentField.value;
      }
      SetHistoryOutputValue("REL_" + fieldIdentifier, 
                            currentField.value - initialResiduals[fieldIdentifier]);
      
      Average[currentField.outputGroup].first += currentField.value;
      Average[currentField.outputGroup].second++;
           
    }

    if (currentField.fieldType == HistoryFieldType::COEFFICIENT){
      if(SetUpdate_Averages(config)){
        if (config->GetTime_Domain()){
          SetHistoryOutputValue("TAVG_" + fieldIdentifier,
                                runningAverages[fieldIdentifier].Update(currentField.value));
          if (config->GetDirectDiff() != NO_DERIVATIVE) {      
            SetHistoryOutputValue("D_TAVG_" + fieldIdentifier, 
                                  SU2_TYPE::GetDerivative(runningAverages[fieldIdentifier].Get()));
          }
        }
      }
      if (config->GetDirectDiff() != NO_DERIVATIVE){
        SetHistoryOutputValue("D_" + fieldIdentifier, SU2_TYPE::GetDerivative(currentField.value));          
      }
    }
  }
  
  map<string, pair<su2double, int> >::iterator it = Average.begin();
  for (it = Average.begin(); it != Average.end(); it++){
    const su2double& value = it->second.first;
    const int& count = it->second.second;
    const su2double average = value/count;
    if (historyOutput_Map.count("AVG_" + it->first) > 0 )
      SetHistoryOutputValue("AVG_" + it->first, average);
  }
  
}

void COutput::Postprocess_HistoryFields(CConfig *config){
  
  map<string, bool> Average;
  map<string, string> AverageGroupName =  CCreateMap<string, string>("BGS_RES", "bgs")("RMS_RES","rms")("MAX_RES", "max");
  
  for (unsigned short iField = 0; iField < historyOutput_List.size(); iField++){
    const string &fieldIdentifier = historyOutput_List[iField];    
    const HistoryOutputField &currentField = historyOutput_Map[fieldIdentifier];
    if (currentField.fieldType == HistoryFieldType::RESIDUAL){
      AddHistoryOutput("REL_" + fieldIdentifier, "rel" + currentField.fieldName, currentField.screenFormat,
                       "REL_" + currentField.outputGroup,  "Relative residual.", HistoryFieldType::AUTO_RESIDUAL);
      Average[currentField.outputGroup] = true;
    }
  }
  
  map<string, bool>::iterator it = Average.begin();
  for (it = Average.begin(); it != Average.end(); it++){
    if (AverageGroupName.count(it->first) > 0) {
      AddHistoryOutput("AVG_" + it->first, "avg[" + AverageGroupName[it->first] + "]", ScreenOutputFormat::FIXED,
          "AVG_" + it->first , "Average residual over all solution variables.", HistoryFieldType::AUTO_RESIDUAL);
    }
  }  
  
  if (config->GetTime_Domain()){
    for (unsigned short iField = 0; iField < historyOutput_List.size(); iField++){
      const string &fieldIdentifier = historyOutput_List[iField];    
      const HistoryOutputField &currentField = historyOutput_Map[fieldIdentifier];
      if (currentField.fieldType == HistoryFieldType::COEFFICIENT){
        AddHistoryOutput("TAVG_"   + fieldIdentifier, "tavg["  + currentField.fieldName + "]",
                         currentField.screenFormat, "TAVG_"   + currentField.outputGroup, "Time averaged values.", 
                         HistoryFieldType::AUTO_COEFFICIENT);
      }
    }
  }
  
  if (config->GetDirectDiff()){
    for (unsigned short iField = 0; iField < historyOutput_List.size(); iField++){
      const string &fieldIdentifier = historyOutput_List[iField];    
      const HistoryOutputField &currentField = historyOutput_Map[fieldIdentifier];
      if (currentField.fieldType == HistoryFieldType::COEFFICIENT){
        AddHistoryOutput("D_"      + fieldIdentifier, "d["     + currentField.fieldName + "]",
                         currentField.screenFormat, "D_"      + currentField.outputGroup, 
                         "Derivative value (DIRECT_DIFF=YES)", HistoryFieldType::AUTO_COEFFICIENT);  
      }
    }
  }
  
  if (config->GetTime_Domain() && config->GetDirectDiff()){
    for (unsigned short iField = 0; iField < historyOutput_List.size(); iField++){
      const string &fieldIdentifier = historyOutput_List[iField];    
      const HistoryOutputField &currentField = historyOutput_Map[fieldIdentifier];
      if (currentField.fieldType == HistoryFieldType::COEFFICIENT){
        AddHistoryOutput("D_TAVG_" + fieldIdentifier, "dtavg[" + currentField.fieldName + "]",
                         currentField.screenFormat, "D_TAVG_" + currentField.outputGroup, 
                         "Derivative of the time averaged value (DIRECT_DIFF=YES)", HistoryFieldType::AUTO_COEFFICIENT);  
      }
    }
  }
  
  for (unsigned short iFieldConv = 0; iFieldConv < convFields.size(); iFieldConv++){
    const string &convField = convFields[iFieldConv];
    if (historyOutput_Map.count(convField) > 0){
      if (historyOutput_Map[convField].fieldType == HistoryFieldType::COEFFICIENT){
        AddHistoryOutput("CAUCHY_" + convField, "Cauchy["  + historyOutput_Map[convField].fieldName + "]", ScreenOutputFormat::SCIENTIFIC, "CAUCHY",
                         "Cauchy residual value of field set with CONV_FIELD." ,HistoryFieldType::AUTO_COEFFICIENT);
      }
    }
  }
  
}

bool COutput::WriteScreen_Header(CConfig *config) {  
  
  unsigned long RestartIter = 0;
  
  if (config->GetRestart() && config->GetTime_Domain()){
    RestartIter = config->GetRestart_Iter();
  }
  
  unsigned long ScreenWrt_Freq_Inner = config->GetScreen_Wrt_Freq(2);
  unsigned long ScreenWrt_Freq_Outer = config->GetScreen_Wrt_Freq(1);
  unsigned long ScreenWrt_Freq_Time  = config->GetScreen_Wrt_Freq(0);
  
  /*--- Header is always disabled for multizone problems unless explicitely requested --- */
  
  if (config->GetMultizone_Problem() && !config->GetWrt_ZoneConv()){
    return false;
  }
  
  /*--- Always print header if it is forced ---*/
  
  if (headerNeeded){
    headerNeeded = false;
    return true;
  }  

  /* --- Always print header in the first iteration --- */
  
  if ((curInnerIter == 0) && 
      (curOuterIter == 0) && 
      (curTimeIter == RestartIter)){
    return true;
  }
  
  if (!PrintOutput(curTimeIter, ScreenWrt_Freq_Time)&& 
      !(curTimeIter == config->GetnTime_Iter() - 1)){
    return false;
  }
   
  /*--- If there is no inner or outer iteration, don't print header ---*/
  if (ScreenWrt_Freq_Outer == 0 && ScreenWrt_Freq_Inner == 0){
    return false;
  }
  
  /*--- Print header if we are at the first inner iteration ---*/
  
  if (curInnerIter == 0){
    return true;
  }
  
  return false;
}

bool COutput::WriteScreen_Output(CConfig *config) {
  
  unsigned long ScreenWrt_Freq_Inner = config->GetScreen_Wrt_Freq(2);
  unsigned long ScreenWrt_Freq_Outer = config->GetScreen_Wrt_Freq(1);
  unsigned long ScreenWrt_Freq_Time  = config->GetScreen_Wrt_Freq(0);    
  
  if (config->GetMultizone_Problem() && !config->GetWrt_ZoneConv()){
    
    return false;
    
  }
  
  /*--- Check if screen output should be written --- */
  
  if (!PrintOutput(curTimeIter, ScreenWrt_Freq_Time)&& 
      !(curTimeIter == config->GetnTime_Iter() - 1)){
    
    return false;
    
  }
  
  if (convergence) {return true;}
  
  if (!PrintOutput(curOuterIter, ScreenWrt_Freq_Outer) && 
      !(curOuterIter == config->GetnOuter_Iter() - 1)){
    
    return false;
    
  }
  
  if (!PrintOutput(curInnerIter, ScreenWrt_Freq_Inner) &&
      !(curInnerIter == config->GetnInner_Iter() - 1)){
    
    return false;
    
  }
 
  return true;
  
}

bool COutput::WriteHistoryFile_Output(CConfig *config) { 

  unsigned long HistoryWrt_Freq_Inner = config->GetHistory_Wrt_Freq(2);
  unsigned long HistoryWrt_Freq_Outer = config->GetHistory_Wrt_Freq(1);
  unsigned long HistoryWrt_Freq_Time  = config->GetHistory_Wrt_Freq(0);    
    
  /*--- Check if screen output should be written --- */
  
  if (!PrintOutput(curTimeIter, HistoryWrt_Freq_Time)&& 
      !(curTimeIter == config->GetnTime_Iter() - 1)){
    
    return false;
    
  }
  
  if (convergence) {return true;}
  
  if (!PrintOutput(curOuterIter,HistoryWrt_Freq_Outer) && 
      !(curOuterIter == config->GetnOuter_Iter() - 1)){
    
    return false;
    
  }
  
  if (!PrintOutput(curInnerIter, HistoryWrt_Freq_Inner) &&
      !(curInnerIter == config->GetnInner_Iter() - 1)){
    
    return false;
    
  }
 
  return true;

}

bool COutput::WriteVolume_Output(CConfig *config, unsigned long Iter, bool force_writing){
  if (config->GetTime_Domain()) return ((Iter % config->GetVolume_Wrt_Freq() == 0)) || force_writing;
  else {
     return ((Iter > 0) && (Iter % config->GetVolume_Wrt_Freq() == 0)) || force_writing;
  }
}

void COutput::SetCommonHistoryFields(CConfig *config){
  
  /// BEGIN_GROUP: ITERATION, DESCRIPTION: Iteration identifier.
  /// DESCRIPTION: The time iteration index.
  AddHistoryOutput("TIME_ITER",     "Time_Iter",  ScreenOutputFormat::INTEGER, "ITER", "Time iteration index"); 
  /// DESCRIPTION: The outer iteration index.
  AddHistoryOutput("OUTER_ITER",   "Outer_Iter",  ScreenOutputFormat::INTEGER, "ITER", "Outer iteration index"); 
  /// DESCRIPTION: The inner iteration index.
  AddHistoryOutput("INNER_ITER",   "Inner_Iter", ScreenOutputFormat::INTEGER,  "ITER", "Inner iteration index"); 
  /// END_GROUP
  
  /// BEGIN_GROUP: TIME_DOMAIN, DESCRIPTION: Time integration information
  /// Description: The current time
  AddHistoryOutput("CUR_TIME", "Cur_Time", ScreenOutputFormat::SCIENTIFIC, "TIME_DOMAIN", "Current physical time (s)");
  /// Description: The current time step
  AddHistoryOutput("TIME_STEP", "Time_Step", ScreenOutputFormat::SCIENTIFIC, "TIME_DOMAIN", "Current time step (s)");
 
  /// DESCRIPTION: Currently used wall-clock time.
  AddHistoryOutput("WALL_TIME",   "Time(sec)", ScreenOutputFormat::SCIENTIFIC, "WALL_TIME", "Average wall-clock time"); 
  
  AddHistoryOutput("NONPHYSICAL_POINTS", "Nonphysical_Points", ScreenOutputFormat::INTEGER, "NONPHYSICAL_POINTS", "The number of non-physical points in the solution");
}

void COutput::LoadCommonHistoryData(CConfig *config){
  
  SetHistoryOutputValue("TIME_ITER",  curTimeIter);  
  SetHistoryOutputValue("INNER_ITER", curInnerIter);
  SetHistoryOutputValue("OUTER_ITER", curOuterIter); 
  
  if (config->GetTime_Domain()){
    SetHistoryOutputValue("TIME_STEP", config->GetDelta_UnstTimeND()*config->GetTime_Ref());           
    if (curInnerIter == 0){
      SetHistoryOutputValue("CUR_TIME",  GetHistoryFieldValue("CUR_TIME") + GetHistoryFieldValue("TIME_STEP"));      
    }
  }
  
  su2double StopTime, UsedTime;
#ifndef HAVE_MPI
  StopTime = su2double(clock())/su2double(CLOCKS_PER_SEC);
#else
  StopTime = MPI_Wtime();
#endif
  
  UsedTime = (StopTime - config->Get_StartTime())/((curOuterIter + 1) * (curInnerIter+1));
  
  SetHistoryOutputValue("WALL_TIME", UsedTime);
  
  SetHistoryOutputValue("NONPHYSICAL_POINTS", config->GetNonphysical_Points());
}


void COutput::PrintHistoryFields(){ 
  
  if (rank == MASTER_NODE){
    
    PrintingToolbox::CTablePrinter HistoryFieldTable(&std::cout);
    
    unsigned short NameSize = 0, GroupSize = 0, DescrSize = 0;
    
    for (unsigned short iField = 0; iField < historyOutput_List.size(); iField++){
      
      HistoryOutputField &Field = historyOutput_Map[historyOutput_List[iField]];
      
      if (Field.description != ""){
        if (historyOutput_List[iField].size() > NameSize){
          NameSize = historyOutput_List[iField].size();
        }
        if (Field.outputGroup.size() > GroupSize){
          GroupSize = Field.outputGroup.size();
        }
        if (Field.description.size() > DescrSize){
          DescrSize = Field.description.size();
        }
      }
    }
    
    cout << "Available screen/history output fields for the current configuration in " << multiZoneHeaderString << ":" << endl;
    
    HistoryFieldTable.AddColumn("Name", NameSize);
    HistoryFieldTable.AddColumn("Group Name", GroupSize);
    HistoryFieldTable.AddColumn("Type",5);
    HistoryFieldTable.AddColumn("Description", DescrSize);
    HistoryFieldTable.SetAlign(PrintingToolbox::CTablePrinter::LEFT);
    
    HistoryFieldTable.PrintHeader();
    
    for (unsigned short iField = 0; iField < historyOutput_List.size(); iField++){
      
      HistoryOutputField &Field = historyOutput_Map[historyOutput_List[iField]];
      
      if (Field.fieldType == HistoryFieldType::DEFAULT 
          || Field.fieldType == HistoryFieldType::COEFFICIENT
          || Field.fieldType == HistoryFieldType::RESIDUAL){
        string type;
        switch (Field.fieldType) {
          case HistoryFieldType::COEFFICIENT:
            type = "C";
            break;
          case HistoryFieldType::RESIDUAL:
            type = "R";
            break;
          default:
            type = "D";
            break;
        }
        
        if (Field.description != "")
          HistoryFieldTable << historyOutput_List[iField] << Field.outputGroup << type << Field.description;
        
      }
    }
    
    HistoryFieldTable.PrintFooter();
    
    cout << "Type legend: Default (D), Residual (R), Coefficient (C)" << endl;
    
    cout << "Generated screen/history fields (only first field of every group is shown):" << endl;
    
    PrintingToolbox::CTablePrinter ModifierTable(&std::cout);
    
    ModifierTable.AddColumn("Name", NameSize);
    ModifierTable.AddColumn("Group Name", GroupSize);
    ModifierTable.AddColumn("Type",5);
    ModifierTable.AddColumn("Description", DescrSize);
    ModifierTable.SetAlign(PrintingToolbox::CTablePrinter::LEFT);
    ModifierTable.PrintHeader();
    
    std::map<string, bool> GroupVisited;
    
    for (unsigned short iField = 0; iField < historyOutput_List.size(); iField++){
      
      HistoryOutputField &Field = historyOutput_Map[historyOutput_List[iField]];
      
      if ((Field.fieldType == HistoryFieldType::AUTO_COEFFICIENT ||
           Field.fieldType == HistoryFieldType::AUTO_RESIDUAL) && (GroupVisited.count(Field.outputGroup) == 0)){
        string type;
        switch (Field.fieldType) {
          case HistoryFieldType::AUTO_COEFFICIENT:
            type = "AC";
            break;
          case HistoryFieldType::AUTO_RESIDUAL:
            type = "AR";
            break;
          default:
            type = "AD";
            break;
        }
        
        if (Field.description != "")
          ModifierTable << historyOutput_List[iField] << Field.outputGroup << type << Field.description;
        
        GroupVisited[Field.outputGroup] = true;
      }
    }   
    ModifierTable.PrintFooter();

  }
}

void COutput::PrintVolumeFields(){
  
  if (rank == MASTER_NODE){
    
    PrintingToolbox::CTablePrinter VolumeFieldTable(&std::cout);
    
    unsigned short NameSize = 0, GroupSize = 0, DescrSize = 0;
    
    for (unsigned short iField = 0; iField < volumeOutput_List.size(); iField++){
      
      VolumeOutputField &Field = volumeOutput_Map[volumeOutput_List[iField]];
      
      if (Field.description != ""){
        if (volumeOutput_List[iField].size() > NameSize){
          NameSize = volumeOutput_List[iField].size();
        }
        if (Field.outputGroup.size() > GroupSize){
          GroupSize = Field.outputGroup.size();
        }
        if (Field.description.size() > DescrSize){
          DescrSize = Field.description.size();
        }
      }
    }
    
    cout << "Available volume output fields for the current configuration in " << multiZoneHeaderString << ":" << endl;
    cout << "Note: COORDINATES and SOLUTION groups are always in the volume output." << endl;
    VolumeFieldTable.AddColumn("Name", NameSize);
    VolumeFieldTable.AddColumn("Group Name", GroupSize);
    VolumeFieldTable.AddColumn("Description", DescrSize);
    VolumeFieldTable.SetAlign(PrintingToolbox::CTablePrinter::LEFT);
    
    VolumeFieldTable.PrintHeader();
    
    for (unsigned short iField = 0; iField < volumeOutput_List.size(); iField++){
      
      VolumeOutputField &Field = volumeOutput_Map[volumeOutput_List[iField]];

      if (Field.description != "")
        VolumeFieldTable << volumeOutput_List[iField] << Field.outputGroup << Field.description;
      
    }
    
    VolumeFieldTable.PrintFooter();
  }
}<|MERGE_RESOLUTION|>--- conflicted
+++ resolved
@@ -647,28 +647,30 @@
       
       break;
       
+    case STL:
+
+     if (fileName.empty())
+       fileName = config->GetFilename(surfaceFilename, "", curTimeIter);
+
+       /*--- Load and sort the output data and connectivity. ---*/
+
+      surfaceDataSorter->SortConnectivity(config, geometry);
+      surfaceDataSorter->SortOutputData();
+      
+      if (rank == MASTER_NODE) {
+          (*fileWritingTable) << "Writing STL file." << fileName + CSTLFileWriter::fileExt;
+      }
+
+      fileWriter = new CSTLFileWriter(volumeFieldNames, nDim, fileName, surfaceDataSorter);
+      
+      break;
+
     default:
       fileWriter = NULL;
       break;
   } 
-    
-<<<<<<< HEAD
-    case STL:
-
-      sorter->SortConnectivity(config, geometry, true);
-      
-      if (rank == MASTER_NODE) {
-          cout << "Writing STL file." << endl;
-      }
-
-      filewriter = new CSTLFileWriter(volumeFieldNames, nDim);
-      
-      break;
-
-  case SU2_RESTART_ASCII:
-=======
+
   if (fileWriter != NULL){
->>>>>>> 5c58d5ed
     
     /*--- Write data to file ---*/
     

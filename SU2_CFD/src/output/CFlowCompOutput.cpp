--- conflicted
+++ resolved
@@ -409,13 +409,10 @@
     AddVolumeOutput("VORTICITY_Z", "Vorticity_z", "VORTEX_IDENTIFICATION", "z-component of the vorticity vector");
   }
 
-<<<<<<< HEAD
   if (config->GetKind_Turb_Model() == SST && config->GetUsing_UQ()){
     AddVolumeOutput("UQ_DELTA_B", "UQ_Perturbation", "SST_UQ", "Magnitude of UQ perturbation");
   }
-  
-=======
->>>>>>> d93803a6
+
   if (config->GetTime_Domain()){
     SetTimeAveragedFields();
   }
@@ -552,16 +549,13 @@
       SetVolumeOutputValue("VORTICITY_Y", iPoint, Node_Flow->GetVorticity(iPoint)[1]);
       SetVolumeOutputValue("Q_CRITERION", iPoint, GetQ_Criterion(&(Node_Flow->GetGradient_Primitive(iPoint)[1])));
     }
-    SetVolumeOutputValue("VORTICITY_Z", iPoint, Node_Flow->GetVorticity(iPoint)[2]);
-  }
-
-<<<<<<< HEAD
+    SetVolumeOutputValue("VORTICITY_Z", iPoint, Node_Flow->GetVorticity(iPoint)[2]);      
+  }
+
   if (config->GetKind_Turb_Model() == SST && config->GetUsing_UQ()){
     SetVolumeOutputValue("UQ_DELTA_B", iPoint, Node_Turb->GetUQ_Delta_B(iPoint));
   }
-  
-=======
->>>>>>> d93803a6
+
   if (config->GetTime_Domain()){
     LoadTimeAveragedData(iPoint, Node_Flow);
   }

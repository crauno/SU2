--- conflicted
+++ resolved
@@ -31,739 +31,17 @@
 
 CFEM_DG_EulerSolver::CFEM_DG_EulerSolver(void) : CSolver() {
 
-<<<<<<< HEAD
-=======
-  /*--- Basic array initialization ---*/
-
-  FluidModel = nullptr;
-
-  CD_Inv = nullptr; CL_Inv = nullptr; CSF_Inv = nullptr;  CEff_Inv = nullptr;
-  CMx_Inv = nullptr; CMy_Inv = nullptr; CMz_Inv = nullptr;
-  CFx_Inv = nullptr; CFy_Inv = nullptr; CFz_Inv = nullptr;
-
-  /*--- Surface-based array initialization ---*/
-  Surface_CL_Inv = nullptr; Surface_CD_Inv = nullptr; Surface_CSF_Inv = nullptr; Surface_CEff_Inv = nullptr;
-  Surface_CFx_Inv = nullptr; Surface_CFy_Inv = nullptr; Surface_CFz_Inv = nullptr;
-  Surface_CMx_Inv = nullptr; Surface_CMy_Inv = nullptr; Surface_CMz_Inv = nullptr;
-
-  Surface_CL = nullptr; Surface_CD = nullptr; Surface_CSF = nullptr; Surface_CEff = nullptr;
-  Surface_CFx = nullptr; Surface_CFy = nullptr; Surface_CFz = nullptr;
-  Surface_CMx = nullptr; Surface_CMy = nullptr; Surface_CMz = nullptr;
-
-  /*--- Initialization of the boolean symmetrizingTermsPresent. ---*/
-  symmetrizingTermsPresent = true;
-
-  /*--- Initialize the variables for the monitoring data to avoid
-        possible valgrind warnings. ---*/
-  Total_CL   = Total_CD  = Total_CSF = 0.0;
-  Total_CFx  = Total_CFy = Total_CFz = 0.0;
-  Total_CMx  = Total_CMy = Total_CMz = 0.0;
-  Total_CEff = 0.0;
-
-  /*--- Initialize the pointer for performing the BLAS functionalities. ---*/
-  blasFunctions = nullptr;
-
 }
 
 CFEM_DG_EulerSolver::CFEM_DG_EulerSolver(CConfig *config, unsigned short val_nDim, unsigned short iMesh) : CSolver() {
 
-  /*--- Basic array initialization ---*/
-
-  FluidModel = nullptr;
-
-  CD_Inv = nullptr; CL_Inv = nullptr; CSF_Inv = nullptr;  CEff_Inv = nullptr;
-  CMx_Inv = nullptr; CMy_Inv = nullptr; CMz_Inv = nullptr;
-  CFx_Inv = nullptr; CFy_Inv = nullptr; CFz_Inv = nullptr;
-
-  /*--- Surface-based array initialization ---*/
-  Surface_CL_Inv = nullptr; Surface_CD_Inv = nullptr; Surface_CSF_Inv = nullptr; Surface_CEff_Inv = nullptr;
-  Surface_CFx_Inv = nullptr; Surface_CFy_Inv = nullptr; Surface_CFz_Inv = nullptr;
-  Surface_CMx_Inv = nullptr; Surface_CMy_Inv = nullptr; Surface_CMz_Inv = nullptr;
-
-  Surface_CL = nullptr; Surface_CD = nullptr; Surface_CSF = nullptr; Surface_CEff = nullptr;
-  Surface_CFx = nullptr; Surface_CFy = nullptr; Surface_CFz = nullptr;
-  Surface_CMx = nullptr; Surface_CMy = nullptr; Surface_CMz = nullptr;
-
-  /*--- Store the multigrid level. ---*/
-  MGLevel = iMesh;
-
-  /*--- Initialization of the boolean symmetrizingTermsPresent. ---*/
-  symmetrizingTermsPresent = true;
-
-  /*--- Dummy solver constructor that calls the SetNondim. routine in
-        order to load the flow non-dim. information into the config class.
-        This is needed to complete a partitioning for time-accurate local
-        time stepping that depends on the flow state. ---*/
-  nDim = val_nDim;
-  Gamma = config->GetGamma();
-  Gamma_Minus_One = Gamma - 1.0;
-  SetNondimensionalization(config, iMesh, false);
-
-  /*--- Initialize the variables for the monitoring data to avoid
-        possible valgrind warnings. ---*/
-  Total_CL   = Total_CD  = Total_CSF = 0.0;
-  Total_CFx  = Total_CFy = Total_CFz = 0.0;
-  Total_CMx  = Total_CMy = Total_CMz = 0.0;
-  Total_CEff = 0.0;
-
-  /*--- Initialize the pointer for performing the BLAS functionalities. ---*/
-  blasFunctions = nullptr;
-
 }
 
 CFEM_DG_EulerSolver::CFEM_DG_EulerSolver(CGeometry *geometry, CConfig *config, unsigned short iMesh) : CSolver() {
 
-  /*--- Array initialization ---*/
-  FluidModel = nullptr;
-
-  CD_Inv = nullptr; CL_Inv = nullptr; CSF_Inv = nullptr; CEff_Inv = nullptr;
-  CMx_Inv = nullptr;   CMy_Inv = nullptr;   CMz_Inv = nullptr;
-  CFx_Inv = nullptr;   CFy_Inv = nullptr;   CFz_Inv = nullptr;
-
-  Surface_CL_Inv = nullptr; Surface_CD_Inv = nullptr; Surface_CSF_Inv = nullptr; Surface_CEff_Inv = nullptr;
-  Surface_CFx_Inv = nullptr;   Surface_CFy_Inv = nullptr;   Surface_CFz_Inv = nullptr;
-  Surface_CMx_Inv = nullptr;   Surface_CMy_Inv = nullptr;   Surface_CMz_Inv = nullptr;
-
-  Surface_CL = nullptr; Surface_CD = nullptr; Surface_CSF = nullptr; Surface_CEff = nullptr;
-  Surface_CFx = nullptr;   Surface_CFy = nullptr;   Surface_CFz = nullptr;
-  Surface_CMx = nullptr;   Surface_CMy = nullptr;   Surface_CMz = nullptr;
-
-  /*--- Store the multigrid level. ---*/
-  MGLevel = iMesh;
-
-  /*--- Allocate the memory for blasFunctions. ---*/
-  blasFunctions = new CBlasStructure;
-
-  /*--- Set the gamma value ---*/
-  Gamma = config->GetGamma();
-  Gamma_Minus_One = Gamma - 1.0;
-
-  /*--- Define geometry constants in the solver structure. ---*/
-  nDim    = geometry->GetnDim();
-  nMarker = config->GetnMarker_All();
-
-  const bool compressible = (config->GetKind_Regime() == COMPRESSIBLE);
-
-  if( compressible ) nVar = nDim + 2;
-  else               nVar = nDim + 1;
-
-  /*--- Create an object of the class CMeshFEM_DG and retrieve the necessary
-        geometrical information for the FEM DG solver. ---*/
-  CMeshFEM_DG *DGGeometry = dynamic_cast<CMeshFEM_DG *>(geometry);
-
-  nVolElemTot   = DGGeometry->GetNVolElemTot();
-  nVolElemOwned = DGGeometry->GetNVolElemOwned();
-  volElem       = DGGeometry->GetVolElem();
-
-  nVolElemOwnedPerTimeLevel    = DGGeometry->GetNVolElemOwnedPerTimeLevel();
-  nVolElemInternalPerTimeLevel = DGGeometry->GetNVolElemInternalPerTimeLevel();
-  nVolElemHaloPerTimeLevel     = DGGeometry->GetNVolElemHaloPerTimeLevel();
-
-  ownedElemAdjLowTimeLevel = DGGeometry->GetOwnedElemAdjLowTimeLevel();
-  haloElemAdjLowTimeLevel  = DGGeometry->GetHaloElemAdjLowTimeLevel();
-
-  nMeshPoints = DGGeometry->GetNMeshPoints();
-  meshPoints  = DGGeometry->GetMeshPoints();
-
-  nMatchingInternalFacesWithHaloElem = DGGeometry->GetNMatchingFacesWithHaloElem();
-  nMatchingInternalFacesLocalElem    = DGGeometry->GetNMatchingFacesInternal();
-  matchingInternalFaces              = DGGeometry->GetMatchingFaces();
-
-  boundaries = DGGeometry->GetBoundaries();
-
-  nStandardBoundaryFacesSol = DGGeometry->GetNStandardBoundaryFacesSol();
-  nStandardElementsSol      = DGGeometry->GetNStandardElementsSol();
-  nStandardMatchingFacesSol = DGGeometry->GetNStandardMatchingFacesSol();
-
-  standardBoundaryFacesSol = DGGeometry->GetStandardBoundaryFacesSol();
-  standardElementsSol      = DGGeometry->GetStandardElementsSol();
-  standardMatchingFacesSol = DGGeometry->GetStandardMatchingFacesSol();
-
-  timeCoefADER_DG                        = DGGeometry->GetTimeCoefADER_DG();
-  timeInterpolDOFToIntegrationADER_DG    = DGGeometry->GetTimeInterpolDOFToIntegrationADER_DG();
-  timeInterpolAdjDOFToIntegrationADER_DG = DGGeometry->GetTimeInterpolAdjDOFToIntegrationADER_DG();
-
-  /*--- Determine the maximum number of integration points used. Usually this
-        is for the volume integral, but to avoid problems the faces are also
-        taken into account.  ---*/
-  unsigned short nIntegrationMax = 0;
-  for(unsigned short i=0; i<nStandardBoundaryFacesSol; ++i) {
-    const unsigned short nInt = standardBoundaryFacesSol[i].GetNIntegration();
-    nIntegrationMax = max(nIntegrationMax, nInt);
-  }
-
-  for(unsigned short i=0; i<nStandardElementsSol; ++i) {
-    const unsigned short nInt = standardElementsSol[i].GetNIntegration();
-    nIntegrationMax = max(nIntegrationMax, nInt);
-  }
-
-  for(unsigned short i=0; i<nStandardMatchingFacesSol; ++i) {
-    const unsigned short nInt = standardMatchingFacesSol[i].GetNIntegration();
-    nIntegrationMax = max(nIntegrationMax, nInt);
-  }
-
-  /*--- Determine the maximum number of DOFs used. This is for the volume elements.
-        Note that also the element adjacent to side 1 of the matching faces must
-        be taken into account, because this could be an external element. */
-  unsigned short nDOFsMax = 0;
-  for(unsigned short i=0; i<nStandardElementsSol; ++i) {
-    const unsigned short nDOFs = standardElementsSol[i].GetNDOFs();
-    nDOFsMax = max(nDOFsMax, nDOFs);
-  }
-
-  for(unsigned short i=0; i<nStandardMatchingFacesSol; ++i) {
-    const unsigned short nDOFs = standardMatchingFacesSol[i].GetNDOFsElemSide1();
-    nDOFsMax = max(nDOFsMax, nDOFs);
-  }
-
-  /*--- Determine the size of the work array. ---*/
-  const unsigned short nPadGemm = config->GetSizeMatMulPadding();
-  if( config->GetViscous() ) {
-
-    /* Viscous simulation. */
-    unsigned int sizeFluxes = nIntegrationMax*nDim;
-    sizeFluxes = nPadGemm*max(sizeFluxes, (unsigned int) nDOFsMax);
-
-    const unsigned int sizeGradSolInt = nIntegrationMax*nDim*max(nPadGemm,nDOFsMax);
-
-    sizeWorkArray = nIntegrationMax*(4 + 3*nPadGemm) + sizeFluxes + sizeGradSolInt
-                  + max(nIntegrationMax,nDOFsMax)*nPadGemm + nPadGemm*nDOFsMax;
-  }
-  else {
-
-    /* Inviscid simulation. */
-    unsigned int sizeVol = nPadGemm*nIntegrationMax*(nDim+2) + nPadGemm*nDOFsMax;
-    unsigned int sizeSur = nPadGemm*(2*nIntegrationMax + max(nIntegrationMax,nDOFsMax));
-
-    sizeWorkArray = max(sizeVol, sizeSur);
-  }
-
-  if(config->GetKind_TimeIntScheme_Flow() == ADER_DG) {
-
-    /*--- ADER-DG scheme. Determine the size needed for the predictor step
-          and make sure that sizeWorkArray is big enough. This size depends
-          whether an aliased or a non-aliased predictor step is used. Note
-          that the size estimates are for viscous computations. ---*/
-    const unsigned short nTimeDOFs = config->GetnTimeDOFsADER_DG();
-
-    unsigned int sizePredictorADER = 4*nPadGemm*nDOFsMax*nTimeDOFs
-                                   +   nPadGemm*nDOFsMax;
-
-    if(config->GetKind_ADER_Predictor() == ADER_ALIASED_PREDICTOR)
-      sizePredictorADER += nDim*nPadGemm*nDOFsMax + nDim*nDim*nPadGemm*nIntegrationMax;
-    else
-      sizePredictorADER += (nDim+1)*nPadGemm*max(nIntegrationMax, nDOFsMax)
-                         + nDim*nDim*nPadGemm*max(nIntegrationMax,nDOFsMax);
-
-    sizeWorkArray = max(sizeWorkArray, sizePredictorADER);
-  }
-
-  /*--- Perform the non-dimensionalization for the flow equations using the
-        specified reference values. ---*/
-  SetNondimensionalization(config, iMesh, true);
-
-  /*--- Check if we are executing a verification case. If so, the
-   VerificationSolution object will be instantiated for a particular
-   option from the available library of verification solutions. Note
-   that this is done after SetNondim(), as problem-specific initial
-   parameters are needed by the solution constructors. ---*/
-
-  SetVerificationSolution(nDim, nVar, config);
-
-  /*--- Define some auxiliary vectors related to the residual ---*/
-
-  Residual_RMS = new su2double[nVar];     for(unsigned short iVar=0; iVar<nVar; ++iVar) Residual_RMS[iVar] = 1.e-35;
-  Residual_Max = new su2double[nVar];     for(unsigned short iVar=0; iVar<nVar; ++iVar) Residual_Max[iVar] = 1.e-35;
-  Point_Max    = new unsigned long[nVar]; for(unsigned short iVar=0; iVar<nVar; ++iVar) Point_Max[iVar]    = 0;
-
-  Point_Max_Coord = new su2double*[nVar];
-  for (unsigned short iVar=0; iVar<nVar; ++iVar) {
-    Point_Max_Coord[iVar] = new su2double[nDim];
-    for(unsigned short iDim=0; iDim<nDim; ++iDim) Point_Max_Coord[iVar][iDim] = 0.0;
-  }
-
-  /*--- Non-dimensional coefficients ---*/
-  CD_Inv   = new su2double[nMarker];
-  CL_Inv   = new su2double[nMarker];
-  CSF_Inv  = new su2double[nMarker];
-  CMx_Inv  = new su2double[nMarker];
-  CMy_Inv  = new su2double[nMarker];
-  CMz_Inv  = new su2double[nMarker];
-  CEff_Inv = new su2double[nMarker];
-  CFx_Inv  = new su2double[nMarker];
-  CFy_Inv  = new su2double[nMarker];
-  CFz_Inv  = new su2double[nMarker];
-
-  Surface_CL_Inv   = new su2double[config->GetnMarker_Monitoring()];
-  Surface_CD_Inv   = new su2double[config->GetnMarker_Monitoring()];
-  Surface_CSF_Inv  = new su2double[config->GetnMarker_Monitoring()];
-  Surface_CEff_Inv = new su2double[config->GetnMarker_Monitoring()];
-  Surface_CFx_Inv  = new su2double[config->GetnMarker_Monitoring()];
-  Surface_CFy_Inv  = new su2double[config->GetnMarker_Monitoring()];
-  Surface_CFz_Inv  = new su2double[config->GetnMarker_Monitoring()];
-  Surface_CMx_Inv  = new su2double[config->GetnMarker_Monitoring()];
-  Surface_CMy_Inv  = new su2double[config->GetnMarker_Monitoring()];
-  Surface_CMz_Inv  = new su2double[config->GetnMarker_Monitoring()];
-  Surface_CL       = new su2double[config->GetnMarker_Monitoring()];
-  Surface_CD       = new su2double[config->GetnMarker_Monitoring()];
-  Surface_CSF      = new su2double[config->GetnMarker_Monitoring()];
-  Surface_CEff     = new su2double[config->GetnMarker_Monitoring()];
-  Surface_CFx      = new su2double[config->GetnMarker_Monitoring()];
-  Surface_CFy      = new su2double[config->GetnMarker_Monitoring()];
-  Surface_CFz      = new su2double[config->GetnMarker_Monitoring()];
-  Surface_CMx      = new su2double[config->GetnMarker_Monitoring()];
-  Surface_CMy      = new su2double[config->GetnMarker_Monitoring()];
-  Surface_CMz      = new su2double[config->GetnMarker_Monitoring()];
-
-  /*--- Init total coefficients ---*/
-  Total_CD   = 0.0; Total_CL  = 0.0; Total_CSF = 0.0;
-  Total_CMx  = 0.0; Total_CMy = 0.0; Total_CMz = 0.0;
-  Total_CFx  = 0.0; Total_CFy = 0.0; Total_CFz = 0.0;
-  Total_CEff = 0.0;
-
-  /*--- Read farfield conditions ---*/
-  Density_Inf     = config->GetDensity_FreeStreamND();
-  Pressure_Inf    = config->GetPressure_FreeStreamND();
-  Velocity_Inf    = config->GetVelocity_FreeStreamND();
-  Energy_Inf      = config->GetEnergy_FreeStreamND();
-  Temperature_Inf = config->GetTemperature_FreeStreamND();
-  Mach_Inf        = config->GetMach();
-
-  /*--- Set the conservative variables of the free-stream. ---*/
-  ConsVarFreeStream.resize(nVar);
-  if( compressible ) {
-    ConsVarFreeStream[0] = Density_Inf;
-    for(unsigned short iDim=0; iDim<nDim; ++iDim)
-      ConsVarFreeStream[iDim+1] = Density_Inf*Velocity_Inf[iDim];
-    ConsVarFreeStream[nVar-1] = Density_Inf*Energy_Inf;
-  }
-  else {
-    ConsVarFreeStream[0] = Pressure_Inf;
-    for(unsigned short iDim=0; iDim<nDim; ++iDim)
-      ConsVarFreeStream[iDim+1] = Density_Inf*Velocity_Inf[iDim];
-  }
-
-  /*--- Determine the total number of DOFs stored on this rank and allocate the memory
-        to store the conservative variables. ---*/
-  nDOFsLocOwned = 0;
-  for(unsigned long i=0; i<nVolElemOwned; ++i) nDOFsLocOwned += volElem[i].nDOFsSol;
-
-  nDOFsLocTot = nDOFsLocOwned;
-  for(unsigned long i=nVolElemOwned; i<nVolElemTot; ++i) nDOFsLocTot += volElem[i].nDOFsSol;
-
-  VecSolDOFs.resize(nVar*nDOFsLocOwned);
-
-  /*--- Allocate the memory for the working vectors for the solution variables
-        for all the time levels used. ---*/
-  const unsigned short nTimeLevels = config->GetnLevels_TimeAccurateLTS();
-  VecWorkSolDOFs.resize(nTimeLevels);
-
-  vector<unsigned long> nDOFsTimeLevels(nTimeLevels, 0);
-  for(unsigned long i=0; i<nVolElemTot; ++i) {
-    nDOFsTimeLevels[volElem[i].timeLevel] += volElem[i].nDOFsSol;
-    if(volElem[i].offsetDOFsSolPrevTimeLevel != ULONG_MAX)
-      nDOFsTimeLevels[volElem[i].timeLevel-1] += volElem[i].nDOFsSol;
-  }
-
-  for(unsigned short i=0; i<nTimeLevels; ++i)
-    VecWorkSolDOFs[i].resize(nVar*nDOFsTimeLevels[i]);
-
-  /*--- Check for the ADER-DG time integration scheme and allocate the memory
-        for the additional vectors. ---*/
-  if(config->GetKind_TimeIntScheme_Flow() == ADER_DG) {
-
-    const unsigned short nTimeDOFs = config->GetnTimeDOFsADER_DG();
-
-    VecTotResDOFsADER.assign(nVar*nDOFsLocTot, 0.0);
-    VecSolDOFsPredictorADER.resize(nTimeDOFs*nVar*nDOFsLocTot);
-  }
-  else {
-
-    /*--- Runge Kutta type of time integration schemes. Allocate the memory to
-          possibly store the new solution. ---*/
-    if(config->GetKind_TimeIntScheme_Flow() == CLASSICAL_RK4_EXPLICIT)
-      VecSolDOFsNew.resize(nVar*nDOFsLocOwned);
-  }
-
-  /*--- Determine the global number of DOFs. ---*/
-#ifdef HAVE_MPI
-  SU2_MPI::Allreduce(&nDOFsLocOwned, &nDOFsGlobal, 1, MPI_UNSIGNED_LONG, MPI_SUM, MPI_COMM_WORLD);
-#else
-  nDOFsGlobal = nDOFsLocOwned;
-#endif
-
-  /*--- Store the number of DOFs in the geometry class in case of restart. ---*/
-  geometry->SetnPointDomain(nDOFsLocOwned);
-  geometry->SetGlobal_nPointDomain(nDOFsGlobal);
-
-  /*--- Allocate the memory to store the time steps, residuals, etc. ---*/
-  VecDeltaTime.resize(nVolElemOwned);
-
-  if(config->GetKind_TimeIntScheme_Flow() == ADER_DG)
-    VecResDOFs.resize(nVar*nDOFsLocOwned);
-  else
-    VecResDOFs.resize(nVar*nDOFsLocTot);
-
-  nEntriesResFaces.assign(nDOFsLocTot+1, 0);
-  nEntriesResAdjFaces.assign(nDOFsLocTot+1, 0);
-  startLocResFacesMarkers.resize(nMarker);
-
-  startLocResInternalFacesLocalElem.assign(nTimeLevels+1, 0);
-  startLocResInternalFacesWithHaloElem.assign(nTimeLevels+1, 0);
-
-  /*--- Determine the size of the vector to store residuals that come from the
-        integral over the faces and determine the number of entries in this
-        vector for the local DOFs. ---*/
-  symmetrizingTermsPresent = false;
-  if(config->GetViscous() && (fabs(config->GetTheta_Interior_Penalty_DGFEM()) > 1.e-8))
-    symmetrizingTermsPresent = true;
-
-  /*--- First the internal matching faces. ---*/
-  unsigned long sizeVecResFaces = 0;
-  for(unsigned long i=0; i<nMatchingInternalFacesWithHaloElem[nTimeLevels]; ++i) {
-
-    /* Determine the time level of the face. */
-    const unsigned long  elem0     = matchingInternalFaces[i].elemID0;
-    const unsigned long  elem1     = matchingInternalFaces[i].elemID1;
-    const unsigned short timeLevel = min(volElem[elem0].timeLevel,
-                                         volElem[elem1].timeLevel);
-
-    /* The terms that only contribute to the DOFs located on the face.
-       Check the time level of the element compared to the face. */
-    const unsigned short ind = matchingInternalFaces[i].indStandardElement;
-    const unsigned short nDOFsFace0 = standardMatchingFacesSol[ind].GetNDOFsFaceSide0();
-    const unsigned short nDOFsFace1 = standardMatchingFacesSol[ind].GetNDOFsFaceSide1();
-
-    sizeVecResFaces += nDOFsFace0;
-    if(timeLevel == volElem[elem0].timeLevel) {
-      for(unsigned short j=0; j<nDOFsFace0; ++j)
-        ++nEntriesResFaces[matchingInternalFaces[i].DOFsSolFaceSide0[j]+1];
-    }
-    else {
-      for(unsigned short j=0; j<nDOFsFace0; ++j)
-        ++nEntriesResAdjFaces[matchingInternalFaces[i].DOFsSolFaceSide0[j]+1];
-    }
-
-    sizeVecResFaces += nDOFsFace1;
-    if(timeLevel == volElem[elem1].timeLevel) {
-      for(unsigned short j=0; j<nDOFsFace1; ++j)
-        ++nEntriesResFaces[matchingInternalFaces[i].DOFsSolFaceSide1[j]+1];
-    }
-    else {
-      for(unsigned short j=0; j<nDOFsFace1; ++j)
-        ++nEntriesResAdjFaces[matchingInternalFaces[i].DOFsSolFaceSide1[j]+1];
-    }
-
-    /* The symmetrizing terms, if present, contribute to all
-       the DOFs of the adjacent elements. */
-    if( symmetrizingTermsPresent ) {
-      const unsigned short nDOFsElem0 = standardMatchingFacesSol[ind].GetNDOFsElemSide0();
-      const unsigned short nDOFsElem1 = standardMatchingFacesSol[ind].GetNDOFsElemSide1();
-
-      sizeVecResFaces += nDOFsElem0;
-      if(timeLevel == volElem[elem0].timeLevel) {
-        for(unsigned short j=0; j<nDOFsElem0; ++j)
-          ++nEntriesResFaces[matchingInternalFaces[i].DOFsSolElementSide0[j]+1];
-      }
-      else {
-        for(unsigned short j=0; j<nDOFsElem0; ++j)
-          ++nEntriesResAdjFaces[matchingInternalFaces[i].DOFsSolElementSide0[j]+1];
-      }
-
-      sizeVecResFaces += nDOFsElem1;
-      if(timeLevel == volElem[elem1].timeLevel) {
-        for(unsigned short j=0; j<nDOFsElem1; ++j)
-          ++nEntriesResFaces[matchingInternalFaces[i].DOFsSolElementSide1[j]+1];
-      }
-      else {
-        for(unsigned short j=0; j<nDOFsElem1; ++j)
-          ++nEntriesResAdjFaces[matchingInternalFaces[i].DOFsSolElementSide1[j]+1];
-      }
-    }
-
-    /* Store the position of the residual in the appropriate entry. */
-    if(i < nMatchingInternalFacesWithHaloElem[0] )
-      startLocResInternalFacesLocalElem[timeLevel+1] = sizeVecResFaces;
-    else
-      startLocResInternalFacesWithHaloElem[timeLevel+1] = sizeVecResFaces;
-  }
-
-  /* Set the uninitialized values of startLocResInternalFacesLocalElem. */
-  for(unsigned short i=1; i<=nTimeLevels; ++i) {
-    if(startLocResInternalFacesLocalElem[i] == 0)
-      startLocResInternalFacesLocalElem[i] = startLocResInternalFacesLocalElem[i-1];
-  }
-
-  /* Set the uninitialized values of startLocResInternalFacesWithHaloElem. */
-  startLocResInternalFacesWithHaloElem[0] = startLocResInternalFacesLocalElem[nTimeLevels];
-
-  for(unsigned short i=1; i<=nTimeLevels; ++i) {
-    if(startLocResInternalFacesWithHaloElem[i] == 0)
-      startLocResInternalFacesWithHaloElem[i] = startLocResInternalFacesWithHaloElem[i-1];
-  }
-
-  /* The physical boundary faces. Exclude the periodic boundaries,
-     because these are not physical boundaries. */
-  for(unsigned short iMarker=0; iMarker<nMarker; ++iMarker) {
-    startLocResFacesMarkers[iMarker].assign(nTimeLevels+1, 0);
-    startLocResFacesMarkers[iMarker][0] = sizeVecResFaces;
-
-    if( !(boundaries[iMarker].periodicBoundary) ) {
-
-      /* Easier storage of the variables for this boundary. */
-      const unsigned long      nSurfElem = boundaries[iMarker].surfElem.size();
-      const CSurfaceElementFEM *surfElem = boundaries[iMarker].surfElem.data();
-
-      /*--- Loop over the surface elements and update the required data. ---*/
-      for(unsigned long i=0; i<nSurfElem; ++i) {
-        const unsigned short ind       = surfElem[i].indStandardElement;
-        const unsigned short nDOFsFace = standardBoundaryFacesSol[ind].GetNDOFsFace();
-
-        /* The terms that only contribute to the DOFs located on the face. */
-        sizeVecResFaces += nDOFsFace;
-        for(unsigned short j=0; j<nDOFsFace; ++j)
-          ++nEntriesResFaces[surfElem[i].DOFsSolFace[j]+1];
-
-        /* The symmetrizing terms, if present, contribute to all
-           the DOFs of the adjacent elements. */
-        if( symmetrizingTermsPresent ) {
-          const unsigned short nDOFsElem = standardBoundaryFacesSol[ind].GetNDOFsElem();
-
-          sizeVecResFaces += nDOFsElem;
-          for(unsigned short j=0; j<nDOFsElem; ++j)
-            ++nEntriesResFaces[surfElem[i].DOFsSolElement[j]+1];
-        }
-
-        /* Determine the time level of the adjacent element and store the position of the
-           residual in the appropriate entry. */
-        const unsigned short timeLevel = volElem[surfElem[i].volElemID].timeLevel;
-        startLocResFacesMarkers[iMarker][timeLevel+1] = sizeVecResFaces;
-      }
-    }
-
-    /* Set the unitialized values of startLocResFacesMarkers[iMarker]. */
-    for(unsigned short i=1; i<=nTimeLevels; ++i) {
-      if(startLocResFacesMarkers[iMarker][i] == 0)
-        startLocResFacesMarkers[iMarker][i] = startLocResFacesMarkers[iMarker][i-1];
-    }
-  }
-
-  /*--- Put nEntriesResFaces and nEntriesResAdjFaces in cumulative storage
-        format and allocate the memory for entriesResFaces, entriesResAdjFaces
-        and VecResFaces. ---*/
-  for(unsigned long i=0; i<nDOFsLocTot; ++i) {
-    nEntriesResFaces[i+1]    += nEntriesResFaces[i];
-    nEntriesResAdjFaces[i+1] += nEntriesResAdjFaces[i];
-  }
-
-  entriesResFaces.resize(nEntriesResFaces[nDOFsLocTot]);
-  entriesResAdjFaces.resize(nEntriesResAdjFaces[nDOFsLocTot]);
-  VecResFaces.resize(nVar*sizeVecResFaces);
-
-  /*--- Repeat the loops over the internal and boundary faces, but now store
-        the entries in entriesResFaces and entriesResAdjFaces. A counter
-        variable is needed to keep track of the appropriate location in
-        entriesResFaces and entriesResAdjFaces. ---*/
-  vector<unsigned long> counterEntries    = nEntriesResFaces;
-  vector<unsigned long> counterEntriesAdj = nEntriesResAdjFaces;
-
-  /* First the loop over the internal matching faces. */
-  sizeVecResFaces = 0;
-  for(unsigned long i=0; i<nMatchingInternalFacesWithHaloElem[nTimeLevels]; ++i) {
-
-    /* Determine the time level of the face. */
-    const unsigned long  elem0     = matchingInternalFaces[i].elemID0;
-    const unsigned long  elem1     = matchingInternalFaces[i].elemID1;
-    const unsigned short timeLevel = min(volElem[elem0].timeLevel,
-                                         volElem[elem1].timeLevel);
-
-    /* The terms that only contribute to the DOFs located on the face. */
-    const unsigned short ind = matchingInternalFaces[i].indStandardElement;
-    const unsigned short nDOFsFace0 = standardMatchingFacesSol[ind].GetNDOFsFaceSide0();
-    const unsigned short nDOFsFace1 = standardMatchingFacesSol[ind].GetNDOFsFaceSide1();
-
-    if(timeLevel == volElem[elem0].timeLevel) {
-      for(unsigned short j=0; j<nDOFsFace0; ++j) {
-        const unsigned long jj = counterEntries[matchingInternalFaces[i].DOFsSolFaceSide0[j]]++;
-        entriesResFaces[jj]    = sizeVecResFaces++;
-      }
-    }
-    else {
-      for(unsigned short j=0; j<nDOFsFace0; ++j) {
-        const unsigned long jj = counterEntriesAdj[matchingInternalFaces[i].DOFsSolFaceSide0[j]]++;
-        entriesResAdjFaces[jj] = sizeVecResFaces++;
-      }
-    }
-
-    if(timeLevel == volElem[elem1].timeLevel) {
-      for(unsigned short j=0; j<nDOFsFace1; ++j) {
-        const unsigned long jj = counterEntries[matchingInternalFaces[i].DOFsSolFaceSide1[j]]++;
-        entriesResFaces[jj]    = sizeVecResFaces++;
-      }
-    }
-    else {
-      for(unsigned short j=0; j<nDOFsFace1; ++j) {
-        const unsigned long jj = counterEntriesAdj[matchingInternalFaces[i].DOFsSolFaceSide1[j]]++;
-        entriesResAdjFaces[jj] = sizeVecResFaces++;
-      }
-    }
-
-    /* The symmetrizing terms, if present, contribute to all
-       the DOFs of the adjacent elements. */
-    if( symmetrizingTermsPresent ) {
-      const unsigned short nDOFsElem0 = standardMatchingFacesSol[ind].GetNDOFsElemSide0();
-      const unsigned short nDOFsElem1 = standardMatchingFacesSol[ind].GetNDOFsElemSide1();
-
-      if(timeLevel == volElem[elem0].timeLevel) {
-        for(unsigned short j=0; j<nDOFsElem0; ++j) {
-          const unsigned long jj = counterEntries[matchingInternalFaces[i].DOFsSolElementSide0[j]]++;
-          entriesResFaces[jj]    = sizeVecResFaces++;
-        }
-      }
-      else {
-        for(unsigned short j=0; j<nDOFsElem0; ++j) {
-          const unsigned long jj = counterEntriesAdj[matchingInternalFaces[i].DOFsSolElementSide0[j]]++;
-          entriesResAdjFaces[jj] = sizeVecResFaces++;
-        }
-      }
-
-      if(timeLevel == volElem[elem1].timeLevel) {
-        for(unsigned short j=0; j<nDOFsElem1; ++j) {
-          const unsigned long jj = counterEntries[matchingInternalFaces[i].DOFsSolElementSide1[j]]++;
-          entriesResFaces[jj]    = sizeVecResFaces++;
-        }
-      }
-      else {
-        for(unsigned short j=0; j<nDOFsElem1; ++j) {
-          const unsigned long jj = counterEntriesAdj[matchingInternalFaces[i].DOFsSolElementSide1[j]]++;
-          entriesResAdjFaces[jj] = sizeVecResFaces++;
-        }
-      }
-    }
-  }
-
-  /* And the physical boundary faces. Exclude the periodic boundaries,
-     because these are not physical boundaries. */
-  for(unsigned short iMarker=0; iMarker<nMarker; ++iMarker) {
-    if( !(boundaries[iMarker].periodicBoundary) ) {
-
-      /* Easier storage of the variables for this boundary. */
-      const unsigned long      nSurfElem = boundaries[iMarker].surfElem.size();
-      const CSurfaceElementFEM *surfElem = boundaries[iMarker].surfElem.data();
-
-      /*--- Loop over the surface elements to set entriesResFaces. ---*/
-      for(unsigned long i=0; i<nSurfElem; ++i) {
-
-        /* The terms that only contribute to the DOFs located on the face. */
-        const unsigned short ind       = surfElem[i].indStandardElement;
-        const unsigned short nDOFsFace = standardBoundaryFacesSol[ind].GetNDOFsFace();
-
-        for(unsigned short j=0; j<nDOFsFace; ++j) {
-          unsigned long jj    = counterEntries[surfElem[i].DOFsSolFace[j]]++;
-          entriesResFaces[jj] = sizeVecResFaces++;
-        }
-
-        /* The symmetrizing terms, if present, contribute to all
-           the DOFs of the adjacent elements. */
-        if( symmetrizingTermsPresent ) {
-          const unsigned short nDOFsElem = standardBoundaryFacesSol[ind].GetNDOFsElem();
-
-          for(unsigned short j=0; j<nDOFsElem; ++j) {
-            unsigned long jj    = counterEntries[surfElem[i].DOFsSolElement[j]]++;
-            entriesResFaces[jj] = sizeVecResFaces++;
-          }
-        }
-      }
-    }
-  }
-
-  /*--- Start the solution from the free-stream state. This is overruled
-        when a restart takes place. ---*/
-  unsigned long ii = 0;
-  for(unsigned long i=0; i<nDOFsLocOwned; ++i) {
-    for(unsigned short j=0; j<nVar; ++j, ++ii) {
-      VecSolDOFs[ii] = ConsVarFreeStream[j];
-    }
-  }
-
-  /* Check if the exact Jacobian of the spatial discretization must be
-     determined. If so, the color of each DOF must be determined, which
-     is converted to the DOFs for each color. */
-  if( config->GetJacobian_Spatial_Discretization_Only() ) {
-
-    /* Write a message that the graph coloring is performed. */
-    if(rank == MASTER_NODE)
-      cout << "Creating the vertex colors of the graph. " << std::endl;
-
-    /* Determine the graph of the stencil of every local DOF. */
-    DetermineGraphDOFs(DGGeometry, config);
-
-    /* Carry out the vertex coloring of the graph. */
-    CGraphColoringStructure graphColoring;
-    vector<int> colorLocalDOFs;
-    graphColoring.GraphVertexColoring(config, nDOFsPerRank, nonZeroEntriesJacobian,
-                                      nGlobalColors, colorLocalDOFs);
-
-    /* Write a message that the all volume DOFs have been colored. */
-    if(rank == MASTER_NODE)
-      cout << "There are " << nGlobalColors
-           << " colors present in the graph for " << nDOFsPerRank.back()
-           << " DOFs." << std::endl;
-
-    /* Determine the meta data needed for the computation of the Jacobian. */
-    MetaDataJacobianComputation(DGGeometry, colorLocalDOFs);
-  }
-
-  /* Set up the persistent communication for the conservative variables and
-     the reverse communication for the residuals of the halo elements. */
-  Prepare_MPI_Communication(DGGeometry, config);
-
-  /* Set up the list of tasks to be carried out in the computational expensive
-     part of the code. For the Runge-Kutta schemes this is typically the
-     computation of the spatial residual, while for ADER this list contains
-     the tasks to be done for one space time step. */
-  SetUpTaskList(config);
-
-  /*--- Add the solver name (max 8 characters) ---*/
-  SolverName = "DG FLOW";
 }
 
 CFEM_DG_EulerSolver::~CFEM_DG_EulerSolver(void) {
-
-  delete FluidModel;
-  delete blasFunctions;
-
-  /*--- Array deallocation ---*/
-            delete [] CD_Inv;
-            delete [] CL_Inv;
-           delete [] CSF_Inv;
-           delete [] CMx_Inv;
-           delete [] CMy_Inv;
-           delete [] CMz_Inv;
-           delete [] CFx_Inv;
-           delete [] CFy_Inv;
-           delete [] CFz_Inv;
-    delete [] Surface_CL_Inv;
-    delete [] Surface_CD_Inv;
-   delete [] Surface_CSF_Inv;
-  delete [] Surface_CEff_Inv;
-   delete [] Surface_CFx_Inv;
-   delete [] Surface_CFy_Inv;
-   delete [] Surface_CFz_Inv;
-   delete [] Surface_CMx_Inv;
-   delete [] Surface_CMy_Inv;
-   delete [] Surface_CMz_Inv;
-        delete [] Surface_CL;
-        delete [] Surface_CD;
-       delete [] Surface_CSF;
-      delete [] Surface_CEff;
-       delete [] Surface_CFx;
-       delete [] Surface_CFy;
-       delete [] Surface_CFz;
-       delete [] Surface_CMx;
-       delete [] Surface_CMy;
-       delete [] Surface_CMz;
-          delete [] CEff_Inv;
 
 }
 
@@ -771,2644 +49,55 @@
                                                    unsigned short iMesh,
                                                    const bool     writeOutput) {
 
-  su2double Temperature_FreeStream = 0.0, Mach2Vel_FreeStream = 0.0, ModVel_FreeStream = 0.0,
-  Energy_FreeStream = 0.0, ModVel_FreeStreamND = 0.0, Velocity_Reynolds = 0.0,
-  Omega_FreeStream = 0.0, Omega_FreeStreamND = 0.0, Viscosity_FreeStream = 0.0,
-  Density_FreeStream = 0.0, Pressure_FreeStream = 0.0, Tke_FreeStream = 0.0,
-  Length_Ref = 0.0, Density_Ref = 0.0, Pressure_Ref = 0.0, Velocity_Ref = 0.0,
-  Temperature_Ref = 0.0, Time_Ref = 0.0, Omega_Ref = 0.0, Force_Ref = 0.0,
-  Gas_Constant_Ref = 0.0, Viscosity_Ref = 0.0, Conductivity_Ref = 0.0, Energy_Ref= 0.0,
-  Froude = 0.0, Pressure_FreeStreamND = 0.0, Density_FreeStreamND = 0.0,
-  Temperature_FreeStreamND = 0.0, Gas_ConstantND = 0.0,
-  Velocity_FreeStreamND[3] = {0.0, 0.0, 0.0}, Viscosity_FreeStreamND = 0.0,
-  Tke_FreeStreamND = 0.0, Energy_FreeStreamND = 0.0,
-  Total_UnstTimeND = 0.0, Delta_UnstTimeND = 0.0;
-
-  unsigned short iDim;
-
-  /*--- Local variables ---*/
-
-  su2double Alpha            = config->GetAoA()*PI_NUMBER/180.0;
-  su2double Beta             = config->GetAoS()*PI_NUMBER/180.0;
-  su2double Mach             = config->GetMach();
-  su2double Reynolds         = config->GetReynolds();
-  bool unsteady           = (config->GetTime_Marching() != NO);
-  bool viscous            = config->GetViscous();
-  bool grid_movement      = config->GetGrid_Movement();
-  bool turbulent          = (config->GetKind_Solver() == FEM_RANS) || (config->GetKind_Solver() == FEM_LES);
-  bool tkeNeeded          = ((turbulent) && ((config->GetKind_Turb_Model() == SST) || (config->GetKind_Turb_Model() == SST_SUST)));
-  bool free_stream_temp   = (config->GetKind_FreeStreamOption() == TEMPERATURE_FS);
-  bool reynolds_init      = (config->GetKind_InitOption() == REYNOLDS);
-
-  /*--- Compute the Free Stream velocity, using the Mach number ---*/
-
-  Pressure_FreeStream = config->GetPressure_FreeStream();
-  Density_FreeStream  = config->GetDensity_FreeStream();
-  Temperature_FreeStream  = config->GetTemperature_FreeStream();
-
-  switch (config->GetKind_FluidModel()) {
-
-    case STANDARD_AIR:
-
-      if (config->GetSystemMeasurements() == SI) config->SetGas_Constant(287.058);
-      else if (config->GetSystemMeasurements() == US) config->SetGas_Constant(1716.49);
-
-      FluidModel = new CIdealGas(1.4, config->GetGas_Constant(), config->GetCompute_Entropy());
-      if (free_stream_temp) {
-        FluidModel->SetTDState_PT(Pressure_FreeStream, Temperature_FreeStream);
-        Density_FreeStream = FluidModel->GetDensity();
-        config->SetDensity_FreeStream(Density_FreeStream);
-      }
-      else {
-        FluidModel->SetTDState_Prho(Pressure_FreeStream, Density_FreeStream );
-        Temperature_FreeStream = FluidModel->GetTemperature();
-        config->SetTemperature_FreeStream(Temperature_FreeStream);
-      }
-      break;
-
-    case IDEAL_GAS:
-
-      FluidModel = new CIdealGas(Gamma, config->GetGas_Constant(), config->GetCompute_Entropy());
-      if (free_stream_temp) {
-        FluidModel->SetTDState_PT(Pressure_FreeStream, Temperature_FreeStream);
-        Density_FreeStream = FluidModel->GetDensity();
-        config->SetDensity_FreeStream(Density_FreeStream);
-      }
-      else {
-        FluidModel->SetTDState_Prho(Pressure_FreeStream, Density_FreeStream );
-        Temperature_FreeStream = FluidModel->GetTemperature();
-        config->SetTemperature_FreeStream(Temperature_FreeStream);
-      }
-      break;
-
-    case VW_GAS:
-
-      FluidModel = new CVanDerWaalsGas(Gamma, config->GetGas_Constant(),
-                                       config->GetPressure_Critical(), config->GetTemperature_Critical());
-      if (free_stream_temp) {
-        FluidModel->SetTDState_PT(Pressure_FreeStream, Temperature_FreeStream);
-        Density_FreeStream = FluidModel->GetDensity();
-        config->SetDensity_FreeStream(Density_FreeStream);
-      }
-      else {
-        FluidModel->SetTDState_Prho(Pressure_FreeStream, Density_FreeStream );
-        Temperature_FreeStream = FluidModel->GetTemperature();
-        config->SetTemperature_FreeStream(Temperature_FreeStream);
-      }
-      break;
-
-    case PR_GAS:
-
-      FluidModel = new CPengRobinson(Gamma, config->GetGas_Constant(), config->GetPressure_Critical(),
-                                     config->GetTemperature_Critical(), config->GetAcentric_Factor());
-      if (free_stream_temp) {
-        FluidModel->SetTDState_PT(Pressure_FreeStream, Temperature_FreeStream);
-        Density_FreeStream = FluidModel->GetDensity();
-        config->SetDensity_FreeStream(Density_FreeStream);
-      }
-      else {
-        FluidModel->SetTDState_Prho(Pressure_FreeStream, Density_FreeStream );
-        Temperature_FreeStream = FluidModel->GetTemperature();
-        config->SetTemperature_FreeStream(Temperature_FreeStream);
-      }
-      break;
-
-  }
-
-  Mach2Vel_FreeStream = FluidModel->GetSoundSpeed();
-
-  /*--- Compute the Free Stream velocity, using the Mach number ---*/
-
-  if (nDim == 2) {
-    config->GetVelocity_FreeStream()[0] = cos(Alpha)*Mach*Mach2Vel_FreeStream;
-    config->GetVelocity_FreeStream()[1] = sin(Alpha)*Mach*Mach2Vel_FreeStream;
-  }
-  if (nDim == 3) {
-    config->GetVelocity_FreeStream()[0] = cos(Alpha)*cos(Beta)*Mach*Mach2Vel_FreeStream;
-    config->GetVelocity_FreeStream()[1] = sin(Beta)*Mach*Mach2Vel_FreeStream;
-    config->GetVelocity_FreeStream()[2] = sin(Alpha)*cos(Beta)*Mach*Mach2Vel_FreeStream;
-  }
-
-  /*--- Compute the modulus of the free stream velocity ---*/
-
-  ModVel_FreeStream = 0.0;
-  for (iDim = 0; iDim < nDim; iDim++)
-    ModVel_FreeStream += config->GetVelocity_FreeStream()[iDim]*config->GetVelocity_FreeStream()[iDim];
-  ModVel_FreeStream = sqrt(ModVel_FreeStream); config->SetModVel_FreeStream(ModVel_FreeStream);
-
-  /*--- Viscous initialization ---*/
-
-  if (viscous) {
-
-    /*--- The dimensional viscosity is needed to determine the free-stream conditions.
-          To accomplish this, simply set the non-dimensional coefficients to the
-          dimensional ones. This will be overruled later.---*/
-    config->SetMu_RefND(config->GetMu_Ref());
-    config->SetMu_Temperature_RefND(config->GetMu_Temperature_Ref());
-    config->SetMu_SND(config->GetMu_S());
-
-    config->SetMu_ConstantND(config->GetMu_Constant());
-
-    /*--- Reynolds based initialization ---*/
-
-    if (reynolds_init) {
-
-      /*--- First, check if there is mesh motion. If yes, use the Mach
-       number relative to the body to initialize the flow. ---*/
-
-      if (grid_movement) Velocity_Reynolds = config->GetMach_Motion()*Mach2Vel_FreeStream;
-      else Velocity_Reynolds = ModVel_FreeStream;
-
-      /*--- For viscous flows, pressure will be computed from a density
-            that is found from the Reynolds number. The viscosity is computed
-            from the dimensional version of Sutherland's law or the constant
-            viscosity, depending on the input option.---*/
-
-      FluidModel->SetLaminarViscosityModel(config);
-
-      Viscosity_FreeStream = FluidModel->GetLaminarViscosity();
-      config->SetViscosity_FreeStream(Viscosity_FreeStream);
-
-      Density_FreeStream = Reynolds*Viscosity_FreeStream/(Velocity_Reynolds*config->GetLength_Reynolds());
-      config->SetDensity_FreeStream(Density_FreeStream);
-      FluidModel->SetTDState_rhoT(Density_FreeStream, Temperature_FreeStream);
-      Pressure_FreeStream = FluidModel->GetPressure();
-      config->SetPressure_FreeStream(Pressure_FreeStream);
-      Energy_FreeStream = FluidModel->GetStaticEnergy() + 0.5*ModVel_FreeStream*ModVel_FreeStream;
-
-    }
-
-    /*--- Thermodynamics quantities based initialization ---*/
-
-    else {
-
-      FluidModel->SetLaminarViscosityModel(config);
-      Viscosity_FreeStream = FluidModel->GetLaminarViscosity();
-      config->SetViscosity_FreeStream(Viscosity_FreeStream);
-      Energy_FreeStream = FluidModel->GetStaticEnergy() + 0.5*ModVel_FreeStream*ModVel_FreeStream;
-
-    }
-
-    /*--- Turbulence kinetic energy ---*/
-
-    Tke_FreeStream  = 3.0/2.0*(ModVel_FreeStream*ModVel_FreeStream*config->GetTurbulenceIntensity_FreeStream()*config->GetTurbulenceIntensity_FreeStream());
-
-  }
-  else {
-
-    /*--- For inviscid flow, energy is calculated from the specified
-     FreeStream quantities using the proper gas law. ---*/
-
-    Energy_FreeStream = FluidModel->GetStaticEnergy() + 0.5*ModVel_FreeStream*ModVel_FreeStream;
-
-  }
-
-  /*-- Compute the freestream energy. ---*/
-
-  if (tkeNeeded) { Energy_FreeStream += Tke_FreeStream; }; config->SetEnergy_FreeStream(Energy_FreeStream);
-
-  /*--- Compute non dimensional quantities. By definition,
-   Lref is one because we have converted the grid to meters. ---*/
-
-  if (config->GetRef_NonDim() == DIMENSIONAL) {
-    Pressure_Ref      = 1.0;
-    Density_Ref       = 1.0;
-    Temperature_Ref   = 1.0;
-  }
-  else if (config->GetRef_NonDim() == FREESTREAM_PRESS_EQ_ONE) {
-    Pressure_Ref      = Pressure_FreeStream;     // Pressure_FreeStream = 1.0
-    Density_Ref       = Density_FreeStream;      // Density_FreeStream = 1.0
-    Temperature_Ref   = Temperature_FreeStream;  // Temperature_FreeStream = 1.0
-  }
-  else if (config->GetRef_NonDim() == FREESTREAM_VEL_EQ_MACH) {
-    Pressure_Ref      = Gamma*Pressure_FreeStream; // Pressure_FreeStream = 1.0/Gamma
-    Density_Ref       = Density_FreeStream;        // Density_FreeStream = 1.0
-    Temperature_Ref   = Temperature_FreeStream;    // Temp_FreeStream = 1.0
-  }
-  else if (config->GetRef_NonDim() == FREESTREAM_VEL_EQ_ONE) {
-    Pressure_Ref      = Mach*Mach*Gamma*Pressure_FreeStream; // Pressure_FreeStream = 1.0/(Gamma*(M_inf)^2)
-    Density_Ref       = Density_FreeStream;        // Density_FreeStream = 1.0
-    Temperature_Ref   = Temperature_FreeStream;    // Temp_FreeStream = 1.0
-  }
-  config->SetPressure_Ref(Pressure_Ref);
-  config->SetDensity_Ref(Density_Ref);
-  config->SetTemperature_Ref(Temperature_Ref);
-
-  Length_Ref        = 1.0;                                                         config->SetLength_Ref(Length_Ref);
-  Velocity_Ref      = sqrt(config->GetPressure_Ref()/config->GetDensity_Ref());    config->SetVelocity_Ref(Velocity_Ref);
-  Time_Ref          = Length_Ref/Velocity_Ref;                                     config->SetTime_Ref(Time_Ref);
-  Omega_Ref         = Velocity_Ref/Length_Ref;                                     config->SetOmega_Ref(Omega_Ref);
-  Force_Ref         = Velocity_Ref*Velocity_Ref/Length_Ref;                        config->SetForce_Ref(Force_Ref);
-  Gas_Constant_Ref  = Velocity_Ref*Velocity_Ref/config->GetTemperature_Ref();      config->SetGas_Constant_Ref(Gas_Constant_Ref);
-  Viscosity_Ref     = config->GetDensity_Ref()*Velocity_Ref*Length_Ref;            config->SetViscosity_Ref(Viscosity_Ref);
-  Conductivity_Ref  = Viscosity_Ref*Gas_Constant_Ref;                              config->SetConductivity_Ref(Conductivity_Ref);
-  Froude            = ModVel_FreeStream/sqrt(STANDARD_GRAVITY*Length_Ref);         config->SetFroude(Froude);
-
-  /*--- Divide by reference values, to compute the non-dimensional free-stream values ---*/
-
-  Pressure_FreeStreamND = Pressure_FreeStream/config->GetPressure_Ref();  config->SetPressure_FreeStreamND(Pressure_FreeStreamND);
-  Density_FreeStreamND  = Density_FreeStream/config->GetDensity_Ref();    config->SetDensity_FreeStreamND(Density_FreeStreamND);
-
-  for (iDim = 0; iDim < nDim; iDim++) {
-    Velocity_FreeStreamND[iDim] = config->GetVelocity_FreeStream()[iDim]/Velocity_Ref; config->SetVelocity_FreeStreamND(Velocity_FreeStreamND[iDim], iDim);
-  }
-
-  Temperature_FreeStreamND = Temperature_FreeStream/config->GetTemperature_Ref(); config->SetTemperature_FreeStreamND(Temperature_FreeStreamND);
-
-  Gas_ConstantND = config->GetGas_Constant()/Gas_Constant_Ref;    config->SetGas_ConstantND(Gas_ConstantND);
-
-
-  ModVel_FreeStreamND = 0.0;
-  for (iDim = 0; iDim < nDim; iDim++) ModVel_FreeStreamND += Velocity_FreeStreamND[iDim]*Velocity_FreeStreamND[iDim];
-  ModVel_FreeStreamND    = sqrt(ModVel_FreeStreamND); config->SetModVel_FreeStreamND(ModVel_FreeStreamND);
-
-  Viscosity_FreeStreamND = Viscosity_FreeStream / Viscosity_Ref;   config->SetViscosity_FreeStreamND(Viscosity_FreeStreamND);
-
-  Tke_FreeStream  = 3.0/2.0*(ModVel_FreeStream*ModVel_FreeStream*config->GetTurbulenceIntensity_FreeStream()*config->GetTurbulenceIntensity_FreeStream());
-  config->SetTke_FreeStream(Tke_FreeStream);
-
-  Tke_FreeStreamND  = 3.0/2.0*(ModVel_FreeStreamND*ModVel_FreeStreamND*config->GetTurbulenceIntensity_FreeStream()*config->GetTurbulenceIntensity_FreeStream());
-  config->SetTke_FreeStreamND(Tke_FreeStreamND);
-
-  Omega_FreeStream = Density_FreeStream*Tke_FreeStream/max((Viscosity_FreeStream*config->GetTurb2LamViscRatio_FreeStream()), 1.e-25);
-  config->SetOmega_FreeStream(Omega_FreeStream);
-
-  Omega_FreeStreamND = Density_FreeStreamND*Tke_FreeStreamND/max((Viscosity_FreeStreamND*config->GetTurb2LamViscRatio_FreeStream()), 1.e-25);
-  config->SetOmega_FreeStreamND(Omega_FreeStreamND);
-
-  /*--- Initialize the dimensionless Fluid Model that will be used to solve the dimensionless problem ---*/
-
-  /*--- Delete the original (dimensional) FluidModel object before replacing. ---*/
-
-  delete FluidModel;
-
-  switch (config->GetKind_FluidModel()) {
-
-    case STANDARD_AIR:
-      FluidModel = new CIdealGas(1.4, Gas_ConstantND, config->GetCompute_Entropy());
-      FluidModel->SetEnergy_Prho(Pressure_FreeStreamND, Density_FreeStreamND);
-      break;
-
-    case IDEAL_GAS:
-      FluidModel = new CIdealGas(Gamma, Gas_ConstantND, config->GetCompute_Entropy());
-      FluidModel->SetEnergy_Prho(Pressure_FreeStreamND, Density_FreeStreamND);
-      break;
-
-    case VW_GAS:
-      FluidModel = new CVanDerWaalsGas(Gamma, Gas_ConstantND, config->GetPressure_Critical() /config->GetPressure_Ref(),
-                                       config->GetTemperature_Critical()/config->GetTemperature_Ref());
-      FluidModel->SetEnergy_Prho(Pressure_FreeStreamND, Density_FreeStreamND);
-      break;
-
-    case PR_GAS:
-      FluidModel = new CPengRobinson(Gamma, Gas_ConstantND, config->GetPressure_Critical() /config->GetPressure_Ref(),
-                                     config->GetTemperature_Critical()/config->GetTemperature_Ref(), config->GetAcentric_Factor());
-      FluidModel->SetEnergy_Prho(Pressure_FreeStreamND, Density_FreeStreamND);
-      break;
-
-  }
-
-  Energy_FreeStreamND = FluidModel->GetStaticEnergy() + 0.5*ModVel_FreeStreamND*ModVel_FreeStreamND;
-
-  if (viscous) {
-
-    /*--- Constant viscosity model ---*/
-    config->SetMu_ConstantND(config->GetMu_Constant()/Viscosity_Ref);
-
-    /*--- Sutherland's model ---*/
-
-    config->SetMu_RefND(config->GetMu_Ref()/Viscosity_Ref);
-    config->SetMu_SND(config->GetMu_S()/config->GetTemperature_Ref());
-    config->SetMu_Temperature_RefND(config->GetMu_Temperature_Ref()/config->GetTemperature_Ref());
-
-    /* constant thermal conductivity model */
-    config->SetKt_ConstantND(config->GetKt_Constant()/Conductivity_Ref);
-
-    FluidModel->SetLaminarViscosityModel(config);
-    FluidModel->SetThermalConductivityModel(config);
-
-  }
-
-  if (tkeNeeded) { Energy_FreeStreamND += Tke_FreeStreamND; };  config->SetEnergy_FreeStreamND(Energy_FreeStreamND);
-
-  Energy_Ref = Energy_FreeStream/Energy_FreeStreamND; config->SetEnergy_Ref(Energy_Ref);
-
-  Total_UnstTimeND = config->GetTotal_UnstTime() / Time_Ref;    config->SetTotal_UnstTimeND(Total_UnstTimeND);
-  Delta_UnstTimeND = config->GetDelta_UnstTime() / Time_Ref;    config->SetDelta_UnstTimeND(Delta_UnstTimeND);
-
-  /*--- Write output to the console if this is required and if this is the master node and first domain ---*/
-
-  if ((rank == MASTER_NODE) && (iMesh == MESH_0) && writeOutput) {
-
-    cout.precision(6);
-
-    if (viscous) {
-      cout << "Viscous flow: Computing pressure using the ideal gas law" << endl;
-      cout << "based on the free-stream temperature and a density computed" << endl;
-      cout << "from the Reynolds number." << endl;
-    } else {
-      cout << "Inviscid flow: Computing density based on free-stream" << endl;
-      cout << "temperature and pressure using the ideal gas law." << endl;
-    }
-
-    if (grid_movement) cout << "Force coefficients computed using MACH_MOTION." << endl;
-    else cout << "Force coefficients computed using free-stream values." << endl;
-
-    stringstream NonDimTableOut, ModelTableOut;
-    stringstream Unit;
-
-    cout << endl;
-    PrintingToolbox::CTablePrinter ModelTable(&ModelTableOut);
-    ModelTableOut <<"-- Models:"<< endl;
-
-    ModelTable.AddColumn("Viscosity Model", 25);
-    ModelTable.AddColumn("Conductivity Model", 26);
-    ModelTable.AddColumn("Fluid Model", 25);
-    ModelTable.SetAlign(PrintingToolbox::CTablePrinter::RIGHT);
-    ModelTable.PrintHeader();
-
-    PrintingToolbox::CTablePrinter NonDimTable(&NonDimTableOut);
-    NonDimTable.AddColumn("Name", 22);
-    NonDimTable.AddColumn("Dim. value", 14);
-    NonDimTable.AddColumn("Ref. value", 14);
-    NonDimTable.AddColumn("Unit", 10);
-    NonDimTable.AddColumn("Non-dim. value", 14);
-    NonDimTable.SetAlign(PrintingToolbox::CTablePrinter::RIGHT);
-
-    NonDimTableOut <<"-- Fluid properties:"<< endl;
-
-    NonDimTable.PrintHeader();
-
-    if (viscous) {
-
-      switch(config->GetKind_ViscosityModel()){
-      case CONSTANT_VISCOSITY:
-        ModelTable << "CONSTANT_VISCOSITY";
-        if      (config->GetSystemMeasurements() == SI) Unit << "N.s/m^2";
-        else if (config->GetSystemMeasurements() == US) Unit << "lbf.s/ft^2";
-        NonDimTable << "Viscosity" << config->GetMu_Constant() << config->GetMu_Constant()/config->GetMu_ConstantND() << Unit.str() << config->GetMu_ConstantND();
-        Unit.str("");
-        NonDimTable.PrintFooter();
-        break;
-
-      case SUTHERLAND:
-        ModelTable << "SUTHERLAND";
-        if      (config->GetSystemMeasurements() == SI) Unit << "N.s/m^2";
-        else if (config->GetSystemMeasurements() == US) Unit << "lbf.s/ft^2";
-        NonDimTable << "Ref. Viscosity" <<  config->GetMu_Ref() <<  config->GetViscosity_Ref() << Unit.str() << config->GetMu_RefND();
-        Unit.str("");
-        if      (config->GetSystemMeasurements() == SI) Unit << "K";
-        else if (config->GetSystemMeasurements() == US) Unit << "R";
-        NonDimTable << "Sutherland Temp." << config->GetMu_Temperature_Ref() <<  config->GetTemperature_Ref() << Unit.str() << config->GetMu_Temperature_RefND();
-        Unit.str("");
-        if      (config->GetSystemMeasurements() == SI) Unit << "K";
-        else if (config->GetSystemMeasurements() == US) Unit << "R";
-        NonDimTable << "Sutherland Const." << config->GetMu_S() << config->GetTemperature_Ref() << Unit.str() << config->GetMu_SND();
-        Unit.str("");
-        NonDimTable.PrintFooter();
-        break;
-
-      }
-      switch(config->GetKind_ConductivityModel()){
-      case CONSTANT_PRANDTL:
-        ModelTable << "CONSTANT_PRANDTL";
-        NonDimTable << "Prandtl (Lam.)"  << "-" << "-" << "-" << config->GetPrandtl_Lam();
-        Unit.str("");
-        NonDimTable << "Prandtl (Turb.)" << "-" << "-" << "-" << config->GetPrandtl_Turb();
-        Unit.str("");
-        NonDimTable.PrintFooter();
-        break;
-
-      case CONSTANT_CONDUCTIVITY:
-        ModelTable << "CONSTANT_CONDUCTIVITY";
-        Unit << "W/m^2.K";
-        NonDimTable << "Molecular Cond." << config->GetKt_Constant() << config->GetKt_Constant()/config->GetKt_ConstantND() << Unit.str() << config->GetKt_ConstantND();
-        Unit.str("");
-        NonDimTable.PrintFooter();
-        break;
-
-      }
-    } else {
-      ModelTable << "-" << "-";
-    }
-
-    if      (config->GetSystemMeasurements() == SI) Unit << "N.m/kg.K";
-    else if (config->GetSystemMeasurements() == US) Unit << "lbf.ft/slug.R";
-    NonDimTable << "Gas Constant" << config->GetGas_Constant() << config->GetGas_Constant_Ref() << Unit.str() << config->GetGas_ConstantND();
-    Unit.str("");
-    if      (config->GetSystemMeasurements() == SI) Unit << "N.m/kg.K";
-    else if (config->GetSystemMeasurements() == US) Unit << "lbf.ft/slug.R";
-    NonDimTable << "Spec. Heat Ratio" << "-" << "-" << "-" << Gamma;
-    Unit.str("");
-
-    switch(config->GetKind_FluidModel()){
-    case STANDARD_AIR:
-      ModelTable << "STANDARD_AIR";
-      break;
-    case IDEAL_GAS:
-      ModelTable << "IDEAL_GAS";
-      break;
-    case VW_GAS:
-      ModelTable << "VW_GAS";
-      break;
-    case PR_GAS:
-      ModelTable << "PR_GAS";
-      break;
-    }
-
-    if (config->GetKind_FluidModel() == VW_GAS || config->GetKind_FluidModel() == PR_GAS){
-        NonDimTable << "Critical Pressure" << config->GetPressure_Critical() << config->GetPressure_Ref() << Unit.str() << config->GetPressure_Critical() /config->GetPressure_Ref();
-        Unit.str("");
-        Unit << "K";
-        NonDimTable << "Critical Temperature" << config->GetTemperature_Critical() << config->GetTemperature_Ref() << Unit.str() << config->GetTemperature_Critical() /config->GetTemperature_Ref();
-        Unit.str("");
-    }
-    NonDimTable.PrintFooter();
-
-    NonDimTableOut <<"-- Initial and free-stream conditions:"<< endl;
-
-    NonDimTable.PrintHeader();
-
-    if      (config->GetSystemMeasurements() == SI) Unit << "Pa";
-    else if (config->GetSystemMeasurements() == US) Unit << "psf";
-    NonDimTable << "Static Pressure" << config->GetPressure_FreeStream() << config->GetPressure_Ref() << Unit.str() << config->GetPressure_FreeStreamND();
-    Unit.str("");
-    if      (config->GetSystemMeasurements() == SI) Unit << "kg/m^3";
-    else if (config->GetSystemMeasurements() == US) Unit << "slug/ft^3";
-    NonDimTable << "Density" << config->GetDensity_FreeStream() << config->GetDensity_Ref() << Unit.str() << config->GetDensity_FreeStreamND();
-    Unit.str("");
-    if      (config->GetSystemMeasurements() == SI) Unit << "K";
-    else if (config->GetSystemMeasurements() == US) Unit << "R";
-    NonDimTable << "Temperature" << config->GetTemperature_FreeStream() << config->GetTemperature_Ref() << Unit.str() << config->GetTemperature_FreeStreamND();
-    Unit.str("");
-    if      (config->GetSystemMeasurements() == SI) Unit << "m^2/s^2";
-    else if (config->GetSystemMeasurements() == US) Unit << "ft^2/s^2";
-    NonDimTable << "Total Energy" << config->GetEnergy_FreeStream() << config->GetEnergy_Ref() << Unit.str() << config->GetEnergy_FreeStreamND();
-    Unit.str("");
-    if      (config->GetSystemMeasurements() == SI) Unit << "m/s";
-    else if (config->GetSystemMeasurements() == US) Unit << "ft/s";
-    NonDimTable << "Velocity-X" << config->GetVelocity_FreeStream()[0] << config->GetVelocity_Ref() << Unit.str() << config->GetVelocity_FreeStreamND()[0];
-    NonDimTable << "Velocity-Y" << config->GetVelocity_FreeStream()[1] << config->GetVelocity_Ref() << Unit.str() << config->GetVelocity_FreeStreamND()[1];
-    if (nDim == 3) {
-      NonDimTable << "Velocity-Z" << config->GetVelocity_FreeStream()[2] << config->GetVelocity_Ref() << Unit.str() << config->GetVelocity_FreeStreamND()[2];
-    }
-    NonDimTable << "Velocity Magnitude" << config->GetModVel_FreeStream() << config->GetVelocity_Ref() << Unit.str() << config->GetModVel_FreeStreamND();
-    Unit.str("");
-
-    if (viscous) {
-      NonDimTable.PrintFooter();
-      if      (config->GetSystemMeasurements() == SI) Unit << "N.s/m^2";
-      else if (config->GetSystemMeasurements() == US) Unit << "lbf.s/ft^2";
-      NonDimTable << "Viscosity" << config->GetViscosity_FreeStream() << config->GetViscosity_Ref() << Unit.str() << config->GetViscosity_FreeStreamND();
-      Unit.str("");
-      if      (config->GetSystemMeasurements() == SI) Unit << "W/m^2.K";
-      else if (config->GetSystemMeasurements() == US) Unit << "lbf/ft.s.R";
-      NonDimTable << "Conductivity" << "-" << config->GetConductivity_Ref() << Unit.str() << "-";
-      Unit.str("");
-      if (turbulent) {
-        if      (config->GetSystemMeasurements() == SI) Unit << "m^2/s^2";
-        else if (config->GetSystemMeasurements() == US) Unit << "ft^2/s^2";
-        NonDimTable << "Turb. Kin. Energy" << config->GetTke_FreeStream() << config->GetTke_FreeStream()/config->GetTke_FreeStreamND() << Unit.str() << config->GetTke_FreeStreamND();
-        Unit.str("");
-        if      (config->GetSystemMeasurements() == SI) Unit << "1/s";
-        else if (config->GetSystemMeasurements() == US) Unit << "1/s";
-        NonDimTable << "Spec. Dissipation" << config->GetOmega_FreeStream() << config->GetOmega_FreeStream()/config->GetOmega_FreeStreamND() << Unit.str() << config->GetOmega_FreeStreamND();
-        Unit.str("");
-      }
-    }
-
-    NonDimTable.PrintFooter();
-    NonDimTable << "Mach Number" << "-" << "-" << "-" << config->GetMach();
-    if (viscous) {
-      NonDimTable << "Reynolds Number" << "-" << "-" << "-" << config->GetReynolds();
-    }
-    NonDimTable.PrintFooter();
-    ModelTable.PrintFooter();
-
-    if (unsteady){
-      NonDimTableOut << "-- Unsteady conditions" << endl;
-      NonDimTable.PrintHeader();
-      NonDimTable << "Total Time" << config->GetMax_Time() << config->GetTime_Ref() << "s" << config->GetMax_Time()/config->GetTime_Ref();
-      Unit.str("");
-      NonDimTable << "Time Step" << config->GetTime_Step() << config->GetTime_Ref() << "s" << config->GetDelta_UnstTimeND();
-      Unit.str("");
-      NonDimTable.PrintFooter();
-    }
-
-    cout << ModelTableOut.str();
-    cout << NonDimTableOut.str();
-
-  }
 }
 
 void CFEM_DG_EulerSolver::DetermineGraphDOFs(const CMeshFEM *FEMGeometry,
                                              CConfig        *config) {
 
-  /*-------------------------------------------------------------------*/
-  /* Step 1: Determine the number of owned DOFs per rank in cumulative */
-  /*         storage format.                                           */
-  /*********************************************************************/
-
-  /*--- Gather the number of DOFs from all ranks. */
-  nDOFsPerRank.resize(size+1);
-  nDOFsPerRank[0] = 0;
-
-#ifdef HAVE_MPI
-  SU2_MPI::Allgather(&nDOFsLocOwned, 1, MPI_UNSIGNED_LONG, &nDOFsPerRank[1], 1,
-                     MPI_UNSIGNED_LONG, MPI_COMM_WORLD);
-#else
-  nDOFsPerRank[1] = nDOFsLocOwned;
-#endif
-
-  /*--- Put nDOFsPerRank in cumulative storage format. ---*/
-  for(int i=0; i<size; ++i)
-    nDOFsPerRank[i+1] += nDOFsPerRank[i];
-
-  /*-------------------------------------------------------------------*/
-  /* Step 2: Determine the global numbering of the DOFs, especially    */
-  /*         of the externals.                                         */
-  /*********************************************************************/
-
-  /* Determine the global values of the locally owned DOFs. */
-  vector<unsigned long> DOFsGlobalID(nDOFsLocTot);
-  for(unsigned long i=0; i<nDOFsLocOwned; ++i)
-    DOFsGlobalID[i] = nDOFsPerRank[rank] + i;
-
-  /*--- Get the communication information from DG_Geometry. Note that for a
-        FEM DG discretization the communication entities of FEMGeometry contain
-        the volume elements. ---*/
-  const vector<int>                    &ranksSend    = FEMGeometry->GetRanksSend();
-  const vector<int>                    &ranksRecv    = FEMGeometry->GetRanksRecv();
-  const vector<vector<unsigned long> > &elementsSend = FEMGeometry->GetEntitiesSend();
-  const vector<vector<unsigned long> > &elementsRecv = FEMGeometry->GetEntitiesRecv();
-
-#ifdef HAVE_MPI
-
-  /* Parallel implementation. Allocate the memory for the send buffers and
-     loop over the number of ranks to which I have to send data. Note that
-     self communication is not excluded here. */
-  vector<vector<unsigned long> > sendBuf;
-  sendBuf.resize(ranksSend.size());
-
-  vector<SU2_MPI::Request> sendReqs(ranksSend.size());
-
-  for(unsigned i=0; i<ranksSend.size(); ++i) {
-
-    /* Fill the send buffer for this rank. */
-    for(unsigned long j=0; j<elementsSend[i].size(); ++j) {
-      const unsigned long jj = elementsSend[i][j];
-      for(unsigned short k=0; k<volElem[jj].nDOFsSol; ++k) {
-        const unsigned long kk = volElem[jj].offsetDOFsSolLocal + k;
-        sendBuf[i].push_back(DOFsGlobalID[kk]);
-      }
-    }
-
-    /* Send the data using non-blocking sends to avoid deadlock. */
-    int dest = ranksSend[i];
-    SU2_MPI::Isend(sendBuf[i].data(), sendBuf[i].size(), MPI_UNSIGNED_LONG,
-                   dest, dest, MPI_COMM_WORLD, &sendReqs[i]);
-  }
-
-  /* Create a map of the receive rank to the index in ranksRecv. */
-  map<int,int> rankToIndRecvBuf;
-  for(int i=0; i<(int) ranksRecv.size(); ++i)
-    rankToIndRecvBuf[ranksRecv[i]] = i;
-
-  /* Loop over the number of ranks from which I receive data. */
-  for(unsigned long i=0; i<ranksRecv.size(); ++i) {
-
-    /* Block until a message arrives and determine the source and size
-       of the message. */
-    SU2_MPI::Status status;
-    SU2_MPI::Probe(MPI_ANY_SOURCE, rank, MPI_COMM_WORLD, &status);
-    int source = status.MPI_SOURCE;
-
-    int sizeMess;
-    SU2_MPI::Get_count(&status, MPI_UNSIGNED_LONG, &sizeMess);
-
-    /* Allocate the memory for the receive buffer, receive the message
-       and determine the actual index of this rank in ranksRecv. */
-    vector<unsigned long> recvBuf(sizeMess);
-    SU2_MPI::Recv(recvBuf.data(), sizeMess, MPI_UNSIGNED_LONG,
-                  source, rank, MPI_COMM_WORLD, &status);
-
-    map<int,int>::const_iterator MI = rankToIndRecvBuf.find(source);
-    source = MI->second;
-
-    /* Loop over the receive elements and copy the data for its DOFs in
-       DOFsGlobalID. */
-    unsigned long ii = 0;
-    for(unsigned long j=0; j<elementsRecv[source].size(); ++j) {
-      const unsigned long jj = elementsRecv[source][j];
-      for(unsigned short k=0; k<volElem[jj].nDOFsSol; ++k, ++ii) {
-        const unsigned long kk = volElem[jj].offsetDOFsSolLocal + k;
-        DOFsGlobalID[kk] = recvBuf[ii];
-      }
-    }
-  }
-
-  /* Complete the non-blocking sends. */
-  SU2_MPI::Waitall(ranksSend.size(), sendReqs.data(), MPI_STATUSES_IGNORE);
-
-  /* Wild cards have been used in the communication,
-     so synchronize the ranks to avoid problems.    */
-  SU2_MPI::Barrier(MPI_COMM_WORLD);
-
-#else
-
-  /*--- Sequential implementation. Halo's may be present due to periodic
-        boundary conditions. A loop over the receiving ranks is carried out
-        to cover both situations, i.e. halo's present and halo's not present. ---*/
-  for(unsigned long i=0; i<ranksRecv.size(); ++i) {
-    for(unsigned long j=0; j<elementsRecv[i].size(); ++j) {
-      const unsigned long elemR = elementsRecv[i][j];
-      const unsigned long elemS = elementsSend[i][j];
-
-      for(unsigned short k=0; k<volElem[elemR].nDOFsSol; ++k) {
-        const unsigned long kR = volElem[elemR].offsetDOFsSolLocal + k;
-        const unsigned long kS = volElem[elemS].offsetDOFsSolLocal + k;
-
-        DOFsGlobalID[kR] = DOFsGlobalID[kS];
-      }
-    }
-  }
-
-#endif
-
-  /*-------------------------------------------------------------------*/
-  /* Step 3: Determine the entries of the graph for the locally stored */
-  /*         data. Note that this data must also be determined for the */
-  /*         halo DOFs, because the faces between partitions are       */
-  /*         stored only once.                                         */
-  /*********************************************************************/
-
-  /* Allocate the memory for the first index of nonZeroEntriesJacobian.
-     During the construction of this data, also the halo DOFs are needed,
-     hence it is allocate for all DOFs stored on this rank. */
-  nonZeroEntriesJacobian.resize(nDOFsLocTot);
-
-  /* The residual of the DOFs of a volume element depends on all the
-     DOFs of that volume element. Set these dependencies. Only needed
-     for the owned elements. */
-  for(unsigned long i=0; i<nVolElemOwned; ++i) {
-    for(unsigned short j=0; j<volElem[i].nDOFsSol; ++j) {
-      const unsigned long jj = volElem[i].offsetDOFsSolLocal + j;
-      for(unsigned short k=0; k<volElem[i].nDOFsSol; ++k) {
-        const unsigned long kk = volElem[i].offsetDOFsSolLocal + k;
-        nonZeroEntriesJacobian[jj].push_back(DOFsGlobalID[kk]);
-      }
-    }
-  }
-
-  /* Loop over the internal matching faces to set the dependencies of the
-     DOFs w.r.t. the DOFs of the neighbors. It is assumed that the residual
-     of the DOFs depends on all the DOFs of the neighboring elements. This
-     is always correct for the Navier-Stokes equations. For the Euler equations
-     in combination with a lumped mass matrix, this is a conservative
-     estimate. However, it is also correct when the full mass matrix is used.
-     Therefore, this assumption is used here. */
-  const unsigned short nTimeLevels = config->GetnLevels_TimeAccurateLTS();
-  for(unsigned long i=0; i<nMatchingInternalFacesWithHaloElem[nTimeLevels]; ++i) {
-
-    /* Easier storage of the elements on both sides. */
-    const unsigned long elem0 = matchingInternalFaces[i].elemID0;
-    const unsigned long elem1 = matchingInternalFaces[i].elemID1;
-
-    /* Double loop over the DOFs of both elements and set the dependencies
-       accordingly. */
-    for(unsigned short j=0; j<volElem[elem0].nDOFsSol; ++j) {
-      const unsigned long jj = volElem[elem0].offsetDOFsSolLocal + j;
-      for(unsigned short k=0; k<volElem[elem1].nDOFsSol; ++k) {
-        const unsigned long kk = volElem[elem1].offsetDOFsSolLocal + k;
-
-        nonZeroEntriesJacobian[jj].push_back(DOFsGlobalID[kk]);
-        nonZeroEntriesJacobian[kk].push_back(DOFsGlobalID[jj]);
-      }
-    }
-  }
-
-  /*-------------------------------------------------------------------*/
-  /* Step 4: Carry out the communication for the halo DOFs, such that  */
-  /*         all the graph information is obtained for the owned DOFs. */
-  /*********************************************************************/
-
-#ifdef HAVE_MPI
-
-  /* Parallel implementation. Allocate the memory for the inverse send buffers
-     and loop over the number of ranks to which I have to send data for the
-     inverse communication pattern. Note that self communication is not
-     excluded here, because efficiency is not really important for this function. */
-  vector<vector<unsigned long> > invSendBuf;
-  invSendBuf.resize(ranksRecv.size());
-
-  vector<SU2_MPI::Request> invSendReqs(ranksRecv.size());
-
-  for(unsigned i=0; i<ranksRecv.size(); ++i) {
-
-    /* Fill the inverse send buffer for this rank. */
-    for(unsigned long j=0; j<elementsRecv[i].size(); ++j) {
-      const unsigned long jj = elementsRecv[i][j];
-      for(unsigned short k=0; k<volElem[jj].nDOFsSol; ++k) {
-        const unsigned long kk = volElem[jj].offsetDOFsSolLocal + k;
-        invSendBuf[i].push_back(nonZeroEntriesJacobian[kk].size());
-        invSendBuf[i].insert(invSendBuf[i].end(),
-                             nonZeroEntriesJacobian[kk].begin(),
-                             nonZeroEntriesJacobian[kk].end());
-      }
-    }
-
-    /* Send the data using non-blocking sends to avoid deadlock. */
-    int dest = ranksRecv[i];
-    SU2_MPI::Isend(invSendBuf[i].data(), invSendBuf[i].size(), MPI_UNSIGNED_LONG,
-                   dest, dest+1, MPI_COMM_WORLD, &invSendReqs[i]);
-  }
-
-  /* Create a map of the inverse receive (i.e. the original send) rank
-     to the index in ranksSend. */
-  map<int,int> rankToIndSendBuf;
-  for(int i=0; i<(int) ranksSend.size(); ++i)
-    rankToIndSendBuf[ranksSend[i]] = i;
-
-  /* Loop over the number of ranks from which I receive data
-     in the inverse communication. */
-  for(unsigned long i=0; i<ranksSend.size(); ++i) {
-
-    /* Block until a message arrives and determine the source and size
-       of the message. */
-    SU2_MPI::Status status;
-    SU2_MPI::Probe(MPI_ANY_SOURCE, rank+1, MPI_COMM_WORLD, &status);
-    int source = status.MPI_SOURCE;
-
-    int sizeMess;
-    SU2_MPI::Get_count(&status, MPI_UNSIGNED_LONG, &sizeMess);
-
-    /* Allocate the memory for the receive buffer, receive the message
-       and determine the actual index of this rank in ranksSend. */
-    vector<unsigned long> recvBuf(sizeMess);
-    SU2_MPI::Recv(recvBuf.data(), sizeMess, MPI_UNSIGNED_LONG,
-                  source, rank+1, MPI_COMM_WORLD, &status);
-
-    map<int,int>::const_iterator MI = rankToIndSendBuf.find(source);
-    source = MI->second;
-
-    /* Loop over the elements for which the data was just received. */
-    int ii = 0;
-    for(unsigned long j=0; j<elementsSend[source].size(); ++j) {
-      const unsigned long jj = elementsSend[source][j];
-
-      for(unsigned short k=0; k<volElem[jj].nDOFsSol; ++k) {
-        const unsigned long kk       = volElem[jj].offsetDOFsSolLocal + k;
-        const unsigned long nEntries = recvBuf[ii++];
-
-        nonZeroEntriesJacobian[kk].insert(nonZeroEntriesJacobian[kk].end(),
-                                          recvBuf.data() + ii,
-                                          recvBuf.data() + ii + nEntries);
-        ii += nEntries;
-      }
-    }
-  }
-
-  /* Complete the non-blocking sends. */
-  SU2_MPI::Waitall(ranksRecv.size(), invSendReqs.data(), MPI_STATUSES_IGNORE);
-
-  /* Wild cards have been used in the communication,
-     so synchronize the ranks to avoid problems.    */
-  SU2_MPI::Barrier(MPI_COMM_WORLD);
-
-#else
-  /*--- Sequential implementation. Just add the data of the halo DOFs
-        to the corresponding owned DOFs. Note that only when periodic
-        boundary conditions are present, something will happen. ---*/
-  for(unsigned long i=0; i<ranksSend.size(); ++i) {
-    for(unsigned long j=0; j<elementsSend[i].size(); ++j) {
-      const unsigned long elemR = elementsRecv[i][j];
-      const unsigned long elemS = elementsSend[i][j];
-
-      for(unsigned short k=0; k<volElem[elemR].nDOFsSol; ++k) {
-        const unsigned long kR = volElem[elemR].offsetDOFsSolLocal + k;
-        const unsigned long kS = volElem[elemS].offsetDOFsSolLocal + k;
-
-        nonZeroEntriesJacobian[kS].insert(nonZeroEntriesJacobian[kS].end(),
-                                          nonZeroEntriesJacobian[kR].begin(),
-                                          nonZeroEntriesJacobian[kR].end());
-      }
-    }
-  }
-
-#endif
-
-  /*-------------------------------------------------------------------*/
-  /* Step 5: Sort the entries of nonZeroEntriesJacobian in increasing  */
-  /*         order and remove possible double entries (caused by       */
-  /*         periodic boundaries under certain circumstances). Delete  */
-  /*         the memory of the halo data, because it is not needed     */
-  /*         anymore.                                                  */
-  /*********************************************************************/
-
-  /* Loop over the locally owned DOFs and remove the possible double
-     entries. This is accomplished by first sorting the data followed
-     by the removal of duplicate entries using the unique function. */
-  for(unsigned long i=0; i<nDOFsLocOwned; ++i) {
-    sort(nonZeroEntriesJacobian[i].begin(), nonZeroEntriesJacobian[i].end());
-    vector<unsigned long>::iterator lastEntry;
-    lastEntry = unique(nonZeroEntriesJacobian[i].begin(), nonZeroEntriesJacobian[i].end());
-    nonZeroEntriesJacobian[i].erase(lastEntry, nonZeroEntriesJacobian[i].end());
-  }
-
-  /* Delete the memory of the halo data. To make sure that the memory
-     is physically deleted, use the swap function. */
-  for(unsigned long i=nDOFsLocOwned; i<nDOFsLocTot; ++i)
-    vector<unsigned long>().swap(nonZeroEntriesJacobian[i]);
 }
 
 void CFEM_DG_EulerSolver::MetaDataJacobianComputation(const CMeshFEM    *FEMGeometry,
                                                       const vector<int> &colorLocalDOFs) {
 
-  /*--------------------------------------------------------------------------*/
-  /*--- Part 1: Convert the coloring information of the DOFs to the        ---*/
-  /*---         reverse information, namely the DOFs for each color.       ---*/
-  /*--------------------------------------------------------------------------*/
-
-  /* Determine the locally owned DOFs for each color. */
-  localDOFsPerColor.resize(nGlobalColors);
-
-  for(unsigned long i=0; i<nDOFsLocOwned; ++i)
-    localDOFsPerColor[colorLocalDOFs[i]].push_back(i);
-
-  /*--------------------------------------------------------------------------*/
-  /*--- Part 2: Create the mapping from the global matrix index to the     ---*/
-  /*---         color. In parallel this is a bit more work than one might  ---*/
-  /*---         think, because the parallel data structures do not store   ---*/
-  /*---         all the matrix entities of the local DOFs. Hence, this     ---*/
-  /*---         must be reconstructed via communication.                   ---*/
-  /*--------------------------------------------------------------------------*/
-
-  /* Get the send and receive ranks for FEMGeometry. */
-  const vector<int> &ranksSend = FEMGeometry->GetRanksSend();
-  const vector<int> &ranksRecv = FEMGeometry->GetRanksRecv();
-
-  /* Store the ranks this rank communicates with in a map. These are both
-     sending and receiving ranks. Make sure to exclude my own rank. */
-  map<int,int> rankCommToInd;
-  for(unsigned long i=0; i<ranksSend.size(); ++i) {
-    if(ranksSend[i] != rank) {
-      const int ind = (int)rankCommToInd.size();
-      rankCommToInd[ranksSend[i]] = ind;
-    }
-  }
-
-  for(unsigned long i=0; i<ranksRecv.size(); ++i) {
-    map<int,int>::const_iterator MI = rankCommToInd.find(ranksRecv[i]);
-    if((MI == rankCommToInd.end()) &&(ranksRecv[i] != rank)) {
-      const int ind = (int)rankCommToInd.size();
-      rankCommToInd[ranksRecv[i]] = ind;
-    }
-  }
-
-  /* Allocate the memory for the first index of the send buffers. */
-  vector<vector<unsigned long> > sendBuf(rankCommToInd.size(), vector<unsigned long>(0));
-
-  /* Define the map from the global matrix index to the color and the set to
-     keep track whether an index has already been treated. */
-  map<unsigned long, int> mapMatrixIndToColor;
-  set<unsigned long> setTreatedIndices;
-
-  /* Loop over the owned DOFs and its matrix entries to create the contents of
-     either mapMatrixIndToColor (owned DOFs) or sendBuf (unowned DOFs). */
-  for(unsigned long i=0; i<nDOFsLocOwned; ++i) {
-    for(unsigned long j=0; j<nonZeroEntriesJacobian[i].size(); ++j) {
-      const unsigned long jj = nonZeroEntriesJacobian[i][j];
-
-      /* Check if jj has not been stored yet. */
-      pair<set<unsigned long>::iterator,bool> attempt = setTreatedIndices.insert(jj);
-      if( attempt.second ) {
-
-        /* Determine the rank where this DOF is stored. */
-        vector<unsigned long>::iterator low;
-        low = lower_bound(nDOFsPerRank.begin(), nDOFsPerRank.end(), jj);
-        int rankDOF = (int)(low - nDOFsPerRank.begin());
-        if(*low > jj) --rankDOF;
-
-        /* If rankDOF is the current rank, create the entry in
-           mapMatrixIndToColor. Otherwise store jj in the appropriate send
-           buffer. */
-        if(rankDOF == rank) {
-          mapMatrixIndToColor[jj] = colorLocalDOFs[jj-nDOFsPerRank[rank]];
-        }
-        else {
-          map<int,int>::const_iterator MI = rankCommToInd.find(rankDOF);
-          sendBuf[MI->second].push_back(jj);
-        }
-      }
-    }
-  }
-
-#ifdef HAVE_MPI
-
-  /*--- Loop over the ranks to which this rank has to send data.
-        Use non-blocking sends to avoid deadlock. ---*/
-  vector<SU2_MPI::Request> sendReqs(rankCommToInd.size());
-
-  map<int,int>::const_iterator MI = rankCommToInd.begin();
-  for(unsigned long i=0; i<rankCommToInd.size(); ++i, ++MI) {
-    const int dest = MI->first;
-    const int ind  = MI->second;
-
-    SU2_MPI::Isend(sendBuf[ind].data(), sendBuf[ind].size(), MPI_UNSIGNED_LONG,
-                   dest, dest+2, MPI_COMM_WORLD, &sendReqs[i]);
-  }
-
-  /* Loop over the ranks from which I receive data to be processed. The number
-     of ranks is equal to the number of ranks to which I just sent data. */
-  vector<SU2_MPI::Request> sendReturnReqs(rankCommToInd.size());
-  vector<vector<int> > sendReturnBuf(rankCommToInd.size(), vector<int>(0));
-  for(unsigned long i=0; i<rankCommToInd.size(); ++i) {
-
-    /* Block until a message arrives and determine the source and size
-       of the message. */
-    SU2_MPI::Status status;
-    SU2_MPI::Probe(MPI_ANY_SOURCE, rank+2, MPI_COMM_WORLD, &status);
-    int source = status.MPI_SOURCE;
-
-    int sizeMess;
-    SU2_MPI::Get_count(&status, MPI_UNSIGNED_LONG, &sizeMess);
-
-    /* Allocate the memory for the receive buffer as well as for the
-       return send buffer. Receive the message afterwards. */
-    vector<unsigned long> recvBuf(sizeMess);
-    sendReturnBuf[i].resize(sizeMess);
-
-    SU2_MPI::Recv(recvBuf.data(), sizeMess, MPI_UNSIGNED_LONG,
-                  source, rank+2, MPI_COMM_WORLD, &status);
-
-    /* Loop over the data just received and fill the return send buffer
-       with the color of the DOFs. */
-    for(int j=0; j<sizeMess; ++j) {
-      const unsigned long jj = recvBuf[j] - nDOFsPerRank[rank];
-      if(jj >= nDOFsLocOwned) {
-        cout << "This DOF should be owned, but it is not. This should not happen." << endl;
-        exit(1);
-      }
-      sendReturnBuf[i][j] = colorLocalDOFs[jj];
-    }
-
-    /* Send the return buffer back to the calling rank. Again use non-blocking
-       sends to avoid deadlock. */
-    SU2_MPI::Isend(sendReturnBuf[i].data(), sendReturnBuf[i].size(), MPI_INT,
-                   source, source+3, MPI_COMM_WORLD, &sendReturnReqs[i]);
-  }
-
-  /* Complete the first round of non-blocking sends. */
-  SU2_MPI::Waitall(sendReqs.size(), sendReqs.data(), MPI_STATUSES_IGNORE);
-
-  /* Loop over the ranks from which I receive the return information. */
-  for(unsigned long i=0; i<rankCommToInd.size(); ++i) {
-
-    /* Block until a message arrives and determine the source of the message
-       and its index in the original send buffers. */
-    SU2_MPI::Status status;
-    SU2_MPI::Probe(MPI_ANY_SOURCE, rank+3, MPI_COMM_WORLD, &status);
-    int source = status.MPI_SOURCE;
-
-    MI = rankCommToInd.find(source);
-    const int ind = MI->second;
-
-    /* Allocate the memory for the receive buffer and receive the message using
-       a blocking receive. */
-    vector<int> recvBuf(sendBuf[ind].size());
-    SU2_MPI::Recv(recvBuf.data(), recvBuf.size(), MPI_INT,
-                  source, rank+3, MPI_COMM_WORLD, &status);
-
-    /* Loop over the data just received and add them to the map
-       mapMatrixIndToColor .*/
-    for(unsigned long j=0; j<sendBuf[ind].size(); ++j)
-      mapMatrixIndToColor[sendBuf[ind][j]] = recvBuf[j];
-  }
-
-  /* Complete the second round of non-blocking sends. */
-  SU2_MPI::Waitall(sendReturnReqs.size(), sendReturnReqs.data(), MPI_STATUSES_IGNORE);
-
-  /* Wild cards have been used in the communication,
-     so synchronize the ranks to avoid problems.    */
-  SU2_MPI::Barrier(MPI_COMM_WORLD);
-
-#endif
-
-  /*--------------------------------------------------------------------------*/
-  /*--- Part 3: For each locally owned DOF it is determined which matrix   ---*/
-  /*---         entry is computed for which color. This information is     ---*/
-  /*---         stored in the vector of vectors colorToIndEntriesJacobian. ---*/
-  /*--------------------------------------------------------------------------*/
-
-  /* Loop over the ownded DOFs. */
-  colorToIndEntriesJacobian.resize(nDOFsLocOwned);
-  for(unsigned long i=0; i<nDOFsLocOwned; ++i) {
-
-    /* Initialize the elements of colorToIndEntriesJacobian to -1 to indicate
-       that the color does not have a matrix entity . */
-    colorToIndEntriesJacobian[i].assign(nGlobalColors, -1);
-
-    /* Loop over the matrix entries of this DOF. */
-    for(int j=0; j<(int) nonZeroEntriesJacobian[i].size(); ++j) {
-
-      /* Search for the entry in mapMatrixIndToColor and determine the
-         color of this entry. */
-      map<unsigned long, int>::const_iterator MMI;
-      MMI = mapMatrixIndToColor.find(nonZeroEntriesJacobian[i][j]);
-      if(MMI == mapMatrixIndToColor.end()) {
-        cout << "Matrix entry not found in mapMatrixIndToColor." << endl;
-        cout << "This should not happen." << endl;
-        exit(1);
-      }
-      const int color = MMI->second;
-
-      /* Set the correct information in colorToIndEntriesJacobian. */
-      colorToIndEntriesJacobian[i][color] = j;
-    }
-  }
 }
 
 void CFEM_DG_EulerSolver::SetUpTaskList(CConfig *config) {
 
-  /* Check whether an ADER space-time step must be carried out.
-     When only a spatial Jacobian is computed this is false per definition.  */
-  if( (config->GetKind_TimeIntScheme_Flow() == ADER_DG) &&
-     !(config->GetJacobian_Spatial_Discretization_Only()) ) {
-
-    /*------------------------------------------------------------------------*/
-    /* ADER time integration with local time stepping. There are 2^(M-1)      */
-    /* subtime steps, where M is the number of time levels. For each of       */
-    /* the subtime steps a number of tasks must be carried out, hence the     */
-    /* total list can become rather lengthy.                                  */
-    /*------------------------------------------------------------------------*/
-
-    /*--- Determine whether or not the predictor solution must be interpolated
-          for the time levels on this rank. Make a distinction between owned
-          and halo elements. Also determine whether or not boundary conditions
-          are present and whether or not these depend on halo data. ---*/
-    const unsigned short nTimeLevels = config->GetnLevels_TimeAccurateLTS();
-    vector<bool> interpolOwnedElem(nTimeLevels, false);
-    vector<bool> interpolHaloElem(nTimeLevels, false);
-    vector<bool> BCPresent(nTimeLevels, false);
-    vector<bool> BCDependOnHalos(nTimeLevels, false);
-
-    for(unsigned short level=0; level<nTimeLevels; ++level) {
-
-      /* First check the boundary conditions. */
-      for(unsigned short iMarker=0; iMarker<config->GetnMarker_All(); iMarker++) {
-
-        const unsigned long surfElemBeg = boundaries[iMarker].nSurfElem[level];
-        const unsigned long surfElemEnd = boundaries[iMarker].nSurfElem[level+1];
-        if(surfElemEnd > surfElemBeg) {
-          BCPresent[level] = true;
-          if( boundaries[iMarker].haloInfoNeededForBC ) BCDependOnHalos[level] = true;
-        }
-      }
-
-      /* Determine whether or not the owned elements must be interpolated. */
-      if(nVolElemOwnedPerTimeLevel[level+1] > nVolElemOwnedPerTimeLevel[level])
-        interpolOwnedElem[level] = true;
-      if(nMatchingInternalFacesLocalElem[level+1] > nMatchingInternalFacesLocalElem[level])
-       interpolOwnedElem[level] = true;
-      if(nMatchingInternalFacesWithHaloElem[level+1] > nMatchingInternalFacesWithHaloElem[level])
-        interpolOwnedElem[level] = true;
-      if( BCPresent[level] )
-        interpolOwnedElem[level] = true;
-
-      /* Determine whether or not the halo elements must be interpolated. */
-      if(nMatchingInternalFacesWithHaloElem[level+1] > nMatchingInternalFacesWithHaloElem[level])
-        interpolHaloElem[level] = true;
-      if( BCDependOnHalos[level] )
-        interpolHaloElem[level] = true;
-    }
-
-    /* Determine the number of subtime steps and abbreviate the number of
-       time integration points a bit easier.  */
-    const unsigned int   nSubTimeSteps          = pow(2,nTimeLevels-1);
-    const unsigned short nTimeIntegrationPoints = config->GetnTimeIntegrationADER_DG();
-
-    /* Define the two dimensional vector to store the latest index for a
-       certain task for every time level. */
-    vector<vector<int> > indexInList(CTaskDefinition::ADER_UPDATE_SOLUTION+1,
-                                     vector<int>(nTimeLevels, -1));
-
-    /* Loop over the number of subtime steps in the algorithm. */
-    for(unsigned int step=0; step<nSubTimeSteps; ++step) {
-
-      /* Determine the time level for which an update must be carried out
-         for this step. */
-      unsigned int ii = step+1;
-      unsigned short timeLevel = 0;
-      while( !(ii%2) ) {ii/=2; ++timeLevel;}
-
-      /* Definition of the variable to store previous indices of
-         tasks that must have been completed. */
-      int prevInd[5];
-
-      /* Carry out the predictor step of the communication elements of level 0
-         if these elements are present on this rank. */
-      unsigned long elemBeg = nVolElemOwnedPerTimeLevel[0]
-                            + nVolElemInternalPerTimeLevel[0];
-      unsigned long elemEnd = nVolElemOwnedPerTimeLevel[1];
-      if(elemEnd > elemBeg) {
-        prevInd[0] = indexInList[CTaskDefinition::ADER_UPDATE_SOLUTION][0];
-        indexInList[CTaskDefinition::ADER_PREDICTOR_STEP_COMM_ELEMENTS][0] = (int)tasksList.size();
-        tasksList.push_back(CTaskDefinition(CTaskDefinition::ADER_PREDICTOR_STEP_COMM_ELEMENTS, 0, prevInd[0]));
-      }
-
-      /* Initiate the communication of elements of level 0, if there is
-         something to be communicated. */
-#ifdef HAVE_MPI
-      if( commRequests[0].size() ) {
-        if(elemEnd > elemBeg)   // Data needs to be computed before sending.
-          prevInd[0] = indexInList[CTaskDefinition::ADER_PREDICTOR_STEP_COMM_ELEMENTS][0];
-        else                    // Data only needs to be received.
-          prevInd[0] = indexInList[CTaskDefinition::ADER_TIME_INTERPOLATE_HALO_ELEMENTS][0];
-
-        /* Make sure that any previous communication has been completed. */
-        prevInd[1] = indexInList[CTaskDefinition::COMPLETE_REVERSE_MPI_COMMUNICATION][0];
-
-        /* Create the task. */
-        indexInList[CTaskDefinition::INITIATE_MPI_COMMUNICATION][0] = tasksList.size();
-        tasksList.push_back(CTaskDefinition(CTaskDefinition::INITIATE_MPI_COMMUNICATION, 0,
-                                            prevInd[0], prevInd[1]));
-      }
-#endif
-
-      /* Check if the time level is not nTimeLevels-1. In that case carry out
-         the predictor step of the communication elements for the next time
-         level and initiate their communication, if appropriate on this rank. */
-      if(timeLevel < (nTimeLevels-1)) {
-        const unsigned short nL = timeLevel+1;
-
-        /* Carry out the predictor step of the communication elements of level nL
-           if these elements are present on this rank. */
-        elemBeg = nVolElemOwnedPerTimeLevel[nL] + nVolElemInternalPerTimeLevel[nL];
-        elemEnd = nVolElemOwnedPerTimeLevel[nL+1];
-
-        if(elemEnd > elemBeg) {
-          prevInd[0] = indexInList[CTaskDefinition::ADER_UPDATE_SOLUTION][nL];
-          indexInList[CTaskDefinition::ADER_PREDICTOR_STEP_COMM_ELEMENTS][nL] = (int)tasksList.size();
-          tasksList.push_back(CTaskDefinition(CTaskDefinition::ADER_PREDICTOR_STEP_COMM_ELEMENTS, nL, prevInd[0]));
-        }
-
-        /* Initiate the communication of elements of level nL, if there is
-           something to be communicated. */
-#ifdef HAVE_MPI
-        if( commRequests[nL].size() ) {
-          if(elemEnd > elemBeg)   // Data needs to be computed before sending.
-            prevInd[0] = indexInList[CTaskDefinition::ADER_PREDICTOR_STEP_COMM_ELEMENTS][nL];
-          else                    // Data only needs to be received.
-            prevInd[0] = indexInList[CTaskDefinition::ADER_TIME_INTERPOLATE_HALO_ELEMENTS][nL];
-
-          /* Make sure that any previous communication has been completed. */
-          prevInd[1] = indexInList[CTaskDefinition::COMPLETE_REVERSE_MPI_COMMUNICATION][nL];
-
-          /* Create the actual task. */
-          indexInList[CTaskDefinition::INITIATE_MPI_COMMUNICATION][nL] = tasksList.size();
-          tasksList.push_back(CTaskDefinition(CTaskDefinition::INITIATE_MPI_COMMUNICATION, nL,
-                                              prevInd[0], prevInd[1]));
-        }
-#endif
-      }
-
-      /* Carry out the predictor step of the internal elements of time level 0,
-         if these elements are present on this rank. */
-      elemBeg = nVolElemOwnedPerTimeLevel[0];
-      elemEnd = nVolElemOwnedPerTimeLevel[0] + nVolElemInternalPerTimeLevel[0];
-
-      if(elemEnd > elemBeg) {
-        prevInd[0] = indexInList[CTaskDefinition::ADER_UPDATE_SOLUTION][0];
-        indexInList[CTaskDefinition::ADER_PREDICTOR_STEP_INTERNAL_ELEMENTS][0] = (int)tasksList.size();
-        tasksList.push_back(CTaskDefinition(CTaskDefinition::ADER_PREDICTOR_STEP_INTERNAL_ELEMENTS, 0, prevInd[0]));
-      }
-
-      /* Determine the tasks to be completed before the communication of time
-         level 0 can be completed. */
-      prevInd[0] = prevInd[1] = prevInd[2] = -1;
-#ifdef HAVE_MPI
-      if( commRequests[0].size() )
-        prevInd[0] = indexInList[CTaskDefinition::INITIATE_MPI_COMMUNICATION][0];
-#endif
-
-      if( elementsSendSelfComm[0].size() ) {
-        prevInd[1] = indexInList[CTaskDefinition::ADER_PREDICTOR_STEP_COMM_ELEMENTS][0];
-        prevInd[2] = indexInList[CTaskDefinition::ADER_PREDICTOR_STEP_INTERNAL_ELEMENTS][0];
-      }
-
-      /* Make sure that the -1 in prevInd, if any, are numbered last. */
-      sort(prevInd, prevInd+3, greater<int>());
-
-      /* Complete the communication of time level 0, if there is something
-         to be completed. */
-      if(prevInd[0] > -1) {
-        indexInList[CTaskDefinition::COMPLETE_MPI_COMMUNICATION][0] = (int)tasksList.size();
-        tasksList.push_back(CTaskDefinition(CTaskDefinition::COMPLETE_MPI_COMMUNICATION, 0,
-                                            prevInd[0], prevInd[1], prevInd[2]));
-      }
-
-      /* Check if the time level is not nTimeLevels-1. In that case carry out
-         the predictor step of the internal elements for the next time
-         level and complete the communication for this time level,
-         if appropriate on this rank. */
-      if(timeLevel < (nTimeLevels-1)) {
-        const unsigned short nL = timeLevel+1;
-
-        /* Carry out the predictor step of the internal elements of level nL
-           if these elements are present on this rank. */
-        elemBeg = nVolElemOwnedPerTimeLevel[nL];
-        elemEnd = nVolElemOwnedPerTimeLevel[nL] + nVolElemInternalPerTimeLevel[nL];
-
-        if(elemEnd > elemBeg) {
-          prevInd[0] = indexInList[CTaskDefinition::ADER_UPDATE_SOLUTION][nL];
-          indexInList[CTaskDefinition::ADER_PREDICTOR_STEP_INTERNAL_ELEMENTS][nL] = (int)tasksList.size();
-          tasksList.push_back(CTaskDefinition(CTaskDefinition::ADER_PREDICTOR_STEP_INTERNAL_ELEMENTS, nL, prevInd[0]));
-        }
-
-        /* Determine the tasks to be completed before the communication of time
-           level nL can be completed. */
-        prevInd[0] = prevInd[1] = prevInd[2] = -1;
-#ifdef HAVE_MPI
-        if( commRequests[nL].size() )
-          prevInd[0] = indexInList[CTaskDefinition::INITIATE_MPI_COMMUNICATION][nL];
-#endif
-
-        if( elementsSendSelfComm[nL].size() ) {
-          prevInd[1] = indexInList[CTaskDefinition::ADER_PREDICTOR_STEP_COMM_ELEMENTS][nL];
-          prevInd[2] = indexInList[CTaskDefinition::ADER_PREDICTOR_STEP_INTERNAL_ELEMENTS][nL];
-        }
-
-        /* Make sure that the -1 in prevInd, if any, are numbered last. */
-        sort(prevInd, prevInd+3, greater<int>());
-
-        /* Complete the communication of time level nL, if there is something
-           to be completed. */
-        if(prevInd[0] > -1) {
-          indexInList[CTaskDefinition::COMPLETE_MPI_COMMUNICATION][nL] = (int)tasksList.size();
-          tasksList.push_back(CTaskDefinition(CTaskDefinition::COMPLETE_MPI_COMMUNICATION, nL,
-                                              prevInd[0], prevInd[1], prevInd[2]));
-        }
-      }
-
-      /* Loop over the time integration points to compute the space time
-         integral for the corrector step. */
-      for(unsigned short intPoint=0; intPoint<nTimeIntegrationPoints; ++intPoint) {
-
-        /* Loop over the time levels to be treated. */
-        for(unsigned short level=0; level<=timeLevel; ++level) {
-
-          /* Easier storage of the number of owned elements for this level
-             and the number of owned elements of the adjacent time level
-             that are needed for the computation of the surface integral. */
-          unsigned long nOwnedElem = nVolElemOwnedPerTimeLevel[level+1]
-                                   - nVolElemOwnedPerTimeLevel[level];
-
-          unsigned long nAdjOwnedElem = 0;
-          if(level < (nTimeLevels-1))
-            nAdjOwnedElem = ownedElemAdjLowTimeLevel[level+1].size();
-
-          /* Check if the solution of the owned elements of the current time
-             level and the adjacent owned elements of the next time level must
-             be interpolated to the integration point intPoint. */
-          if( interpolOwnedElem[level] ) {
-
-            /* Determine the tasks that should have been completed before this
-               task can be carried out. This depends on the time integration
-               point. */
-            if(intPoint == 0) {
-
-              /* First time integration point. The predictor steps of the
-                 owned elements must have been completed before this task
-                 can be carried out. */
-              if( nOwnedElem ) {
-                prevInd[0] = indexInList[CTaskDefinition::ADER_PREDICTOR_STEP_COMM_ELEMENTS][level];
-                prevInd[1] = indexInList[CTaskDefinition::ADER_PREDICTOR_STEP_INTERNAL_ELEMENTS][level];
-              }
-              else {
-                prevInd[0] = prevInd[1] = -1;
-              }
-
-              if( nAdjOwnedElem ) {
-                prevInd[2] = indexInList[CTaskDefinition::ADER_PREDICTOR_STEP_COMM_ELEMENTS][level+1];
-                prevInd[3] = indexInList[CTaskDefinition::ADER_PREDICTOR_STEP_INTERNAL_ELEMENTS][level+1];
-              }
-              else {
-                prevInd[2] = prevInd[3] = -1;
-              }
-
-              prevInd[4] = -1;
-            }
-            else {
-
-              /* Not the first integration point. The residual computations of
-                 the previous integration point must have been completed, because
-                 the solution in the work vectors is overwritten. */
-              prevInd[0] = indexInList[CTaskDefinition::VOLUME_RESIDUAL][level];
-              prevInd[1] = indexInList[CTaskDefinition::BOUNDARY_CONDITIONS_DEPEND_ON_OWNED][level];
-              prevInd[2] = indexInList[CTaskDefinition::BOUNDARY_CONDITIONS_DEPEND_ON_HALO][level];
-              prevInd[3] = indexInList[CTaskDefinition::SURFACE_RESIDUAL_HALO_ELEMENTS][level];
-              prevInd[4] = indexInList[CTaskDefinition::SURFACE_RESIDUAL_OWNED_ELEMENTS][level];
-            }
-
-            /* Create the task. */
-            indexInList[CTaskDefinition::ADER_TIME_INTERPOLATE_OWNED_ELEMENTS][level] = (int)tasksList.size();
-            tasksList.push_back(CTaskDefinition(CTaskDefinition::ADER_TIME_INTERPOLATE_OWNED_ELEMENTS,
-                                                level, prevInd[0], prevInd[1], prevInd[2], prevInd[3], prevInd[4]));
-
-            /* The info on the integration point and whether or not this
-               time integration corresponds to the second part for the
-               adjacent elements must be added to the task just created. */
-            tasksList.back().intPointADER          = intPoint;
-            tasksList.back().secondPartTimeIntADER = level < timeLevel;
-
-            /* If artificial viscosity is used for the shock capturing
-               terms, these terms must be computed for the owned elements,
-               including the adjacent ones. */
-            prevInd[0] = indexInList[CTaskDefinition::ADER_TIME_INTERPOLATE_OWNED_ELEMENTS][level];
-            indexInList[CTaskDefinition::SHOCK_CAPTURING_VISCOSITY_OWNED_ELEMENTS][level] = (int)tasksList.size();
-            tasksList.push_back(CTaskDefinition(CTaskDefinition::SHOCK_CAPTURING_VISCOSITY_OWNED_ELEMENTS,
-                                                level, prevInd[0]));
-          }
-
-          /* The solution of the halo elements of the current time level and
-             the adjacent halo elements of the next time level must be
-             interpolated to the integration point intPoint. Check if these
-             elements are present. */
-          if( interpolHaloElem[level] ) {
-
-            unsigned long nAdjHaloElem = 0;
-            if(level < (nTimeLevels-1))
-              nAdjHaloElem = haloElemAdjLowTimeLevel[level+1].size();
-
-            unsigned long nHaloElem = nVolElemHaloPerTimeLevel[level+1]
-                                    - nVolElemHaloPerTimeLevel[level];
-
-            /* Determine the tasks that should have been completed before this
-               task can be carried out. This depends on the time integration
-               point. */
-            if(intPoint == 0) {
-
-              /* First time integration point. The communication of the
-                 halo elements must have been completed before this task
-                 can be carried out. */
-             if( nHaloElem )
-               prevInd[0] = indexInList[CTaskDefinition::COMPLETE_MPI_COMMUNICATION][level];
-             else
-               prevInd[0] = -1;
-
-             if( nAdjHaloElem )
-               prevInd[1] = indexInList[CTaskDefinition::COMPLETE_MPI_COMMUNICATION][level+1];
-             else
-               prevInd[1] = -1;
-            }
-            else {
-
-              /* Not the first integration point. The residual computation of
-                 the previous integration point must have been completed, because
-                 the solution in the work vectors is overwritten. */
-              prevInd[0] = indexInList[CTaskDefinition::SURFACE_RESIDUAL_HALO_ELEMENTS][level];
-              prevInd[1] = indexInList[CTaskDefinition::BOUNDARY_CONDITIONS_DEPEND_ON_HALO][level];
-            }
-
-            /* Create the task. */
-            indexInList[CTaskDefinition::ADER_TIME_INTERPOLATE_HALO_ELEMENTS][level] = (int)tasksList.size();
-            tasksList.push_back(CTaskDefinition(CTaskDefinition::ADER_TIME_INTERPOLATE_HALO_ELEMENTS,
-                                                level, prevInd[0], prevInd[1]));
-
-            /* The info on the integration point and whether or not this
-               time integration corresponds to the second part for the
-               adjacent elements must be added to the task just created. */
-            tasksList.back().intPointADER          = intPoint;
-            tasksList.back().secondPartTimeIntADER = level < timeLevel;
-
-            /* If artificial viscosity is used for the shock capturing
-               terms, these terms must be computed for the halo elements,
-               including the adjacent ones. */
-            prevInd[0] = indexInList[CTaskDefinition::ADER_TIME_INTERPOLATE_HALO_ELEMENTS][level];
-            indexInList[CTaskDefinition::SHOCK_CAPTURING_VISCOSITY_HALO_ELEMENTS][level] = (int)tasksList.size();
-            tasksList.push_back(CTaskDefinition(CTaskDefinition::SHOCK_CAPTURING_VISCOSITY_HALO_ELEMENTS,
-                                                level, prevInd[0]));
-          }
-
-          /* Check whether there are boundary conditions that involve halo elements. */
-          if( BCDependOnHalos[level] ) {
-
-            /* Create the dependency list for this task. */
-            prevInd[0] = indexInList[CTaskDefinition::SHOCK_CAPTURING_VISCOSITY_OWNED_ELEMENTS][level];
-            prevInd[1] = indexInList[CTaskDefinition::SHOCK_CAPTURING_VISCOSITY_HALO_ELEMENTS][level];
-
-            /* Create the task for the boundary conditions that involve halo elements. */
-            indexInList[CTaskDefinition::BOUNDARY_CONDITIONS_DEPEND_ON_HALO][level] = (int)tasksList.size();
-            tasksList.push_back(CTaskDefinition(CTaskDefinition::BOUNDARY_CONDITIONS_DEPEND_ON_HALO,
-                                                level, prevInd[0], prevInd[1]));
-          }
-
-          /* Compute the surface residuals for this time level that involve
-             halo elements, if present. Afterwards, accumulate the space time
-             residuals for the halo elements. */
-          if(nMatchingInternalFacesWithHaloElem[level+1] >
-             nMatchingInternalFacesWithHaloElem[level]) {
-
-            /* Create the dependencies for the surface residual part that involve
-               halo elements. For all but the first integration point, make sure
-               that the previous residual is already accumulated, because this
-               task will overwrite that residual. */
-            prevInd[0] = indexInList[CTaskDefinition::SHOCK_CAPTURING_VISCOSITY_OWNED_ELEMENTS][level];
-            prevInd[1] = indexInList[CTaskDefinition::SHOCK_CAPTURING_VISCOSITY_HALO_ELEMENTS][level];
-
-            if(intPoint == 0)
-              prevInd[2] = -1;
-            else
-              prevInd[2] = indexInList[CTaskDefinition::ADER_ACCUMULATE_SPACETIME_RESIDUAL_HALO_ELEMENTS][level];
-
-            /* Create the task for the surface residual. */
-            indexInList[CTaskDefinition::SURFACE_RESIDUAL_HALO_ELEMENTS][level] = (int)tasksList.size();
-            tasksList.push_back(CTaskDefinition(CTaskDefinition::SURFACE_RESIDUAL_HALO_ELEMENTS,
-                                                level, prevInd[0], prevInd[1], prevInd[2]));
-
-            /* Create the task to accumulate the surface residuals of the halo
-               elements. Make sure to set the integration point for this task. */
-            prevInd[0] = indexInList[CTaskDefinition::SURFACE_RESIDUAL_HALO_ELEMENTS][level];
-            indexInList[CTaskDefinition::ADER_ACCUMULATE_SPACETIME_RESIDUAL_HALO_ELEMENTS][level] = (int)tasksList.size();
-            tasksList.push_back(CTaskDefinition(CTaskDefinition::ADER_ACCUMULATE_SPACETIME_RESIDUAL_HALO_ELEMENTS,
-                                                level, prevInd[0]));
-            tasksList.back().intPointADER = intPoint;
-          }
-
-          /* If this is the last integration point, initiate the reverse
-             communication for the residuals of this time level, if there
-             is something to communicate. */
-          if(intPoint == (nTimeIntegrationPoints-1)) {
-
-            /* Check if there is something to communicate. Despite the fact
-               that self communication takes place when the reverse communication
-               is completed, a check for self communication is still needed,
-               because of the periodic transformations. */
-            bool commData = false;
-
-#ifdef HAVE_MPI
-            if( commRequests[level].size() ) commData = true;
-#endif
-            if(commData || elementsSendSelfComm[level].size()) {
-
-              /* Determine the dependencies before the reverse communication
-                 can start. */
-              prevInd[0] = indexInList[CTaskDefinition::ADER_ACCUMULATE_SPACETIME_RESIDUAL_HALO_ELEMENTS][level];
-              if( haloElemAdjLowTimeLevel[level].size() )
-                prevInd[1] = indexInList[CTaskDefinition::ADER_ACCUMULATE_SPACETIME_RESIDUAL_HALO_ELEMENTS][level-1];
-              else
-                prevInd[1] = -1;
-
-              prevInd[2] = indexInList[CTaskDefinition::COMPLETE_MPI_COMMUNICATION][level];
-
-              /* Create the task. */
-              indexInList[CTaskDefinition::INITIATE_REVERSE_MPI_COMMUNICATION][level] = (int)tasksList.size();
-              tasksList.push_back(CTaskDefinition(CTaskDefinition::INITIATE_REVERSE_MPI_COMMUNICATION,
-                                                  level, prevInd[0], prevInd[1], prevInd[2]));
-            }
-          }
-
-          /* Compute the contribution of the volume integral, boundary conditions that only
-             involve owned elements and surface integral between owned elements for this
-             time level, if present. */
-          if( nOwnedElem ) {
-
-            /* Create the dependencies for this task. The shock capturing viscosity of
-               the owned elements must be completed and for all integration points but
-               the first, the computed residuals must have been accumulated in the space
-               time residual, because the tasks below will overwrite the residuals. */
-            prevInd[0] = indexInList[CTaskDefinition::SHOCK_CAPTURING_VISCOSITY_OWNED_ELEMENTS][level];
-            if(intPoint == 0)
-              prevInd[1] = -1;
-            else
-              prevInd[1] = indexInList[CTaskDefinition::ADER_ACCUMULATE_SPACETIME_RESIDUAL_OWNED_ELEMENTS][level];
-
-            /* Create the tasks. */
-            indexInList[CTaskDefinition::VOLUME_RESIDUAL][level] = (int)tasksList.size();
-            tasksList.push_back(CTaskDefinition(CTaskDefinition::VOLUME_RESIDUAL, level,
-                                                prevInd[0], prevInd[1]));
-
-            indexInList[CTaskDefinition::BOUNDARY_CONDITIONS_DEPEND_ON_OWNED][level] = (int)tasksList.size();
-            tasksList.push_back(CTaskDefinition(CTaskDefinition::BOUNDARY_CONDITIONS_DEPEND_ON_OWNED, level,
-                                                prevInd[0], prevInd[1]));
-
-            if(nMatchingInternalFacesLocalElem[level+1] >
-               nMatchingInternalFacesLocalElem[level]) {
-              indexInList[CTaskDefinition::SURFACE_RESIDUAL_OWNED_ELEMENTS][level] = (int)tasksList.size();
-              tasksList.push_back(CTaskDefinition(CTaskDefinition::SURFACE_RESIDUAL_OWNED_ELEMENTS,
-                                                  level, prevInd[0], prevInd[1]));
-            }
-          }
-
-          /* Accumulate the space time residuals for the owned elements of this
-             level, if these elements are present. */
-          if(nAdjOwnedElem || nOwnedElem) {
-
-            /* Create the dependencies for this task. */
-            prevInd[0] = indexInList[CTaskDefinition::VOLUME_RESIDUAL][level];
-            prevInd[1] = indexInList[CTaskDefinition::BOUNDARY_CONDITIONS_DEPEND_ON_OWNED][level];
-            prevInd[1] = indexInList[CTaskDefinition::BOUNDARY_CONDITIONS_DEPEND_ON_HALO][level];
-            prevInd[3] = indexInList[CTaskDefinition::SURFACE_RESIDUAL_OWNED_ELEMENTS][level];
-            prevInd[4] = indexInList[CTaskDefinition::SURFACE_RESIDUAL_HALO_ELEMENTS][level];
-
-            /* Create the task. */
-            indexInList[CTaskDefinition::ADER_ACCUMULATE_SPACETIME_RESIDUAL_OWNED_ELEMENTS][level] = (int)tasksList.size();
-            tasksList.push_back(CTaskDefinition(CTaskDefinition::ADER_ACCUMULATE_SPACETIME_RESIDUAL_OWNED_ELEMENTS,
-                                                level, prevInd[0], prevInd[1], prevInd[2], prevInd[3], prevInd[4]));
-            tasksList.back().intPointADER = intPoint;
-          }
-
-          /* If this is the last integration point, complete the reverse
-             communication for the residuals of this time level, if there
-             is something to communicate. */
-          if(intPoint == (nTimeIntegrationPoints-1)) {
-
-            bool commData = false;
-
-#ifdef HAVE_MPI
-            if( commRequests[level].size() ) commData = true;
-#endif
-            if(commData || elementsSendSelfComm[level].size()) {
-
-              /* Determine the dependencies before the reverse communication
-                 can be completed. */
-              prevInd[0] = indexInList[CTaskDefinition::INITIATE_REVERSE_MPI_COMMUNICATION][level];
-              prevInd[1] = indexInList[CTaskDefinition::ADER_ACCUMULATE_SPACETIME_RESIDUAL_OWNED_ELEMENTS][level];
-              if( ownedElemAdjLowTimeLevel[level].size() )
-                prevInd[2] = indexInList[CTaskDefinition::ADER_ACCUMULATE_SPACETIME_RESIDUAL_OWNED_ELEMENTS][level-1];
-              else
-                prevInd[2] = -1;
-
-              /* Create the task. */
-              indexInList[CTaskDefinition::COMPLETE_REVERSE_MPI_COMMUNICATION][level] = (int)tasksList.size();
-              tasksList.push_back(CTaskDefinition(CTaskDefinition::COMPLETE_REVERSE_MPI_COMMUNICATION,
-                                                  level, prevInd[0], prevInd[1], prevInd[2]));
-            }
-          }
-
-        } /* End loop time level. */
-
-      } /* End loop time integration points. */
-
-      /* Loop again over the number of active time levels for this subtime
-         step and compute the update for the DOFs of the owned elements. */
-      for(unsigned short level=0; level<=timeLevel; ++level) {
-        if(nVolElemOwnedPerTimeLevel[level+1] > nVolElemOwnedPerTimeLevel[level]) {
-
-          /* Updates must be carried out for this time level. First multiply the
-             residuals by the inverse of the mass matrix. This task can be
-             completed if the communication of this level has been completed.
-             However, it is possible that no communication is needed and
-             therefore the accumulation of the space time residuals is also
-             added to the dependency list. */
-          prevInd[0] = indexInList[CTaskDefinition::COMPLETE_REVERSE_MPI_COMMUNICATION][level];
-          prevInd[1] = indexInList[CTaskDefinition::ADER_ACCUMULATE_SPACETIME_RESIDUAL_OWNED_ELEMENTS][level];
-          if( ownedElemAdjLowTimeLevel[level].size() )
-            prevInd[2] = indexInList[CTaskDefinition::ADER_ACCUMULATE_SPACETIME_RESIDUAL_OWNED_ELEMENTS][level-1];
-          else
-            prevInd[2] = -1;
-
-          indexInList[CTaskDefinition::MULTIPLY_INVERSE_MASS_MATRIX][level] = (int)tasksList.size();
-          tasksList.push_back(CTaskDefinition(CTaskDefinition::MULTIPLY_INVERSE_MASS_MATRIX,
-                                               level, prevInd[0], prevInd[1], prevInd[2]));
-
-          /* Compute the new state vector for this time level. */
-          prevInd[0] = indexInList[CTaskDefinition::MULTIPLY_INVERSE_MASS_MATRIX][level];
-          indexInList[CTaskDefinition::ADER_UPDATE_SOLUTION][level] = (int)tasksList.size();
-          tasksList.push_back(CTaskDefinition(CTaskDefinition::ADER_UPDATE_SOLUTION,
-                                               level, prevInd[0]));
-        }
-      }
-
-    } /* End loop subtime steps. */
-
-
-    // EXTRA FOR DEBUGGING
-/*  for(int i=0; i<size; ++i) {
-      if(i == rank) {
-        cout << endl;
-        cout << "Task list for rank " << rank << endl;
-        cout << "------------------------------------------------" << endl;
-        cout << "Number of tasks: " << tasksList.size() << endl;
-        for(unsigned long j=0; j<tasksList.size(); ++j) {
-
-          cout << "Task " << j << ": ";
-          switch( tasksList[j].task ) {
-            case CTaskDefinition::NO_TASK: cout << "NO_TASK" << endl; break;
-            case CTaskDefinition::ADER_PREDICTOR_STEP_COMM_ELEMENTS: cout << "ADER_PREDICTOR_STEP_COMM_ELEMENTS" << endl; break;
-            case CTaskDefinition::ADER_PREDICTOR_STEP_INTERNAL_ELEMENTS: cout << "ADER_PREDICTOR_STEP_INTERNAL_ELEMENTS" << endl; break;
-            case CTaskDefinition::INITIATE_MPI_COMMUNICATION: cout << "INITIATE_MPI_COMMUNICATION" << endl; break;
-            case CTaskDefinition::COMPLETE_MPI_COMMUNICATION: cout << "COMPLETE_MPI_COMMUNICATION" << endl; break;
-            case CTaskDefinition::INITIATE_REVERSE_MPI_COMMUNICATION: cout << "INITIATE_REVERSE_MPI_COMMUNICATION" << endl; break;
-            case CTaskDefinition::COMPLETE_REVERSE_MPI_COMMUNICATION: cout << "COMPLETE_REVERSE_MPI_COMMUNICATION" << endl; break;
-            case CTaskDefinition::ADER_TIME_INTERPOLATE_OWNED_ELEMENTS: cout << "ADER_TIME_INTERPOLATE_OWNED_ELEMENTS" << endl; break;
-            case CTaskDefinition::ADER_TIME_INTERPOLATE_HALO_ELEMENTS: cout << "ADER_TIME_INTERPOLATE_HALO_ELEMENTS" << endl; break;
-            case CTaskDefinition::SHOCK_CAPTURING_VISCOSITY_OWNED_ELEMENTS: cout << "SHOCK_CAPTURING_VISCOSITY_OWNED_ELEMENTS" << endl; break;
-            case CTaskDefinition::SHOCK_CAPTURING_VISCOSITY_HALO_ELEMENTS: cout << "SHOCK_CAPTURING_VISCOSITY_HALO_ELEMENTS" << endl; break;
-            case CTaskDefinition::VOLUME_RESIDUAL: cout << "VOLUME_RESIDUAL" << endl; break;
-            case CTaskDefinition::SURFACE_RESIDUAL_OWNED_ELEMENTS: cout << "SURFACE_RESIDUAL_OWNED_ELEMENTS" << endl; break;
-            case CTaskDefinition::SURFACE_RESIDUAL_HALO_ELEMENTS: cout << "SURFACE_RESIDUAL_HALO_ELEMENTS" << endl; break;
-            case CTaskDefinition::BOUNDARY_CONDITIONS_DEPEND_ON_OWNED: cout << "BOUNDARY_CONDITIONS_DEPEND_ON_OWNED" << endl; break;
-            case CTaskDefinition::BOUNDARY_CONDITIONS_DEPEND_ON_HALO: cout << "BOUNDARY_CONDITIONS_DEPEND_ON_HALO" << endl; break;
-            case CTaskDefinition::SUM_UP_RESIDUAL_CONTRIBUTIONS_OWNED_ELEMENTS: cout << "SUM_UP_RESIDUAL_CONTRIBUTIONS_OWNED_ELEMENTS" << endl; break;
-            case CTaskDefinition::SUM_UP_RESIDUAL_CONTRIBUTIONS_HALO_ELEMENTS: cout << "SUM_UP_RESIDUAL_CONTRIBUTIONS_HALO_ELEMENTS" << endl; break;
-            case CTaskDefinition::ADER_ACCUMULATE_SPACETIME_RESIDUAL_OWNED_ELEMENTS: cout << "ADER_ACCUMULATE_SPACETIME_RESIDUAL_OWNED_ELEMENTS" << endl; break;
-            case CTaskDefinition::ADER_ACCUMULATE_SPACETIME_RESIDUAL_HALO_ELEMENTS: cout << "ADER_ACCUMULATE_SPACETIME_RESIDUAL_HALO_ELEMENTS" << endl; break;
-            case CTaskDefinition::MULTIPLY_INVERSE_MASS_MATRIX: cout << "MULTIPLY_INVERSE_MASS_MATRIX" << endl; break;
-            case CTaskDefinition::ADER_UPDATE_SOLUTION: cout << "ADER_UPDATE_SOLUTION" << endl; break;
-            default: cout << "This cannot happen" << endl;
-          }
-          cout << " Time level: " << tasksList[j].timeLevel
-               << " Integration point: " << tasksList[j].intPointADER
-               << " Second part: " << tasksList[j].secondPartTimeIntADER << endl;
-          cout << " Depends on tasks:";
-          for(unsigned short k=0; k<tasksList[j].nIndMustBeCompleted; ++k)
-            cout << " " << tasksList[j].indMustBeCompleted[k];
-          cout << endl << endl;
-        }
-
-      }
-
-#ifdef HAVE_MPI
-      SU2_MPI::Barrier(MPI_COMM_WORLD);
-#endif
-    }
-
-    cout << "CFEM_DG_EulerSolver::SetUpTaskList: ADER tasklist printed" << endl;
-    exit(1); */
-
-    // END EXTRA FOR DEBUGGING.
-  }
-  else {
-
-    /*------------------------------------------------------------------------*/
-    /* Standard time integration scheme for which the spatial residual must   */
-    /* be computed for the DOFS of the owned elements. This results in a      */
-    /* relatively short tasks list, which can be set easily.                  */
-    /*------------------------------------------------------------------------*/
-
-    tasksList.push_back(CTaskDefinition(CTaskDefinition::INITIATE_MPI_COMMUNICATION,                   0));                   // Task  0
-    tasksList.push_back(CTaskDefinition(CTaskDefinition::SHOCK_CAPTURING_VISCOSITY_OWNED_ELEMENTS,     0));                   // Task  1
-    tasksList.push_back(CTaskDefinition(CTaskDefinition::VOLUME_RESIDUAL,                              0,  1));               // Task  2
-    tasksList.push_back(CTaskDefinition(CTaskDefinition::COMPLETE_MPI_COMMUNICATION,                   0,  0));               // Task  3
-    tasksList.push_back(CTaskDefinition(CTaskDefinition::SHOCK_CAPTURING_VISCOSITY_HALO_ELEMENTS,      0,  3));               // Task  4
-    tasksList.push_back(CTaskDefinition(CTaskDefinition::SURFACE_RESIDUAL_HALO_ELEMENTS,               0,  1, 4));            // Task  5
-    tasksList.push_back(CTaskDefinition(CTaskDefinition::BOUNDARY_CONDITIONS_DEPEND_ON_HALO,           0,  1, 3));            // Task  6
-    tasksList.push_back(CTaskDefinition(CTaskDefinition::SUM_UP_RESIDUAL_CONTRIBUTIONS_HALO_ELEMENTS,  0,  5));               // Task  7
-    tasksList.push_back(CTaskDefinition(CTaskDefinition::INITIATE_REVERSE_MPI_COMMUNICATION,           0,  7));               // Task  8
-    tasksList.push_back(CTaskDefinition(CTaskDefinition::SURFACE_RESIDUAL_OWNED_ELEMENTS,              0,  1));               // Task  9
-    tasksList.push_back(CTaskDefinition(CTaskDefinition::BOUNDARY_CONDITIONS_DEPEND_ON_OWNED,          0,  1));               // Task 10
-    tasksList.push_back(CTaskDefinition(CTaskDefinition::COMPLETE_REVERSE_MPI_COMMUNICATION,           0,  2, 8));            // Task 11
-    tasksList.push_back(CTaskDefinition(CTaskDefinition::SUM_UP_RESIDUAL_CONTRIBUTIONS_OWNED_ELEMENTS, 0,  2, 6, 9, 10, 11)); // Task 12
-    tasksList.push_back(CTaskDefinition(CTaskDefinition::MULTIPLY_INVERSE_MASS_MATRIX,                 0, 12));               // Task 13
-  }
 }
 
 void CFEM_DG_EulerSolver::Prepare_MPI_Communication(const CMeshFEM *FEMGeometry,
                                                     CConfig        *config) {
 
-  /*--- Get the communication information from DG_Geometry. Note that for a
-        FEM DG discretization the communication entities of FEMGeometry contain
-        the volume elements. ---*/
-  const vector<int>                    &ranksSend    = FEMGeometry->GetRanksSend();
-  const vector<int>                    &ranksRecv    = FEMGeometry->GetRanksRecv();
-  const vector<vector<unsigned long> > &elementsSend = FEMGeometry->GetEntitiesSend();
-  const vector<vector<unsigned long> > &elementsRecv = FEMGeometry->GetEntitiesRecv();
-
-  /*--------------------------------------------------------------------------*/
-  /*--- Step 1. Create the triple vector, which contains elements to be    ---*/
-  /*---         sent and received per time level. Note that when time      ---*/
-  /*---         accurate local time stepping is not used, this is just a   ---*/
-  /*---         copy of elementsSend and elementsRecv.                     ---*/
-  /*--------------------------------------------------------------------------*/
-
-  /* Allocate the first two indices of the triple vectors. */
-  const unsigned short nTimeLevels = config->GetnLevels_TimeAccurateLTS();
-
-  vector<vector<vector<unsigned long> > > elemSendPerTimeLevel, elemRecvPerTimeLevel;
-  elemSendPerTimeLevel.resize(nTimeLevels);
-  elemRecvPerTimeLevel.resize(nTimeLevels);
-
-  for(unsigned short i=0; i<nTimeLevels; ++i) {
-    elemSendPerTimeLevel[i].resize(elementsSend.size());
-    elemRecvPerTimeLevel[i].resize(elementsRecv.size());
-  }
-
-  /* Loop over the send data and set the corresponding data
-     in elemSendPerTimeLevel. */
-  for(unsigned long i=0; i<elementsSend.size(); ++i) {
-    for(unsigned long j=0; j<elementsSend[i].size(); ++j) {
-      const unsigned long ii = elementsSend[i][j];
-      elemSendPerTimeLevel[volElem[ii].timeLevel][i].push_back(ii);
-    }
-  }
-
-  /* Loop over the receive data and set the corresponding data
-     in recvSendPerTimeLevel. */
-  for(unsigned long i=0; i<elementsRecv.size(); ++i) {
-    for(unsigned long j=0; j<elementsRecv[i].size(); ++j) {
-      const unsigned long ii = elementsRecv[i][j];
-      elemRecvPerTimeLevel[volElem[ii].timeLevel][i].push_back(ii);
-    }
-  }
-
-  /*--------------------------------------------------------------------------*/
-  /*--- Step 2. Find out whether or not self communication is present and  ---*/
-  /*---         set the corresponding data for elementsSendSelfComm and    ---*/
-  /*---         elementsRecvSelfComm for all time levels. This can only be ---*/
-  /*---         the case when periodic boundaries are present in the grid. ---*/
-  /*--------------------------------------------------------------------------*/
-
-  /* Allocate the first index of elementsSendSelfComm and elementsRecvSelfComm. */
-  elementsSendSelfComm.resize(nTimeLevels);
-  elementsRecvSelfComm.resize(nTimeLevels);
-
-  /* Loop over the ranks to which data is sent and copy the elements for self
-     communication for all time levels. */
-  for(unsigned long i=0; i<ranksSend.size(); ++i) {
-    if(ranksSend[i] == rank) {
-      for(unsigned short j=0; j<nTimeLevels; ++j)
-        elementsSendSelfComm[j] = elemSendPerTimeLevel[j][i];
-    }
-  }
-
-  /* Loop over the ranks from which data is received and copy the elements
-     for self communication for all time levels. */
-  for(unsigned long i=0; i<ranksRecv.size(); ++i) {
-    if(ranksRecv[i] == rank) {
-      for(unsigned short j=0; j<nTimeLevels; ++j)
-        elementsRecvSelfComm[j] = elemRecvPerTimeLevel[j][i];
-    }
-  }
-
-#ifdef HAVE_MPI
-
-  /*--------------------------------------------------------------------------*/
-  /*--- Step 3. Determine the MPI communication patterns for               ---*/
-  /*---         all time levels.                                           ---*/
-  /*--------------------------------------------------------------------------*/
-
-  /* Determine the number of time DOFs that must be communicated.
-     For non-ADER schemes this is simply set to 1. */
-  unsigned short nTimeDOFs = 1;
-  if(config->GetKind_TimeIntScheme_Flow() == ADER_DG)
-    nTimeDOFs = config->GetnTimeDOFsADER_DG();
-
-  /* Determine the number of items per DOF that must be communicated. */
-  const unsigned short nItemsPerDOF = nTimeDOFs*nVar;
-
-  /* Allocate the memory for the first index of the vectors that
-     determine the MPI communication patterns. */
-  commRequests.resize(nTimeLevels);
-  elementsRecvMPIComm.resize(nTimeLevels);
-  elementsSendMPIComm.resize(nTimeLevels);
-  ranksRecvMPI.resize(nTimeLevels);
-  ranksSendMPI.resize(nTimeLevels);
-  commRecvBuf.resize(nTimeLevels);
-  commSendBuf.resize(nTimeLevels);
-
-  /* Loop over the time levels. */
-  for(unsigned short level=0; level<nTimeLevels; ++level) {
-
-    /* Determine the number of ranks from which data will be received
-       for this time level. Self communication is excluded. */
-    int nRankRecv = 0;
-    for(unsigned long i=0; i<ranksRecv.size(); ++i) {
-      if((ranksRecv[i] != rank) && elemRecvPerTimeLevel[level][i].size()) ++nRankRecv;
-    }
-
-    /* Determine the number of ranks to which data will be send
-       for this time level. Self communication is excluded. */
-    int nRankSend = 0;
-    for(unsigned long i=0; i<ranksSend.size(); ++i) {
-      if((ranksSend[i] != rank) && elemSendPerTimeLevel[level][i].size()) ++nRankSend;
-    }
-
-    /* Allocate the memory for the second index of the vectors that
-       determine the MPI communication. */
-    commRequests[level].resize(nRankRecv+nRankSend);
-    elementsRecvMPIComm[level].resize(nRankRecv);
-    elementsSendMPIComm[level].resize(nRankSend);
-    ranksRecvMPI[level].resize(nRankRecv);
-    ranksSendMPI[level].resize(nRankSend);
-    commRecvBuf[level].resize(nRankRecv);
-    commSendBuf[level].resize(nRankSend);
-
-    /* Determine the receive information. */
-    nRankRecv = 0;
-    for(unsigned long i=0; i<ranksRecv.size(); ++i) {
-      if((ranksRecv[i] != rank) && elemRecvPerTimeLevel[level][i].size()) {
-
-        /* Copy the elements to be received and the rank from where they come. */
-        elementsRecvMPIComm[level][nRankRecv] = elemRecvPerTimeLevel[level][i];
-        ranksRecvMPI[level][nRankRecv] = ranksRecv[i];
-
-        /* Determine the size of the receive buffer and allocate the memory. */
-        unsigned long sizeBuf = 0;
-        for(unsigned long j=0; j<elementsRecvMPIComm[level][nRankRecv].size(); ++j) {
-          const unsigned long jj = elementsRecvMPIComm[level][nRankRecv][j];
-          sizeBuf += volElem[jj].nDOFsSol;
-        }
-
-        sizeBuf *= nItemsPerDOF;
-        commRecvBuf[level][nRankRecv].resize(sizeBuf);
-
-        /* Update nRankRecv. */
-        ++nRankRecv;
-      }
-    }
-
-    /* Determine the send information. */
-    nRankSend = 0;
-    for(unsigned long i=0; i<ranksSend.size(); ++i) {
-      if((ranksSend[i] != rank) && elemSendPerTimeLevel[level][i].size()) {
-
-        /* Copy the elements to be sent and the rank to where they are sent. */
-        elementsSendMPIComm[level][nRankSend] = elemSendPerTimeLevel[level][i];
-        ranksSendMPI[level][nRankSend] = ranksSend[i];
-
-        /* Determine the size of the send buffer and allocate the memory. */
-        unsigned long sizeBuf = 0;
-        for(unsigned long j=0; j<elementsSendMPIComm[level][nRankSend].size(); ++j) {
-          const unsigned long jj = elementsSendMPIComm[level][nRankSend][j];
-          sizeBuf += volElem[jj].nDOFsSol;
-        }
-
-        sizeBuf *= nItemsPerDOF;
-        commSendBuf[level][nRankSend].resize(sizeBuf);
-
-        /* Update nRankSend. */
-        ++nRankSend;
-      }
-    }
-  }
-
-#endif
-
-  /*--------------------------------------------------------------------------*/
-  /*--- Step 4. Store the information for the rotational periodic          ---*/
-  /*---         corrections for the halo elements.                         ---*/
-  /*--------------------------------------------------------------------------*/
-
-  /* Get the data for the rotational periodic halos from FEMGeometry. */
-  const vector<unsigned short> &markersRotPer = FEMGeometry->GetRotPerMarkers();
-  const vector<vector<unsigned long> > &rotPerHalos = FEMGeometry->GetRotPerHalos();
-
-  /* Allocate the memory for the first and second index of
-     halosRotationalPeriodicity. Also allocate the memory to store the
-     rotation matrices of the periodic transformations. */
-  const unsigned short nRotPerMarkers = markersRotPer.size();
-  halosRotationalPeriodicity.resize(nTimeLevels);
-  for(unsigned short i=0; i<nTimeLevels; ++i)
-    halosRotationalPeriodicity[i].resize(nRotPerMarkers);
-
-  rotationMatricesPeriodicity.resize(9*nRotPerMarkers);
-
-  /* Loop over the rotational periodic transformations. */
-  unsigned int ii = 0;
-  for(unsigned short i=0; i<nRotPerMarkers; ++i) {
-
-   /* Get the rotation angles from config for this marker. */
-   const unsigned short pInd = markersRotPer[i];
-   auto angles = config->GetPeriodicRotAngles(config->GetMarker_All_TagBound(pInd));
-
-    /*--- Determine the rotation matrix from the donor to the halo elements.
-          This is the transpose of the rotation matrix from the halo to the
-          donor elements, which is stored in periodic angles of the marker. ---*/
-    const su2double theta = angles[0], phi = angles[1], psi = angles[2];
-
-    const su2double cosTheta = cos(theta), cosPhi = cos(phi), cosPsi = cos(psi);
-    const su2double sinTheta = sin(theta), sinPhi = sin(phi), sinPsi = sin(psi);
-
-    rotationMatricesPeriodicity[ii++] =  cosPhi*cosPsi;
-    rotationMatricesPeriodicity[ii++] =  cosPhi*sinPsi;
-    rotationMatricesPeriodicity[ii++] = -sinPhi;
-
-    rotationMatricesPeriodicity[ii++] = sinTheta*sinPhi*cosPsi - cosTheta*sinPsi;
-    rotationMatricesPeriodicity[ii++] = sinTheta*sinPhi*sinPsi + cosTheta*cosPsi;
-    rotationMatricesPeriodicity[ii++] = sinTheta*cosPhi;
-
-    rotationMatricesPeriodicity[ii++] = cosTheta*sinPhi*cosPsi + sinTheta*sinPsi;
-    rotationMatricesPeriodicity[ii++] = cosTheta*sinPhi*sinPsi - sinTheta*cosPsi;
-    rotationMatricesPeriodicity[ii++] = cosTheta*cosPhi;
-
-    /* Loop over the elements of this periodic transformation and store them
-       in the appropriate location of halosRotationalPeriodicity. */
-    for(unsigned long j=0; j<rotPerHalos[i].size(); ++j) {
-      const unsigned long jj = rotPerHalos[i][j];
-      halosRotationalPeriodicity[volElem[jj].timeLevel][i].push_back(jj);
-    }
-  }
 }
 
 void CFEM_DG_EulerSolver::Initiate_MPI_Communication(CConfig *config,
                                                      const unsigned short timeLevel) {
-#ifdef HAVE_MPI
-
-  /* Check if there is anything to communicate. */
-  if( commRequests[timeLevel].size() ) {
-
-    /* Set the pointer to the memory, whose data must be communicated.
-       This depends on the time integration scheme used. For ADER the data of
-       the predictor part is communicated, while for the other time integration
-       schemes typically the working solution is communicated. Note that if the
-       working solution is communicated, there is only one time level. */
-    unsigned short nTimeDOFs;
-    su2double *commData;
-    if(config->GetKind_TimeIntScheme_Flow() == ADER_DG) {
-      nTimeDOFs = config->GetnTimeDOFsADER_DG();
-      commData  = VecSolDOFsPredictorADER.data();
-    }
-    else {
-      nTimeDOFs = 1;
-      commData  = VecWorkSolDOFs[0].data();
-    }
-
-    /* Loop over the number of ranks to which this rank must send data. */
-    int indComm = 0;
-    for(unsigned long i=0; i<ranksSendMPI[timeLevel].size(); ++i, ++indComm) {
-      unsigned long ii = 0;
-
-      /* Loop over the elements to be sent and copy the solution data
-         into the send buffer. */
-      su2double *sendBuf = commSendBuf[timeLevel][i].data();
-      for(unsigned long j=0; j<elementsSendMPIComm[timeLevel][i].size(); ++j) {
-        const unsigned long jj = elementsSendMPIComm[timeLevel][i][j];
-        const unsigned long nItems = volElem[jj].nDOFsSol * nVar;
-        const unsigned long nBytes = nItems * sizeof(su2double);
-
-        for(unsigned short k=0; k<nTimeDOFs; ++k) {
-          const unsigned long indS = nVar*(volElem[jj].offsetDOFsSolLocal + k*nDOFsLocTot);
-          memcpy(sendBuf+ii, commData+indS, nBytes);
-          ii += nItems;
-        }
-      }
-
-      /* Send the data using non-blocking sends. */
-      int dest = ranksSendMPI[timeLevel][i];
-      int tag  = dest + timeLevel;
-      SU2_MPI::Isend(sendBuf, ii, MPI_DOUBLE, dest, tag, MPI_COMM_WORLD,
-                     &commRequests[timeLevel][indComm]);
-    }
-
-    /* Loop over the number of ranks from which data is received. */
-    for(unsigned long i=0; i<ranksRecvMPI[timeLevel].size(); ++i, ++indComm) {
-
-      /* Post the non-blocking receive. */
-      int source = ranksRecvMPI[timeLevel][i];
-      int tag    = rank + timeLevel;
-      SU2_MPI::Irecv(commRecvBuf[timeLevel][i].data(),
-                     commRecvBuf[timeLevel][i].size(),
-                     MPI_DOUBLE, source, tag, MPI_COMM_WORLD,
-                     &commRequests[timeLevel][indComm]);
-    }
-  }
-
-#endif
 }
 
 bool CFEM_DG_EulerSolver::Complete_MPI_Communication(CConfig *config,
                                                      const unsigned short timeLevel,
                                                      const bool commMustBeCompleted) {
 
-  /* Set the pointer to the memory, whose data must be communicated.
-     This depends on the time integration scheme used. For ADER the data of
-     the predictor part is communicated, while for the other time integration
-     schemes typically the working solution is communicated. Note that if the
-     working solution is communicated, there is only one time level. */
-  unsigned short nTimeDOFs;
-  su2double *commData;
-  if(config->GetKind_TimeIntScheme_Flow() == ADER_DG) {
-    nTimeDOFs = config->GetnTimeDOFsADER_DG();
-    commData  = VecSolDOFsPredictorADER.data();
-  }
-  else {
-    nTimeDOFs = 1;
-    commData  = VecWorkSolDOFs[0].data();
-  }
-
-  /*-----------------------------------------------------------------------*/
-  /*--- Complete the MPI communication, if needed and if possible, and  ---*/
-  /*--- copy the data from the receive buffers into the correct         ---*/
-  /*--- location in commData.                                           ---*/
-  /*-----------------------------------------------------------------------*/
-
-#ifdef HAVE_MPI
-  if( commRequests[timeLevel].size() ) {
-
-    /*--- There are communication requests to be completed. Check if these
-          requests must be completed. In that case Waitall is used.
-          Otherwise, Testall is used to check if all the requests have
-          been completed. If not, false is returned. ---*/
-    if( commMustBeCompleted ) {
-      SU2_MPI::Waitall(commRequests[timeLevel].size(),
-                       commRequests[timeLevel].data(), MPI_STATUSES_IGNORE);
-    }
-    else {
-      int flag;
-      SU2_MPI::Testall(commRequests[timeLevel].size(),
-                       commRequests[timeLevel].data(), &flag, MPI_STATUSES_IGNORE);
-      if( !flag ) return false;
-    }
-
-    /* Loop over the number of ranks from which this rank has received data. */
-    for(unsigned long i=0; i<ranksRecvMPI[timeLevel].size(); ++i) {
-      unsigned long ii = 0;
-
-      /* Loop over the elements to be received and copy the solution data
-         into commData. */
-      su2double *recvBuf = commRecvBuf[timeLevel][i].data();
-      for(unsigned long j=0; j<elementsRecvMPIComm[timeLevel][i].size(); ++j) {
-        const unsigned long jj = elementsRecvMPIComm[timeLevel][i][j];
-        const unsigned long nItems = volElem[jj].nDOFsSol * nVar;
-        const unsigned long nBytes = nItems * sizeof(su2double);
-
-        for(unsigned short k=0; k<nTimeDOFs; ++k) {
-          const unsigned long indR = nVar*(volElem[jj].offsetDOFsSolLocal + k*nDOFsLocTot);
-          memcpy(commData+indR, recvBuf+ii, nBytes);
-          ii += nItems;
-        }
-      }
-    }
-  }
-#endif
-
-  /*-----------------------------------------------------------------------*/
-  /*---               Carry out the self communication.                 ---*/
-  /*-----------------------------------------------------------------------*/
-
-  /* Loop over the number of elements involved and copy the data of the DOFs. */
-  for(unsigned long i=0; i<elementsSendSelfComm[timeLevel].size(); ++i) {
-    const unsigned long elemS  = elementsSendSelfComm[timeLevel][i];
-    const unsigned long elemR  = elementsRecvSelfComm[timeLevel][i];
-    const unsigned long nBytes = volElem[elemS].nDOFsSol * nVar*sizeof(su2double);
-
-    for(unsigned short j=0; j<nTimeDOFs; ++j) {
-      const unsigned long indS = nVar*(volElem[elemS].offsetDOFsSolLocal + j*nDOFsLocTot);
-      const unsigned long indR = nVar*(volElem[elemR].offsetDOFsSolLocal + j*nDOFsLocTot);
-
-      memcpy(commData+indR, commData+indS, nBytes);
-    }
-  }
-
-  /*------------------------------------------------------------------------*/
-  /*--- Correct the vector quantities in the rotational periodic halo's. ---*/
-  /*------------------------------------------------------------------------*/
-
-  /*--- Loop over the markers for which a rotational periodic
-        correction must be applied to the momentum variables. ---*/
-  unsigned int ii = 0;
-  const unsigned long nRotPerMarkers = halosRotationalPeriodicity[timeLevel].size();
-  for(unsigned long k=0; k<nRotPerMarkers; ++k) {
-
-    /* Easier storage of the rotational matrix. */
-    su2double rotMatrix[3][3];
-
-    rotMatrix[0][0] = rotationMatricesPeriodicity[ii++];
-    rotMatrix[0][1] = rotationMatricesPeriodicity[ii++];
-    rotMatrix[0][2] = rotationMatricesPeriodicity[ii++];
-
-    rotMatrix[1][0] = rotationMatricesPeriodicity[ii++];
-    rotMatrix[1][1] = rotationMatricesPeriodicity[ii++];
-    rotMatrix[1][2] = rotationMatricesPeriodicity[ii++];
-
-    rotMatrix[2][0] = rotationMatricesPeriodicity[ii++];
-    rotMatrix[2][1] = rotationMatricesPeriodicity[ii++];
-    rotMatrix[2][2] = rotationMatricesPeriodicity[ii++];
-
-    /* Determine the number of elements for this transformation and
-       loop over them. */
-    const unsigned long nHaloElem = halosRotationalPeriodicity[timeLevel][k].size();
-    for(unsigned long j=0; j<nHaloElem; ++j) {
-
-      /* Easier storage of the halo index and loop over its DOFs, including
-         the multiple time DOFs for ADER. */
-      for(unsigned short tInd=0; tInd<nTimeDOFs; ++tInd) {
-        const unsigned long tIndOff = tInd*nDOFsLocTot;
-        const unsigned long ind     = halosRotationalPeriodicity[timeLevel][k][j];
-        for(unsigned short i=0; i<volElem[ind].nDOFsSol; ++i) {
-
-          /* Determine the pointer in commData where the solution of this DOF
-             is stored and copy the momentum variables. Note that a rotational
-             correction can only take place for a 3D simulation. */
-          su2double *sol = commData + nVar*(volElem[ind].offsetDOFsSolLocal + i + tIndOff);
-
-          const su2double ru = sol[1], rv = sol[2], rw = sol[3];
-
-          /* Correct the momentum variables. */
-          sol[1] = rotMatrix[0][0]*ru + rotMatrix[0][1]*rv + rotMatrix[0][2]*rw;
-          sol[2] = rotMatrix[1][0]*ru + rotMatrix[1][1]*rv + rotMatrix[1][2]*rw;
-          sol[3] = rotMatrix[2][0]*ru + rotMatrix[2][1]*rv + rotMatrix[2][2]*rw;
-        }
-      }
-    }
-  }
-
-  /* Return true to indicate that the communication has been completed. */
-  return true;
+  return false;
 }
 
 void CFEM_DG_EulerSolver::Initiate_MPI_ReverseCommunication(CConfig *config,
                                                             const unsigned short timeLevel) {
-
-  /* Set the pointer to the residual to be communicated. */
-  su2double *resComm;
-  if(config->GetKind_TimeIntScheme_Flow() == ADER_DG) resComm = VecTotResDOFsADER.data();
-  else                                                resComm = VecResDOFs.data();
-
-  /*------------------------------------------------------------------------*/
-  /*--- Correct the vector residuals in the rotational periodic halo's.  ---*/
-  /*------------------------------------------------------------------------*/
-
-  /*--- Loop over the markers for which a rotational periodic
-        correction must be applied to the momentum variables. ---*/
-  unsigned int ii = 0;
-  const unsigned short nRotPerMarkers = halosRotationalPeriodicity[0].size();
-  for(unsigned short k=0; k<nRotPerMarkers; ++k) {
-
-    /* Easier storage of the transpose of the rotational matrix. */
-    su2double rotMatrix[3][3];
-
-    rotMatrix[0][0] = rotationMatricesPeriodicity[ii++];
-    rotMatrix[1][0] = rotationMatricesPeriodicity[ii++];
-    rotMatrix[2][0] = rotationMatricesPeriodicity[ii++];
-
-    rotMatrix[0][1] = rotationMatricesPeriodicity[ii++];
-    rotMatrix[1][1] = rotationMatricesPeriodicity[ii++];
-    rotMatrix[2][1] = rotationMatricesPeriodicity[ii++];
-
-    rotMatrix[0][2] = rotationMatricesPeriodicity[ii++];
-    rotMatrix[1][2] = rotationMatricesPeriodicity[ii++];
-    rotMatrix[2][2] = rotationMatricesPeriodicity[ii++];
-
-    /* Determine the number of elements for this transformation and
-       loop over them. */
-    const unsigned long nHaloElem = halosRotationalPeriodicity[timeLevel][k].size();
-    for(unsigned long j=0; j<nHaloElem; ++j) {
-
-      /* Easier storage of the halo index and loop over its DOFs. */
-      const unsigned long ind = halosRotationalPeriodicity[timeLevel][k][j];
-      for(unsigned short i=0; i<volElem[ind].nDOFsSol; ++i) {
-
-        /* Determine the pointer in VecResDOFs where the residual of this DOF
-           is stored and copy the momentum residuals. Note that a rotational
-           correction can only take place for a 3D simulation. */
-        su2double *res = resComm + nVar*(volElem[ind].offsetDOFsSolLocal + i);
-
-        const su2double ru = res[1], rv = res[2], rw = res[3];
-
-        /* Correct the momentum variables. */
-        res[1] = rotMatrix[0][0]*ru + rotMatrix[0][1]*rv + rotMatrix[0][2]*rw;
-        res[2] = rotMatrix[1][0]*ru + rotMatrix[1][1]*rv + rotMatrix[1][2]*rw;
-        res[3] = rotMatrix[2][0]*ru + rotMatrix[2][1]*rv + rotMatrix[2][2]*rw;
-      }
-    }
-  }
-
-#ifdef HAVE_MPI
-
-  /* Check if there is anything to communicate. */
-  if( commRequests[timeLevel].size() ) {
-
-    /* Loop over the number of ranks from which this rank receives data in
-       the original communication pattern. In the reverse pattern, data
-       has to be sent. */
-    int indComm = 0;
-    for(unsigned long i=0; i<ranksRecvMPI[timeLevel].size(); ++i, ++indComm) {
-      unsigned long ii = 0;
-
-      /* Loop over the elements copy the residual data into recvBuf. */
-      su2double *recvBuf = commRecvBuf[timeLevel][i].data();
-      for(unsigned long j=0; j<elementsRecvMPIComm[timeLevel][i].size(); ++j) {
-        const unsigned long jj = elementsRecvMPIComm[timeLevel][i][j];
-        const unsigned long nItems = volElem[jj].nDOFsSol * nVar;
-        const unsigned long nBytes = nItems * sizeof(su2double);
-
-        const unsigned long indS = nVar*volElem[jj].offsetDOFsSolLocal;
-        memcpy(recvBuf+ii, resComm+indS, nBytes);
-        ii += nItems;
-      }
-
-      /* Send the data using non-blocking sends. */
-      int dest = ranksRecvMPI[timeLevel][i];
-      int tag  = dest + timeLevel + 20;
-      SU2_MPI::Isend(recvBuf, ii, MPI_DOUBLE, dest, tag, MPI_COMM_WORLD,
-                     &commRequests[timeLevel][indComm]);
-    }
-
-    /* Post the non-blocking receives. As this is the reverse communication,
-       a loop over the sending ranks must be carried out. */
-    for(unsigned long i=0; i<ranksSendMPI[timeLevel].size(); ++i, ++indComm) {
-
-      int source = ranksSendMPI[timeLevel][i];
-      int tag    = rank + timeLevel + 20;
-      SU2_MPI::Irecv(commSendBuf[timeLevel][i].data(),
-                     commSendBuf[timeLevel][i].size(),
-                     MPI_DOUBLE, source, tag, MPI_COMM_WORLD,
-                     &commRequests[timeLevel][indComm]);
-    }
-  }
-
-#endif
 
 }
 
 bool CFEM_DG_EulerSolver::Complete_MPI_ReverseCommunication(CConfig *config,
                                                             const unsigned short timeLevel,
                                                             const bool commMustBeCompleted) {
-  /* Set the pointer to the residual to be communicated. */
-  su2double *resComm;
-  if(config->GetKind_TimeIntScheme_Flow() == ADER_DG) resComm = VecTotResDOFsADER.data();
-  else                                                resComm = VecResDOFs.data();
-
-#ifdef HAVE_MPI
-
-  /*-----------------------------------------------------------------------*/
-  /*---   Complete the MPI communication, if needed and if possible.    ---*/
-  /*-----------------------------------------------------------------------*/
-
-  /* Check if there are any requests to complete for this time level. */
-  if( commRequests[timeLevel].size() ) {
-
-    /*--- There are communication requests to be completed. Check if these
-          requests must be completed. In that case Waitall is used.
-          Otherwise, Testall is used to check if all the requests have
-          been completed. If not, return false. ---*/
-    if( commMustBeCompleted ) {
-      SU2_MPI::Waitall(commRequests[timeLevel].size(),
-                       commRequests[timeLevel].data(), MPI_STATUSES_IGNORE);
-    }
-    else {
-      int flag;
-      SU2_MPI::Testall(commRequests[timeLevel].size(),
-                       commRequests[timeLevel].data(), &flag, MPI_STATUSES_IGNORE);
-      if( !flag ) return false;
-    }
-
-    /*-------------------------------------------------------------------------*/
-    /*---    Update the residuals of the owned DOFs with the data received. ---*/
-    /*-------------------------------------------------------------------------*/
-
-    /*--- Loop over the received residual data from all ranks and update the
-          residual of the DOFs of the corresponding elements. Note that in
-          reverse mode the send communication data must be used. ---*/
-    for(unsigned long i=0; i<ranksSendMPI[timeLevel].size(); ++i) {
-
-      /* Loop over the elements that must be updated. */
-      unsigned long nn = 0;
-      for(unsigned long j=0; j<elementsSendMPIComm[timeLevel][i].size(); ++j) {
-        const unsigned long jj = elementsSendMPIComm[timeLevel][i][j];
-
-        /* Easier storage of the starting residual of this element and the
-           data in the buffer and update the residuals of the DOFs. */
-        const unsigned short nRes = nVar*volElem[jj].nDOFsSol;
-        su2double            *res = resComm + nVar*volElem[jj].offsetDOFsSolLocal;
-        const su2double      *buf = commSendBuf[timeLevel][i].data() + nn;
-
-        nn += nRes;
-        for(unsigned short k=0; k<nRes; ++k)
-          res[k] += buf[k];
-      }
-    }
-  }
-
-#endif
-
-  /*-----------------------------------------------------------------------*/
-  /*---               Carry out the self communication.                 ---*/
-  /*-----------------------------------------------------------------------*/
-
-  /*--- Loop over the number of elements involved and update the residuals
-        of the owned DOFs. ---*/
-  for(unsigned long i=0; i<elementsSendSelfComm[timeLevel].size(); ++i) {
-
-    const unsigned long volOwned = elementsSendSelfComm[timeLevel][i];
-    const unsigned long volHalo  = elementsRecvSelfComm[timeLevel][i];
-    su2double *resOwned = resComm + nVar*volElem[volOwned].offsetDOFsSolLocal;
-    su2double *resHalo  = resComm + nVar*volElem[volHalo].offsetDOFsSolLocal;
-
-    const unsigned short nRes = nVar*volElem[volOwned].nDOFsSol;
-    for(unsigned short j=0; j<nRes; ++j)
-      resOwned[j] += resHalo[j];
-  }
-
-  /* Initialize the halo residuals of the just completed communication pattern
-     to zero if ADER-DG is used. */
-  if(config->GetKind_TimeIntScheme_Flow() == ADER_DG) {
-    const unsigned long iBeg      = nVar*volElem[nVolElemHaloPerTimeLevel[timeLevel]].offsetDOFsSolLocal;
-    const unsigned long volIndEnd = nVolElemHaloPerTimeLevel[timeLevel+1]-1;
-    const unsigned long iEnd      = nVar*(volElem[volIndEnd].offsetDOFsSolLocal
-                                  +       volElem[volIndEnd].nDOFsSol);
-
-    for(unsigned long i=iBeg; i<iEnd; ++i)
-      VecTotResDOFsADER[i] = 0.0;
-  }
-
-  /* Return true to indicate that the communication has been completed. */
-  return true;
+  return false;
 }
 
 void CFEM_DG_EulerSolver::SetInitialCondition(CGeometry **geometry, CSolver ***solver_container, CConfig *config, unsigned long TimeIter) {
 
-  /*--- Check if a verification solution is to be computed. ---*/
-  if ((VerificationSolution)  && (TimeIter == 0)) {
-
-    /* Loop over the owned elements. */
-    for(unsigned long i=0; i<nVolElemOwned; ++i) {
-
-      /* Loop over the DOFs of this element. */
-      for(unsigned short j=0; j<volElem[i].nDOFsSol; ++j) {
-
-        /* Set the pointers to the coordinates and solution of this DOF. */
-        const su2double *coor = volElem[i].coorSolDOFs.data() + j*nDim;
-        su2double *solDOF     = VecSolDOFs.data() + nVar*(volElem[i].offsetDOFsSolLocal + j);
-
-        /* Set the solution in this DOF to the initial condition provided by
-           the verification solution class. This can be the exact solution,
-           but this is not necessary. */
-        VerificationSolution->GetInitialCondition(coor, solDOF);
-      }
-    }
-  }
 }
 
 void CFEM_DG_EulerSolver::Preprocessing(CGeometry *geometry, CSolver **solver_container, CConfig *config, unsigned short iMesh, unsigned short iStep, unsigned short RunTime_EqSystem, bool Output) {
 
-  unsigned long ErrorCounter = 0;
-
-  /*-----------------------------------------------------------------------------*/
-  /*--- Check for non-physical points. Only needed for a compressible solver. ---*/
-  /*-----------------------------------------------------------------------------*/
-
-  if(config->GetKind_Regime() == COMPRESSIBLE) {
-
-    /*--- Make a distinction between 2D and 3D for optimal performance. ---*/
-    switch( nDim ) {
-
-      case 2: {
-        /*--- 2D simulation. Loop over the owned DOFs and check for
-              non-physical solutions. If found, the state is overwritten with
-              the free-stream values. This usually does not work. ---*/
-        for(unsigned long i=0; i<nDOFsLocOwned; ++i) {
-          su2double *solDOF = VecSolDOFs.data() + nVar*i;
-          const su2double DensityInv   = 1.0/solDOF[0];
-          const su2double Mom2         = solDOF[1]*solDOF[1] + solDOF[2]*solDOF[2];
-          const su2double StaticEnergy = DensityInv*(solDOF[3] - 0.5*DensityInv*Mom2);
-
-          FluidModel->SetTDState_rhoe(solDOF[0], StaticEnergy);
-          const su2double Pressure    = FluidModel->GetPressure();
-          const su2double Temperature = FluidModel->GetTemperature();
-
-          if((Pressure < 0.0) || (solDOF[0] < 0.0) || (Temperature < 0.0)) {
-            ++ErrorCounter;
-
-            solDOF[0] = ConsVarFreeStream[0]; solDOF[1] = ConsVarFreeStream[1];
-            solDOF[2] = ConsVarFreeStream[2]; solDOF[3] = ConsVarFreeStream[3];
-          }
-        }
-
-        break;
-      }
-
-      case 3: {
-        /*--- 3D simulation. Loop over the owned DOFs and check for
-              non-physical solutions. If found, the state is overwritten with
-              the free-stream values. This usually does not work. ---*/
-        for(unsigned long i=0; i<nDOFsLocOwned; ++i) {
-          su2double *solDOF = VecSolDOFs.data() + nVar*i;
-          const su2double DensityInv   = 1.0/solDOF[0];
-          const su2double Mom2         = solDOF[1]*solDOF[1] + solDOF[2]*solDOF[2]
-                                       + solDOF[3]*solDOF[3];
-          const su2double StaticEnergy = DensityInv*(solDOF[4] - 0.5*DensityInv*Mom2);
-
-          FluidModel->SetTDState_rhoe(solDOF[0], StaticEnergy);
-          const su2double Pressure    = FluidModel->GetPressure();
-          const su2double Temperature = FluidModel->GetTemperature();
-
-          if((Pressure < 0.0) || (solDOF[0] < 0.0) || (Temperature < 0.0)) {
-            ++ErrorCounter;
-
-            solDOF[0] = ConsVarFreeStream[0]; solDOF[1] = ConsVarFreeStream[1];
-            solDOF[2] = ConsVarFreeStream[2]; solDOF[3] = ConsVarFreeStream[3];
-            solDOF[4] = ConsVarFreeStream[4];
-          }
-        }
-
-        break;
-      }
-    }
-
-    /*--- Collect the number of non-physical points for this iteration. ---*/
-    if (config->GetComm_Level() == COMM_FULL) {
-#ifdef HAVE_MPI
-      unsigned long MyErrorCounter = ErrorCounter;
-      SU2_MPI::Allreduce(&MyErrorCounter, &ErrorCounter, 1, MPI_UNSIGNED_LONG, MPI_SUM, MPI_COMM_WORLD);
-#endif
-      if (iMesh == MESH_0) config->SetNonphysical_Points(ErrorCounter);
-    }
-  }
-
-  /*-----------------------------------------------------------------------------*/
-  /*                       Check for grid motion.                                */
-  /*-----------------------------------------------------------------------------*/
-
-  const bool harmonic_balance = config->GetTime_Marching() == HARMONIC_BALANCE;
-  if(config->GetGrid_Movement() && !harmonic_balance) {
-
-    /*--- Determine the type of grid motion. ---*/
-    switch( config->GetKind_GridMovement() ) {
-
-      case ROTATING_FRAME:
-      case STEADY_TRANSLATION: {
-
-        /* Steady motion. This is accounted for in the general preprocessing,
-           where grid velocities are computed. */
-        break;
-      }
-
-      case RIGID_MOTION: {
-
-        /* Rigid body motion described. At the moment this is only
-           possible for the Classical Runge Kutta scheme. */
-        if(config->GetKind_TimeIntScheme() != CLASSICAL_RK4_EXPLICIT)
-          SU2_MPI::Error("Rigid body motion only possible for CLASSICAL_RK4_EXPLICIT.",
-                         CURRENT_FUNCTION);
-
-        /* Determine whether or not it is needed to compute the motion data. */
-        const unsigned long TimeIter = config->GetTimeIter();
-
-        bool computeMotion = false, firstTime = false;
-        if(TimeIter == 0 && iStep == 0) computeMotion = firstTime = true;
-        if(iStep == 1 || iStep == 3)   computeMotion = true;
-
-        if( computeMotion ) {
-
-          /* Determine the number of time levels. For the classical Runge-Kutta
-             scheme this should be 1. */
-          const unsigned short nTimeLevels = config->GetnLevels_TimeAccurateLTS();
-
-          /* Determine the time for which the motion data must be determined. */
-          const su2double deltaT = config->GetDelta_UnstTimeND();
-
-          su2double tNew = TimeIter*deltaT;
-          if( iStep ) tNew += 0.25*(iStep+1)*deltaT;
-
-          /* Determine the time for which the currently stored position was
-             calculated. */
-          const su2double tOld = tNew - 0.5*deltaT;
-
-          /* Hard code the plunging motion in y-direction. */
-          const su2double b2New    = 0.25*tNew*tNew*(3.0-tNew);
-          const su2double db2Newdt = 0.75*tNew*(2.0-tNew);
-
-          const su2double b2Old = 0.25*tOld*tOld*(3.0-tOld);
-          const su2double dB2   = b2New - b2Old;
-
-          /*-------------------------------------------------------------------*/
-          /*--- Update the coordinates of the DOFs (both grid and solution) ---*/
-          /*--- and of the integration points (volume and surfaces).        ---*/
-          /*-------------------------------------------------------------------*/
-
-          /* The coordinates must be updated if this is not the first
-             first stage of the first time step. */
-          if( !firstTime ) {
-
-            /* Adapt the coordinates of the grid points. */
-            for(unsigned long l=0; l<nMeshPoints; ++l)
-              meshPoints[l].coor[1] += dB2;
-
-            /* Loop over the owned volume elements. */
-            for(unsigned long l=0; l<nVolElemOwned; ++l) {
-
-              /* Get the required data from the corresponding standard element. */
-              const unsigned short ind  = volElem[l].indStandardElement;
-              const unsigned short nInt = standardElementsSol[ind].GetNIntegration();
-
-              /* Adapt the coordinates of the volume integration points. */
-              for(unsigned short i=0; i<nInt; ++i) {
-                su2double *coor = volElem[l].coorIntegrationPoints.data() + i*nDim;
-                coor[1] += dB2;
-              }
-
-              /* Adapt the coordinates of the solution DOFs. */
-              for(unsigned short i=0; i<volElem[l].nDOFsSol; ++i) {
-                su2double *coor = volElem[l].coorSolDOFs.data() + i*nDim;
-                coor[1] += dB2;
-              }
-            }
-
-            /* Loop over the internal matching faces. */
-            for(unsigned long l=0; l<nMatchingInternalFacesWithHaloElem[nTimeLevels]; ++l) {
-
-              /* Get the required information from the standard element. */
-              const unsigned short ind  = matchingInternalFaces[l].indStandardElement;
-              const unsigned short nInt = standardMatchingFacesSol[ind].GetNIntegration();
-
-              /* Adapt the coordinates of the surface integration points. */
-              for(unsigned short i=0; i<nInt; ++i) {
-                su2double *coor = matchingInternalFaces[l].coorIntegrationPoints.data() + i*nDim;
-                coor[1] += dB2;
-              }
-            }
-
-            /* The physical boundary faces. Exclude the periodic boundaries,
-               because these are not physical boundaries. */
-            for(unsigned short iMarker=0; iMarker<nMarker; ++iMarker) {
-
-              if( !(boundaries[iMarker].periodicBoundary) ) {
-
-                /* Easier storage of the variables for this boundary. */
-                const unsigned long nSurfElem = boundaries[iMarker].surfElem.size();
-                CSurfaceElementFEM  *surfElem = boundaries[iMarker].surfElem.data();
-
-                /*--- Loop over the surface elements and update the coordinates of
-                      the integration points. ---*/
-                for(unsigned long l=0; l<nSurfElem; ++l) {
-                  const unsigned short ind  = surfElem[l].indStandardElement;
-                  const unsigned short nInt = standardBoundaryFacesSol[ind].GetNIntegration();
-
-                  for(unsigned short i=0; i<nInt; ++i) {
-                    su2double *coor = surfElem[l].coorIntegrationPoints.data() + i*nDim;
-                    coor[1] += dB2;
-                  }
-                }
-              }
-            }
-          }
-
-          /*-------------------------------------------------------------------*/
-          /*--- Compute the grid velocities of the volume solution DOFs and ---*/
-          /*--- and of the integration points (volume and surfaces).        ---*/
-          /*-------------------------------------------------------------------*/
-
-          /* Loop over the owned volume elements. */
-          for(unsigned long l=0; l<nVolElemOwned; ++l) {
-
-            /* Get the required data from the corresponding standard element. */
-            const unsigned short ind  = volElem[l].indStandardElement;
-            const unsigned short nInt = standardElementsSol[ind].GetNIntegration();
-
-            /* Compute the grid velocity in the integration points. */
-            for(unsigned short i=0; i<nInt; ++i) {
-              su2double *gridVel = volElem[l].gridVelocities.data() + i*nDim;
-              gridVel[1] = db2Newdt;
-            }
-
-            /* Compute the grid velocities for the solution DOFs. */
-            for(unsigned short i=0; i<volElem[l].nDOFsSol; ++i) {
-              su2double *gridVel = volElem[l].gridVelocitiesSolDOFs.data() + i*nDim;
-              gridVel[1] = db2Newdt;
-            }
-          }
-
-          /* Loop over the internal matching faces. */
-          for(unsigned long l=0; l<nMatchingInternalFacesWithHaloElem[nTimeLevels]; ++l) {
-
-            /* Get the required information from the standard element. */
-            const unsigned short ind  = matchingInternalFaces[l].indStandardElement;
-            const unsigned short nInt = standardMatchingFacesSol[ind].GetNIntegration();
-
-            /* Compute the grid velocity in the integration points. */
-            for(unsigned short i=0; i<nInt; ++i) {
-              su2double *gridVel = matchingInternalFaces[l].gridVelocities.data() + i*nDim;
-              gridVel[1] = db2Newdt;
-            }
-          }
-
-          /* The physical boundary faces. Exclude the periodic boundaries,
-             because these are not physical boundaries. */
-          for(unsigned short iMarker=0; iMarker<nMarker; ++iMarker) {
-
-            if( !(boundaries[iMarker].periodicBoundary) ) {
-
-              /* Easier storage of the variables for this boundary. */
-              const unsigned long nSurfElem = boundaries[iMarker].surfElem.size();
-              CSurfaceElementFEM  *surfElem = boundaries[iMarker].surfElem.data();
-
-              /*--- Loop over the surface elements and compute the grid velocities
-                    of the integration points. ---*/
-              for(unsigned long l=0; l<nSurfElem; ++l) {
-                const unsigned short ind  = surfElem[l].indStandardElement;
-                const unsigned short nInt = standardBoundaryFacesSol[ind].GetNIntegration();
-
-                for(unsigned short i=0; i<nInt; ++i) {
-                  su2double *gridVel = surfElem[l].gridVelocities.data() + i*nDim;
-                  gridVel[1] = db2Newdt;
-                }
-              }
-            }
-          }
-        }
-
-        break;
-      }
-
-      default: {
-        SU2_MPI::Error("Only rigid body motion possible for DG-FEM solver at the moment.",
-                       CURRENT_FUNCTION);
-      }
-    }
-  }
 }
 
 void CFEM_DG_EulerSolver::Postprocessing(CGeometry *geometry, CSolver **solver_container, CConfig *config,
@@ -3418,326 +107,19 @@
                                                  CNumerics **numerics, CConfig *config,
                                                  unsigned short iMesh, unsigned short RunTime_EqSystem) {
 
-  /* Write a message that the Jacobian is being computed. */
-  if(rank == MASTER_NODE) {
-    cout << endl;
-    cout << "Computing the Jacobian via coloring." << endl;
-    cout << endl << flush;
-  }
-
-  /* Easier storage of the number of variables squared. */
-  const unsigned short nVar2 = nVar*nVar;
-
-  /*--------------------------------------------------------------------------*/
-  /*--- Step 1: Computation of the actual Jacobian by looping over the     ---*/
-  /*---         of colors and disturbing the appropriate DOFs for each     ---*/
-  /*---         color. Note that for each color an additional loop over    ---*/
-  /*---         the number of variables is needed to create the Jacobian.  ---*/
-  /*--------------------------------------------------------------------------*/
-
-  /* Determine the number of non-zeros in the Jacobian matrix for the owned
-     DOFs in cumulative storage format. */
-  vector<unsigned long> nNonZeroEntries(nDOFsLocOwned+1);
-
-  nNonZeroEntries[0] = 0;
-  for(unsigned i=0; i<nDOFsLocOwned; ++i)
-    nNonZeroEntries[i+1] = nNonZeroEntries[i] + nonZeroEntriesJacobian[i].size();
-
-  /* Copy the solution into the working variables. */
-  Set_OldSolution();
-
-  /* Allocate the memory for local part of the Jacobian. Note that passivedouble
-     must be used for the Jacobian matrix. */
-  vector<passivedouble> Jacobian(nVar2*nNonZeroEntries[nDOFsLocOwned]);
-
-  /* Loop over the colors and write a message, if needed. */
-  for(int color=0; color<nGlobalColors; ++color) {
-
-    if(rank == MASTER_NODE && !(color%10)) {
-      cout << "Color " << color+1 << " out of " << nGlobalColors
-           << " is computed" << endl;
-    }
-
-    /* Loop over the number of variables. */
-    for(short var=0; var<nVar; ++var) {
-
-      /* Loop over the DOFs that must be disturbed for this color. */
-      for(unsigned long j=0; j<localDOFsPerColor[color].size(); ++j) {
-        const unsigned long jj = localDOFsPerColor[color][j];
-
-        su2double *solDOF = VecWorkSolDOFs[0].data() + jj*nVar;
-
-#ifdef CODI_FORWARD_TYPE
-        solDOF[var].setGradient(1.0);
-#else
-        solDOF[var] += 0.001;   /* This is to avoid a compiler warning. */
-#endif
-      }
-
-      /* Carry out all the tasks to compute the residual. */
-      ProcessTaskList_DG(geometry, solver_container, numerics, config, iMesh);
-
-      /* Loop over all the locally owned DOFs. */
-      for(unsigned long i=0; i<nDOFsLocOwned; ++i) {
-
-        /* Check if a Jacobian entry is computed for this color. */
-        if(colorToIndEntriesJacobian[i][color] >= 0) {
-
-          /* Set the pointer to entry in Jacobian where the derivative data
-             must be stored. */
-          const int ind = colorToIndEntriesJacobian[i][color];
-          passivedouble *Jac = Jacobian.data() + nVar2*(nNonZeroEntries[i] + ind);
-
-#ifdef CODI_FORWARD_TYPE
-          /* Set the pointer to the residual of the current DOF. */
-          const su2double *resDOF = VecResDOFs.data() + i*nVar;
-#endif
-
-          /* Store the matrix entries. */
-          for(unsigned short j=0; j<nVar; ++j) {
-#ifdef CODI_FORWARD_TYPE
-            Jac[var+j*nVar] = resDOF[j].getGradient();
-#else
-            Jac[var+j*nVar] = 0.0;   /* This is to avoid a compiler warning. */
-#endif
-          }
-        }
-      }
-
-      /* Reset the disturbances for this color. */
-      for(unsigned long j=0; j<localDOFsPerColor[color].size(); ++j) {
-        const unsigned long jj = localDOFsPerColor[color][j];
-
-        su2double *solDOF = VecWorkSolDOFs[0].data() + jj*nVar;
-
-#ifdef CODI_FORWARD_TYPE
-        solDOF[var].setGradient(0.0);
-#else
-        solDOF[var] -= 0.001;   /* This is to avoid a compiler warning. */
-#endif
-      }
-
-    }
-  }
-
-  /*--------------------------------------------------------------------------*/
-  /*--- Step 2: The writing of the Jacobian in Block Compressed Row        ---*/
-  /*---         Storage to file.                                           ---*/
-  /*--------------------------------------------------------------------------*/
-
-  /* Write a message that the Jacobian is written to file. */
-  if(rank == MASTER_NODE) {
-    cout << endl;
-    cout << "Writing the Jacobian Block Compressed Row Storage." << flush;
-  }
-
-#ifdef HAVE_MPI
-  /* Parallel mode. The parallel IO functionality is used to Write
-     the Jacobian matrix. */
-  cout << "CFEM_DG_EulerSolver::ComputeSpatialJacobian: Not implemented yet" << endl;
-  exit(1);
-
-#else
-  /* Sequential mode. The entire file is written by one rank,
-     Open the file for writing. */
-  FILE *fJac = fopen("Jacobian_DG.bin", "wb");
-  if( !fJac) {
-    cout << "Could not open the file Jacobian_DG for binary writing." << endl;
-    exit(1);
-  }
-
-  /* Write the number of DOFs (Block rows in the matrix), the number of
-     variables (the dimension of each block) and the number of neighboring
-     blocks per DOF in cumulative storage format. */
-  fwrite(&nDOFsPerRank[1], 1, sizeof(unsigned long), fJac);
-  fwrite(&nVar, 1, sizeof(unsigned short), fJac);
-  fwrite(nNonZeroEntries.data(), nNonZeroEntries.size(),
-         sizeof(unsigned long), fJac);
-
-  /* Write the block column indices of the neighboring blocks. */
-  for(unsigned long i=0; i<nDOFsLocOwned; ++i)
-    fwrite(nonZeroEntriesJacobian[i].data(), nonZeroEntriesJacobian[i].size(),
-           sizeof(unsigned long), fJac);
-
-  /* Write the actual matrix elements. */
-  fwrite(Jacobian.data(), Jacobian.size(), sizeof(passivedouble), fJac);
-
-  /* Close the file again. */
-  fclose(fJac);
-
-#endif
-
-  /* Write a message that the writing is done.. */
-  if(rank == MASTER_NODE) {
-    cout << " Done." << endl;
-    cout << endl << flush;
-  }
 }
 
 void CFEM_DG_EulerSolver::Set_OldSolution() {
 
-  memcpy(VecWorkSolDOFs[0].data(), VecSolDOFs.data(), VecSolDOFs.size()*sizeof(su2double));
 }
 
 void CFEM_DG_EulerSolver::Set_NewSolution() {
 
-  memcpy(VecSolDOFsNew.data(), VecSolDOFs.data(), VecSolDOFs.size()*sizeof(su2double));
 }
 
 void CFEM_DG_EulerSolver::SetTime_Step(CGeometry *geometry, CSolver **solver_container, CConfig *config,
                                     unsigned short iMesh, unsigned long Iteration) {
 
-  /* Check whether or not a time stepping scheme is used. */
-  const bool time_stepping = config->GetTime_Marching() == TIME_STEPPING;
-
-  /* Initialize the minimum and maximum time step. */
-  Min_Delta_Time = 1.e25; Max_Delta_Time = 0.0;
-
-  /* Easier storage of the CFL number. Note that if we are using explicit
-     time stepping, the regular CFL condition has been overwritten with the
-     unsteady CFL condition in the config post-processing (if non-zero). */
-  const su2double CFL = config->GetCFL(iMesh);
-
-  /*--- Explicit time stepping with imposed time step. If the unsteady CFL is
-        set to zero (default), it uses the defined unsteady time step,
-        otherwise it computes the time step based on the provided unsteady CFL.
-        Note that the regular CFL option in the config is always ignored with
-        time stepping. ---*/
-  if (time_stepping && (config->GetUnst_CFL() == 0.0)) {
-
-    /*--- Loop over the owned volume elements and set the fixed dt. ---*/
-    for(unsigned long i=0; i<nVolElemOwned; ++i)
-      VecDeltaTime[i] = config->GetDelta_UnstTimeND();
-
-  } else {
-
-    /*--- Check for a compressible solver. ---*/
-    if(config->GetKind_Regime() == COMPRESSIBLE) {
-
-      /*--- Loop over the owned volume elements. ---*/
-      for(unsigned long l=0; l<nVolElemOwned; ++l) {
-
-        su2double charVel2Max = 0.0;
-
-        /*--- Make a distinction between 2D and 3D for optimal performance. ---*/
-        switch( nDim ) {
-
-          case 2: {
-            /*--- 2D simulation. Loop over the DOFs of this element
-                  and determine the maximum wave speed. ---*/
-            for(unsigned short i=0; i<volElem[l].nDOFsSol; ++i) {
-              const su2double *solDOF  = VecSolDOFs.data()
-                                       + nVar*(volElem[l].offsetDOFsSolLocal + i);
-              const su2double *gridVel = volElem[l].gridVelocitiesSolDOFs.data()
-                                       + i*nDim;
-
-              /* Compute the velocities and the internal energy per unit mass. */
-              const su2double DensityInv   = 1.0/solDOF[0];
-              const su2double u            = DensityInv*solDOF[1];
-              const su2double v            = DensityInv*solDOF[2];
-              const su2double StaticEnergy = DensityInv*solDOF[3] - 0.5*(u*u + v*v);
-
-              /*--- Compute the maximum value of the wave speed. This is a rather
-                    conservative estimate. ---*/
-              FluidModel->SetTDState_rhoe(solDOF[0], StaticEnergy);
-              const su2double SoundSpeed2 = FluidModel->GetSoundSpeed2();
-              const su2double SoundSpeed  = sqrt(fabs(SoundSpeed2));
-
-              const su2double radx     = fabs(u-gridVel[0]) + SoundSpeed;
-              const su2double rady     = fabs(v-gridVel[1]) + SoundSpeed;
-              const su2double charVel2 = radx*radx + rady*rady;
-
-              charVel2Max = max(charVel2Max, charVel2);
-            }
-
-            break;
-          }
-
-          case 3: {
-            /*--- 3D simulation. Loop over the DOFs of this element
-                  and determine the maximum wave speed. ---*/
-            for(unsigned short i=0; i<volElem[l].nDOFsSol; ++i) {
-              const su2double *solDOF = VecSolDOFs.data()
-                                      + nVar*(volElem[l].offsetDOFsSolLocal + i);
-              const su2double *gridVel = volElem[l].gridVelocitiesSolDOFs.data()
-                                       + i*nDim;
-
-              /* Compute the velocities and the internal energy per unit mass. */
-              const su2double DensityInv   = 1.0/solDOF[0];
-              const su2double u            = DensityInv*solDOF[1];
-              const su2double v            = DensityInv*solDOF[2];
-              const su2double w            = DensityInv*solDOF[3];
-              const su2double StaticEnergy = DensityInv*solDOF[4] - 0.5*(u*u + v*v + w*w);
-
-              /*--- Compute the maximum value of the wave speed. This is a rather
-                    conservative estimate. ---*/
-              FluidModel->SetTDState_rhoe(solDOF[0], StaticEnergy);
-              const su2double SoundSpeed2 = FluidModel->GetSoundSpeed2();
-              const su2double SoundSpeed  = sqrt(fabs(SoundSpeed2));
-
-              const su2double radx     = fabs(u-gridVel[0]) + SoundSpeed;
-              const su2double rady     = fabs(v-gridVel[1]) + SoundSpeed;
-              const su2double radz     = fabs(w-gridVel[2]) + SoundSpeed;
-              const su2double charVel2 = radx*radx + rady*rady + radz*radz;
-
-              charVel2Max = max(charVel2Max, charVel2);
-            }
-
-            break;
-          }
-        }
-
-        /*--- Compute the time step for the element and update the minimum and
-              maximum value. Take the factor for time accurate local time
-              stepping into account for the minimum and maximum. Note that in
-              the length scale the polynomial degree must be taken into account
-              for the high order element. ---*/
-        const unsigned short ind = volElem[l].indStandardElement;
-        unsigned short nPoly = standardElementsSol[ind].GetNPoly();
-        if(nPoly == 0) nPoly = 1;
-
-        const su2double lenScaleInv = nPoly/volElem[l].lenScale;
-        const su2double dtInv       = lenScaleInv*sqrt(charVel2Max);
-
-        VecDeltaTime[l] = CFL/dtInv;
-
-        const su2double dtEff = volElem[l].factTimeLevel*VecDeltaTime[l];
-        Min_Delta_Time = min(Min_Delta_Time, dtEff);
-        Max_Delta_Time = max(Max_Delta_Time, dtEff);
-      }
-    }
-    else {
-
-      /*--- Incompressible solver. ---*/
-
-      SU2_MPI::Error("Incompressible solver not implemented yet", CURRENT_FUNCTION);
-    }
-
-    /*--- Compute the max and the min dt (in parallel). Note that we only
-          do this for steady calculations if the high verbosity is set, but we
-          always perform the reduction for unsteady calculations where the CFL
-          limit is used to set the global time step. ---*/
-    if ((config->GetComm_Level() == COMM_FULL) || time_stepping) {
-#ifdef HAVE_MPI
-      su2double rbuf_time = Min_Delta_Time;
-      SU2_MPI::Allreduce(&rbuf_time, &Min_Delta_Time, 1, MPI_DOUBLE, MPI_MIN, MPI_COMM_WORLD);
-
-      rbuf_time = Max_Delta_Time;
-      SU2_MPI::Allreduce(&rbuf_time, &Max_Delta_Time, 1, MPI_DOUBLE, MPI_MAX, MPI_COMM_WORLD);
-#endif
-    }
-
-    /*--- For explicit time stepping with an unsteady CFL imposed, use the
-          minimum delta time of the entire mesh. As Min_Delta_Time is scaled to
-          the time step of the largest time level, a correction must be used
-          for the time level when time accurate local time stepping is used. ---*/
-    if (time_stepping) {
-      for(unsigned long l=0; l<nVolElemOwned; ++l)
-        VecDeltaTime[l] = Min_Delta_Time/volElem[l].factTimeLevel;
-
-      config->SetDelta_UnstTimeND(Min_Delta_Time);
-    }
-  }
 }
 
 void CFEM_DG_EulerSolver::CheckTimeSynchronization(CConfig         *config,
@@ -3745,416 +127,20 @@
                                                    su2double       &timeEvolved,
                                                    bool            &syncTimeReached) {
 
-  /* Check if this is the first time this check is carried out
-     and determine the new time evolved. */
-  const bool firstTime = timeEvolved == 0.0;
-  timeEvolved         += Min_Delta_Time;
-
-  /*--- Check for a (too) small a value for the synchronization time and
-        print a warning if this happens. ---*/
-  if(firstTime && timeEvolved >= 1.5*TimeSync) {
-
-    if(rank == MASTER_NODE) {
-      cout << endl << "              WARNING" << endl;
-      cout << "The specified synchronization time is " << timeEvolved/TimeSync
-           << " times smaller than the time step for stability" << endl;
-      cout << "This is inefficient!!!!!" << endl << endl;
-    }
-  }
-
-  /*--- If the current value of timeEvolved is larger or equal than the
-        synchronization time, syncTimeReached is set to true and a correction
-        to the time step is carried out. The factor for the time accurate local
-        time stepping must be taken into account. If the synchronization time
-        has not been reached yet, syncTimeReached is set to false. ---*/
-  if(timeEvolved >= TimeSync) {
-    syncTimeReached = true;
-    const su2double newDeltaTime = Min_Delta_Time + (TimeSync - timeEvolved);
-
-    for(unsigned long i=0; i<nVolElemOwned; ++i)
-      VecDeltaTime[i] = newDeltaTime/volElem[i].factTimeLevel;
-  }
-  else syncTimeReached = false;
 }
 
 void CFEM_DG_EulerSolver::ProcessTaskList_DG(CGeometry *geometry,  CSolver **solver_container,
                                              CNumerics **numerics, CConfig *config,
                                              unsigned short iMesh) {
-  /* Easier storage of the number of time levels.. */
-  const unsigned short nTimeLevels = config->GetnLevels_TimeAccurateLTS();
-
-  /* Define and initialize the bool vector, that indicates whether or
-     not the tasks from the list have been completed. */
-  vector<bool> taskCompleted(tasksList.size(), false);
-
-  /* Allocate the memory for the work array and initialize it to zero to avoid
-     warnings in debug mode  about uninitialized memory when padding is applied. */
-  vector<su2double> workArrayVec(sizeWorkArray, 0.0);
-  su2double *workArray = workArrayVec.data();
-
-  /* While loop to carry out all the tasks in tasksList. */
-  unsigned long lowestIndexInList = 0;
-  while(lowestIndexInList < tasksList.size()) {
-
-    /* Find the next task that can be carried out. The outer loop is there
-       to make sure that a communication is completed in case there are no
-       other tasks */
-    for(unsigned short j=0; j<2; ++j) {
-      bool taskCarriedOut = false;
-      for(unsigned long i=lowestIndexInList; i<tasksList.size(); ++i) {
-
-        /* Determine whether or not it can be attempted to carry out
-           this task. */
-        bool taskCanBeCarriedOut = !taskCompleted[i];
-        for(unsigned short ind=0; ind<tasksList[i].nIndMustBeCompleted; ++ind) {
-          if( !taskCompleted[tasksList[i].indMustBeCompleted[ind]] )
-            taskCanBeCarriedOut = false;
-        }
-
-        if( taskCanBeCarriedOut ) {
-
-          /*--- Determine the actual task to be carried out and do so. The
-                only tasks that may fail are the completion of the non-blocking
-                communication. If that is the case the next task needs to be
-                found. ---*/
-          switch( tasksList[i].task ) {
-
-            case CTaskDefinition::ADER_PREDICTOR_STEP_COMM_ELEMENTS: {
-
-              /* Carry out the ADER predictor step for the elements whose
-                 solution must be communicated for this time level. */
-              const unsigned short level   = tasksList[i].timeLevel;
-              const unsigned long  elemBeg = nVolElemOwnedPerTimeLevel[level]
-                                           + nVolElemInternalPerTimeLevel[level];
-              const unsigned long  elemEnd = nVolElemOwnedPerTimeLevel[level+1];
-
-              ADER_DG_PredictorStep(config, elemBeg, elemEnd, workArray);
-              taskCarriedOut = taskCompleted[i] = true;
-              break;
-            }
-
-            case CTaskDefinition::ADER_PREDICTOR_STEP_INTERNAL_ELEMENTS: {
-
-              /* Carry out the ADER predictor step for the elements whose
-                 solution must not be communicated for this time level. */
-              const unsigned short level   = tasksList[i].timeLevel;
-              const unsigned long  elemBeg = nVolElemOwnedPerTimeLevel[level];
-              const unsigned long  elemEnd = nVolElemOwnedPerTimeLevel[level]
-                                           + nVolElemInternalPerTimeLevel[level];
-              ADER_DG_PredictorStep(config, elemBeg, elemEnd, workArray);
-              taskCarriedOut = taskCompleted[i] = true;
-              break;
-            }
-
-            case CTaskDefinition::INITIATE_MPI_COMMUNICATION: {
-
-              /* Start the MPI communication of the solution in the halo elements. */
-              Initiate_MPI_Communication(config, tasksList[i].timeLevel);
-              taskCarriedOut = taskCompleted[i] = true;
-              break;
-            }
-
-            case CTaskDefinition::COMPLETE_MPI_COMMUNICATION: {
-
-              /* Attempt to complete the MPI communication of the solution data.
-                 For j==0, SU2_MPI::Testall will be used, which returns false if
-                 not all requests can be completed. In that case the next task on
-                 the list is carried out. If j==1, this means that the next
-                 tasks are waiting for this communication to be completed and
-                 hence MPI_Waitall is used. */
-              if( Complete_MPI_Communication(config, tasksList[i].timeLevel,
-                                             j==1) )
-                taskCarriedOut = taskCompleted[i] = true;
-              break;
-            }
-
-            case CTaskDefinition::INITIATE_REVERSE_MPI_COMMUNICATION: {
-
-              /* Start the communication of the residuals, for which the
-                 reverse communication must be used. */
-              Initiate_MPI_ReverseCommunication(config, tasksList[i].timeLevel);
-              taskCarriedOut = taskCompleted[i] = true;
-              break;
-            }
-
-            case CTaskDefinition::COMPLETE_REVERSE_MPI_COMMUNICATION: {
-
-              /* Attempt to complete the MPI communication of the residual data.
-                 For j==0, SU2_MPI::Testall will be used, which returns false if
-                 not all requests can be completed. In that case the next task on
-                 the list is carried out. If j==1, this means that the next
-                 tasks are waiting for this communication to be completed and
-                 hence MPI_Waitall is used. */
-              if( Complete_MPI_ReverseCommunication(config, tasksList[i].timeLevel,
-                                                    j==1) )
-                taskCarriedOut = taskCompleted[i] = true;
-              break;
-            }
-
-            case CTaskDefinition::ADER_TIME_INTERPOLATE_OWNED_ELEMENTS: {
-
-              /* Interpolate the predictor solution of the owned elements
-                 in time to the given time integration point for the
-                 given time level. */
-              const unsigned short level = tasksList[i].timeLevel;
-              unsigned long nAdjElem = 0, *adjElem = nullptr;
-              if(level < (nTimeLevels-1)) {
-                nAdjElem = ownedElemAdjLowTimeLevel[level+1].size();
-                adjElem  = ownedElemAdjLowTimeLevel[level+1].data();
-              }
-
-              ADER_DG_TimeInterpolatePredictorSol(config, tasksList[i].intPointADER,
-                                                  nVolElemOwnedPerTimeLevel[level],
-                                                  nVolElemOwnedPerTimeLevel[level+1],
-                                                  nAdjElem, adjElem,
-                                                  tasksList[i].secondPartTimeIntADER,
-                                                  VecWorkSolDOFs[level].data());
-              taskCarriedOut = taskCompleted[i] = true;
-              break;
-            }
-
-            case CTaskDefinition::ADER_TIME_INTERPOLATE_HALO_ELEMENTS: {
-
-              /* Interpolate the predictor solution of the halo elements
-                 in time to the given time integration point for the
-                 given time level. */
-              const unsigned short level = tasksList[i].timeLevel;
-              unsigned long nAdjElem = 0, *adjElem = nullptr;
-              if(level < (nTimeLevels-1)) {
-                nAdjElem = haloElemAdjLowTimeLevel[level+1].size();
-                adjElem  = haloElemAdjLowTimeLevel[level+1].data();
-              }
-
-              ADER_DG_TimeInterpolatePredictorSol(config, tasksList[i].intPointADER,
-                                                  nVolElemHaloPerTimeLevel[level],
-                                                  nVolElemHaloPerTimeLevel[level+1],
-                                                  nAdjElem, adjElem,
-                                                  tasksList[i].secondPartTimeIntADER,
-                                                  VecWorkSolDOFs[level].data());
-              taskCarriedOut = taskCompleted[i] = true;
-              break;
-            }
-
-            case CTaskDefinition::SHOCK_CAPTURING_VISCOSITY_OWNED_ELEMENTS: {
-
-              /*--- Compute the artificial viscosity for shock capturing in DG. ---*/
-              const unsigned short level = tasksList[i].timeLevel;
-              Shock_Capturing_DG(config, nVolElemOwnedPerTimeLevel[level],
-                                 nVolElemOwnedPerTimeLevel[level+1], workArray);
-              taskCarriedOut = taskCompleted[i] = true;
-              break;
-            }
-
-            case CTaskDefinition::SHOCK_CAPTURING_VISCOSITY_HALO_ELEMENTS: {
-
-              /*--- Compute the artificial viscosity for shock capturing in DG. ---*/
-              const unsigned short level = tasksList[i].timeLevel;
-              Shock_Capturing_DG(config, nVolElemHaloPerTimeLevel[level],
-                                 nVolElemHaloPerTimeLevel[level+1], workArray);
-              taskCarriedOut = taskCompleted[i] = true;
-              break;
-            }
-
-            case CTaskDefinition::VOLUME_RESIDUAL: {
-
-              /*--- Compute the volume portion of the residual. ---*/
-              const unsigned short level = tasksList[i].timeLevel;
-              Volume_Residual(config, nVolElemOwnedPerTimeLevel[level],
-                              nVolElemOwnedPerTimeLevel[level+1], workArray);
-              taskCarriedOut = taskCompleted[i] = true;
-              break;
-            }
-
-            case CTaskDefinition::SURFACE_RESIDUAL_OWNED_ELEMENTS: {
-
-              /* Compute the residual of the faces that only involve owned elements. */
-              const unsigned short level = tasksList[i].timeLevel;
-              unsigned long indResFaces = startLocResInternalFacesLocalElem[level];
-              ResidualFaces(config, nMatchingInternalFacesLocalElem[level],
-                            nMatchingInternalFacesLocalElem[level+1],
-                            indResFaces, numerics[CONV_TERM], workArray);
-              taskCarriedOut = taskCompleted[i] = true;
-              break;
-            }
-
-            case CTaskDefinition::SURFACE_RESIDUAL_HALO_ELEMENTS: {
-
-              /* Compute the residual of the faces that involve a halo element. */
-              const unsigned short level = tasksList[i].timeLevel;
-              unsigned long indResFaces = startLocResInternalFacesWithHaloElem[level];
-              ResidualFaces(config, nMatchingInternalFacesWithHaloElem[level],
-                            nMatchingInternalFacesWithHaloElem[level+1],
-                            indResFaces, numerics[CONV_TERM], workArray);
-              taskCarriedOut = taskCompleted[i] = true;
-              break;
-            }
-
-            case CTaskDefinition::BOUNDARY_CONDITIONS_DEPEND_ON_OWNED: {
-
-              /*--- Apply the boundary conditions that only depend on data
-                    of owned elements. ---*/
-              Boundary_Conditions(tasksList[i].timeLevel, config, numerics, false,
-                                  workArray);
-              taskCarriedOut = taskCompleted[i] = true;
-              break;
-            }
-
-            case CTaskDefinition::BOUNDARY_CONDITIONS_DEPEND_ON_HALO: {
-
-              /*--- Apply the boundary conditions that also depend on data
-                    of halo elements. ---*/
-              Boundary_Conditions(tasksList[i].timeLevel, config, numerics, true,
-                                  workArray);
-              taskCarriedOut = taskCompleted[i] = true;
-              break;
-            }
-
-            case CTaskDefinition::SUM_UP_RESIDUAL_CONTRIBUTIONS_OWNED_ELEMENTS: {
-
-              /* Create the final residual by summing up all contributions. */
-              CreateFinalResidual(tasksList[i].timeLevel, true);
-              taskCarriedOut = taskCompleted[i] = true;
-              break;
-            }
-
-            case CTaskDefinition::SUM_UP_RESIDUAL_CONTRIBUTIONS_HALO_ELEMENTS: {
-
-              /* Create the final residual by summing up all contributions. */
-              CreateFinalResidual(tasksList[i].timeLevel, false);
-              taskCarriedOut = taskCompleted[i] = true;
-              break;
-            }
-
-            case CTaskDefinition::ADER_ACCUMULATE_SPACETIME_RESIDUAL_OWNED_ELEMENTS: {
-
-              /* Accumulate the space time residuals for the owned elements
-                 for ADER-DG. */
-              AccumulateSpaceTimeResidualADEROwnedElem(config, tasksList[i].timeLevel,
-                                                       tasksList[i].intPointADER);
-              taskCarriedOut = taskCompleted[i] = true;
-              break;
-            }
-
-            case CTaskDefinition::ADER_ACCUMULATE_SPACETIME_RESIDUAL_HALO_ELEMENTS: {
-
-              /* Accumulate the space time residuals for the halo elements
-                 for ADER-DG. */
-              AccumulateSpaceTimeResidualADERHaloElem(config, tasksList[i].timeLevel,
-                                                      tasksList[i].intPointADER);
-              taskCarriedOut = taskCompleted[i] = true;
-              break;
-            }
-
-            case CTaskDefinition::MULTIPLY_INVERSE_MASS_MATRIX: {
-
-              /*--- Multiply the residual by the (lumped) mass matrix, to obtain the final value. ---*/
-              const unsigned short level = tasksList[i].timeLevel;
-              const bool useADER = config->GetKind_TimeIntScheme() == ADER_DG;
-              MultiplyResidualByInverseMassMatrix(config, useADER,
-                                                  nVolElemOwnedPerTimeLevel[level],
-                                                  nVolElemOwnedPerTimeLevel[level+1],
-                                                  workArray);
-              taskCarriedOut = taskCompleted[i] = true;
-              break;
-            }
-
-            case CTaskDefinition::ADER_UPDATE_SOLUTION: {
-
-              /*--- Perform the update step for ADER-DG. ---*/
-              const unsigned short level = tasksList[i].timeLevel;
-              ADER_DG_Iteration(nVolElemOwnedPerTimeLevel[level],
-                                nVolElemOwnedPerTimeLevel[level+1]);
-              taskCarriedOut = taskCompleted[i] = true;
-              break;
-            }
-
-            default: {
-
-              cout << "Task not defined. This should not happen." << endl;
-              exit(1);
-            }
-          }
-        }
-
-        /* Break the inner loop if a task has been carried out. */
-        if( taskCarriedOut ) break;
-      }
-
-      /* Break the outer loop if a task has been carried out. */
-      if( taskCarriedOut ) break;
-    }
-
-    /* Update the value of lowestIndexInList. */
-    for(; lowestIndexInList < tasksList.size(); ++lowestIndexInList)
-      if( !taskCompleted[lowestIndexInList] ) break;
-  }
 }
 
 void CFEM_DG_EulerSolver::ADER_SpaceTimeIntegration(CGeometry *geometry,  CSolver **solver_container,
                                                     CNumerics **numerics, CConfig *config,
                                                     unsigned short iMesh, unsigned short RunTime_EqSystem) {
-  /* Preprocessing. */
-  Preprocessing(geometry, solver_container, config, iMesh, 0, RunTime_EqSystem, false);
-  TolerancesADERPredictorStep();
-
-  /* Process the tasks list to carry out one ADER space time integration step. */
-  ProcessTaskList_DG(geometry, solver_container, numerics, config, iMesh);
-
-  /* Postprocessing. */
-  Postprocessing(geometry, solver_container, config, iMesh);
 }
 
 void CFEM_DG_EulerSolver::TolerancesADERPredictorStep(void) {
 
-  /* Determine the maximum values of the conservative variables of the
-     locally stored DOFs. Make a distinction between 2D and 3D for
-     performance reasons. */
-  su2double URef[] = {0.0, 0.0, 0.0, 0.0, 0.0};
-
-  switch( nDim ) {
-    case 2: {
-      for(unsigned long i=0; i<nDOFsLocOwned; ++i) {
-        const su2double *solDOF = VecSolDOFs.data() + i*nVar;
-        URef[0] = max(URef[0], fabs(solDOF[0]));
-        URef[1] = max(URef[1], fabs(solDOF[1]));
-        URef[2] = max(URef[2], fabs(solDOF[2]));
-        URef[3] = max(URef[3], fabs(solDOF[3]));
-      }
-      break;
-    }
-
-    case 3: {
-      for(unsigned long i=0; i<nDOFsLocOwned; ++i) {
-        const su2double *solDOF = VecSolDOFs.data() + i*nVar;
-        URef[0] = max(URef[0], fabs(solDOF[0]));
-        URef[1] = max(URef[1], fabs(solDOF[1]));
-        URef[2] = max(URef[2], fabs(solDOF[2]));
-        URef[3] = max(URef[3], fabs(solDOF[3]));
-        URef[4] = max(URef[3], fabs(solDOF[4]));
-      }
-      break;
-    }
-  }
-
-  /* Determine the maximum values on all ranks. */
-  TolSolADER.resize(nVar);
-
-#ifdef HAVE_MPI
-  SU2_MPI::Allreduce(URef, TolSolADER.data(), nVar, MPI_DOUBLE, MPI_MAX,
-                     MPI_COMM_WORLD);
-#else
-  for(unsigned short i=0; i<nVar; ++i) TolSolADER[i] = URef[i];
-#endif
-
-  /* Determine the maximum scale of the momentum variables and adapt the
-     corresponding values of TolSolADER accordingly. */
-  su2double momRef = TolSolADER[1];
-  for(unsigned short i=2; i<=nDim; ++i) momRef = max(momRef, TolSolADER[i]);
-  for(unsigned short i=1; i<=nDim; ++i) TolSolADER[i] = momRef;
-
-  /* Currently the maximum values of the conserved variables are stored.
-     Multiply by the relative tolerance to obtain the true tolerance values. */
-  for(unsigned short i=0; i<nVar; ++i) TolSolADER[i] *= 1.e-6;
 }
 
 void CFEM_DG_EulerSolver::ADER_DG_PredictorStep(CConfig             *config,
@@ -4162,522 +148,6 @@
                                                 const unsigned long elemEnd,
                                                 su2double           *workArray) {
 
-  /* Get the data of the ADER time integration scheme. */
-  const unsigned short nTimeDOFs              = config->GetnTimeDOFsADER_DG();
-  const unsigned short nTimeIntegrationPoints = config->GetnTimeIntegrationADER_DG();
-  const su2double     *timeIntegrationWeights = config->GetWeightsIntegrationADER_DG();
-  const bool          useAliasedPredictor     = config->GetKind_ADER_Predictor() == ADER_ALIASED_PREDICTOR;
-
-   /* Determine the number of solution entities that are treated simultaneously
-      in the matrix products to obtain good gemm performance. A solution entity
-      can be a time integration point (to compute the fluxes) or a time DOF
-      in the actual iteration process. */
-  const unsigned short NPad       = config->GetSizeMatMulPadding();
-  const unsigned short nTimeSimul = NPad/nVar;
-
-  /* Determine the minimum padded size in the matrix multiplications, which
-     corresponds to 64 byte alignment. */
-  const unsigned short NPadMin = 64/sizeof(passivedouble);
-
-  /* Determine the number of time integration points that are treated
-     simultaneously for better gemm performance as well as the number of
-     loops to treat all time integration points. */
-  unsigned short nTimeSimulLastInts = nTimeIntegrationPoints%nTimeSimul;
-  unsigned short nTimeIntLoop       = nTimeIntegrationPoints/nTimeSimul;
-  if(nTimeSimulLastInts == 0) nTimeSimulLastInts = nTimeSimul;
-  else                        ++nTimeIntLoop;
-
-  unsigned short NPadLastInts = nTimeSimulLastInts*nVar;
-  if( NPadLastInts%NPadMin ) NPadLastInts += NPadMin - (NPadLastInts%NPadMin);
-
-  /* Idem for the time DOFs. */
-  unsigned short nTimeSimulLastDOFs = nTimeDOFs%nTimeSimul;
-  unsigned short nTimeDOFLoop       = nTimeDOFs/nTimeSimul;
-  if(nTimeSimulLastDOFs == 0) nTimeSimulLastDOFs = nTimeSimul;
-  else                        ++nTimeDOFLoop;
-
-  unsigned short NPadLastDOFs = nTimeSimulLastDOFs*nVar;
-  if( NPadLastDOFs%NPadMin ) NPadLastDOFs += NPadMin - (NPadLastDOFs%NPadMin);
-
-  /* Determine the total padded size to store the residual for all the
-     spatial and time DOFs. The residual is stored in such a way that a
-     memcpy is avoided when the multiplication with iteration matrix, i.e.
-     mass matrix, is carried out. */
-  const unsigned short NPadResTot = (nTimeDOFLoop-1)*NPad + NPadLastDOFs;
-
-  /*--------------------------------------------------------------------------*/
-  /*--- Loop over the given elemen range to compute the predictor solution.---*/
-  /*--- For the predictor solution only an integration over the element is ---*/
-  /*--- performed to obtain the weak formulation, i.e. no integration by   ---*/
-  /*--- parts. As a consequence there is no surface term and also no       ---*/
-  /*--- coupling with neighboring elements. This is also the reason why    ---*/
-  /*--- the ADER scheme is only conditionally stable.                      ---*/
-  /*--------------------------------------------------------------------------*/
-
-  for(unsigned long l=elemBeg; l<elemEnd; ++l) {
-
-    /* Easier storage of the number of spatial DOFs and the total
-       number of variables for this element per time level. */
-    const unsigned short nDOFs     = volElem[l].nDOFsSol;
-    const unsigned short nVarNDOFs = nVar*nDOFs;
-
-    /* Set the pointers for the working variables. */
-    su2double *resInt  = workArray;
-    su2double *solPred = resInt  + NPad*nDOFs;
-    su2double *dSol    = solPred + nVarNDOFs*nTimeDOFs;
-    su2double *resTot  = dSol    + nVarNDOFs*nTimeDOFs;
-    su2double *solInt  = resTot  + NPadResTot*nDOFs;
-    su2double *work    = solInt  + NPad*nDOFs;
-
-    /* Initialize the predictor solution to the current solution. */
-    const su2double    *solCur = VecSolDOFs.data() + nVar*volElem[l].offsetDOFsSolLocal;
-    const unsigned long nBytes = nVarNDOFs*sizeof(su2double);
-
-    for(unsigned short j=0; j<nTimeDOFs; ++j) {
-      su2double *solPredTimeInd = solPred + j*nVarNDOFs;
-      memcpy(solPredTimeInd, solCur, nBytes);
-    }
-
-    /*-------------------------------------------------------------------------*/
-    /*--- Iterative algorithm to compute the predictor solution for all     ---*/
-    /*--- the time DOFs of this element simultaneously.                     ---*/
-    /*-------------------------------------------------------------------------*/
-
-    for(;;) {
-
-      /* Initialize the total residual to zero. */
-      for(unsigned short i=0; i<(NPadResTot*nDOFs); ++i) resTot[i] = 0.0;
-
-      /* Loop, such that all time integration points are treated. Note that
-         inside this loop, several time integration points are treated
-         simultaneously. */
-      for(unsigned short timeIntLoop=0; timeIntLoop<nTimeIntLoop; ++timeIntLoop) {
-
-        /* Determine the starting and ending time integration point, as well as
-           the value of the padding to be applied. */
-        const unsigned short intStart = timeIntLoop*nTimeSimul;
-        const unsigned short intEnd   = (timeIntLoop == (nTimeIntLoop-1)) ?
-                                        intStart + nTimeSimulLastInts : intStart + nTimeSimul;
-
-        const unsigned short NPadInt = (timeIntLoop == (nTimeIntLoop-1)) ? NPadLastInts : NPad;
-
-        /*--------------------------------------------------------------------*/
-        /*--- Interpolate the predictor solution to the time integration   ---*/
-        /*--- points to be computed. It is possible, or even likely, that  ---*/
-        /*--- these integration points coincide with the locations of the  ---*/
-        /*--- time DOFs. When this is the case the interpolation boils     ---*/
-        /*--- down to a copy. Note that the solution of the integration    ---*/
-        /*--- points are stored such that a simultaneous treatment of the  ---*/
-        /*--- integration points is possible.                              ---*/
-        /*--------------------------------------------------------------------*/
-
-        /* Initialize the interpolated solution to zero. */
-        for(unsigned short i=0; i<(NPadInt*nDOFs); ++i) solInt[i] = 0.0;
-
-        for(unsigned short intPoint=intStart; intPoint<intEnd; ++intPoint) {
-
-          /* Store the interpolation data for this time integration point. */
-          const su2double *DOFToThisTimeInt = timeInterpolDOFToIntegrationADER_DG
-                                            + intPoint*nTimeDOFs;
-
-          /* Set the pointer to the address of the 1st variable of the 1st DOF
-             for this integration point. In this way there is no need to
-             account for this offset in the actual interpolation loop. */
-          su2double *solThisInt = solInt + nVar*(intPoint - intStart);
-
-          /* Carry out the actual interpolation. Make a distinction between
-             2D and 3D for performance reasons. */
-          switch( nDim ) {
-            case 2: {
-              for(unsigned short j=0; j<nTimeDOFs; ++j) {
-
-                if(DOFToThisTimeInt[j] != 0.0) {
-                  const unsigned int indPredTime = j*nVarNDOFs;
-
-                  for(unsigned short i=0; i<nDOFs; ++i) {
-                    const unsigned int indSol  = i*NPadInt;
-                    const unsigned int indPred = indPredTime + i*nVar;
-
-                    solThisInt[indSol]   += DOFToThisTimeInt[j]*solPred[indPred];
-                    solThisInt[indSol+1] += DOFToThisTimeInt[j]*solPred[indPred+1];
-                    solThisInt[indSol+2] += DOFToThisTimeInt[j]*solPred[indPred+2];
-                    solThisInt[indSol+3] += DOFToThisTimeInt[j]*solPred[indPred+3];
-                  }
-                }
-              }
-
-              break;
-            }
-
-            case 3: {
-              for(unsigned short j=0; j<nTimeDOFs; ++j) {
-
-                if(DOFToThisTimeInt[j] != 0.0) {
-                  const unsigned int indPredTime = j*nVarNDOFs;
-
-                  for(unsigned short i=0; i<nDOFs; ++i) {
-                    const unsigned int indSol  = i*NPadInt;
-                    const unsigned int indPred = indPredTime + i*nVar;
-
-                    solThisInt[indSol]   += DOFToThisTimeInt[j]*solPred[indPred];
-                    solThisInt[indSol+1] += DOFToThisTimeInt[j]*solPred[indPred+1];
-                    solThisInt[indSol+2] += DOFToThisTimeInt[j]*solPred[indPred+2];
-                    solThisInt[indSol+3] += DOFToThisTimeInt[j]*solPred[indPred+3];
-                    solThisInt[indSol+4] += DOFToThisTimeInt[j]*solPred[indPred+4];
-                  }
-                }
-              }
-
-              break;
-            }
-          }
-        }
-
-        /*--------------------------------------------------------------------*/
-        /*--- Compute the spatial residual of the predictor step for the   ---*/
-        /*--- time integration points considered. A distinction is made    ---*/
-        /*--- between an aliased and a non-aliased evaluation of the       ---*/
-        /*--- predictor residual and between 2D and 3D. The latter is for  ---*/
-        /*--- performance reasons.                                         ---*/
-        /*--------------------------------------------------------------------*/
-
-        const unsigned short nIntSimul = intEnd - intStart;
-        switch( nDim ) {
-          case 2: {
-            if( useAliasedPredictor )
-              ADER_DG_AliasedPredictorResidual_2D(config, &volElem[l], solInt,
-                                                  nIntSimul, NPadInt, resInt, work);
-            else
-              ADER_DG_NonAliasedPredictorResidual_2D(config, &volElem[l], solInt,
-                                                     nIntSimul, NPadInt, resInt, work);
-            break;
-          }
-
-          case 3: {
-            if( useAliasedPredictor )
-              ADER_DG_AliasedPredictorResidual_3D(config, &volElem[l], solInt,
-                                                  nIntSimul, NPadInt, resInt, work);
-            else
-              ADER_DG_NonAliasedPredictorResidual_3D(config, &volElem[l], solInt,
-                                                     nIntSimul, NPadInt, resInt, work);
-            break;
-          }
-        }
-
-        /*--------------------------------------------------------------------*/
-        /*--- Update the total residual with the residual of the time      ---*/
-        /*--- integration points considered. Note the minus sign, because  ---*/
-        /*--- the residual is put on the RHS of the equation. Also note    ---*/
-        /*--- that the residuals are stored in such a way that a memcpy    ---*/
-        /*--- call is avoided when the multiplication takes place with the ---*/
-        /*--- iteration matrix (i.e. mass matrix) later on.                ---*/
-        /*--------------------------------------------------------------------*/
-
-        /* Loop such that all time DOFs are treated. Note that in this loop
-           several time DOFs are treated simultaneously. */
-        for(unsigned short timeDOFLoop=0; timeDOFLoop<nTimeDOFLoop; ++timeDOFLoop) {
-
-          /* Set the pointer where the residual for this chunk of time DOFs starts. */
-          su2double *res = resTot + timeDOFLoop*NPad*nDOFs;
-
-          /* Determine the starting and ending time DOF, as well as
-             the value of the padding to be applied. */
-          const unsigned short DOFStart = timeDOFLoop*nTimeSimul;
-          const unsigned short DOFEnd   = (timeDOFLoop == (nTimeDOFLoop-1)) ?
-                                          DOFStart + nTimeSimulLastDOFs : DOFStart + nTimeSimul;
-
-          const unsigned short NPadDOF = (timeDOFLoop == (nTimeDOFLoop-1)) ? NPadLastDOFs : NPad;
-
-          /* Loop over the time integration points that are treated simultaneously. */
-          for(unsigned short intPoint=intStart; intPoint<intEnd; ++intPoint) {
-
-            /* Set the pointer to the address of the 1st residual of the 1st DOF
-               for this integration point. In this way there is no need to
-               account for this offset in the loop below. */
-            const su2double *resThisInt = resInt + nVar*(intPoint - intStart);
-
-            /* Store the interpolation data for this time integration point. */
-            const su2double *DOFToThisTimeInt = timeInterpolDOFToIntegrationADER_DG
-                                              + intPoint*nTimeDOFs;
-
-            /* Update the actual interpolation. Make a distinction between
-               2D and 3D for performance reasons. */
-            switch( nDim ) {
-              case 2: {
-
-                /* Loop over the time DOFs for this time integration point and check
-                   if this time integration point contributes to the residual of
-                   this time DOF. */
-                for(unsigned short iTimeDOF=DOFStart; iTimeDOF<DOFEnd; ++iTimeDOF) {
-                  if(DOFToThisTimeInt[iTimeDOF] != 0.0) {
-
-                    /* Determine the index where the 1st residual of the 1st spatial
-                       DOF starts for this time DOF. Also determine the multiplication
-                       factor for this time DOF. The factor 0.5 is present, because
-                       the length of the interval in parameter space, [-1..1], is 2. */
-                    const unsigned int indResThisTimeDOF = nVar*(iTimeDOF-DOFStart);
-                    const su2double w = 0.5*timeIntegrationWeights[intPoint]
-                                      * VecDeltaTime[l]*DOFToThisTimeInt[iTimeDOF];
-
-                    /* Loop over the number of spatial DOFs to update their residuals. Note
-                       the minus sign, see the comment in the larger comment section above. */
-                    for(unsigned short i=0; i<nDOFs; ++i) {
-
-                      const unsigned int indResThisInt = i*NPadInt;
-                      const unsigned int indResDOF     = indResThisTimeDOF + i*NPadDOF;
-
-                      res[indResDOF]   -= w*resThisInt[indResThisInt];
-                      res[indResDOF+1] -= w*resThisInt[indResThisInt+1];
-                      res[indResDOF+2] -= w*resThisInt[indResThisInt+2];
-                      res[indResDOF+3] -= w*resThisInt[indResThisInt+3];
-                    }
-                  }
-                }
-
-                break;
-              }
-
-              case 3: {
-
-                /* Loop over the time DOFs for this time integration point and check
-                   if this time integration point contributes to the residual of
-                   this time DOF. */
-                for(unsigned short iTimeDOF=DOFStart; iTimeDOF<DOFEnd; ++iTimeDOF) {
-                  if(DOFToThisTimeInt[iTimeDOF] != 0.0) {
-
-                    /* Determine the index where the 1st residual of the 1st spatial
-                       DOF starts for this time DOF. Also determine the multiplication
-                       factor for this time DOF. The factor 0.5 is present, because
-                       the length of the interval in parameter space, [-1..1], is 2. */
-                    const unsigned int indResThisTimeDOF = nVar*(iTimeDOF-DOFStart);
-                    const su2double w = 0.5*timeIntegrationWeights[intPoint]
-                                      * VecDeltaTime[l]*DOFToThisTimeInt[iTimeDOF];
-
-                    /* Loop over the number of spatial DOFs to update their residuals. Note
-                       the minus sign, see the comment in the larger comment section above. */
-                    for(unsigned short i=0; i<nDOFs; ++i) {
-
-                      const unsigned int indResThisInt = i*NPadInt;
-                      const unsigned int indResDOF     = indResThisTimeDOF + i*NPadDOF;
-
-                      res[indResDOF]   -= w*resThisInt[indResThisInt];
-                      res[indResDOF+1] -= w*resThisInt[indResThisInt+1];
-                      res[indResDOF+2] -= w*resThisInt[indResThisInt+2];
-                      res[indResDOF+3] -= w*resThisInt[indResThisInt+3];
-                      res[indResDOF+4] -= w*resThisInt[indResThisInt+4];
-                    }
-                  }
-                }
-
-                break;
-              }
-            }
-          }
-        }
-      }
-
-      /*----------------------------------------------------------------------*/
-      /*--- Determine the updates of the solution of the time DOFs         ---*/
-      /*--- relative to the solution of the previous time step. This is    ---*/
-      /*--- accomplished by multiplying the total residual of the spatial  ---*/
-      /*--- DOFs in all time DOFs by the inverse of the mass matrix and an ---*/
-      /*--- appropriate weight (timeCoefADER_DG). The residual of the time ---*/
-      /*--- DOFs is stored such that multiple time DOFs can be treated     ---*/
-      /*--- simultaneously without the need for a memcpy. In this way the  ---*/
-      /*--- performance of the matrix multiplication is optimal.           ---*/
-      /*----------------------------------------------------------------------*/
-
-      /* Initialize the update to zero. */
-      for(unsigned short i=0; i<(nVarNDOFs*nTimeDOFs); ++i) dSol[i] = 0.0;
-
-      /* Loop such that all time DOFs are treated. Note that in this loop
-         several time DOFs are treated simultaneously. */
-      for(unsigned short timeDOFLoop=0; timeDOFLoop<nTimeDOFLoop; ++timeDOFLoop) {
-
-        /* Set the pointer where the residual for this chunk of time DOFs starts. */
-        su2double *res = resTot + timeDOFLoop*NPad*nDOFs;
-
-        /* Determine the starting and ending time DOF, as well as
-           the value of the padding to be applied. */
-        const unsigned short DOFStart = timeDOFLoop*nTimeSimul;
-        const unsigned short DOFEnd   = (timeDOFLoop == (nTimeDOFLoop-1)) ?
-                                        DOFStart + nTimeSimulLastDOFs : DOFStart + nTimeSimul;
-
-        const unsigned short NPadDOF = (timeDOFLoop == (nTimeDOFLoop-1)) ? NPadLastDOFs : NPad;
-
-        /* Carry out the multiplication with the inverse of the mass matrix.
-           The result is stored in resInt as temporary storage. */
-        blasFunctions->gemm(nDOFs, NPadDOF, nDOFs, volElem[l].invMassMatrix.data(),
-                            res, resInt, config);
-
-        /* Make a distinction between 2D and 3D for performance reasons. */
-        switch( nDim ) {
-          case 2: {
-
-            /* Loop over the time DOFs for this chunk of time DOFs. */
-            for(unsigned short iTimeDOF=DOFStart; iTimeDOF<DOFEnd; ++iTimeDOF) {
-
-              /* Index of the 1st entry of the 1st spatial DOF starts for this time DOF. */
-              const unsigned int indResThisTimeDOF = nVar*(iTimeDOF-DOFStart);
-
-              /* Loop over all the time DOFs to compute the contribution of
-                 iTimeDOF to the update. */
-              for(unsigned short jTimeDOF=0; jTimeDOF<nTimeDOFs; ++jTimeDOF) {
-
-                /* Easier storage of the ADER coefficient of timeDOF jTimeDOF
-                   to the residual of iTimeDOF and determine the starting
-                   index for the update for timeDOF jTimeDOF. */
-                const su2double coefADER = timeCoefADER_DG[jTimeDOF*nTimeDOFs+iTimeDOF];
-                const unsigned int indDSolTimeInd = jTimeDOF*nVarNDOFs;
-
-                /* Loop over the spatial DOFs for timeDOF jTimeDOF and update dSol. */
-                for(unsigned short i=0; i<nDOFs; ++i) {
-
-                  const unsigned int indResInt = indResThisTimeDOF + i*NPadDOF;
-                  const unsigned int indDSol   = indDSolTimeInd    + i*nVar;
-
-                  dSol[indDSol]   += coefADER*resInt[indResInt];
-                  dSol[indDSol+1] += coefADER*resInt[indResInt+1];
-                  dSol[indDSol+2] += coefADER*resInt[indResInt+2];
-                  dSol[indDSol+3] += coefADER*resInt[indResInt+3];
-                }
-              }
-            }
-
-            break;
-          }
-
-          case 3: {
-
-            /* Loop over the time DOFs for this chunk of time DOFs. */
-            for(unsigned short iTimeDOF=DOFStart; iTimeDOF<DOFEnd; ++iTimeDOF) {
-
-              /* Index of the 1st entry of the 1st spatial DOF starts for this time DOF. */
-              const unsigned int indResThisTimeDOF = nVar*(iTimeDOF-DOFStart);
-
-              /* Loop over all the time DOFs to compute the contribution of
-                 iTimeDOF to the update. */
-              for(unsigned short jTimeDOF=0; jTimeDOF<nTimeDOFs; ++jTimeDOF) {
-
-                /* Easier storage of the ADER coefficient of timeDOF jTimeDOF
-                   to the residual of iTimeDOF and determine the starting
-                   index for the update for timeDOF jTimeDOF. */
-                const su2double coefADER = timeCoefADER_DG[jTimeDOF*nTimeDOFs+iTimeDOF];
-                const unsigned int indDSolTimeInd = jTimeDOF*nVarNDOFs;
-
-                /* Loop over the spatial DOFs for timeDOF jTimeDOF and update dSol. */
-                for(unsigned short i=0; i<nDOFs; ++i) {
-
-                  const unsigned int indResInt = indResThisTimeDOF + i*NPadDOF;
-                  const unsigned int indDSol   = indDSolTimeInd    + i*nVar;
-
-                  dSol[indDSol]   += coefADER*resInt[indResInt];
-                  dSol[indDSol+1] += coefADER*resInt[indResInt+1];
-                  dSol[indDSol+2] += coefADER*resInt[indResInt+2];
-                  dSol[indDSol+3] += coefADER*resInt[indResInt+3];
-                  dSol[indDSol+4] += coefADER*resInt[indResInt+4];
-                }
-              }
-            }
-
-            break;
-          }
-        }
-      }
-
-      /*----------------------------------------------------------------------*/
-      /*--- Determine whether or not the iteration process is considered   ---*/
-      /*--- converged. Make a distinction between 2D and 3D for            ---*/
-      /*--- performance reasons.                                           ---*/
-      /*----------------------------------------------------------------------*/
-
-      /* Initialize converged to true. It will be overwritten below when one
-         or more DOFs in both space and time are not considered converged. */
-      bool converged = true;
-
-      switch( nDim ) {
-        case 2: {
-          /* 2D simulation. Loop over the time DOFs to determine the new
-             solution and to determine whether or not the iteration procedure
-             is considered converged. */
-          for(unsigned short j=0; j<nTimeDOFs; ++j) {
-            su2double       *solTimeInd  = solPred + j*nVarNDOFs;
-            const su2double *dSolTimeInd = dSol    + j*nVarNDOFs;
-
-            for(unsigned short i=0; i<nDOFs; ++i) {
-              const unsigned short off = i*nVar;
-              const su2double *ssolCur = solCur + off;
-              const su2double *ddSol   = dSolTimeInd + off;
-              su2double       *ssol    = solTimeInd  + off;
-
-              su2double solOld;
-              solOld  = ssol[0]; ssol[0] = ssolCur[0] + ddSol[0];
-              solOld -= ssol[0]; if(fabs(solOld) > TolSolADER[0]) converged = false;
-
-              solOld  = ssol[1]; ssol[1] = ssolCur[1] + ddSol[1];
-              solOld -= ssol[1]; if(fabs(solOld) > TolSolADER[1]) converged = false;
-
-              solOld  = ssol[2]; ssol[2] = ssolCur[2] + ddSol[2];
-              solOld -= ssol[2]; if(fabs(solOld) > TolSolADER[2]) converged = false;
-
-              solOld  = ssol[3]; ssol[3] = ssolCur[3] + ddSol[3];
-              solOld -= ssol[3]; if(fabs(solOld) > TolSolADER[3]) converged = false;
-            }
-          }
-
-          break;
-        }
-
-        case 3: {
-          /* 3D simulation. Loop over the time DOFs to determine the new
-             solution and to determine whether or not the iteration procedure
-             is considered converged. */
-          for(unsigned short j=0; j<nTimeDOFs; ++j) {
-            su2double       *solTimeInd  = solPred + j*nVarNDOFs;
-            const su2double *dSolTimeInd = dSol    + j*nVarNDOFs;
-
-            for(unsigned short i=0; i<nDOFs; ++i) {
-              const unsigned short off = i*nVar;
-              const su2double *ssolCur = solCur + off;
-              const su2double *ddSol   = dSolTimeInd + off;
-              su2double       *ssol    = solTimeInd  + off;
-
-              su2double solOld;
-              solOld  = ssol[0]; ssol[0] = ssolCur[0] + ddSol[0];
-              solOld -= ssol[0]; if(fabs(solOld) > TolSolADER[0]) converged = false;
-
-              solOld  = ssol[1]; ssol[1] = ssolCur[1] + ddSol[1];
-              solOld -= ssol[1]; if(fabs(solOld) > TolSolADER[1]) converged = false;
-
-              solOld  = ssol[2]; ssol[2] = ssolCur[2] + ddSol[2];
-              solOld -= ssol[2]; if(fabs(solOld) > TolSolADER[2]) converged = false;
-
-              solOld  = ssol[3]; ssol[3] = ssolCur[3] + ddSol[3];
-              solOld -= ssol[3]; if(fabs(solOld) > TolSolADER[3]) converged = false;
-
-              solOld  = ssol[4]; ssol[4] = ssolCur[4] + ddSol[4];
-              solOld -= ssol[4]; if(fabs(solOld) > TolSolADER[4]) converged = false;
-            }
-          }
-
-          break;
-        }
-      }
-
-      /* Break the iteration loop if the solution is considered converged. */
-      if( converged ) break;
-    }
-
-    /* Store the predictor solution in the correct location of
-       VecSolDOFsPredictorADER. */
-    for(unsigned short j=0; j<nTimeDOFs; ++j) {
-      su2double *solADERPred = VecSolDOFsPredictorADER.data()
-                             + nVar*(j*nDOFsLocTot + volElem[l].offsetDOFsSolLocal);
-      su2double *solPredTime = solPred + j*nVarNDOFs;
-
-      memcpy(solADERPred, solPredTime, nBytes);
-    }
-  }
 }
 
 void CFEM_DG_EulerSolver::ADER_DG_AliasedPredictorResidual_2D(CConfig              *config,
@@ -4688,241 +158,6 @@
                                                               su2double            *res,
                                                               su2double            *work) {
 
-  /* Get the necessary information from the standard element. */
-  const unsigned short ind                = elem->indStandardElement;
-  const unsigned short nInt               = standardElementsSol[ind].GetNIntegration();
-  const unsigned short nDOFs              = elem->nDOFsSol;
-  const su2double *matBasisInt            = standardElementsSol[ind].GetMatBasisFunctionsIntegration();
-  const su2double *matDerBasisInt         = matBasisInt + nDOFs*nInt;
-  const su2double *basisFunctionsIntTrans = standardElementsSol[ind].GetBasisFunctionsIntegrationTrans();
-  const su2double *weights                = standardElementsSol[ind].GetWeightsIntegration();
-
-  /* Set the pointers for fluxes in the DOFs, the gradient of the fluxes in
-     the integration points and the divergence of the fluxes in the integration
-     points. Note that the same array can be used for the first and last array,
-     because divFlux is only needed after the fluxes in the DOFs. */
-  su2double *fluxXDOF     = work;
-  su2double *fluxYDOF     = fluxXDOF + NPad*nDOFs;
-  su2double *gradFluxXInt = fluxYDOF + NPad*nDOFs;
-  su2double *gradFluxYInt = gradFluxXInt + nDim*NPad*nInt;
-  su2double *divFlux      = work;
-
-  /* Determine the offset between the r-derivatives and s-derivatives of
-     the fluxes. */
-  const unsigned short offDeriv = NPad*nInt;
-
-  /* Store the number of metric points per integration point for readability. */
-  const unsigned short nMetricPerPoint = 5;  /* nDim*nDim + 1. */
-
-  /*--------------------------------------------------------------------------*/
-  /*---          Construct the Cartesian fluxes in the DOFs.               ---*/
-  /*--------------------------------------------------------------------------*/
-
-  /*--- Loop over the number of entities that are treated simultaneously. */
-  for(unsigned short simul=0; simul<nSimul; ++simul) {
-
-    /*--- Loop over the DOFs to compute the Cartesian fluxes in the DOFs. ---*/
-    for(unsigned short i=0; i<nDOFs; ++i) {
-
-      /* Set the pointers to the locations where the solution and the Cartesian
-         fluxes are stored for this DOF. */
-      const unsigned short offDOF = i*NPad + simul*nVar;
-      const su2double *solDOF     = sol      + offDOF;
-      su2double *fluxX            = fluxXDOF + offDOF;
-      su2double *fluxY            = fluxYDOF + offDOF;
-
-      /* Set the pointer to the grid velocities at the location of the
-         solution DOFS. THIS IS A TEMPORARY IMPLEMENTATION. WHEN AN ACTUAL
-         MOTION IS SPECIFIED, THE DATA FOR THIS DOF FOR THE CURRENT TIME
-         INTEGRATION POINT MUST BE TAKEN. */
-      const su2double *gridVel = elem->gridVelocitiesSolDOFs.data() + 2*i; /* nDim*i. */
-
-      /* Compute the velocities and pressure in this DOF. */
-      const su2double DensityInv   = 1.0/solDOF[0];
-      const su2double u            = DensityInv*solDOF[1];
-      const su2double v            = DensityInv*solDOF[2];
-      const su2double StaticEnergy = DensityInv*solDOF[3] - 0.5*(u*u + v*v);
-
-      FluidModel->SetTDState_rhoe(solDOF[0], StaticEnergy);
-      const su2double Pressure = FluidModel->GetPressure();
-
-      /* The Cartesian fluxes in the x-direction. */
-      const su2double uRel = u - gridVel[0];
-      fluxX[0] = solDOF[0]*uRel;
-      fluxX[1] = solDOF[1]*uRel + Pressure;
-      fluxX[2] = solDOF[2]*uRel;
-      fluxX[3] = solDOF[3]*uRel + Pressure*u;
-
-      /* The Cartesian fluxes in the y-direction. */
-      const su2double vRel = v - gridVel[1];
-      fluxY[0] = solDOF[0]*vRel;
-      fluxY[1] = solDOF[1]*vRel;
-      fluxY[2] = solDOF[2]*vRel + Pressure;
-      fluxY[3] = solDOF[3]*vRel + Pressure*v;
-    }
-  }
-
-  /*--------------------------------------------------------------------------*/
-  /*--- Compute the derivatives of the Cartesian fluxes w.r.t. the         ---*/
-  /*--- parametric coordinates in the integration points.                  ---*/
-  /*--------------------------------------------------------------------------*/
-
-  blasFunctions->gemm(nInt*nDim, NPad, nDOFs, matDerBasisInt, fluxXDOF, gradFluxXInt, config);
-  blasFunctions->gemm(nInt*nDim, NPad, nDOFs, matDerBasisInt, fluxYDOF, gradFluxYInt, config);
-
-  /*--------------------------------------------------------------------------*/
-  /*--- Compute the divergence of the fluxes in the integration points,    ---*/
-  /*--- multiplied by the integration weight.                              ---*/
-  /*--------------------------------------------------------------------------*/
-
-  /*--- Loop over the number of entities that are treated simultaneously. */
-  for(unsigned short simul=0; simul<nSimul; ++simul) {
-
-    /*--- Loop over the integration points of the element. ---*/
-    for(unsigned short i=0; i<nInt; ++i) {
-
-      /* Set the pointers for this integration point. */
-      const unsigned short offInt  = i*NPad + simul*nVar;
-      const su2double *gradFluxXDr = gradFluxXInt + offInt;
-      const su2double *gradFluxXDs = gradFluxXDr  + offDeriv;
-      const su2double *gradFluxYDr = gradFluxYInt + offInt;
-      const su2double *gradFluxYDs = gradFluxYDr  + offDeriv;
-      su2double       *divFluxInt  = divFlux      + offInt;
-
-      /* Easier storage of the metric terms in this integration point.
-         THIS IS A TEMPORARY IMPLEMENTATION. WHEN AN ACTUAL MOTION IS SPECIFIED,
-         THE DATA FOR THIS DOF FOR THE CURRENT TIME INTEGRATION POINT MUST
-         BE TAKEN. */
-      const su2double *metricTerms = elem->metricTerms.data() + i*nMetricPerPoint;
-
-      /* Compute the metric terms multiplied by the integration weight. Note that the
-         first term in the metric terms is the Jacobian. */
-      const su2double wDrdx = weights[i]*metricTerms[1];
-      const su2double wDrdy = weights[i]*metricTerms[2];
-
-      const su2double wDsdx = weights[i]*metricTerms[3];
-      const su2double wDsdy = weights[i]*metricTerms[4];
-
-      /* Compute the divergence of the fluxes, multiplied by the
-         integration weight. */
-      divFluxInt[0] = gradFluxXDr[0]*wDrdx + gradFluxXDs[0]*wDsdx
-                    + gradFluxYDr[0]*wDrdy + gradFluxYDs[0]*wDsdy;
-      divFluxInt[1] = gradFluxXDr[1]*wDrdx + gradFluxXDs[1]*wDsdx
-                    + gradFluxYDr[1]*wDrdy + gradFluxYDs[1]*wDsdy;
-      divFluxInt[2] = gradFluxXDr[2]*wDrdx + gradFluxXDs[2]*wDsdx
-                    + gradFluxYDr[2]*wDrdy + gradFluxYDs[2]*wDsdy;
-      divFluxInt[3] = gradFluxXDr[3]*wDrdx + gradFluxXDs[3]*wDsdx
-                    + gradFluxYDr[3]*wDrdy + gradFluxYDs[3]*wDsdy;
-    }
-  }
-
-  /*--------------------------------------------------------------------------*/
-  /*--- Add the body force to the divergence of the fluxes, if such a      ---*/
-  /*--- force is present.                                                  ---*/
-  /*--------------------------------------------------------------------------*/
-
-  if( config->GetBody_Force() ) {
-
-    /* Easier storage of the body force. */
-    const su2double *body_force_vector = config->GetBody_Force_Vector();
-
-    /* Compute the solution in the integration points of the element.
-       Use gradFluxYInt to store this solution. */
-    su2double *solInt = gradFluxYInt;
-
-    blasFunctions->gemm(nInt, NPad, nDOFs, matBasisInt, sol, solInt, config);
-
-    /*--- Loop over the number of entities that are treated simultaneously. */
-    for(unsigned short simul=0; simul<nSimul; ++simul) {
-
-      /*--- Loop over the integration points of the element. ---*/
-      for(unsigned short i=0; i<nInt; ++i) {
-
-        /* Set the pointers for this integration point. */
-        const unsigned short offInt  = i*NPad + simul*nVar;
-        const su2double *solThisInt = solInt  + offInt;
-        su2double       *divFluxInt = divFlux + offInt;
-
-        /* Easier storage of the metric terms in this integration point.
-           THIS IS A TEMPORARY IMPLEMENTATION. WHEN AN ACTUAL MOTION IS SPECIFIED,
-           THE DATA FOR THIS DOF FOR THE CURRENT TIME INTEGRATION POINT MUST
-           BE TAKEN. */
-        const su2double *metricTerms = elem->metricTerms.data() + i*nMetricPerPoint;
-
-        /* Compute the velocities. */
-        const su2double rhoInv = 1.0/solThisInt[0];
-        const su2double u      = solThisInt[1]*rhoInv;
-        const su2double v      = solThisInt[2]*rhoInv;
-
-        /* Add the body force to the flux divergence for the momentum and energy
-           equation. Note that the source terms are multiplied with minus the
-           integration weight in order to be consistent with the formulation of
-           the residual. Also note that for the energy source term the absolute
-           velocity must be taken and not the relative. */
-        const su2double weightJac = weights[i]*metricTerms[0];
-
-        divFluxInt[1] -= weightJac*body_force_vector[0];
-        divFluxInt[2] -= weightJac*body_force_vector[1];
-        divFluxInt[3] -= weightJac*(u*body_force_vector[0] + v*body_force_vector[1]);
-      }
-    }
-  }
-
-  /*--------------------------------------------------------------------------*/
-  /*--- Add the source terms of the manufactured solution to the divergence---*/
-  /*--- of the fluxes, if a manufactured solution is used.                 ---*/
-  /*--------------------------------------------------------------------------*/
-
-  if( VerificationSolution ) {
-    if( VerificationSolution->IsManufacturedSolution() ) {
-
-      /*--- Loop over the number of entities that are treated simultaneously. */
-      for(unsigned short simul=0; simul<nSimul; ++simul) {
-
-        /*--- Loop over the integration points of the element. ---*/
-        for(unsigned short i=0; i<nInt; ++i) {
-
-          /* Set the pointers for this integration point. */
-          const unsigned short offInt  = i*NPad + simul*nVar;
-          su2double       *divFluxInt = divFlux + offInt;
-
-          /* Set the pointer to the coordinates in this integration point.
-             THIS IS A TEMPORARY IMPLEMENTATION. WHEN AN ACTUAL MOTION IS SPECIFIED,
-             THE DATA FOR THIS DOF FOR THE CURRENT TIME INTEGRATION POINT MUST
-             BE TAKEN. */
-          const su2double *coor = elem->coorIntegrationPoints.data() + i*nDim;
-
-          /* Easier storage of the metric terms in this integration point.
-             THIS IS A TEMPORARY IMPLEMENTATION. WHEN AN ACTUAL MOTION IS SPECIFIED,
-             THE DATA FOR THIS DOF FOR THE CURRENT TIME INTEGRATION POINT MUST
-             BE TAKEN. */
-          const su2double *metricTerms = elem->metricTerms.data() + i*nMetricPerPoint;
-          const su2double weightJac    = weights[i]*metricTerms[0];
-
-          /* Compute the source terms of the manufactured solution.
-             THIS IS A TEMPORARY IMPLEMENTATION. FOR AN ACTUAL TIME ACCURATE
-             SIMULATION THE CORRECT TIME MUST BE GIVEN TO THIS FUNCTION. */
-          su2double sourceMan[4];
-          VerificationSolution->GetMMSSourceTerm(coor, 0.0, sourceMan);
-
-          /* Add the source terms to the flux divergence. Note that the source
-             terms are multiplied with minus the integration weight in order
-             to be consistent with the formulation of the residual. */
-          divFluxInt[0] -= weightJac*sourceMan[0];
-          divFluxInt[1] -= weightJac*sourceMan[1];
-          divFluxInt[2] -= weightJac*sourceMan[2];
-          divFluxInt[3] -= weightJac*sourceMan[3];
-        }
-      }
-    }
-  }
-
-  /*--------------------------------------------------------------------------*/
-  /*--- Compute the residual in the DOFs, which is the matrix product of   ---*/
-  /*--- basisFunctionsIntTrans and divFlux.                                ---*/
-  /*--------------------------------------------------------------------------*/
-
-  blasFunctions->gemm(nDOFs, NPad, nInt, basisFunctionsIntTrans, divFlux, res, config);
 }
 
 void CFEM_DG_EulerSolver::ADER_DG_AliasedPredictorResidual_3D(CConfig              *config,
@@ -4933,277 +168,6 @@
                                                               su2double            *res,
                                                               su2double            *work) {
 
-  /* Get the necessary information from the standard element. */
-  const unsigned short ind                = elem->indStandardElement;
-  const unsigned short nInt               = standardElementsSol[ind].GetNIntegration();
-  const unsigned short nDOFs              = elem->nDOFsSol;
-  const su2double *matBasisInt            = standardElementsSol[ind].GetMatBasisFunctionsIntegration();
-  const su2double *matDerBasisInt         = matBasisInt + nDOFs*nInt;
-  const su2double *basisFunctionsIntTrans = standardElementsSol[ind].GetBasisFunctionsIntegrationTrans();
-  const su2double *weights                = standardElementsSol[ind].GetWeightsIntegration();
-
-  /* Set the pointers for fluxes in the DOFs, the gradient of the fluxes in
-     the integration points and the divergence of the fluxes in the integration
-     points. Note that the same array can be used for the first and last array,
-     because divFlux is only needed after the fluxes in the DOFs. */
-  su2double *fluxXDOF     = work;
-  su2double *fluxYDOF     = fluxXDOF + NPad*nDOFs;
-  su2double *fluxZDOF     = fluxYDOF + NPad*nDOFs;
-  su2double *gradFluxXInt = fluxZDOF + NPad*nDOFs;
-  su2double *gradFluxYInt = gradFluxXInt + nDim*NPad*nInt;
-  su2double *gradFluxZInt = gradFluxYInt + nDim*NPad*nInt;
-  su2double *divFlux      = work;
-
-  /* Determine the offset between the r-derivatives and s-derivatives, which is
-     also the offset between s- and t-derivatives, of the fluxes. */
-  const unsigned short offDeriv = NPad*nInt;
-
-  /* Store the number of metric points per integration point for readability. */
-  const unsigned short nMetricPerPoint = 10;  /* nDim*nDim + 1. */
-
-  /*--------------------------------------------------------------------------*/
-  /*---          Construct the Cartesian fluxes in the DOFs.               ---*/
-  /*--------------------------------------------------------------------------*/
-
-  /*--- Loop over the number of entities that are treated simultaneously. */
-  for(unsigned short simul=0; simul<nSimul; ++simul) {
-
-    /*--- Loop over the DOFs to compute the Cartesian fluxes in the DOFs. ---*/
-    for(unsigned short i=0; i<nDOFs; ++i) {
-
-      /* Set the pointers to the locations where the solution and the Cartesian
-         fluxes are stored for this DOF. */
-      const unsigned short offDOF = i*NPad + simul*nVar;
-      const su2double *solDOF     = sol      + offDOF;
-      su2double *fluxX            = fluxXDOF + offDOF;
-      su2double *fluxY            = fluxYDOF + offDOF;
-      su2double *fluxZ            = fluxZDOF + offDOF;
-
-      /* Set the pointer to the grid velocities at the location of the
-         solution DOFS. THIS IS A TEMPORARY IMPLEMENTATION. WHEN AN ACTUAL
-         MOTION IS SPECIFIED, THE DATA FOR THIS DOF FOR THE CURRENT TIME
-         INTEGRATION POINT MUST BE TAKEN. */
-      const su2double *gridVel = elem->gridVelocitiesSolDOFs.data() + 3*i; /* nDim*i. */
-
-      /* Compute the velocities and pressure in this DOF. */
-      const su2double DensityInv   = 1.0/solDOF[0];
-      const su2double u            = DensityInv*solDOF[1];
-      const su2double v            = DensityInv*solDOF[2];
-      const su2double w            = DensityInv*solDOF[3];
-      const su2double StaticEnergy = DensityInv*solDOF[4] - 0.5*(u*u + v*v + w*w);
-
-      FluidModel->SetTDState_rhoe(solDOF[0], StaticEnergy);
-      const su2double Pressure = FluidModel->GetPressure();
-
-      /* The Cartesian fluxes in the x-direction. */
-      const su2double uRel = u - gridVel[0];
-      fluxX[0] = solDOF[0]*uRel;
-      fluxX[1] = solDOF[1]*uRel + Pressure;
-      fluxX[2] = solDOF[2]*uRel;
-      fluxX[3] = solDOF[3]*uRel;
-      fluxX[4] = solDOF[4]*uRel + Pressure*u;
-
-      /* The Cartesian fluxes in the y-direction. */
-      const su2double vRel = v - gridVel[1];
-      fluxY[0] = solDOF[0]*vRel;
-      fluxY[1] = solDOF[1]*vRel;
-      fluxY[2] = solDOF[2]*vRel + Pressure;
-      fluxY[3] = solDOF[3]*vRel;
-      fluxY[4] = solDOF[4]*vRel + Pressure*v;
-
-      /* The Cartesian fluxes in the z-direction. */
-      const su2double wRel = w - gridVel[2];
-      fluxZ[0] = solDOF[0]*wRel;
-      fluxZ[1] = solDOF[1]*wRel;
-      fluxZ[2] = solDOF[2]*wRel;
-      fluxZ[3] = solDOF[3]*wRel + Pressure;
-      fluxZ[4] = solDOF[4]*wRel + Pressure*w;
-    }
-  }
-
-  /*--------------------------------------------------------------------------*/
-  /*--- Compute the derivatives of the Cartesian fluxes w.r.t. the         ---*/
-  /*--- parametric coordinates in the integration points.                  ---*/
-  /*--------------------------------------------------------------------------*/
-
-  blasFunctions->gemm(nInt*nDim, NPad, nDOFs, matDerBasisInt, fluxXDOF, gradFluxXInt, config);
-  blasFunctions->gemm(nInt*nDim, NPad, nDOFs, matDerBasisInt, fluxYDOF, gradFluxYInt, config);
-  blasFunctions->gemm(nInt*nDim, NPad, nDOFs, matDerBasisInt, fluxZDOF, gradFluxZInt, config);
-
-  /*--------------------------------------------------------------------------*/
-  /*--- Compute the divergence of the fluxes in the integration points,    ---*/
-  /*--- multiplied by the integration weight.                              ---*/
-  /*--------------------------------------------------------------------------*/
-
-  /*--- Loop over the number of entities that are treated simultaneously. */
-  for(unsigned short simul=0; simul<nSimul; ++simul) {
-
-    /*--- Loop over the integration points of the element. ---*/
-    for(unsigned short i=0; i<nInt; ++i) {
-
-      /* Set the pointers for this integration point. */
-      const unsigned short offInt  = i*NPad + simul*nVar;
-      const su2double *gradFluxXDr = gradFluxXInt + offInt;
-      const su2double *gradFluxXDs = gradFluxXDr  + offDeriv;
-      const su2double *gradFluxXDt = gradFluxXDs  + offDeriv;
-      const su2double *gradFluxYDr = gradFluxYInt + offInt;
-      const su2double *gradFluxYDs = gradFluxYDr  + offDeriv;
-      const su2double *gradFluxYDt = gradFluxYDs  + offDeriv;
-      const su2double *gradFluxZDr = gradFluxZInt + offInt;
-      const su2double *gradFluxZDs = gradFluxZDr  + offDeriv;
-      const su2double *gradFluxZDt = gradFluxZDs  + offDeriv;
-      su2double       *divFluxInt  = divFlux      + offInt;
-
-      /* Easier storage of the metric terms in this integration point.
-         THIS IS A TEMPORARY IMPLEMENTATION. WHEN AN ACTUAL MOTION IS SPECIFIED,
-         THE DATA FOR THIS SPATIAL INTEGRATION POINT FOR THE CURRENT TIME
-         INTEGRATION POINT MUST BE TAKEN. */
-      const su2double *metricTerms = elem->metricTerms.data() + i*nMetricPerPoint;
-
-      /* Compute the metric terms multiplied by the integration weight. Note that the
-         first term in the metric terms is the Jacobian. */
-      const su2double wDrdx = weights[i]*metricTerms[1];
-      const su2double wDrdy = weights[i]*metricTerms[2];
-      const su2double wDrdz = weights[i]*metricTerms[3];
-
-      const su2double wDsdx = weights[i]*metricTerms[4];
-      const su2double wDsdy = weights[i]*metricTerms[5];
-      const su2double wDsdz = weights[i]*metricTerms[6];
-
-      const su2double wDtdx = weights[i]*metricTerms[7];
-      const su2double wDtdy = weights[i]*metricTerms[8];
-      const su2double wDtdz = weights[i]*metricTerms[9];
-
-      /* Compute the divergence of the fluxes, multiplied by the integration weight. */
-      divFluxInt[0] = gradFluxXDr[0]*wDrdx + gradFluxXDs[0]*wDsdx + gradFluxXDt[0]*wDtdx
-                    + gradFluxYDr[0]*wDrdy + gradFluxYDs[0]*wDsdy + gradFluxYDt[0]*wDtdy
-                    + gradFluxZDr[0]*wDrdz + gradFluxZDs[0]*wDsdz + gradFluxZDt[0]*wDtdz;
-      divFluxInt[1] = gradFluxXDr[1]*wDrdx + gradFluxXDs[1]*wDsdx + gradFluxXDt[1]*wDtdx
-                    + gradFluxYDr[1]*wDrdy + gradFluxYDs[1]*wDsdy + gradFluxYDt[1]*wDtdy
-                    + gradFluxZDr[1]*wDrdz + gradFluxZDs[1]*wDsdz + gradFluxZDt[1]*wDtdz;
-      divFluxInt[2] = gradFluxXDr[2]*wDrdx + gradFluxXDs[2]*wDsdx + gradFluxXDt[2]*wDtdx
-                    + gradFluxYDr[2]*wDrdy + gradFluxYDs[2]*wDsdy + gradFluxYDt[2]*wDtdy
-                    + gradFluxZDr[2]*wDrdz + gradFluxZDs[2]*wDsdz + gradFluxZDt[2]*wDtdz;
-      divFluxInt[3] = gradFluxXDr[3]*wDrdx + gradFluxXDs[3]*wDsdx + gradFluxXDt[3]*wDtdx
-                    + gradFluxYDr[3]*wDrdy + gradFluxYDs[3]*wDsdy + gradFluxYDt[3]*wDtdy
-                    + gradFluxZDr[3]*wDrdz + gradFluxZDs[3]*wDsdz + gradFluxZDt[3]*wDtdz;
-      divFluxInt[4] = gradFluxXDr[4]*wDrdx + gradFluxXDs[4]*wDsdx + gradFluxXDt[4]*wDtdx
-                    + gradFluxYDr[4]*wDrdy + gradFluxYDs[4]*wDsdy + gradFluxYDt[4]*wDtdy
-                    + gradFluxZDr[4]*wDrdz + gradFluxZDs[4]*wDsdz + gradFluxZDt[4]*wDtdz;
-    }
-  }
-
-  /*--------------------------------------------------------------------------*/
-  /*--- Add the body force to the divergence of the fluxes, if such a      ---*/
-  /*--- force is present.                                                  ---*/
-  /*--------------------------------------------------------------------------*/
-
-  if( config->GetBody_Force() ) {
-
-    /* Easier storage of the body force. */
-    const su2double *body_force_vector = config->GetBody_Force_Vector();
-
-    /* Compute the solution in the integration points of the element.
-       Use gradFluxYInt to store this solution. */
-    su2double *solInt = gradFluxYInt;
-
-    blasFunctions->gemm(nInt, NPad, nDOFs, matBasisInt, sol, solInt, config);
-
-    /*--- Loop over the number of entities that are treated simultaneously. */
-    for(unsigned short simul=0; simul<nSimul; ++simul) {
-
-      /*--- Loop over the integration points of the element. ---*/
-      for(unsigned short i=0; i<nInt; ++i) {
-
-        /* Set the pointers for this integration point. */
-        const unsigned short offInt = i*NPad + simul*nVar;
-        const su2double *solThisInt = solInt  + offInt;
-        su2double       *divFluxInt = divFlux + offInt;
-
-        /* Easier storage of the metric terms in this integration point.
-           THIS IS A TEMPORARY IMPLEMENTATION. WHEN AN ACTUAL MOTION IS SPECIFIED,
-           THE DATA FOR THIS DOF FOR THE CURRENT TIME INTEGRATION POINT MUST
-           BE TAKEN. */
-        const su2double *metricTerms = elem->metricTerms.data() + i*nMetricPerPoint;
-
-        /* Compute the velocities. */
-        const su2double rhoInv = 1.0/solThisInt[0];
-        const su2double u      = solThisInt[1]*rhoInv;
-        const su2double v      = solThisInt[2]*rhoInv;
-        const su2double w      = solThisInt[3]*rhoInv;
-
-        /* Add the body force to the flux divergence for the momentum and energy
-           equation. Note that the source terms are multiplied with minus the
-           integration weight in order to be consistent with the formulation of
-           the residual. Also note that for the energy source term the absolute
-           velocity must be taken and not the relative. */
-        const su2double weightJac = weights[i]*metricTerms[0];
-
-        divFluxInt[1] -= weightJac*body_force_vector[0];
-        divFluxInt[2] -= weightJac*body_force_vector[1];
-        divFluxInt[3] -= weightJac*body_force_vector[2];
-        divFluxInt[4] -= weightJac*(u*body_force_vector[0] + v*body_force_vector[1]
-                       +            w*body_force_vector[2]);
-      }
-    }
-  }
-
-  /*--------------------------------------------------------------------------*/
-  /*--- Add the source terms of the manufactured solution to the divergence---*/
-  /*--- of the fluxes, if a manufactured solution is used.                 ---*/
-  /*--------------------------------------------------------------------------*/
-
-  if( VerificationSolution ) {
-    if( VerificationSolution->IsManufacturedSolution() ) {
-
-      /*--- Loop over the number of entities that are treated simultaneously. */
-      for(unsigned short simul=0; simul<nSimul; ++simul) {
-
-        /*--- Loop over the integration points of the element. ---*/
-        for(unsigned short i=0; i<nInt; ++i) {
-
-          /* Set the pointers for this integration point. */
-          const unsigned short offInt  = i*NPad + simul*nVar;
-          su2double       *divFluxInt = divFlux + offInt;
-
-          /* Set the pointer to the coordinates in this integration point.
-             THIS IS A TEMPORARY IMPLEMENTATION. WHEN AN ACTUAL MOTION IS SPECIFIED,
-             THE DATA FOR THIS DOF FOR THE CURRENT TIME INTEGRATION POINT MUST
-             BE TAKEN. */
-          const su2double *coor = elem->coorIntegrationPoints.data() + i*nDim;
-
-          /* Easier storage of the metric terms in this integration point.
-             THIS IS A TEMPORARY IMPLEMENTATION. WHEN AN ACTUAL MOTION IS SPECIFIED,
-             THE DATA FOR THIS DOF FOR THE CURRENT TIME INTEGRATION POINT MUST
-             BE TAKEN. */
-          const su2double *metricTerms = elem->metricTerms.data() + i*nMetricPerPoint;
-          const su2double weightJac    = weights[i]*metricTerms[0];
-
-          /* Compute the source terms of the manufactured solution.
-             THIS IS A TEMPORARY IMPLEMENTATION. FOR AN ACTUAL TIME ACCURATE
-             SIMULATION THE CORRECT TIME MUST BE GIVEN TO THIS FUNCTION. */
-          su2double sourceMan[5];
-          VerificationSolution->GetMMSSourceTerm(coor, 0.0, sourceMan);
-
-          /* Add the source terms to the flux divergence. Note that the source
-             terms are multiplied with minus the integration weight in order
-             to be consistent with the formulation of the residual. */
-          divFluxInt[0] -= weightJac*sourceMan[0];
-          divFluxInt[1] -= weightJac*sourceMan[1];
-          divFluxInt[2] -= weightJac*sourceMan[2];
-          divFluxInt[3] -= weightJac*sourceMan[3];
-          divFluxInt[4] -= weightJac*sourceMan[4];
-        }
-      }
-    }
-  }
-
-  /*--------------------------------------------------------------------------*/
-  /*--- Compute the residual in the DOFs, which is the matrix product of   ---*/
-  /*--- basisFunctionsIntTrans and divFlux.                                ---*/
-  /*--------------------------------------------------------------------------*/
-
-  blasFunctions->gemm(nDOFs, NPad, nInt, basisFunctionsIntTrans, divFlux, res, config);
 }
 
 void CFEM_DG_EulerSolver::ADER_DG_NonAliasedPredictorResidual_2D(CConfig              *config,
@@ -5214,205 +178,6 @@
                                                                  su2double            *res,
                                                                  su2double            *work) {
 
-  /* Set the pointers for solAndGradInt and divFlux to work. The same array
-     can be used for both help arrays. */
-  su2double *solAndGradInt = work;
-  su2double *divFlux       = work;
-
-  /* Get the necessary information from the standard element. */
-  const unsigned short ind                = elem->indStandardElement;
-  const unsigned short nInt               = standardElementsSol[ind].GetNIntegration();
-  const unsigned short nDOFs              = elem->nDOFsSol;
-  const su2double *matBasisInt            = standardElementsSol[ind].GetMatBasisFunctionsIntegration();
-  const su2double *basisFunctionsIntTrans = standardElementsSol[ind].GetBasisFunctionsIntegrationTrans();
-  const su2double *weights                = standardElementsSol[ind].GetWeightsIntegration();
-
-  /* Check if a body force is present and set it accordingly. */
-  su2double bodyForceX = 0.0, bodyForceY = 0.0;
-  if( config->GetBody_Force() ) {
-    const su2double *body_force_vector = config->GetBody_Force_Vector();
-    bodyForceX = body_force_vector[0];
-    bodyForceY = body_force_vector[1];
-  }
-
-  /* Determine the offset between the solution variables and the r-derivatives,
-     which is also the offset between the r- and s-derivatives. */
-  const unsigned short offDeriv = NPad*nInt;
-
-  /* Store the number of metric points per integration point for readability. */
-  const unsigned short nMetricPerPoint = 5;  /* nDim*nDim + 1. */
-
-  /*--------------------------------------------------------------------------*/
-  /*--- Compute the solution and the derivatives w.r.t. the parametric     ---*/
-  /*--- coordinates in the integration points. The first argument in       ---*/
-  /*--- the call to blasFunctions->gemm is nInt*(nDim+1).                  ---*/
-  /*--------------------------------------------------------------------------*/
-
-  blasFunctions->gemm(nInt*3, NPad, nDOFs, matBasisInt, sol, solAndGradInt, config);
-
-  /*--------------------------------------------------------------------------*/
-  /*--- Compute the divergence of the inviscid fluxes, multiplied by the   ---*/
-  /*--- integration weight in the integration points of the element.       ---*/
-  /*--------------------------------------------------------------------------*/
-
-  /*--- Loop over the number of entities that are treated simultaneously. */
-  for(unsigned short simul=0; simul<nSimul; ++simul) {
-
-    /*--- Loop over the integration points. ---*/
-    for(unsigned short i=0; i<nInt; ++i) {
-
-      /* Easier storage of the location where the solution, gradient data and
-         the divergence of this integration point starts. */
-      const unsigned short offInt = NPad*i + simul*nVar;
-      const su2double *sol   = solAndGradInt + offInt;
-      const su2double *solDr = sol     + offDeriv;
-      const su2double *solDs = solDr   + offDeriv;
-      su2double *divFluxInt  = divFlux + offInt;
-
-      /*--- Compute the velocities, pressure and total enthalpy
-            in this integration point. ---*/
-      const su2double rho = sol[0];
-      const su2double ru  = sol[1];
-      const su2double rv  = sol[2];
-      const su2double rE  = sol[3];
-
-      const su2double rhoInv       = 1.0/rho;
-      const su2double u            = rhoInv*ru;
-      const su2double v            = rhoInv*rv;
-      const su2double kinEnergy    = 0.5*(u*u + v*v);
-      const su2double StaticEnergy = rhoInv*rE - kinEnergy;
-
-      FluidModel->SetTDState_rhoe(rho, StaticEnergy);
-      const su2double Pressure = FluidModel->GetPressure();
-      const su2double Htot     = rhoInv*(rE + Pressure);
-
-      /* Set the pointer to the grid velocities in this integration point.
-         THIS IS A TEMPORARY IMPLEMENTATION. WHEN AN ACTUAL MOTION IS SPECIFIED,
-         THE DATA FOR THIS SPATIAL INTEGRATION POINT FOR THE CURRENT TIME
-         INTEGRATION POINT MUST BE TAKEN. */
-      const su2double *gridVel = elem->gridVelocities.data() + 2*i; /* nDim*i. */
-
-      /* Easier storage of the metric terms in this integration point.
-         THIS IS A TEMPORARY IMPLEMENTATION. WHEN AN ACTUAL MOTION IS SPECIFIED,
-         THE DATA FOR THIS SPATIAL INTEGRATION POINT FOR THE CURRENT TIME
-         INTEGRATION POINT MUST BE TAKEN. */
-      const su2double *metricTerms = elem->metricTerms.data() + i*nMetricPerPoint;
-
-      const su2double drdx = metricTerms[1];
-      const su2double drdy = metricTerms[2];
-      const su2double dsdx = metricTerms[3];
-      const su2double dsdy = metricTerms[4];
-
-      /* Compute the Cartesian gradients of the independent solution
-         variables from the gradients in parametric coordinates and the
-         metric terms in this integration point. Note that these gradients
-         must be scaled with the Jacobian. This scaling is already present
-         in the metric terms. */
-      const su2double drhodx = solDr[0]*drdx + solDs[0]*dsdx;
-      const su2double drudx  = solDr[1]*drdx + solDs[1]*dsdx;
-      const su2double drvdx  = solDr[2]*drdx + solDs[2]*dsdx;
-      const su2double drEdx  = solDr[3]*drdx + solDs[3]*dsdx;
-
-      const su2double drhody = solDr[0]*drdy + solDs[0]*dsdy;
-      const su2double drudy  = solDr[1]*drdy + solDs[1]*dsdy;
-      const su2double drvdy  = solDr[2]*drdy + solDs[2]*dsdy;
-      const su2double drEdy  = solDr[3]*drdy + solDs[3]*dsdy;
-
-      /*--- Compute the divergence of the grid velocity.
-            SET TO ZERO FOR NOW. THIS IS NOT CORRECT!!!!. ---*/
-      const su2double divGridVel = 0.0;  // Must be multiplied by the Jacobian.
-
-      /* Compute the Cartesian gradients of the pressure, scaled with
-         the Jacobian. */
-      const su2double dpdx = Gamma_Minus_One*(drEdx + kinEnergy*drhodx
-                           -                  u*drudx - v*drvdx);
-      const su2double dpdy = Gamma_Minus_One*(drEdy + kinEnergy*drhody
-                           -                  u*drudy - v*drvdy);
-
-      /* Abbreviations, which make it easier to compute the divergence term. */
-      const su2double abv1 =    drudx  +   drvdy;
-      const su2double abv2 = u* drhodx + v*drhody;
-      const su2double abv3 = u*(drEdx  + dpdx) + v*(drEdy + dpdy);
-
-      /* Compute the divergence terms for this integration point,
-         multiplied by the integration weight. */
-      divFluxInt[0] = weights[i]*(abv1 - rho*divGridVel
-                    -             gridVel[0]*drhodx - gridVel[1]*drhody);
-      divFluxInt[1] = weights[i]*(dpdx + u*(abv1 - abv2 + drudx) + v*drudy
-                    -             ru*divGridVel - gridVel[0]*drudx - gridVel[1]*drudy);
-      divFluxInt[2] = weights[i]*(dpdy + v*(abv1 - abv2 + drvdy) + u*drvdx
-                    -             rv*divGridVel - gridVel[0]*drvdx - gridVel[1]*drvdy);
-      divFluxInt[3] = weights[i]*(abv3 + Htot*(abv1 - abv2) - rE*divGridVel
-                    -             gridVel[0]*drEdx - gridVel[1]*drEdy);
-
-      /* Add the body force to the flux divergence for the momentum and energy
-         equation. Note that the source terms are multiplied with minus the
-         integration weight in order to be consistent with the formulation of
-         the residual. Also note that for the energy source term the absolute
-         velocity must be taken and not the relative. */
-      const su2double weightJac = weights[i]*metricTerms[0];
-
-      divFluxInt[1] -= weightJac*bodyForceX;
-      divFluxInt[2] -= weightJac*bodyForceY;
-      divFluxInt[3] -= weightJac*(u*bodyForceX + v*bodyForceY);
-    }
-  }
-
-  /*--------------------------------------------------------------------------*/
-  /*--- Add the source terms of the manufactured solution to the divergence---*/
-  /*--- of the fluxes, if a manufactured solution is used.                 ---*/
-  /*--------------------------------------------------------------------------*/
-
-  if( VerificationSolution ) {
-    if( VerificationSolution->IsManufacturedSolution() ) {
-
-      /*--- Loop over the number of entities that are treated simultaneously. */
-      for(unsigned short simul=0; simul<nSimul; ++simul) {
-
-        /*--- Loop over the integration points of the element. ---*/
-        for(unsigned short i=0; i<nInt; ++i) {
-
-          /* Set the pointers for this integration point. */
-          const unsigned short offInt  = i*NPad + simul*nVar;
-          su2double       *divFluxInt = divFlux + offInt;
-
-          /* Set the pointer to the coordinates in this integration point.
-             THIS IS A TEMPORARY IMPLEMENTATION. WHEN AN ACTUAL MOTION IS SPECIFIED,
-             THE DATA FOR THIS DOF FOR THE CURRENT TIME INTEGRATION POINT MUST
-             BE TAKEN. */
-          const su2double *coor = elem->coorIntegrationPoints.data() + i*nDim;
-
-          /* Easier storage of the metric terms in this integration point.
-             THIS IS A TEMPORARY IMPLEMENTATION. WHEN AN ACTUAL MOTION IS SPECIFIED,
-             THE DATA FOR THIS DOF FOR THE CURRENT TIME INTEGRATION POINT MUST
-             BE TAKEN. */
-          const su2double *metricTerms = elem->metricTerms.data() + i*nMetricPerPoint;
-          const su2double weightJac    = weights[i]*metricTerms[0];
-
-          /* Compute the source terms of the manufactured solution.
-             THIS IS A TEMPORARY IMPLEMENTATION. FOR AN ACTUAL TIME ACCURATE
-             SIMULATION THE CORRECT TIME MUST BE GIVEN TO THIS FUNCTION. */
-          su2double sourceMan[4];
-          VerificationSolution->GetMMSSourceTerm(coor, 0.0, sourceMan);
-
-          /* Add the source terms to the flux divergence. Note that the source
-             terms are multiplied with minus the integration weight in order
-             to be consistent with the formulation of the residual. */
-          divFluxInt[0] -= weightJac*sourceMan[0];
-          divFluxInt[1] -= weightJac*sourceMan[1];
-          divFluxInt[2] -= weightJac*sourceMan[2];
-          divFluxInt[3] -= weightJac*sourceMan[3];
-        }
-      }
-    }
-  }
-
-  /*--------------------------------------------------------------------------*/
-  /*--- Compute the residual in the DOFs, which is the matrix product of   ---*/
-  /*--- basisFunctionsIntTrans and divFlux.                                ---*/
-  /*--------------------------------------------------------------------------*/
-
-  blasFunctions->gemm(nDOFs, NPad, nInt, basisFunctionsIntTrans, divFlux, res, config);
 }
 
 void CFEM_DG_EulerSolver::ADER_DG_NonAliasedPredictorResidual_3D(CConfig              *config,
@@ -5423,232 +188,6 @@
                                                                  su2double            *res,
                                                                  su2double            *work) {
 
-  /* Set the pointers for solAndGradInt and divFlux to work. The same array
-     can be used for both help arrays. */
-  su2double *solAndGradInt = work;
-  su2double *divFlux       = work;
-
-  /*--- Get the necessary information from the standard element. ---*/
-  const unsigned short ind                = elem->indStandardElement;
-  const unsigned short nInt               = standardElementsSol[ind].GetNIntegration();
-  const unsigned short nDOFs              = elem->nDOFsSol;
-  const su2double *matBasisInt            = standardElementsSol[ind].GetMatBasisFunctionsIntegration();
-  const su2double *basisFunctionsIntTrans = standardElementsSol[ind].GetBasisFunctionsIntegrationTrans();
-  const su2double *weights                = standardElementsSol[ind].GetWeightsIntegration();
-
-  /* Check if a body force is present and set it accordingly. */
-  su2double bodyForceX = 0.0, bodyForceY = 0.0, bodyForceZ = 0.0;
-  if( config->GetBody_Force() ) {
-    const su2double *body_force_vector = config->GetBody_Force_Vector();
-    bodyForceX = body_force_vector[0];
-    bodyForceY = body_force_vector[1];
-    bodyForceZ = body_force_vector[2];
-  }
-
-  /* Determine the offset between the solution variables and the r-derivatives,
-     which is also the offset between the r- and s-derivatives and the offset
-     between s- and t-derivatives. */
-  const unsigned short offDeriv = NPad*nInt;
-
-  /* Store the number of metric points per integration point for readability. */
-  const unsigned short nMetricPerPoint = 10;  /* nDim*nDim + 1. */
-
-  /*--------------------------------------------------------------------------*/
-  /*--- Compute the solution and the derivatives w.r.t. the parametric     ---*/
-  /*--- coordinates in the integration points. The first argument in       ---*/
-  /*--- the call to blasFunctions->gemm is nInt*(nDim+1).                  ---*/
-  /*--------------------------------------------------------------------------*/
-
-  blasFunctions->gemm(nInt*4, NPad, nDOFs, matBasisInt, sol, solAndGradInt, config);
-
-  /*--- Loop over the number of entities that are treated simultaneously. */
-  for(unsigned short simul=0; simul<nSimul; ++simul) {
-
-    /* Set the pointers to the location where the solution and the divergence
-       of the 1st DOF of this entity is stored, such that this offset does not
-       need to be taken into account anymore in the loop over the integration
-       points below. */
-    const su2double *solAndGradEntity = solAndGradInt + simul*nVar;
-    su2double       *divFluxEntity    = divFlux       + simul*nVar;
-
-    /*--- Loop over the integration points. ---*/
-    for(unsigned short i=0; i<nInt; ++i) {
-
-      /* Easier storage of the location where the solution and gradient data
-         of this integration point starts. */
-      const su2double *sol   = solAndGradEntity + NPad*i;
-      const su2double *solDr = sol   + offDeriv;
-      const su2double *solDs = solDr + offDeriv;
-      const su2double *solDt = solDs + offDeriv;
-      su2double *divFluxInt  = divFluxEntity + NPad*i;
-
-        /*--- Compute the velocities, pressure and total enthalpy
-            in this integration point. ---*/
-      const su2double rho = sol[0];
-      const su2double ru  = sol[1];
-      const su2double rv  = sol[2];
-      const su2double rw  = sol[3];
-      const su2double rE  = sol[4];
-
-      const su2double rhoInv       = 1.0/rho;
-      const su2double u            = rhoInv*ru;
-      const su2double v            = rhoInv*rv;
-      const su2double w            = rhoInv*rw;
-      const su2double kinEnergy    = 0.5*(u*u + v*v + w*w);
-      const su2double StaticEnergy = rhoInv*rE - kinEnergy;
-
-      FluidModel->SetTDState_rhoe(rho, StaticEnergy);
-      const su2double Pressure = FluidModel->GetPressure();
-      const su2double Htot     = rhoInv*(rE + Pressure);
-
-      /* Set the pointer to the grid velocities in this integration point.
-         THIS IS A TEMPORARY IMPLEMENTATION. WHEN AN ACTUAL MOTION IS SPECIFIED,
-         THE DATA FOR THIS SPATIAL INTEGRATION POINT FOR THE CURRENT TIME
-         INTEGRATION POINT MUST BE TAKEN. */
-      const su2double *gridVel = elem->gridVelocities.data() + 3*i; /* nDim*i. */
-
-      /* Easier storage of the metric terms in this integration point.
-         THIS IS A TEMPORARY IMPLEMENTATION. WHEN AN ACTUAL MOTION IS SPECIFIED,
-         THE DATA FOR THIS SPATIAL INTEGRATION POINT FOR THE CURRENT TIME
-         INTEGRATION POINT MUST BE TAKEN. */
-      const su2double *metricTerms = elem->metricTerms.data() + i*nMetricPerPoint;
-
-      const su2double drdx = metricTerms[1];
-      const su2double drdy = metricTerms[2];
-      const su2double drdz = metricTerms[3];
-
-      const su2double dsdx = metricTerms[4];
-      const su2double dsdy = metricTerms[5];
-      const su2double dsdz = metricTerms[6];
-
-      const su2double dtdx = metricTerms[7];
-      const su2double dtdy = metricTerms[8];
-      const su2double dtdz = metricTerms[9];
-
-      /* Compute the Cartesian gradients of the independent solution
-         variables from the gradients in parametric coordinates and the
-         metric terms in this integration point. Note that these gradients
-         must be scaled with the Jacobian. This scaling is already present
-         in the metric terms. */
-      const su2double drhodx = solDr[0]*drdx + solDs[0]*dsdx + solDt[0]*dtdx;
-      const su2double drudx  = solDr[1]*drdx + solDs[1]*dsdx + solDt[1]*dtdx;
-      const su2double drvdx  = solDr[2]*drdx + solDs[2]*dsdx + solDt[2]*dtdx;
-      const su2double drwdx  = solDr[3]*drdx + solDs[3]*dsdx + solDt[3]*dtdx;
-      const su2double drEdx  = solDr[4]*drdx + solDs[4]*dsdx + solDt[4]*dtdx;
-
-      const su2double drhody = solDr[0]*drdy + solDs[0]*dsdy + solDs[0]*dtdy;
-      const su2double drudy  = solDr[1]*drdy + solDs[1]*dsdy + solDs[1]*dtdy;
-      const su2double drvdy  = solDr[2]*drdy + solDs[2]*dsdy + solDs[2]*dtdy;
-      const su2double drwdy  = solDr[3]*drdy + solDs[3]*dsdy + solDs[3]*dtdy;
-      const su2double drEdy  = solDr[4]*drdy + solDs[4]*dsdy + solDs[4]*dtdy;
-
-      const su2double drhodz = solDr[0]*drdz + solDs[0]*dsdz + solDs[0]*dtdz;
-      const su2double drudz  = solDr[1]*drdz + solDs[1]*dsdz + solDs[1]*dtdz;
-      const su2double drvdz  = solDr[2]*drdz + solDs[2]*dsdz + solDs[2]*dtdz;
-      const su2double drwdz  = solDr[3]*drdz + solDs[3]*dsdz + solDs[3]*dtdz;
-      const su2double drEdz  = solDr[4]*drdz + solDs[4]*dsdz + solDs[4]*dtdz;
-
-      /*--- Compute the divergence of the grid velocity.
-            SET TO ZERO FOR NOW. THIS IS NOT CORRECT!!!!. ---*/
-      const su2double divGridVel = 0.0;   // Must be multiplied by the Jacobian.
-
-      /* Compute the Cartesian gradients of the pressure, scaled with
-         the Jacobian. */
-      const su2double dpdx = Gamma_Minus_One*(drEdx + kinEnergy*drhodx
-                           -                  u*drudx - v*drvdx - w*drwdx);
-      const su2double dpdy = Gamma_Minus_One*(drEdy + kinEnergy*drhody
-                           -                  u*drudy - v*drvdy - w*drwdy);
-      const su2double dpdz = Gamma_Minus_One*(drEdz + kinEnergy*drhodz
-                           -                  u*drudz - v*drvdz - w*drwdz);
-
-      /* Abbreviations, which make it easier to compute the divergence term. */
-      const su2double abv1 =    drudx  +   drvdy  +   drwdz;
-      const su2double abv2 = u* drhodx + v*drhody + w*drhodz;
-      const su2double abv3 = u*(drEdx + dpdx) + v*(drEdy + dpdy) + w*(drEdz + dpdz);
-
-      /* Compute the divergence terms for this integration point,
-         multiplied by the integration weight. */
-      divFluxInt[0] = weights[i]*(abv1 - rho*divGridVel
-                    -             gridVel[0]*drhodx - gridVel[1]*drhody - gridVel[2]*drhodz);
-      divFluxInt[1] = weights[i]*(dpdx + u*(abv1 - abv2 + drudx) + v*drudy + w*drudz
-                    -             ru*divGridVel - gridVel[0]*drudx - gridVel[1]*drudy - gridVel[2]*drudz);
-      divFluxInt[2] = weights[i]*(dpdy + v*(abv1 - abv2 + drvdy) + u*drvdx + w*drvdz
-                    -             rv*divGridVel - gridVel[0]*drvdx - gridVel[1]*drvdy - gridVel[2]*drvdz);
-      divFluxInt[3] = weights[i]*(dpdz + w*(abv1 - abv2 + drwdz) + u*drwdx + v*drwdy
-                    -             rw*divGridVel - gridVel[0]*drwdx - gridVel[1]*drwdy - gridVel[2]*drwdz);
-      divFluxInt[4] = weights[i]*(abv3 + Htot*(abv1 - abv2) - rE*divGridVel
-                    -             gridVel[0]*drEdx - gridVel[1]*drEdy - gridVel[2]*drEdz);
-
-      /* Add the body force to the flux divergence for the momentum and energy
-         equation. Note that the source terms are multiplied with minus the
-         integration weight in order to be consistent with the formulation of
-         the residual. Also note that for the energy source term the absolute
-         velocity must be taken and not the relative. */
-      const su2double weightJac = weights[i]*metricTerms[0];
-
-      divFluxInt[1] -= weightJac*bodyForceX;
-      divFluxInt[2] -= weightJac*bodyForceY;
-      divFluxInt[3] -= weightJac*bodyForceZ;
-      divFluxInt[4] -= weightJac*(u*bodyForceX + v*bodyForceY + w*bodyForceZ);
-    }
-  }
-
-  /*--------------------------------------------------------------------------*/
-  /*--- Add the source terms of the manufactured solution to the divergence---*/
-  /*--- of the fluxes, if a manufactured solution is used.                 ---*/
-  /*--------------------------------------------------------------------------*/
-
-  if( VerificationSolution ) {
-    if( VerificationSolution->IsManufacturedSolution() ) {
-
-      /*--- Loop over the number of entities that are treated simultaneously. */
-      for(unsigned short simul=0; simul<nSimul; ++simul) {
-
-        /*--- Loop over the integration points of the element. ---*/
-        for(unsigned short i=0; i<nInt; ++i) {
-
-          /* Set the pointers for this integration point. */
-          const unsigned short offInt  = i*NPad + simul*nVar;
-          su2double       *divFluxInt = divFlux + offInt;
-
-          /* Set the pointer to the coordinates in this integration point.
-             THIS IS A TEMPORARY IMPLEMENTATION. WHEN AN ACTUAL MOTION IS SPECIFIED,
-             THE DATA FOR THIS DOF FOR THE CURRENT TIME INTEGRATION POINT MUST
-             BE TAKEN. */
-          const su2double *coor = elem->coorIntegrationPoints.data() + i*nDim;
-
-          /* Easier storage of the metric terms in this integration point.
-             THIS IS A TEMPORARY IMPLEMENTATION. WHEN AN ACTUAL MOTION IS SPECIFIED,
-             THE DATA FOR THIS DOF FOR THE CURRENT TIME INTEGRATION POINT MUST
-             BE TAKEN. */
-          const su2double *metricTerms = elem->metricTerms.data() + i*nMetricPerPoint;
-          const su2double weightJac    = weights[i]*metricTerms[0];
-
-          /* Compute the source terms of the manufactured solution.
-             THIS IS A TEMPORARY IMPLEMENTATION. FOR AN ACTUAL TIME ACCURATE
-             SIMULATION THE CORRECT TIME MUST BE GIVEN TO THIS FUNCTION. */
-          su2double sourceMan[5];
-          VerificationSolution->GetMMSSourceTerm(coor, 0.0, sourceMan);
-
-          /* Add the source terms to the flux divergence. Note that the source
-             terms are multiplied with minus the integration weight in order
-             to be consistent with the formulation of the residual. */
-          divFluxInt[0] -= weightJac*sourceMan[0];
-          divFluxInt[1] -= weightJac*sourceMan[1];
-          divFluxInt[2] -= weightJac*sourceMan[2];
-          divFluxInt[3] -= weightJac*sourceMan[3];
-          divFluxInt[4] -= weightJac*sourceMan[4];
-        }
-      }
-    }
-  }
-
-  /*--------------------------------------------------------------------------*/
-  /*--- Compute the residual in the DOFs, which is the matrix product of   ---*/
-  /*--- basisFunctionsIntTrans and divFlux.                                ---*/
-  /*--------------------------------------------------------------------------*/
-
-  blasFunctions->gemm(nDOFs, NPad, nInt, basisFunctionsIntTrans, divFlux, res, config);
 }
 
 void CFEM_DG_EulerSolver::ADER_DG_TimeInterpolatePredictorSol(CConfig             *config,
@@ -5660,84 +199,6 @@
                                                               const bool           secondPartTimeInt,
                                                               su2double            *solTimeLevel) {
 
-  /*--------------------------------------------------------------------------*/
-  /*--- Step 1: Interpolate the solution to the given integration point    ---*/
-  /*---         for the element range elemBeg to elemEnd. These elements   ---*/
-  /*---         belong to the time level considered (not needed to know    ---*/
-  /*---         the actual value in this function) and are therefore       ---*/
-  /*---         continuous in memory.                                      ---*/
-  /*--------------------------------------------------------------------------*/
-
-  /* Easier storage of the interpolation coefficients for the current time
-     integration point (iTime) for the elements of this time interval. */
-  const unsigned short nTimeDOFs    = config->GetnTimeDOFsADER_DG();
-  const su2double *DOFToThisTimeInt = timeInterpolDOFToIntegrationADER_DG
-                                    + iTime*nTimeDOFs;
-
-  /* Loop over the element range of this time level. */
-  for(unsigned long l=elemBeg; l<elemEnd; ++l) {
-
-    /* Determine the number of solution variables for this element and
-       set the pointer where the solution variables for this element must be
-       stored in solTimeLevel. */
-    const unsigned short nSolVar = nVar*volElem[l].nDOFsSol;
-    su2double           *solDOFs = solTimeLevel + nVar*volElem[l].offsetDOFsSolThisTimeLevel;
-
-    /* Initialize the solution to zero. */
-    for(unsigned short i=0; i<nSolVar; ++i) solDOFs[i] = 0.0;
-
-    /* Loop over the time DOFs, for which the predictor solution is present. */
-    for(unsigned short j=0; j<nTimeDOFs; ++j) {
-
-      /* Add the contribution of this predictor solution to the interpolated solution. */
-      const su2double *solPred = VecSolDOFsPredictorADER.data()
-                               + nVar*(j*nDOFsLocTot + volElem[l].offsetDOFsSolLocal);
-      for(unsigned short i=0; i<nSolVar; ++i)
-        solDOFs[i] += DOFToThisTimeInt[j]*solPred[i];
-    }
-  }
-
-  /*--------------------------------------------------------------------------*/
-  /*--- Step 2: Interpolate the solution to the given integration point    ---*/
-  /*---         for the elements of the next time level, which are         ---*/
-  /*---         adjacent to elements of the current time level. Note that  ---*/
-  /*---         these elements are not contiguous in memory.               ---*/
-  /*--------------------------------------------------------------------------*/
-
-  /* For the faces with adjacent elements of a higher time level, the time
-     integration takes place with twice the number of time integration points
-     from the perspective of the higher time level. Hence the integration points
-     iTime must be corrected if the state to be interpolated corresponds to the
-     second part of the time integration interval. Perform this correction and
-     determine the corresponding interpolation coefficients. */
-  unsigned short iiTime = iTime;
-  if( secondPartTimeInt ) iiTime += config->GetnTimeIntegrationADER_DG();
-
-  DOFToThisTimeInt = timeInterpolAdjDOFToIntegrationADER_DG + iiTime*nTimeDOFs;
-
-  /* Loop over the adjacent elements. */
-  for(unsigned long l=0; l<nAdjElem; ++l) {
-    const unsigned long ll = adjElem[l];
-
-    /* Determine the number of solution variables for this element and
-       set the pointer where the solution variables for this element must be
-       stored in solTimeLevel. */
-    const unsigned short nSolVar = nVar*volElem[ll].nDOFsSol;
-    su2double           *solDOFs = solTimeLevel + nVar*volElem[ll].offsetDOFsSolPrevTimeLevel;
-
-    /* Initialize the solution to zero. */
-    for(unsigned short i=0; i<nSolVar; ++i) solDOFs[i] = 0.0;
-
-    /* Loop over the time DOFs, for which the predictor solution is present. */
-    for(unsigned short j=0; j<nTimeDOFs; ++j) {
-
-      /* Add the contribution of this predictor solution to the interpolated solution. */
-      const su2double *solPred = VecSolDOFsPredictorADER.data()
-                               + nVar*(j*nDOFsLocTot + volElem[ll].offsetDOFsSolLocal);
-      for(unsigned short i=0; i<nSolVar; ++i)
-        solDOFs[i] += DOFToThisTimeInt[j]*solPred[i];
-    }
-  }
 }
 
 void CFEM_DG_EulerSolver::Shock_Capturing_DG(CConfig             *config,
@@ -5745,11 +206,6 @@
                                              const unsigned long elemEnd,
                                              su2double           *workArray) {
 
-  /*--- Run shock capturing algorithm ---*/
-  switch( config->GetKind_FEM_DG_Shock() ) {
-    case NONE:
-      break;
-  }
 }
 
 void CFEM_DG_EulerSolver::Volume_Residual(CConfig             *config,
@@ -5757,379 +213,6 @@
                                           const unsigned long elemEnd,
                                           su2double           *workArray) {
 
-  /*--- Determine whether a body force term is present. ---*/
-  bool body_force = config->GetBody_Force();
-  const su2double *body_force_vector = body_force ? config->GetBody_Force_Vector() : nullptr;
-
-  /*--- Get the physical time for MMS if necessary. ---*/
-  su2double time = 0.0;
-  if (config->GetTime_Marching()) time = config->GetPhysicalTime();
-
-  /* Determine the number of elements that are treated simultaneously
-     in the matrix products to obtain good gemm performance. */
-  const unsigned short nPadInput  = config->GetSizeMatMulPadding();
-  const unsigned short nElemSimul = nPadInput/nVar;
-
-  /* Determine the minimum padded size in the matrix multiplications, which
-     corresponds to 64 byte alignment. */
-  const unsigned short nPadMin = 64/sizeof(passivedouble);
-
-  /* Set the number of bytes that must be copied in the memcpy calls. */
-  const unsigned long nBytes = nVar*sizeof(su2double);
-
-  /* Store the number of metric points per integration point, which depends
-     on the number of dimensions. */
-  const unsigned short nMetricPerPoint = nDim*nDim + 1;
-
-  /*--- Loop over the given element range to compute the contribution of the
-        volume integral in the DG FEM formulation to the residual. Multiple
-        elements are treated simultaneously to improve the performance
-        of the matrix multiplications. As a consequence, the update of the
-        counter l happens at the end of this loop section. ---*/
-  for(unsigned long l=elemBeg; l<elemEnd;) {
-
-    /* Determine the end index for this chunk of elements and the padded
-       N value in the gemm computations. */
-    unsigned long lEnd;
-    unsigned short ind, llEnd, NPad;
-
-    MetaDataChunkOfElem(volElem, l, elemEnd, nElemSimul, nPadMin, lEnd, ind, llEnd, NPad);
-
-    /* Get the required data from the corresponding standard element. */
-    const unsigned short nInt            = standardElementsSol[ind].GetNIntegration();
-    const unsigned short nDOFs           = volElem[l].nDOFsSol;
-    const su2double *matBasisInt         = standardElementsSol[ind].GetMatBasisFunctionsIntegration();
-    const su2double *matBasisIntTrans    = standardElementsSol[ind].GetBasisFunctionsIntegrationTrans();
-    const su2double *matDerBasisIntTrans = standardElementsSol[ind].GetDerMatBasisFunctionsIntTrans();
-    const su2double *weights             = standardElementsSol[ind].GetWeightsIntegration();
-
-    /*--- Set the pointers for the local arrays. ---*/
-    su2double *solDOFs = workArray;
-    su2double *sources = solDOFs + nDOFs*NPad;
-    su2double *solInt  = sources + nInt *NPad;
-    su2double *fluxes  = solInt  + nInt *NPad;
-
-    /*------------------------------------------------------------------------*/
-    /*--- Step 1: Interpolate the solution to the integration points of    ---*/
-    /*---         the element.                                             ---*/
-    /*------------------------------------------------------------------------*/
-
-    /* Copy the solution of the DOFs into solDOFs for this chunk of elements. */
-    for(unsigned short ll=0; ll<llEnd; ++ll) {
-
-      /* Easier storage of the solution variables for this element. */
-      const unsigned long lInd = l + ll;
-      const unsigned short timeLevel = volElem[lInd].timeLevel;
-      const su2double *solDOFsElem = VecWorkSolDOFs[timeLevel].data()
-                                   + nVar*volElem[lInd].offsetDOFsSolThisTimeLevel;
-
-      /* Loop over the DOFs and copy the data. */
-      const unsigned short llNVar = ll*nVar;
-      for(unsigned short i=0; i<nDOFs; ++i)
-        memcpy(solDOFs+i*NPad+llNVar, solDOFsElem+i*nVar, nBytes);
-    }
-
-    /* Call the general function to carry out the matrix product to determine
-       the solution in the integration points of the chunk of elements. */
-    blasFunctions->gemm(nInt, NPad, nDOFs, matBasisInt, solDOFs, solInt, config);
-
-    /*------------------------------------------------------------------------*/
-    /*--- Step 2: Compute the inviscid fluxes, multiplied by minus the     ---*/
-    /*---         integration weight, in the integration points.           ---*/
-    /*---         If needed, also the source terms are computed.           ---*/
-    /*------------------------------------------------------------------------*/
-
-    /* Make a distinction between two and three space dimensions
-       in order to have the most efficient code. */
-    switch( nDim ) {
-
-      case 2: {
-
-        /* 2D simulation. Loop over the chunk of elements and loop over the
-           integration points of the elements to compute the fluxes. */
-        for(unsigned short ll=0; ll<llEnd; ++ll) {
-          const unsigned short llNVar = ll*nVar;
-          const unsigned long  lInd   = l + ll;
-
-          for(unsigned short i=0; i<nInt; ++i) {
-            const unsigned short iNPad = i*NPad;
-
-            /* Easier storage of the metric terms and grid velocities
-               in this integration point. */
-            const su2double *metricTerms = volElem[lInd].metricTerms.data()
-                                         + i*nMetricPerPoint;
-            const su2double Jac          = metricTerms[0];
-            const su2double *gridVel     = volElem[lInd].gridVelocities.data() + i*nDim;
-
-            /* Compute the metric terms multiplied by minus the integration weight.
-               The minus sign comes from the integration by parts in the weak
-               formulation. */
-            const su2double wDrdx = -weights[i]*metricTerms[1];
-            const su2double wDrdy = -weights[i]*metricTerms[2];
-
-            const su2double wDsdx = -weights[i]*metricTerms[3];
-            const su2double wDsdy = -weights[i]*metricTerms[4];
-
-            /* Easier storage of the location where the solution data of this
-               integration point starts. */
-            const su2double *sol = solInt + iNPad + llNVar;
-
-            /*--- Compute the velocities and static energy in this integration point. ---*/
-            const su2double rhoInv       = 1.0/sol[0];
-            const su2double u            = sol[1]*rhoInv;
-            const su2double v            = sol[2]*rhoInv;
-            const su2double TotalEnergy  = sol[3]*rhoInv;
-            const su2double StaticEnergy = TotalEnergy - 0.5*(u*u + v*v);
-
-            /*--- Compute the pressure. ---*/
-            FluidModel->SetTDState_rhoe(sol[0], StaticEnergy);
-            const su2double Pressure = FluidModel->GetPressure();
-
-            /* Compute the relative velocities w.r.t. the grid. */
-            const su2double uRel = u - gridVel[0];
-            const su2double vRel = v - gridVel[1];
-
-            /* Set the pointer for the fluxes in this integration point. */
-            su2double *flux = fluxes + nDim*iNPad + llNVar;
-
-            /*--- Fluxes in r-direction. */
-            const su2double Ur = uRel*wDrdx + vRel*wDrdy;
-
-            flux[0] = sol[0]*Ur;
-            flux[1] = sol[1]*Ur + Pressure*wDrdx;
-            flux[2] = sol[2]*Ur + Pressure*wDrdy;
-            flux[3] = sol[3]*Ur + Pressure*(u*wDrdx + v*wDrdy);
-
-            /*--- Fluxes in s-direction. */
-            flux = flux + NPad;
-            const su2double Us = uRel*wDsdx + vRel*wDsdy;
-
-            flux[0] = sol[0]*Us;
-            flux[1] = sol[1]*Us + Pressure*wDsdx;
-            flux[2] = sol[2]*Us + Pressure*wDsdy;
-            flux[3] = sol[3]*Us + Pressure*(u*wDsdx + v*wDsdy);
-
-            /*--- If needed, compute the body forces in this integration point.
-                  Note that the source terms are multiplied with minus the
-                  integration weight in order to be consistent with the
-                  formulation of the residual. Note that for the energy source
-                  term the absolute velocity must be taken and not the
-                  relative. ---*/
-            if( body_force ) {
-              su2double *source         = sources + iNPad + llNVar;
-              const su2double weightJac = weights[i]*Jac;
-
-              source[0] =  0.0;
-              source[1] = -weightJac*body_force_vector[0];
-              source[2] = -weightJac*body_force_vector[1];
-              source[3] = -weightJac*(u*body_force_vector[0] + v*body_force_vector[1]);
-            }
-          }
-        }
-
-        break;
-      }
-
-      /*----------------------------------------------------------------------*/
-
-      case 3: {
-
-        /* 3D simulation. Loop over the chunk of elements and loop over the
-           integration points of the elements to compute the fluxes. */
-        for(unsigned short ll=0; ll<llEnd; ++ll) {
-          const unsigned short llNVar = ll*nVar;
-          const unsigned long  lInd   = l + ll;
-          for(unsigned short i=0; i<nInt; ++i) {
-            const unsigned short iNPad = i*NPad;
-
-            /* Easier storage of the metric terms and grid velocities
-               in this integration point. */
-            const su2double *metricTerms = volElem[lInd].metricTerms.data()
-                                         + i*nMetricPerPoint;
-            const su2double Jac          = metricTerms[0];
-            const su2double *gridVel     = volElem[lInd].gridVelocities.data() + i*nDim;
-
-            /* Compute the metric terms multiplied by minus the integration weight.
-               The minus sign comes from the integration by parts in the weak
-               formulation. */
-            const su2double wDrdx = -weights[i]*metricTerms[1];
-            const su2double wDrdy = -weights[i]*metricTerms[2];
-            const su2double wDrdz = -weights[i]*metricTerms[3];
-
-            const su2double wDsdx = -weights[i]*metricTerms[4];
-            const su2double wDsdy = -weights[i]*metricTerms[5];
-            const su2double wDsdz = -weights[i]*metricTerms[6];
-
-            const su2double wDtdx = -weights[i]*metricTerms[7];
-            const su2double wDtdy = -weights[i]*metricTerms[8];
-            const su2double wDtdz = -weights[i]*metricTerms[9];
-
-            /* Easier storage of the location where the solution data of this
-               integration point starts. */
-            const su2double *sol = solInt + iNPad + llNVar;
-
-            /*--- Compute the velocities and static energy in this integration point. ---*/
-            const su2double rhoInv       = 1.0/sol[0];
-            const su2double u            = sol[1]*rhoInv;
-            const su2double v            = sol[2]*rhoInv;
-            const su2double w            = sol[3]*rhoInv;
-            const su2double TotalEnergy  = sol[4]*rhoInv;
-            const su2double StaticEnergy = TotalEnergy - 0.5*(u*u + v*v + w*w);
-
-            /*--- Compute the pressure. ---*/
-            FluidModel->SetTDState_rhoe(sol[0], StaticEnergy);
-            const su2double Pressure = FluidModel->GetPressure();
-
-            /* Compute the relative velocities w.r.t. the grid. */
-            const su2double uRel = u - gridVel[0];
-            const su2double vRel = v - gridVel[1];
-            const su2double wRel = w - gridVel[2];
-
-            /* Set the pointer for the fluxes in this integration point. */
-            su2double *flux = fluxes + nDim*iNPad + llNVar;
-
-            /*--- Fluxes in r-direction. */
-            const su2double Ur = uRel*wDrdx + vRel*wDrdy + wRel*wDrdz;
-
-            flux[0] = sol[0]*Ur;
-            flux[1] = sol[1]*Ur + Pressure*wDrdx;
-            flux[2] = sol[2]*Ur + Pressure*wDrdy;
-            flux[3] = sol[3]*Ur + Pressure*wDrdz;
-            flux[4] = sol[4]*Ur + Pressure*(u*wDrdx + v*wDrdy + w*wDrdz);
-
-            /*--- Fluxes in s-direction. */
-            flux = flux + NPad;
-            const su2double Us = uRel*wDsdx + vRel*wDsdy + wRel*wDsdz;
-
-            flux[0] = sol[0]*Us;
-            flux[1] = sol[1]*Us + Pressure*wDsdx;
-            flux[2] = sol[2]*Us + Pressure*wDsdy;
-            flux[3] = sol[3]*Us + Pressure*wDsdz;
-            flux[4] = sol[4]*Us + Pressure*(u*wDsdx + v*wDsdy + w*wDsdz);
-
-            /*--- Fluxes in t-direction. */
-            flux = flux + NPad;
-            const su2double Ut = uRel*wDtdx + vRel*wDtdy + wRel*wDtdz;
-
-            flux[0] = sol[0]*Ut;
-            flux[1] = sol[1]*Ut + Pressure*wDtdx;
-            flux[2] = sol[2]*Ut + Pressure*wDtdy;
-            flux[3] = sol[3]*Ut + Pressure*wDtdz;
-            flux[4] = sol[4]*Ut + Pressure*(u*wDtdx + v*wDtdy + w*wDtdz);
-
-            /*--- If needed, compute the body forces in this integration point.
-                  Note that the source terms are multiplied with minus the
-                  integration weight in order to be consistent with the
-                  formulation of the residual. Note that for the energy source
-                  term the absolute velocity must be taken and not the
-                  relative. ---*/
-            if( body_force ) {
-              su2double *source         = sources + iNPad + llNVar;
-              const su2double weightJac = weights[i]*Jac;
-
-              source[0] =  0.0;
-              source[1] = -weightJac*body_force_vector[0];
-              source[2] = -weightJac*body_force_vector[1];
-              source[3] = -weightJac*body_force_vector[2];
-              source[4] = -weightJac*(u*body_force_vector[0] + v*body_force_vector[1]
-                        +             w*body_force_vector[2]);
-            }
-          }
-        }
-
-        break;
-      }
-    }
-
-    /* Initialize addSourceTerms to body_force. The value of addSourceTerms
-       is set to true when a manufactured solution is computed. */
-    bool addSourceTerms = body_force;
-
-    /* Check whether or not a manufactured solution is used. */
-    if( VerificationSolution ) {
-      if( VerificationSolution->IsManufacturedSolution() ) {
-
-        /*--- For the manufactured solutions a source term must be added. If a
-              standard source term has not been specified, initialize the source
-              terms to zero and set addSourceTerms to true. ---*/
-        addSourceTerms = true;
-        if( !body_force ) {
-          for(unsigned short i=0; i<(nInt*NPad); ++i)
-            sources[i] = 0.0;
-        }
-
-        /*--- Loop over the chunk of elements and its integration points. ---*/
-        for(unsigned short ll=0; ll<llEnd; ++ll) {
-          const unsigned short llNVar = ll*nVar;
-          const unsigned long  lInd   = l + ll;
-          for(unsigned short i=0; i<nInt; ++i) {
-            const unsigned short iNPad = i*NPad;
-
-            /* Determine the integration weight multiplied by the Jacobian. */
-            const su2double *metricTerms = volElem[lInd].metricTerms.data()
-                                         + i*nMetricPerPoint;
-            const su2double weightJac    = weights[i]*metricTerms[0];
-
-            /* Set the pointer to the coordinates in this integration point and
-               call the function to compute the source terms for the manufactured
-               solution. */
-            const su2double *coor = volElem[lInd].coorIntegrationPoints.data() + i*nDim;
-
-            su2double sourceMan[5];
-
-            VerificationSolution->GetMMSSourceTerm(coor, time, sourceMan);
-
-            /*--- Subtract the source term of the manufactured solution, multiplied
-                  by the appropriate weight, from the possibly earlier computed
-                  source term. It is subtracted in order to be consistent with
-                  the definition of the residual used in this code. ---*/
-            su2double *source = sources + iNPad + llNVar;
-            for(unsigned short k=0; k<nVar; ++k)
-              source[k] -= weightJac*sourceMan[k];
-          }
-        }
-      }
-    }
-
-    /*------------------------------------------------------------------------*/
-    /*--- Step 3: Compute the contribution to the residuals from the       ---*/
-    /*---         integration over the volume element.                     ---*/
-    /*------------------------------------------------------------------------*/
-
-    /* Call the general function to carry out the matrix product.
-       Use solDOFs as a temporary storage for the matrix product. */
-    blasFunctions->gemm(nDOFs, NPad, nInt*nDim, matDerBasisIntTrans, fluxes, solDOFs, config);
-
-    /* Add the contribution from the source terms, if needed. Use solInt
-       as temporary storage for the matrix product. */
-    if( addSourceTerms ) {
-
-      /* Call the general function to carry out the matrix product. */
-      blasFunctions->gemm(nDOFs, NPad, nInt, matBasisIntTrans, sources, solInt, config);
-
-      /* Add the residuals due to source terms to the volume residuals */
-      for(unsigned short i=0; i<(nDOFs*NPad); ++i)
-        solDOFs[i] += solInt[i];
-    }
-
-    /* Loop over the elements in this chunk to store the residuals
-       in the appropriate locations. */
-    for(unsigned short ll=0; ll<llEnd; ++ll) {
-      const unsigned short llNVar = ll*nVar;
-      const unsigned long  lInd   = l + ll;
-
-      /* Easier storage of the residuals for this volume element. */
-      su2double *res = VecResDOFs.data() + nVar*volElem[lInd].offsetDOFsSolLocal;
-
-      /* Loop over the DOFs and copy the data. */
-      for(unsigned short i=0; i<nDOFs; ++i)
-        memcpy(res+i*nVar, solDOFs+i*NPad+llNVar, nBytes);
-    }
-
-    /* Update the value of the counter l to the end index of the
-       current chunk. */
-    l = lEnd;
-  }
 }
 
 void CFEM_DG_EulerSolver::Boundary_Conditions(const unsigned short timeLevel,
@@ -6138,82 +221,6 @@
                                               const bool           haloInfoNeededForBC,
                                               su2double            *workArray){
 
-  /* Loop over all boundaries. */
-  for (unsigned short iMarker = 0; iMarker < config->GetnMarker_All(); iMarker++) {
-
-    /* Check if this boundary marker must be treated at all. */
-    if(boundaries[iMarker].haloInfoNeededForBC == haloInfoNeededForBC) {
-
-      /* Determine the range of faces for this time level and test if any
-         surface element for this marker must be treated at all. */
-      const unsigned long surfElemBeg = boundaries[iMarker].nSurfElem[timeLevel];
-      const unsigned long surfElemEnd = boundaries[iMarker].nSurfElem[timeLevel+1];
-
-      if(surfElemEnd > surfElemBeg) {
-
-        /* Set the starting position in the vector for the face residuals for
-           this boundary marker and time level and set the pointer to the boundary
-           faces for this boundary marker. */
-        su2double *resFaces = VecResFaces.data()
-                            + nVar*startLocResFacesMarkers[iMarker][timeLevel];
-
-        const CSurfaceElementFEM *surfElem = boundaries[iMarker].surfElem.data();
-
-        /* Apply the appropriate boundary condition. */
-        switch (config->GetMarker_All_KindBC(iMarker)) {
-          case EULER_WALL:
-            BC_Euler_Wall(config, surfElemBeg, surfElemEnd, surfElem, resFaces,
-                          numerics[CONV_BOUND_TERM], workArray);
-            break;
-          case FAR_FIELD:
-            BC_Far_Field(config, surfElemBeg, surfElemEnd, surfElem, resFaces,
-                         numerics[CONV_BOUND_TERM], workArray);
-            break;
-          case SYMMETRY_PLANE:
-            BC_Sym_Plane(config, surfElemBeg, surfElemEnd, surfElem, resFaces,
-                         numerics[CONV_BOUND_TERM], workArray);
-            break;
-          case SUPERSONIC_INLET: /* Use far field for this. When a more detailed state
-                                    needs to be specified, use a Riemann boundary. */
-            BC_Far_Field(config, surfElemBeg, surfElemEnd, surfElem, resFaces,
-                         numerics[CONV_BOUND_TERM], workArray);
-            break;
-          case SUPERSONIC_OUTLET:
-            BC_Supersonic_Outlet(config, surfElemBeg, surfElemEnd, surfElem, resFaces,
-                                 numerics[CONV_BOUND_TERM], workArray);
-            break;
-          case INLET_FLOW:
-            BC_Inlet(config, surfElemBeg, surfElemEnd, surfElem, resFaces,
-                     numerics[CONV_BOUND_TERM], iMarker, workArray);
-            break;
-          case OUTLET_FLOW:
-            BC_Outlet(config, surfElemBeg, surfElemEnd, surfElem, resFaces,
-                      numerics[CONV_BOUND_TERM], iMarker, workArray);
-            break;
-          case ISOTHERMAL:
-            BC_Isothermal_Wall(config, surfElemBeg, surfElemEnd, surfElem, resFaces,
-                               numerics[CONV_BOUND_TERM], iMarker, workArray);
-            break;
-          case HEAT_FLUX:
-            BC_HeatFlux_Wall(config, surfElemBeg, surfElemEnd, surfElem, resFaces,
-                             numerics[CONV_BOUND_TERM], iMarker, workArray);
-            break;
-          case RIEMANN_BOUNDARY:
-            BC_Riemann(config, surfElemBeg, surfElemEnd, surfElem, resFaces,
-                       numerics[CONV_BOUND_TERM], iMarker, workArray);
-            break;
-          case CUSTOM_BOUNDARY:
-            BC_Custom(config, surfElemBeg, surfElemEnd, surfElem, resFaces,
-                      numerics[CONV_BOUND_TERM], workArray);
-            break;
-          case PERIODIC_BOUNDARY:  // Nothing to be done for a periodic boundary.
-            break;
-          default:
-            SU2_MPI::Error("BC not implemented.", CURRENT_FUNCTION);
-        }
-      }
-    }
-  }
 }
 
 void CFEM_DG_EulerSolver::ResidualFaces(CConfig             *config,
@@ -6223,121 +230,6 @@
                                         CNumerics           *numerics,
                                         su2double           *workArray) {
 
-  /* Determine the number of faces that are treated simultaneously
-     in the matrix products to obtain good gemm performance. */
-  const unsigned short nPadInput  = config->GetSizeMatMulPadding();
-  const unsigned short nFaceSimul = nPadInput/nVar;
-
-  /* Determine the minimum padded size in the matrix multiplications, which
-     corresponds to 64 byte alignment. */
-  const unsigned short nPadMin = 64/sizeof(passivedouble);
-
-  /* Set the number of bytes that must be copied in the memcpy calls. */
-  const unsigned long nBytes = nVar*sizeof(su2double);
-
-  /*--- Loop over the requested range of matching faces. Multiple faces
-        are treated simultaneously to improve the performance of the matrix
-        multiplications. As a consequence, the update of the counter l
-        happens at the end of this loop section. ---*/
-  for(unsigned long l=indFaceBeg; l<indFaceEnd;) {
-
-    /* Determine the end index for this chunk of faces and the padded
-       N value in the gemm computations. */
-    unsigned long lEnd;
-    unsigned short ind, llEnd, NPad;
-
-    MetaDataChunkOfElem(matchingInternalFaces, l, indFaceEnd, nFaceSimul,
-                        nPadMin, lEnd, ind, llEnd, NPad);
-
-    /* Get the necessary data from the standard face. */
-    const unsigned short nInt = standardMatchingFacesSol[ind].GetNIntegration();
-    const su2double *weights  = standardMatchingFacesSol[ind].GetWeightsIntegration();
-
-    const unsigned short nDOFsFace0 = standardMatchingFacesSol[ind].GetNDOFsFaceSide0();
-    const unsigned short nDOFsFace1 = standardMatchingFacesSol[ind].GetNDOFsFaceSide1();
-
-    /*--- Set the pointers for the local arrays. ---*/
-    su2double *solIntL = workArray;
-    su2double *solIntR = solIntL + NPad*max(nInt, nDOFsFace0);
-    su2double *fluxes  = solIntR + NPad*max(nInt, nDOFsFace1);
-
-    /*------------------------------------------------------------------------*/
-    /*--- Step 1: Compute the inviscid fluxes in the integration points of ---*/
-    /*---         this matching face multiplied by the integration weight. ---*/
-    /*------------------------------------------------------------------------*/
-
-    /* Compute the inviscid fluxes in the integration points. */
-    InviscidFluxesInternalMatchingFace(config, l, lEnd, NPad,
-                                       solIntL, solIntR, fluxes, numerics);
-
-    /* Multiply the fluxes with the integration weight of the corresponding
-       integration point. */
-    for(unsigned short i=0; i<nInt; ++i) {
-      su2double *flux = fluxes + i*NPad;
-
-      for(unsigned short j=0; j<NPad; ++j)
-        flux[j] *= weights[i];
-    }
-
-    /*------------------------------------------------------------------------*/
-    /*--- Step 2: Compute the contribution to the residuals from the       ---*/
-    /*---         integration over this chunk of internal matching faces.  ---*/
-    /*------------------------------------------------------------------------*/
-
-    /* Get the correct form of the basis functions needed for the matrix
-       multiplication to compute the residual. Use solIntL as a temporary
-       buffer to store this product. */
-    const su2double *basisFaceTrans = standardMatchingFacesSol[ind].GetBasisFaceIntegrationTransposeSide0();
-    su2double *resSide0 = solIntL;
-
-    /* Call the general function to carry out the matrix product. */
-    blasFunctions->gemm(nDOFsFace0, NPad, nInt, basisFaceTrans, fluxes, resSide0, config);
-
-    /* Check if the number of DOFs on both sides of the face is different.
-       In that case also the matrix product with the basis functions on side 1
-       must be carried out. Use solIntR as a temporary buffer to store
-       this product. */
-    su2double *resSide1 = solIntR;
-    if(nDOFsFace1 != nDOFsFace0) {
-      basisFaceTrans = standardMatchingFacesSol[ind].GetBasisFaceIntegrationTransposeSide1();
-      blasFunctions->gemm(nDOFsFace1, NPad, nInt, basisFaceTrans, fluxes, resSide1, config);
-    }
-
-    /* Loop over the number of faces in this chunk. */
-    for(unsigned short ll=0; ll<llEnd; ++ll) {
-
-      /* Set the pointer in the residual array where the residual of side 0
-         and side 1 of this face must be stored. Update the counter. */
-      su2double *resFace0 = VecResFaces.data() + indResFaces*nVar;
-      indResFaces        += nDOFsFace0;
-      su2double *resFace1 = VecResFaces.data() + indResFaces*nVar;
-      indResFaces        += nDOFsFace1;
-
-      /* Loop over the DOFs and copy the data for side 0. */
-      for(unsigned short i=0; i<nDOFsFace0; ++i)
-        memcpy(resFace0+nVar*i, resSide0+NPad*i+nVar*ll, nBytes);
-
-      /* If the number of DOFs on both sides is the same, then the residual
-         of side 1 is obtained by simply negating the residual of side 0.
-         Otherwise a copy must be carried out and the residual negated,
-         because the normal is pointing into the adjacent element for side 1. */
-      if(nDOFsFace1 == nDOFsFace0) {
-        for(unsigned short i=0; i<(nVar*nDOFsFace1); ++i)
-          resFace1[i] = -resFace0[i];
-      }
-      else {
-        for(unsigned short i=0; i<nDOFsFace1; ++i)
-          memcpy(resFace1+nVar*i, resSide1+NPad*i+nVar*ll, nBytes);
-
-        for(unsigned short i=0; i<(nVar*nDOFsFace1); ++i)
-        resFace1[i] = -resFace1[i];
-      }
-    }
-
-    /* Update the value of the counter l to the end index of the
-       current chunk. */
-    l = lEnd;
-  }
 }
 
 void CFEM_DG_EulerSolver::InviscidFluxesInternalMatchingFace(
@@ -6350,137 +242,6 @@
                                               su2double            *fluxes,
                                               CNumerics            *numerics) {
 
-  /* Set the pointer solFace to fluxes. This is just for readability, as the
-     same memory can be used for the storage of the solution of the DOFs of
-     the face and the fluxes. */
-  su2double *solFace = fluxes;
-
-  /* Number of bytes to be copied in the memcpy calls. */
-  const unsigned long nBytes = nVar*sizeof(su2double);
-
-  /*------------------------------------------------------------------------*/
-  /*--- Step 1: Interpolate the left state in the integration points of  ---*/
-  /*---         the face.                                                ---*/
-  /*------------------------------------------------------------------------*/
-
-  /* Get the required information from the corresponding standard face,
-     which is the same for the chunk of faces considered. */
-  const unsigned short ind        = matchingInternalFaces[lBeg].indStandardElement;
-  const unsigned short nInt       = standardMatchingFacesSol[ind].GetNIntegration();
-  const unsigned short nDOFsFace0 = standardMatchingFacesSol[ind].GetNDOFsFaceSide0();
-  const su2double     *basisFace0 = standardMatchingFacesSol[ind].GetBasisFaceIntegrationSide0();
-
-  /* Determine the number of faces treated simultaneously and define the arrays
-     of pointers to be used later on in the call to ComputeInviscidFluxesFace. */
-  const unsigned short llEnd = lEnd - lBeg;
-  const su2double* arrNorm[SIZE_ARR_NORM];
-  const su2double* arrGridVel[SIZE_ARR_NORM];
-
-  if(llEnd > SIZE_ARR_NORM)
-    SU2_MPI::Error("SIZE_ARR_NORM is too small. Increase it or decrease ALIGNED_BYTES_MATMUL",
-                   CURRENT_FUNCTION);
-
-  /*--- Loop over the chunk of faces to copy the states in the DOFs
-        of the faces in the correct sequence. ---*/
-  for(unsigned long l=lBeg; l<lEnd; ++l) {
-    const unsigned short ll     = l-lBeg;
-    const unsigned short llNVar = ll*nVar;
-
-    /* Store the pointer to the normal and grid velocity information of this
-       face. This is used later on in the call to ComputeInviscidFluxesFace. */
-    arrNorm[ll]    = matchingInternalFaces[l].metricNormalsFace.data();
-    arrGridVel[ll] = matchingInternalFaces[l].gridVelocities.data();
-
-    /* Determine the time level of the face. */
-    const unsigned long  elem0         = matchingInternalFaces[l].elemID0;
-    const unsigned long  elem1         = matchingInternalFaces[l].elemID1;
-    const unsigned short timeLevelFace = min(volElem[elem0].timeLevel,
-                                             volElem[elem1].timeLevel);
-
-    /* The numbering of the DOFs is given for the entire grid. However, in the
-       working vectors for the solution a numbering per time level is used.
-       Therefore an offset must be applied, which can be obtained from the
-       corresponding volume element. Note that this offset is non-negative
-       and depends whether or not the element belongs to the same time
-       level as the face. */
-    unsigned long offset;
-    if(timeLevelFace == volElem[elem0].timeLevel)
-      offset = volElem[elem0].offsetDOFsSolLocal - volElem[elem0].offsetDOFsSolThisTimeLevel;
-    else
-      offset = volElem[elem0].offsetDOFsSolLocal - volElem[elem0].offsetDOFsSolPrevTimeLevel;
-
-    /*--- Store the solution of the DOFs of side 0 of the face in contiguous
-          memory, such that the function blasFunctions->gemm can be used to
-          compute the left states in the integration points. ---*/
-    const unsigned long *DOFs = matchingInternalFaces[l].DOFsSolFaceSide0.data();
-    for(unsigned short i=0; i<nDOFsFace0; ++i) {
-      const su2double *solDOF = VecWorkSolDOFs[timeLevelFace].data()
-                              + nVar*(DOFs[i] - offset);
-      su2double       *sol    = solFace + NPad*i + llNVar;
-      memcpy(sol, solDOF, nBytes);
-    }
-  }
-
-  /* Compute the left states. Call the general function to
-     carry out the matrix product. */
-  blasFunctions->gemm(nInt, NPad, nDOFsFace0, basisFace0, solFace, solIntL, config);
-
-  /*------------------------------------------------------------------------*/
-  /*--- Step 2: Interpolate the right state in the integration points of ---*/
-  /*---         the face.                                                ---*/
-  /*------------------------------------------------------------------------*/
-
-  /* Get the required information from the corresponding standard face,
-     which is the same for the chunk of faces considered. */
-  const unsigned short nDOFsFace1 = standardMatchingFacesSol[ind].GetNDOFsFaceSide1();
-  const su2double     *basisFace1 = standardMatchingFacesSol[ind].GetBasisFaceIntegrationSide1();
-
-  /*--- Loop over the chunk of elements to copy the states in the DOFs
-        of the faces in the correct sequence. ---*/
-  for(unsigned long l=lBeg; l<lEnd; ++l) {
-    const unsigned short ll     = l-lBeg;
-    const unsigned short llNVar = ll*nVar;
-
-    /* Determine the time level of the face. */
-    const unsigned long  elem0         = matchingInternalFaces[l].elemID0;
-    const unsigned long  elem1         = matchingInternalFaces[l].elemID1;
-    const unsigned short timeLevelFace = min(volElem[elem0].timeLevel,
-                                             volElem[elem1].timeLevel);
-
-    /* Determine the offset between the numbering used in the DOFs of the face
-       and the numbering used in the working solution vectors, see above for a
-       more detailed explanation. */
-    unsigned long offset;
-    if(timeLevelFace == volElem[elem1].timeLevel)
-      offset = volElem[elem1].offsetDOFsSolLocal - volElem[elem1].offsetDOFsSolThisTimeLevel;
-    else
-      offset = volElem[elem1].offsetDOFsSolLocal - volElem[elem1].offsetDOFsSolPrevTimeLevel;
-
-    /*--- Store the solution of the DOFs of side 1 of the face in contiguous
-          memory, such that the function blasFunctions->gemm can be used to
-          compute the left states in the integration points. ---*/
-    const unsigned long *DOFs = matchingInternalFaces[l].DOFsSolFaceSide1.data();
-    for(unsigned short i=0; i<nDOFsFace1; ++i) {
-      const su2double *solDOF = VecWorkSolDOFs[timeLevelFace].data()
-                              + nVar*(DOFs[i] - offset);
-      su2double       *sol    = solFace + NPad*i + llNVar;
-      memcpy(sol, solDOF, nBytes);
-    }
-  }
-
-  /* Compute the right states. Call the general function to
-     carry out the matrix product. */
-  blasFunctions->gemm(nInt, NPad, nDOFsFace1, basisFace1, solFace, solIntR, config);
-
-  /*------------------------------------------------------------------------*/
-  /*--- Step 3: Compute the fluxes in the integration points using the   ---*/
-  /*---         approximate Riemann solver.                              ---*/
-  /*------------------------------------------------------------------------*/
-
-  /* General function to compute the fluxes in the integration points
-     of the faces. */
-  ComputeInviscidFluxesFace(config, llEnd, NPad, nInt, arrNorm, arrGridVel,
-                            solIntL, solIntR, fluxes, numerics);
 }
 
 void CFEM_DG_EulerSolver::AccumulateSpaceTimeResidualADEROwnedElem(
@@ -6488,72 +249,6 @@
                                                      const unsigned short timeLevel,
                                                      const unsigned short intPoint) {
 
-  /* Compute half the integration weight. The reason for doing this is that the
-     given integration weight is based on the normalized interval [-1..1], i.e.
-     a length of two. Also compute a quarter of the weight, which is necessary
-     to accumulate the face residuals of the DOFs of elements adjacent to
-     element of a lower time level. */
-  const su2double *timeIntegrationWeights = config->GetWeightsIntegrationADER_DG();
-
-  const su2double halfWeight  = 0.5 *timeIntegrationWeights[intPoint];
-  const su2double quartWeight = 0.25*timeIntegrationWeights[intPoint];
-
-  /* Determine the owned element range that must be considered. */
-  const unsigned long elemBegOwned = nVolElemOwnedPerTimeLevel[timeLevel];
-  const unsigned long elemEndOwned = nVolElemOwnedPerTimeLevel[timeLevel+1];
-
-  /* Add the residuals coming from the volume integral to VecTotResDOFsADER. */
-  for(unsigned long l=elemBegOwned; l<elemEndOwned; ++l) {
-    const unsigned long offset  = nVar*volElem[l].offsetDOFsSolLocal;
-    const su2double    *res     = VecResDOFs.data() + offset;
-    su2double          *resADER = VecTotResDOFsADER.data() + offset;
-
-    for(unsigned short i=0; i<(nVar*volElem[l].nDOFsSol); ++i)
-      resADER[i] += halfWeight*res[i];
-  }
-
-  /* Add the residuals coming from the surface integral to VecTotResDOFsADER.
-     This part is from faces with the same time level as the element. */
-  for(unsigned long l=elemBegOwned; l<elemEndOwned; ++l) {
-    for(unsigned short i=0; i<volElem[l].nDOFsSol; ++i) {
-      const unsigned long ii = volElem[l].offsetDOFsSolLocal + i;
-      su2double *resADER = VecTotResDOFsADER.data() + nVar*ii;
-
-      for(unsigned long j=nEntriesResFaces[ii]; j<nEntriesResFaces[ii+1]; ++j) {
-        const su2double *resFace = VecResFaces.data() + nVar*entriesResFaces[j];
-        for(unsigned short k=0; k<nVar; ++k)
-          resADER[k] += halfWeight*resFace[k];
-      }
-    }
-  }
-
-  /* Check if this is not the last time level. */
-  const unsigned short nTimeLevels = config->GetnLevels_TimeAccurateLTS();
-  if(timeLevel < (nTimeLevels-1)) {
-
-    /* There may exist faces of this time level, which have a neighboring
-       element of the next time level. The residuals of the DOFs of such
-       elements must be updated with the face residuals of the current
-       time level. However, on these elements the time step is twice as
-       large. This is taken into account by multiplying the face residual
-       with quartWeight when accumulating. */
-    const unsigned long nAdjElem = ownedElemAdjLowTimeLevel[timeLevel+1].size();
-    const unsigned long *adjElem = ownedElemAdjLowTimeLevel[timeLevel+1].data();
-
-    for(unsigned l=0; l<nAdjElem; ++l) {
-      const unsigned long ll = adjElem[l];
-      for(unsigned short i=0; i<volElem[ll].nDOFsSol; ++i) {
-        const unsigned long ii = volElem[ll].offsetDOFsSolLocal + i;
-        su2double *resADER = VecTotResDOFsADER.data() + nVar*ii;
-
-        for(unsigned long j=nEntriesResAdjFaces[ii]; j<nEntriesResAdjFaces[ii+1]; ++j) {
-          const su2double *resFace = VecResFaces.data() + nVar*entriesResAdjFaces[j];
-          for(unsigned short k=0; k<nVar; ++k)
-            resADER[k] += quartWeight*resFace[k];
-        }
-      }
-    }
-  }
 }
 
 void CFEM_DG_EulerSolver::AccumulateSpaceTimeResidualADERHaloElem(
@@ -6561,105 +256,11 @@
                                                      const unsigned short timeLevel,
                                                      const unsigned short intPoint) {
 
-  /* Compute half the integration weight. The reason for doing this is that the
-     given integration weight is based on the normalized interval [-1..1], i.e.
-     a length of two. Also compute a quarter of the weight, which is necessary
-     to accumulate the face residuals of the DOFs of elements adjacent to
-     element of a lower time level. */
-  const su2double *timeIntegrationWeights = config->GetWeightsIntegrationADER_DG();
-
-  const su2double halfWeight  = 0.5 *timeIntegrationWeights[intPoint];
-  const su2double quartWeight = 0.25*timeIntegrationWeights[intPoint];
-
-  /* Determine the halo element range that must be considered. */
-  const unsigned long elemBegHalo = nVolElemHaloPerTimeLevel[timeLevel];
-  const unsigned long elemEndHalo = nVolElemHaloPerTimeLevel[timeLevel+1];
-
-  /* Add the residuals coming from the surface integral to VecTotResDOFsADER.
-     This part is from faces with the same time level as the element. */
-  for(unsigned long l=elemBegHalo; l<elemEndHalo; ++l) {
-    for(unsigned short i=0; i<volElem[l].nDOFsSol; ++i) {
-      const unsigned long ii = volElem[l].offsetDOFsSolLocal + i;
-      su2double *resADER = VecTotResDOFsADER.data() + nVar*ii;
-
-      for(unsigned long j=nEntriesResFaces[ii]; j<nEntriesResFaces[ii+1]; ++j) {
-        const su2double *resFace = VecResFaces.data() + nVar*entriesResFaces[j];
-        for(unsigned short k=0; k<nVar; ++k)
-          resADER[k] += halfWeight*resFace[k];
-      }
-    }
-  }
-
-  /* Check if this is not the last time level. */
-  const unsigned short nTimeLevels = config->GetnLevels_TimeAccurateLTS();
-  if(timeLevel < (nTimeLevels-1)) {
-
-    /* There may exist faces of this time level, which have a neighboring
-       element of the next time level. The residuals of the DOFs of such
-       elements must be updated with the face residuals of the current
-       time level. However, on these elements the time step is twice as
-       large. This is taken into account by multiplying the face residual
-       with quartWeight when accumulating. */
-    const unsigned long nAdjElem = haloElemAdjLowTimeLevel[timeLevel+1].size();
-    const unsigned long *adjElem = haloElemAdjLowTimeLevel[timeLevel+1].data();
-
-    for(unsigned l=0; l<nAdjElem; ++l) {
-      const unsigned long ll = adjElem[l];
-      for(unsigned short i=0; i<volElem[ll].nDOFsSol; ++i) {
-        const unsigned long ii = volElem[ll].offsetDOFsSolLocal + i;
-        su2double *resADER = VecTotResDOFsADER.data() + nVar*ii;
-
-        for(unsigned long j=nEntriesResAdjFaces[ii]; j<nEntriesResAdjFaces[ii+1]; ++j) {
-          const su2double *resFace = VecResFaces.data() + nVar*entriesResAdjFaces[j];
-          for(unsigned short k=0; k<nVar; ++k)
-            resADER[k] += quartWeight*resFace[k];
-        }
-      }
-    }
-  }
 }
 
 void CFEM_DG_EulerSolver::CreateFinalResidual(const unsigned short timeLevel,
                                               const bool ownedElements) {
 
-  /* Determine the element range for which the final residual must
-     be created. */
-  unsigned long elemStart, elemEnd;
-  if( ownedElements ) {
-    elemStart = nVolElemOwnedPerTimeLevel[0];
-    elemEnd   = nVolElemOwnedPerTimeLevel[timeLevel+1];
-  }
-  else {
-    elemStart = nVolElemHaloPerTimeLevel[0];
-    elemEnd   = nVolElemHaloPerTimeLevel[timeLevel+1];
-  }
-
-  /* For the halo elements the residual is initialized to zero. */
-  if( !ownedElements ) {
-
-    for(unsigned long l=elemStart; l<elemEnd; ++l) {
-      su2double *resDOFsElem = VecResDOFs.data() + nVar*volElem[l].offsetDOFsSolLocal;
-      for(unsigned short i=0; i<(nVar*volElem[l].nDOFsSol); ++i)
-        resDOFsElem[i] = 0.0;
-    }
-  }
-
-  /* Loop over the required element range. */
-  for(unsigned long l=elemStart; l<elemEnd; ++l) {
-
-    /* Loop over the DOFs of this element. */
-    for(unsigned long i=volElem[l].offsetDOFsSolLocal;
-                      i<(volElem[l].offsetDOFsSolLocal+volElem[l].nDOFsSol); ++i) {
-
-      /* Create the final residual by summing up all contributions. */
-      su2double *resDOF = VecResDOFs.data() + nVar*i;
-      for(unsigned long j=nEntriesResFaces[i]; j<nEntriesResFaces[i+1]; ++j) {
-        const su2double *resFace = VecResFaces.data() + nVar*entriesResFaces[j];
-        for(unsigned short k=0; k<nVar; ++k)
-          resDOF[k] += resFace[k];
-      }
-    }
-  }
 }
 
 void CFEM_DG_EulerSolver::MultiplyResidualByInverseMassMatrix(
@@ -6669,1195 +270,9 @@
                                               const unsigned long elemEnd,
                                               su2double           *workArray) {
 
-  /*--- Set the reference to the correct residual. This depends
-        whether or not the ADER scheme is used. ---*/
-  vector<su2double> &VecRes = useADER ? VecTotResDOFsADER : VecResDOFs;
-
-  /* Loop over the owned volume elements. */
-  for(unsigned long l=elemBeg; l<elemEnd; ++l) {
-
-    /* Easier storage of the residuals for this volume element. */
-    su2double *res = VecRes.data() + nVar*volElem[l].offsetDOFsSolLocal;
-
-    /* Check whether a multiplication must be carried out with the inverse of
-       the lumped mass matrix or the full mass matrix. Note that it is crucial
-       that the test is performed with the lumpedMassMatrix and not with
-       massMatrix. The reason is that for implicit time stepping schemes
-       both arrays may be in use. */
-    if( volElem[l].lumpedMassMatrix.size() ) {
-
-      /* Multiply the residual with the inverse of the lumped mass matrix. */
-      for(unsigned short i=0; i<volElem[l].nDOFsSol; ++i) {
-
-        su2double *resDOF = res + nVar*i;
-        su2double lMInv   = 1.0/volElem[l].lumpedMassMatrix[i];
-        for(unsigned short k=0; k<nVar; ++k) resDOF[k] *= lMInv;
-      }
-    }
-    else {
-
-      /* Multiply the residual with the inverse of the mass matrix.
-         Use the array workArray as temporary storage. */
-      memcpy(workArray, res, nVar*volElem[l].nDOFsSol*sizeof(su2double));
-      blasFunctions->gemm(volElem[l].nDOFsSol, nVar, volElem[l].nDOFsSol,
-                          volElem[l].invMassMatrix.data(), workArray, res, config);
-    }
-  }
-}
-
-void CFEM_DG_EulerSolver::Pressure_Forces(const CGeometry* geometry, const CConfig* config) {
-
-  /* Allocate the memory for the work array and initialize it to zero to avoid
-     warnings in debug mode  about uninitialized memory when padding is applied. */
-  vector<su2double> workArrayVec(sizeWorkArray, 0.0);
-  su2double *workArray = workArrayVec.data();
-
-  /* The number of bytes to copied in the memcpy calls. */
-  const unsigned long nBytes = nVar*sizeof(su2double);
-
-  /* Determine the number of faces that are treated simultaneously
-     in the matrix products to obtain good gemm performance. */
-  const unsigned short nPadInput  = config->GetSizeMatMulPadding();
-  const unsigned short nFaceSimul = nPadInput/nVar;
-
-  /* Determine the minimum padded size in the matrix multiplications, which
-     corresponds to 64 byte alignment. */
-  const unsigned short nPadMin = 64/sizeof(passivedouble);
-
-  /*--- Get the information of the angle of attack, reference area, etc. ---*/
-  const su2double Alpha        = config->GetAoA()*PI_NUMBER/180.0;
-  const su2double Beta         = config->GetAoS()*PI_NUMBER/180.0;
-  const su2double RefArea      = config->GetRefArea();
-  const su2double RefLength    = config->GetRefLength();
-  const su2double Gas_Constant = config->GetGas_ConstantND();
-  auto Origin                  = config->GetRefOriginMoment(0);
-  const bool grid_movement     = config->GetGrid_Movement();
-
-  /*--- Evaluate reference values for non-dimensionalization.
-        For dynamic meshes, use the motion Mach number as a reference value
-        for computing the force coefficients. Otherwise, use the freestream
-        values, which is the standard convention. ---*/
-  const su2double RefTemp     = Temperature_Inf;
-  const su2double RefDensity  = Density_Inf;
-
-  su2double RefVel2;
-  if (grid_movement) {
-    const su2double Mach2Vel = sqrt(Gamma*Gas_Constant*RefTemp);
-    const su2double Mach_Motion = config->GetMach_Motion();
-    RefVel2 = (Mach_Motion*Mach2Vel)*(Mach_Motion*Mach2Vel);
-  }
-  else {
-    RefVel2 = 0.0;
-    for(unsigned short iDim=0; iDim<nDim; ++iDim)
-      RefVel2 += Velocity_Inf[iDim]*Velocity_Inf[iDim];
-  }
-
-  const su2double factor = 1.0/(0.5*RefDensity*RefArea*RefVel2);
-
-  /*-- Variables initialization ---*/
-  Total_CD = 0.0; Total_CL = 0.0; Total_CSF = 0.0; Total_CEff = 0.0;
-  Total_CMx = 0.0;   Total_CMy = 0.0;   Total_CMz = 0.0;
-  Total_CFx = 0.0;   Total_CFy = 0.0;   Total_CFz = 0.0;
-
-  AllBound_CD_Inv   = 0.0; AllBound_CL_Inv  = 0.0; AllBound_CSF_Inv = 0.0;
-  AllBound_CMx_Inv  = 0.0; AllBound_CMy_Inv = 0.0; AllBound_CMz_Inv = 0.0;
-  AllBound_CFx_Inv  = 0.0; AllBound_CFy_Inv = 0.0; AllBound_CFz_Inv = 0.0;
-  AllBound_CEff_Inv = 0.0;
-
-  for(unsigned short iMarker_Monitoring=0; iMarker_Monitoring<config->GetnMarker_Monitoring(); ++iMarker_Monitoring) {
-    Surface_CL_Inv[iMarker_Monitoring]  = 0.0; Surface_CD_Inv[iMarker_Monitoring]   = 0.0;
-    Surface_CSF_Inv[iMarker_Monitoring] = 0.0; Surface_CEff_Inv[iMarker_Monitoring] = 0.0;
-    Surface_CFx_Inv[iMarker_Monitoring] = 0.0; Surface_CFy_Inv[iMarker_Monitoring]  = 0.0;
-    Surface_CFz_Inv[iMarker_Monitoring] = 0.0; Surface_CMx_Inv[iMarker_Monitoring]  = 0.0;
-    Surface_CMy_Inv[iMarker_Monitoring] = 0.0; Surface_CMz_Inv[iMarker_Monitoring]  = 0.0;
-    Surface_CL[iMarker_Monitoring]      = 0.0; Surface_CD[iMarker_Monitoring]       = 0.0;
-    Surface_CSF[iMarker_Monitoring]     = 0.0; Surface_CEff[iMarker_Monitoring]     = 0.0;
-    Surface_CFx[iMarker_Monitoring]     = 0.0; Surface_CFy[iMarker_Monitoring]      = 0.0;
-    Surface_CFz[iMarker_Monitoring]     = 0.0; Surface_CMx[iMarker_Monitoring]      = 0.0;
-    Surface_CMy[iMarker_Monitoring]     = 0.0; Surface_CMz[iMarker_Monitoring]      = 0.0;
-  }
-
-  /*--- Loop over the Euler and Navier-Stokes markers ---*/
-  for(unsigned short iMarker=0; iMarker<nMarker; ++iMarker) {
-
-    /* Check if this boundary must be monitored. */
-    const unsigned short Monitoring = config->GetMarker_All_Monitoring(iMarker);
-    if(Monitoring == YES) {
-
-      /* Easier storage of the boundary condition. */
-      const unsigned short Boundary = config->GetMarker_All_KindBC(iMarker);
-
-      /*--- Obtain the origin for the moment computation for a particular marker ---*/
-      for(unsigned short iMarker_Monitoring=0; iMarker_Monitoring<config->GetnMarker_Monitoring();
-                       ++iMarker_Monitoring) {
-        string Monitoring_Tag = config->GetMarker_Monitoring_TagBound(iMarker_Monitoring);
-        string Marker_Tag     = config->GetMarker_All_TagBound(iMarker);
-        if (Marker_Tag == Monitoring_Tag)
-          Origin = config->GetRefOriginMoment(iMarker_Monitoring);
-      }
-
-      /* Check for a boundary for which the forces must be computed. */
-      if((Boundary == EULER_WALL) || (Boundary == HEAT_FLUX) ||
-         (Boundary == ISOTHERMAL)) {
-
-        /*--- Initialization for this marker ---*/
-        CD_Inv[iMarker] = 0.0; CL_Inv[iMarker] = 0.0; CSF_Inv[iMarker] = 0.0;
-        CMx_Inv[iMarker] = 0.0;   CMy_Inv[iMarker] = 0.0;   CMz_Inv[iMarker] = 0.0;
-        CFx_Inv[iMarker] = 0.0;   CFy_Inv[iMarker] = 0.0;   CFz_Inv[iMarker] = 0.0;
-        CEff_Inv[iMarker] = 0.0;
-
-        su2double ForceInviscid[]  = {0.0, 0.0, 0.0};
-        su2double MomentInviscid[] = {0.0, 0.0, 0.0};
-
-        /* Easier storage of the boundary faces for this boundary marker. */
-        const unsigned long      nSurfElem = boundaries[iMarker].surfElem.size();
-        const CSurfaceElementFEM *surfElem = boundaries[iMarker].surfElem.data();
-
-        /*--- Loop over the faces of this boundary. Multiple faces are treated
-              simultaneously to improve the performance of the matrix
-              multiplications. As a consequence, the update of the counter l
-              happens at the end of this loop section. ---*/
-        for(unsigned long l=0; l<nSurfElem;) {
-
-          /* Determine the end index for this chunk of faces and the padded
-             N value in the gemm computations. */
-          unsigned long lEnd;
-          unsigned short ind, llEnd, NPad;
-
-          MetaDataChunkOfElem(surfElem, l, nSurfElem, nFaceSimul,
-                              nPadMin, lEnd, ind, llEnd, NPad);
-
-          /* Get the required information from the corresponding standard face. */
-          const unsigned short nInt  = standardBoundaryFacesSol[ind].GetNIntegration();
-          const unsigned short nDOFs = standardBoundaryFacesSol[ind].GetNDOFsFace();
-          const su2double *basisFace = standardBoundaryFacesSol[ind].GetBasisFaceIntegration();
-          const su2double *weights   = standardBoundaryFacesSol[ind].GetWeightsIntegration();
-
-          /* Set the pointers for the local work arrays. */
-          su2double *solInt    = workArray;
-          su2double *workArray = solInt + NPad*nInt;
-
-          /* Loop over the faces that are treated simultaneously. */
-          for(unsigned short ll=0; ll<llEnd; ++ll) {
-            const unsigned short llNVar = ll*nVar;
-
-            /* Easier storage of the DOFs of the face. */
-            const unsigned long *DOFs = surfElem[l+ll].DOFsSolFace.data();
-
-            /* Copy the solution of the DOFs of the face such that it is
-               contiguous in memory. */
-            for(unsigned short i=0; i<nDOFs; ++i) {
-              const su2double *solDOF = VecSolDOFs.data() + nVar*DOFs[i];
-              su2double       *sol    = workArray + NPad*i + llNVar;
-              memcpy(sol, solDOF, nBytes);
-            }
-          }
-
-          /* Call the general function to carry out the matrix product to determine
-             the solution in the integration points. */
-          blasFunctions->gemm(nInt, NPad, nDOFs, basisFace, workArray, solInt, config);
-
-          /* Make a distinction between two and three space dimensions
-             in order to have the most efficient code. */
-          switch( nDim ) {
-
-            case 2: {
-
-              /* Two dimensional simulation. Loop over the number of faces treated
-                 simultaneously. */
-              for(unsigned short ll=0; ll<llEnd; ++ll) {
-                const unsigned short llNVar = ll*nVar;
-                const unsigned long  lll    = l + ll;
-
-                /* Loop over the integration points of this surface element. */
-                for(unsigned short i=0; i<nInt; ++i) {
-
-                  /* Easier storage of the solution, the normals and the coordinates
-                     for this integration point. */
-                  const su2double *sol     = solInt + i*NPad + llNVar;
-                  const su2double *normals = surfElem[lll].metricNormalsFace.data()
-                                           + i*(nDim+1);
-                  const su2double *Coord   = surfElem[lll].coorIntegrationPoints.data()
-                                           + i*nDim;
-
-                  /*--- Compute the pressure in this integration point. ---*/
-                  const su2double DensityInv   = 1.0/sol[0];
-                  const su2double u            = sol[1]*DensityInv;
-                  const su2double v            = sol[2]*DensityInv;
-                  const su2double StaticEnergy = sol[3]*DensityInv - 0.5*(u*u + v*v);
-
-                  FluidModel->SetTDState_rhoe(sol[0], StaticEnergy);
-                  const su2double Pressure = FluidModel->GetPressure();
-
-                  /*-- Compute the vector from the reference point to the integration
-                       point and update the inviscid force. Note that the normal points
-                       into the geometry, hence no minus sign. ---*/
-                  const su2double DistX = Coord[0] - Origin[0];
-                  const su2double DistY = Coord[1] - Origin[1];
-
-                  const su2double ForceMag = (Pressure - Pressure_Inf)*weights[i]
-                                           * normals[nDim]*factor;
-                  const su2double ForceX   = ForceMag*normals[0];
-                  const su2double ForceY   = ForceMag*normals[1];
-
-                  ForceInviscid[0] += ForceX;
-                  ForceInviscid[1] += ForceY;
-
-                  /*--- Update the inviscid moment. ---*/
-                  MomentInviscid[2] += (ForceY*DistX - ForceX*DistY)/RefLength;
-                }
-              }
-
-              break;
-            }
-
-            /*----------------------------------------------------------------*/
-
-            case 3: {
-
-              /* Three dimensional simulation. Loop over the number of faces treated
-                 simultaneously. */
-              for(unsigned short ll=0; ll<llEnd; ++ll) {
-                const unsigned short llNVar = ll*nVar;
-                const unsigned long  lll    = l + ll;
-
-                /* Loop over the integration points of this surface element. */
-                for(unsigned short i=0; i<nInt; ++i) {
-
-                  /* Easier storage of the solution, the normals and the coordinates
-                     for this integration point. */
-                  const su2double *sol     = solInt + i*NPad + llNVar;
-                  const su2double *normals = surfElem[lll].metricNormalsFace.data()
-                                           + i*(nDim+1);
-                  const su2double *Coord   = surfElem[lll].coorIntegrationPoints.data()
-                                           + i*nDim;
-
-                  /*--- Compute the pressure in this integration point. ---*/
-                  const su2double DensityInv   = 1.0/sol[0];
-                  const su2double u            = sol[1]*DensityInv;
-                  const su2double v            = sol[2]*DensityInv;
-                  const su2double w            = sol[3]*DensityInv;
-                  const su2double StaticEnergy = sol[4]*DensityInv - 0.5*(u*u + v*v + w*w);
-
-                  FluidModel->SetTDState_rhoe(sol[0], StaticEnergy);
-                  const su2double Pressure = FluidModel->GetPressure();
-
-                  /*-- Compute the vector from the reference point to the integration
-                       point and update the inviscid force. Note that the normal points
-                       into the geometry, hence no minus sign. ---*/
-                  const su2double DistX = Coord[0] - Origin[0];
-                  const su2double DistY = Coord[1] - Origin[1];
-                  const su2double DistZ = Coord[2] - Origin[2];
-
-                  const su2double ForceMag = (Pressure - Pressure_Inf)*weights[i]
-                                           * normals[nDim]*factor;
-                  const su2double ForceX   = ForceMag*normals[0];
-                  const su2double ForceY   = ForceMag*normals[1];
-                  const su2double ForceZ   = ForceMag*normals[2];
-
-                  ForceInviscid[0] += ForceX;
-                  ForceInviscid[1] += ForceY;
-                  ForceInviscid[2] += ForceZ;
-
-                  /*--- Update the inviscid moment. ---*/
-                  MomentInviscid[0] += (ForceZ*DistY - ForceY*DistZ)/RefLength;
-                  MomentInviscid[1] += (ForceX*DistZ - ForceZ*DistX)/RefLength;
-                  MomentInviscid[2] += (ForceY*DistX - ForceX*DistY)/RefLength;
-                }
-              }
-
-              break;
-            }
-          }
-
-          /* Update the value of the counter l to the end index of the
-             current chunk. */
-          l = lEnd;
-        }
-
-        /*--- Project forces and store the non-dimensional coefficients ---*/
-        if(nDim == 2) {
-          CD_Inv[iMarker]  =  ForceInviscid[0]*cos(Alpha) + ForceInviscid[1]*sin(Alpha);
-          CL_Inv[iMarker]  = -ForceInviscid[0]*sin(Alpha) + ForceInviscid[1]*cos(Alpha);
-          CEff_Inv[iMarker]   =  CL_Inv[iMarker] / (CD_Inv[iMarker]+EPS);
-          CMz_Inv[iMarker]    =  MomentInviscid[2];
-          CFx_Inv[iMarker]    =  ForceInviscid[0];
-          CFy_Inv[iMarker]    =  ForceInviscid[1];
-        }
-        if(nDim == 3) {
-          CD_Inv[iMarker]   =  ForceInviscid[0]*cos(Alpha)*cos(Beta)
-                            +  ForceInviscid[1]*sin(Beta)
-                            +  ForceInviscid[2]*sin(Alpha)*cos(Beta);
-          CL_Inv[iMarker]   = -ForceInviscid[0]*sin(Alpha) + ForceInviscid[2]*cos(Alpha);
-          CSF_Inv[iMarker]  = -ForceInviscid[0]*sin(Beta)*cos(Alpha)
-                            +  ForceInviscid[1]*cos(Beta)
-                            -  ForceInviscid[2]*sin(Beta)*sin(Alpha);
-          CEff_Inv[iMarker] =  CL_Inv[iMarker] / (CD_Inv[iMarker] + EPS);
-          CMx_Inv[iMarker]  =  MomentInviscid[0];
-          CMy_Inv[iMarker]  =  MomentInviscid[1];
-          CMz_Inv[iMarker]  =  MomentInviscid[2];
-          CFx_Inv[iMarker]  =  ForceInviscid[0];
-          CFy_Inv[iMarker]  =  ForceInviscid[1];
-          CFz_Inv[iMarker]  =  ForceInviscid[2];
-        }
-
-        AllBound_CD_Inv  += CD_Inv[iMarker];
-        AllBound_CL_Inv  += CL_Inv[iMarker];
-        AllBound_CSF_Inv += CSF_Inv[iMarker];
-        AllBound_CEff_Inv = AllBound_CL_Inv / (AllBound_CD_Inv + EPS);
-        AllBound_CMx_Inv += CMx_Inv[iMarker];
-        AllBound_CMy_Inv += CMy_Inv[iMarker];
-        AllBound_CMz_Inv += CMz_Inv[iMarker];
-        AllBound_CFx_Inv += CFx_Inv[iMarker];
-        AllBound_CFy_Inv += CFy_Inv[iMarker];
-        AllBound_CFz_Inv += CFz_Inv[iMarker];
-
-        /*--- Compute the coefficients per surface ---*/
-        for(unsigned short iMarker_Monitoring=0; iMarker_Monitoring<config->GetnMarker_Monitoring();
-                         ++iMarker_Monitoring) {
-          string Monitoring_Tag = config->GetMarker_Monitoring_TagBound(iMarker_Monitoring);
-          string Marker_Tag = config->GetMarker_All_TagBound(iMarker);
-          if (Marker_Tag == Monitoring_Tag) {
-            Surface_CL_Inv[iMarker_Monitoring]   += CL_Inv[iMarker];
-            Surface_CD_Inv[iMarker_Monitoring]   += CD_Inv[iMarker];
-            Surface_CSF_Inv[iMarker_Monitoring]  += CSF_Inv[iMarker];
-            Surface_CEff_Inv[iMarker_Monitoring]  = Surface_CL_Inv[iMarker_Monitoring]
-                                                  / (Surface_CD_Inv[iMarker_Monitoring] + EPS);
-            Surface_CFx_Inv[iMarker_Monitoring]  += CFx_Inv[iMarker];
-            Surface_CFy_Inv[iMarker_Monitoring]  += CFy_Inv[iMarker];
-            Surface_CFz_Inv[iMarker_Monitoring]  += CFz_Inv[iMarker];
-            Surface_CMx_Inv[iMarker_Monitoring]  += CMx_Inv[iMarker];
-            Surface_CMy_Inv[iMarker_Monitoring]  += CMy_Inv[iMarker];
-            Surface_CMz_Inv[iMarker_Monitoring]  += CMz_Inv[iMarker];
-          }
-        }
-      }
-    }
-  }
-
-#ifdef HAVE_MPI
-
-  /*--- Parallel mode. The data from all ranks must be gathered.
-        Determine the size of the communication buffer. ---*/
-  const unsigned long nCommSize = 9*config->GetnMarker_Monitoring() + 9;
-
-  /*--- Define the communication buffers and store to local data in
-        the local buffer. ---*/
-  vector<su2double> locBuf(nCommSize), globBuf(nCommSize);
-
-  unsigned long ii = 0;
-  locBuf[ii++] = AllBound_CD_Inv;  locBuf[ii++] = AllBound_CL_Inv;
-  locBuf[ii++] = AllBound_CSF_Inv; locBuf[ii++] = AllBound_CMx_Inv;
-  locBuf[ii++] = AllBound_CMy_Inv; locBuf[ii++] = AllBound_CMz_Inv;
-  locBuf[ii++] = AllBound_CFx_Inv; locBuf[ii++] = AllBound_CFy_Inv;
-  locBuf[ii++] = AllBound_CFz_Inv;
-
-  for(unsigned short i=0; i<config->GetnMarker_Monitoring(); ++i) {
-    locBuf[ii++] = Surface_CL_Inv[i];  locBuf[ii++] = Surface_CD_Inv[i];
-    locBuf[ii++] = Surface_CSF_Inv[i]; locBuf[ii++] = Surface_CFx_Inv[i];
-    locBuf[ii++] = Surface_CFy_Inv[i]; locBuf[ii++] = Surface_CFz_Inv[i];
-    locBuf[ii++] = Surface_CMx_Inv[i]; locBuf[ii++] = Surface_CMy_Inv[i];
-    locBuf[ii++] = Surface_CMz_Inv[i];
-  }
-
-  /* Sum up all the data from all ranks. The result will be available on all ranks. */
-  if (config->GetComm_Level() == COMM_FULL) {
-    SU2_MPI::Allreduce(locBuf.data(), globBuf.data(), nCommSize, MPI_DOUBLE,
-                       MPI_SUM, MPI_COMM_WORLD);
-  }
-
-  /*--- Copy the data back from globBuf into the required variables. ---*/
-  ii = 0;
-  AllBound_CD_Inv  = globBuf[ii++]; AllBound_CL_Inv  = globBuf[ii++];
-  AllBound_CSF_Inv = globBuf[ii++]; AllBound_CMx_Inv = globBuf[ii++];
-  AllBound_CMy_Inv = globBuf[ii++]; AllBound_CMz_Inv = globBuf[ii++];
-  AllBound_CFx_Inv = globBuf[ii++]; AllBound_CFy_Inv = globBuf[ii++];
-  AllBound_CFz_Inv = globBuf[ii++];
-
-  AllBound_CEff_Inv = AllBound_CL_Inv/(AllBound_CD_Inv + EPS);
-
-  for(unsigned short i=0; i<config->GetnMarker_Monitoring(); ++i) {
-    Surface_CL_Inv[i]  = globBuf[ii++]; Surface_CD_Inv[i]  = globBuf[ii++];
-    Surface_CSF_Inv[i] = globBuf[ii++]; Surface_CFx_Inv[i] = globBuf[ii++];
-    Surface_CFy_Inv[i] = globBuf[ii++]; Surface_CFz_Inv[i] = globBuf[ii++];
-    Surface_CMx_Inv[i] = globBuf[ii++]; Surface_CMy_Inv[i] = globBuf[ii++];
-    Surface_CMz_Inv[i] = globBuf[ii++];
-
-    Surface_CEff_Inv[i] = Surface_CL_Inv[i]/(Surface_CD_Inv[i] + EPS);
-  }
-
-#endif
-
-  /*--- Update the total coefficients (note that all the nodes have the same value) ---*/
-  Total_CD      = AllBound_CD_Inv;
-  Total_CL      = AllBound_CL_Inv;
-  Total_CSF = AllBound_CSF_Inv;
-  Total_CEff       = Total_CL / (Total_CD + EPS);
-  Total_CMx        = AllBound_CMx_Inv;
-  Total_CMy        = AllBound_CMy_Inv;
-  Total_CMz        = AllBound_CMz_Inv;
-  Total_CFx        = AllBound_CFx_Inv;
-  Total_CFy        = AllBound_CFy_Inv;
-  Total_CFz        = AllBound_CFz_Inv;
-
-  /*--- Update the total coefficients per surface (note that all the nodes have the same value)---*/
-  for(unsigned short iMarker_Monitoring=0; iMarker_Monitoring<config->GetnMarker_Monitoring();
-                   ++iMarker_Monitoring) {
-    Surface_CL[iMarker_Monitoring]      = Surface_CL_Inv[iMarker_Monitoring];
-    Surface_CD[iMarker_Monitoring]      = Surface_CD_Inv[iMarker_Monitoring];
-    Surface_CSF[iMarker_Monitoring] = Surface_CSF_Inv[iMarker_Monitoring];
-    Surface_CEff[iMarker_Monitoring]       = Surface_CL_Inv[iMarker_Monitoring]
-                                           / (Surface_CD_Inv[iMarker_Monitoring] + EPS);
-    Surface_CFx[iMarker_Monitoring]        = Surface_CFx_Inv[iMarker_Monitoring];
-    Surface_CFy[iMarker_Monitoring]        = Surface_CFy_Inv[iMarker_Monitoring];
-    Surface_CFz[iMarker_Monitoring]        = Surface_CFz_Inv[iMarker_Monitoring];
-    Surface_CMx[iMarker_Monitoring]        = Surface_CMx_Inv[iMarker_Monitoring];
-    Surface_CMy[iMarker_Monitoring]        = Surface_CMy_Inv[iMarker_Monitoring];
-    Surface_CMz[iMarker_Monitoring]        = Surface_CMz_Inv[iMarker_Monitoring];
-  }
-}
-
-void CFEM_DG_EulerSolver::ExplicitRK_Iteration(CGeometry *geometry, CSolver **solver_container,
-                                               CConfig *config, unsigned short iRKStep) {
-
-  const su2double      RK_AlphaCoeff = config->Get_Alpha_RKStep(iRKStep);
-  const unsigned short nRKStages     = config->GetnRKStep();
-
-  for(unsigned short iVar=0; iVar<nVar; ++iVar) {
-    SetRes_RMS(iVar, 0.0);
-    SetRes_Max(iVar, 0.0, 0);
-  }
-
-  /* Set the pointer to the array where the new state vector must be stored.
-     If this is the last RK step, the solution should be stored in
-     VecSolDOFs, such that a new time step can be taken. Otherwise, the
-     solution should be stored in the first time level of the working vectors
-     for the solution. Note that only one working vector will be present for a
-     RK scheme, because time accurate local time stepping is not possible yet
-     with RK schemes. */
-  su2double *solNew;
-  if(iRKStep == (nRKStages-1)) solNew = VecSolDOFs.data();
-  else                         solNew = VecWorkSolDOFs[0].data();
-
-  /*--- Update the solution by looping over the owned volume elements. ---*/
-  for(unsigned long l=0; l<nVolElemOwned; ++l) {
-
-    /* Set the pointers for the residual and solution for this element. */
-    const unsigned long offset  = nVar*volElem[l].offsetDOFsSolLocal;
-    const su2double *res        = VecResDOFs.data() + offset;
-    const su2double *solDOFsOld = VecSolDOFs.data() + offset;
-    su2double *solDOFs          = solNew            + offset;
-
-    /* Loop over the DOFs for this element and update the solution. */
-    const su2double tmp = RK_AlphaCoeff*VecDeltaTime[l];
-    const unsigned short nVarNDOFs = nVar*volElem[l].nDOFsSol;
-
-    for(unsigned short j=0; j<nVarNDOFs; ++j)
-      solDOFs[j] = solDOFsOld[j] - tmp*res[j];
-  }
-
-  /*--- Test for the last RK step. ---*/
-  if(iRKStep == (nRKStages-1)) {
-
-    /*--- Compute the root mean square residual. Note that the SetResidual_RMS
-          function of CSolver cannot be used, because that is for the FV solver. ---*/
-    SetResidual_RMS_FEM(geometry, config);
-
-    /*--- For verification cases, compute the global error metrics. ---*/
-    ComputeVerificationError(geometry, config);
-  }
-}
-
-void CFEM_DG_EulerSolver::ClassicalRK4_Iteration(CGeometry *geometry, CSolver **solver_container,
-                                                 CConfig *config, unsigned short iRKStep) {
-
-  /*--- Hard-coded classical RK4 coefficients. Will be added to config. ---*/
-  su2double RK_FuncCoeff[4] = {1.0/6.0, 1.0/3.0, 1.0/3.0, 1.0/6.0};
-  su2double RK_TimeCoeff[4] = {0.5, 0.5, 1.0, 1.0};
-
-  for(unsigned short iVar=0; iVar<nVar; ++iVar) {
-    SetRes_RMS(iVar, 0.0);
-    SetRes_Max(iVar, 0.0, 0);
-  }
-
-  /*--- Update the solution by looping over the owned volume elements. ---*/
-  for(unsigned long l=0; l<nVolElemOwned; ++l) {
-
-    /* Set the pointers for the residual and solution for this element. */
-    const unsigned long offset  = nVar*volElem[l].offsetDOFsSolLocal;
-    const su2double *res        = VecResDOFs.data()    + offset;
-    const su2double *solDOFsOld = VecSolDOFs.data()    + offset;
-    su2double *solDOFsNew       = VecSolDOFsNew.data() + offset;
-
-    su2double *solDOFs;
-    if(iRKStep < 3) solDOFs = VecWorkSolDOFs[0].data() + offset;
-    else            solDOFs = VecSolDOFs.data()        + offset;
-
-    /* Loop over the DOFs for this element and update the solution and the L2 norm. */
-    const su2double tmp_time = -1.0*RK_TimeCoeff[iRKStep]*VecDeltaTime[l];
-    const su2double tmp_func = -1.0*RK_FuncCoeff[iRKStep]*VecDeltaTime[l];
-
-    const unsigned short nVarNDOFs = nVar*volElem[l].nDOFsSol;
-
-    if (iRKStep < 3) {
-      for(unsigned short j=0; j<nVarNDOFs; ++j) {
-        solDOFsNew[j] += tmp_func*res[j];
-        solDOFs[j]     = solDOFsOld[j] + tmp_time*res[j];
-      }
-    }
-    else {
-      for(unsigned short j=0; j<nVarNDOFs; ++j)
-        solDOFs[j] = solDOFsNew[j] + tmp_func*res[j];
-    }
-  }
-
-  /*--- Test for the last RK step. ---*/
-  if(iRKStep == 3) {
-
-    /*--- Compute the root mean square residual. Note that the SetResidual_RMS
-          function of CSolver cannot be used, because that is for the FV solver. ---*/
-    SetResidual_RMS_FEM(geometry, config);
-
-    /*--- For verification cases, compute the global error metrics. ---*/
-    ComputeVerificationError(geometry, config);
-  }
-}
-
-void CFEM_DG_EulerSolver::SetResidual_RMS_FEM(CGeometry *geometry,
-                                              CConfig *config) {
-
-  /* Initialize the residuals to zero. */
-  for(unsigned short iVar=0; iVar<nVar; ++iVar) {
-    SetRes_RMS(iVar, 0.0);
-    SetRes_Max(iVar, 0.0, 0);
-  }
-
-  /*--- Loop over the owned elements. It is not possible to loop directly over the owned
-        DOFs, because the coordinates of the DOFs are only known in the volume class. ---*/
-  for(unsigned long l=0; l<nVolElemOwned; ++l) {
-
-    /* Set the pointer for the residual for this element. */
-    const unsigned long offset  = nVar*volElem[l].offsetDOFsSolLocal;
-    const su2double *res        = VecResDOFs.data() + offset;
-
-    /* Loop over the DOFs for this element and update the norms. */
-    unsigned int i = 0;
-    for(unsigned short j=0; j<volElem[l].nDOFsSol; ++j) {
-      const unsigned long globalIndex = volElem[l].offsetDOFsSolGlobal + j;
-      const su2double *coor = volElem[l].coorSolDOFs.data() + j*nDim;
-
-      for(unsigned short iVar=0; iVar<nVar; ++iVar, ++i) {
-
-        AddRes_RMS(iVar, res[i]*res[i]);
-        AddRes_Max(iVar, fabs(res[i]), globalIndex, coor);
-      }
-    }
-  }
-
-#ifdef HAVE_MPI
-  /* Parallel mode. Disable the reduce for the residual to avoid overhead if requested. */
-  if (config->GetComm_Level() == COMM_FULL) {
-
-    /*--- The local L2 norms must be added to obtain the
-          global value. Also check for divergence. ---*/
-    vector<su2double> rbufRes(nVar);
-    SU2_MPI::Allreduce(Residual_RMS, rbufRes.data(), nVar, MPI_DOUBLE, MPI_SUM, MPI_COMM_WORLD);
-
-    for(unsigned short iVar=0; iVar<nVar; ++iVar) {
-      if (rbufRes[iVar] != rbufRes[iVar])
-        SU2_MPI::Error("SU2 has diverged. (NaN detected)", CURRENT_FUNCTION);
-
-      SetRes_RMS(iVar, max(EPS*EPS, sqrt(rbufRes[iVar]/nDOFsGlobal)));
-    }
-
-    /*--- The global maximum norms must be obtained. ---*/
-    rbufRes.resize(nVar*size);
-    SU2_MPI::Allgather(Residual_Max, nVar, MPI_DOUBLE, rbufRes.data(),
-                       nVar, MPI_DOUBLE, MPI_COMM_WORLD);
-
-    vector<unsigned long> rbufPoint(nVar*size);
-    SU2_MPI::Allgather(Point_Max, nVar, MPI_UNSIGNED_LONG, rbufPoint.data(),
-                       nVar, MPI_UNSIGNED_LONG, MPI_COMM_WORLD);
-
-    vector<su2double> sbufCoor(nDim*nVar);
-    for(unsigned short iVar=0; iVar<nVar; ++iVar) {
-      for(unsigned short iDim=0; iDim<nDim; ++iDim)
-        sbufCoor[iVar*nDim+iDim] = Point_Max_Coord[iVar][iDim];
-    }
-
-    vector<su2double> rbufCoor(nDim*nVar*size);
-    SU2_MPI::Allgather(sbufCoor.data(), nVar*nDim, MPI_DOUBLE, rbufCoor.data(),
-                       nVar*nDim, MPI_DOUBLE, MPI_COMM_WORLD);
-
-    for(unsigned short iVar=0; iVar<nVar; ++iVar) {
-      for(int proc=0; proc<size; ++proc)
-        AddRes_Max(iVar, rbufRes[proc*nVar+iVar], rbufPoint[proc*nVar+iVar],
-                   &rbufCoor[proc*nVar*nDim+iVar*nDim]);
-    }
-  }
-
-#else
-  /*--- Sequential mode. Check for a divergence of the solver and compute
-   the L2-norm of the residuals. ---*/
-  for(unsigned short iVar=0; iVar<nVar; ++iVar) {
-
-    if(GetRes_RMS(iVar) != GetRes_RMS(iVar))
-      SU2_MPI::Error("SU2 has diverged. (NaN detected)", CURRENT_FUNCTION);
-
-    SetRes_RMS(iVar, max(EPS*EPS, sqrt(GetRes_RMS(iVar)/nDOFsGlobal)));
-  }
-
-#endif
-}
-
-void CFEM_DG_EulerSolver::ComputeVerificationError(CGeometry *geometry,
-                                                   CConfig   *config) {
-
-  /*--- The errors only need to be computed on the finest grid. ---*/
-  if(MGLevel != MESH_0) return;
-
-  /*--- If this is a verification case, we can compute the global
-   error metrics by using the difference between the local error
-   and the known solution at each DOF. This is then collected into
-   RMS (L2) and maximum (Linf) global error norms. From these
-   global measures, one can compute the order of accuracy. ---*/
-
-  bool write_heads = ((((config->GetTimeIter() % (config->GetWrt_Con_Freq()*40)) == 0)
-                       && (config->GetTimeIter()!= 0))
-                      || (config->GetTimeIter() == 1));
-  if( !write_heads ) return;
-
-  /*--- Check if there actually is an exact solution for this
-        verification case, if computed at all. ---*/
-  if (VerificationSolution) {
-    if (VerificationSolution->ExactSolutionKnown()) {
-
-      /*--- Get the physical time if necessary. ---*/
-      su2double time = 0.0;
-      if (config->GetTime_Marching()) time = config->GetPhysicalTime();
-
-      /*--- Reset the global error measures to zero. ---*/
-      for (unsigned short iVar = 0; iVar < nVar; iVar++) {
-        VerificationSolution->SetError_RMS(iVar, 0.0);
-        VerificationSolution->SetError_Max(iVar, 0.0, 0);
-      }
-
-      /*--- Loop over the owned elements. It is not possible to loop directly over the owned
-            DOFs, because the coordinates of the DOFs are only known in the volume element class. ---*/
-      for(unsigned long l=0; l<nVolElemOwned; ++l) {
-
-        /* Set the pointer for the solution for this element. */
-        const unsigned long offset = nVar*volElem[l].offsetDOFsSolLocal;
-        const su2double *solDOFs      = VecSolDOFs.data() + offset;
-
-        /* Loop over the DOFs for this element. */
-        for(unsigned short j=0; j<volElem[l].nDOFsSol; ++j) {
-          const unsigned long globalIndex = volElem[l].offsetDOFsSolGlobal + j;
-          const su2double *solDOF = solDOFs + j*nVar;
-          su2double *coor = volElem[l].coorSolDOFs.data() + j*nDim;
-
-          /* Get local error from the verification solution class. */
-          vector<su2double> error(nVar,0.0);
-          VerificationSolution->GetLocalError(coor, time, solDOF, error.data());
-
-          /* Increment the global error measures */
-          for (unsigned short iVar = 0; iVar < nVar; iVar++) {
-            VerificationSolution->AddError_RMS(iVar, error[iVar]*error[iVar]);
-            VerificationSolution->AddError_Max(iVar, fabs(error[iVar]), globalIndex, coor);
-          }
-        }
-      }
-
-      /* Finalize the calculation of the global error measures. */
-      VerificationSolution->SetVerificationError(nDOFsGlobal, config);
-
-      /*--- Screen output of the error metrics. This can be improved
-       once the new output classes are in place. ---*/
-
-      if (rank == MASTER_NODE) {
-
-        cout.precision(5);
-        cout.setf(ios::scientific, ios::floatfield);
-
-        if (!config->GetDiscrete_Adjoint()) {
-
-          cout << endl   << "------------------------ Global Error Analysis --------------------------" << endl;
-
-          cout << setw(20) << "RMS Error  [Rho]: " << setw(12) << VerificationSolution->GetError_RMS(0) << "     | ";
-          cout << setw(20) << "Max Error  [Rho]: " << setw(12) << VerificationSolution->GetError_Max(0);
-          cout << endl;
-
-          cout << setw(20) << "RMS Error [RhoU]: " << setw(12) << VerificationSolution->GetError_RMS(1) << "     | ";
-          cout << setw(20) << "Max Error [RhoU]: " << setw(12) << VerificationSolution->GetError_Max(1);
-          cout << endl;
-
-          cout << setw(20) << "RMS Error [RhoV]: " << setw(12) << VerificationSolution->GetError_RMS(2) << "     | ";
-          cout << setw(20) << "Max Error [RhoV]: " << setw(12) << VerificationSolution->GetError_Max(2);
-          cout << endl;
-
-          if (nDim == 3) {
-            cout << setw(20) << "RMS Error [RhoW]: " << setw(12) << VerificationSolution->GetError_RMS(3) << "     | ";
-            cout << setw(20) << "Max Error [RhoW]: " << setw(12) << VerificationSolution->GetError_Max(3);
-            cout << endl;
-          }
-
-          cout << setw(20) << "RMS Error [RhoE]: " << setw(12) << VerificationSolution->GetError_RMS(nDim+1) << "     | ";
-          cout << setw(20) << "Max Error [RhoE]: " << setw(12) << VerificationSolution->GetError_Max(nDim+1);
-          cout << endl;
-
-          cout << "-------------------------------------------------------------------------" << endl << endl;
-          cout.unsetf(ios_base::floatfield);
-
-        }
-      }
-    }
-  }
-}
-
-void CFEM_DG_EulerSolver::ADER_DG_Iteration(const unsigned long elemBeg,
-                                            const unsigned long elemEnd) {
-
-  /*--- Update the solution by looping over the given range
-        of volume elements. ---*/
-  for(unsigned long l=elemBeg; l<elemEnd; ++l) {
-
-    /* Set the pointers for the residual and solution for this element. */
-    const unsigned long offset = nVar*volElem[l].offsetDOFsSolLocal;
-    su2double *res     = VecTotResDOFsADER.data() + offset;
-    su2double *solDOFs = VecSolDOFs.data()        + offset;
-
-    /* Loop over the DOFs for this element and update the solution.
-       Initialize the residual to zero afterwards. */
-    for(unsigned short i=0; i<(nVar*volElem[l].nDOFsSol); ++i) {
-      solDOFs[i] -= VecDeltaTime[l]*res[i];
-      res[i]      = 0.0;
-    }
-  }
-}
-
-void CFEM_DG_EulerSolver::BoundaryStates_Euler_Wall(CConfig                  *config,
-                                                    const unsigned short     nFaceSimul,
-                                                    const unsigned short     NPad,
-                                                    const CSurfaceElementFEM *surfElem,
-                                                    const su2double          *solIntL,
-                                                    su2double                *solIntR) {
-
-  /*--- Apply the inviscid wall boundary conditions to compute the right
-        state in the integration points. There are two options. Either the
-        normal velocity is negated or the normal velocity is set to zero,
-        relative to the grid motion. Some experiments are needed to see which
-        formulation gives better results. ---*/
-
-  /* Get the required information from the standard element, which is the
-     same for all simultaneously treated faces. */
-  const unsigned short ind  = surfElem[0].indStandardElement;
-  const unsigned short nInt = standardBoundaryFacesSol[ind].GetNIntegration();
-
-  /* Loop over the faces that are treated simultaneously. */
-  for(unsigned short l=0; l<nFaceSimul; ++l) {
-    const unsigned short llNVar = l*nVar;
-
-    /* Loop over the integration points of the face. */
-    for(unsigned short i=0; i<nInt; ++i) {
-
-      /* Easier storage of the left and right solution, the normals and the
-         grid velocity for this integration point. */
-      const su2double *UL      = solIntL + i*NPad + llNVar;
-            su2double *UR      = solIntR + i*NPad + llNVar;
-      const su2double *normals = surfElem[l].metricNormalsFace.data() + i*(nDim+1);
-      const su2double *gridVel = surfElem[l].gridVelocities.data() + i*nDim;
-
-      /* Compute the normal component of the momentum variables, relative
-         to the grid motion. */
-      su2double rVn = 0.0;
-      for(unsigned short iDim=0; iDim<nDim; ++iDim)
-        rVn += (UL[iDim+1]-UL[0]*gridVel[iDim])*normals[iDim];
-
-      /* If the normal velocity must be mirrored instead of set to zero,
-         the normal component that must be subtracted must be doubled. If the
-         normal velocity must be set to zero, simply comment this line. */
-      //rVn *= 2.0;
-
-      /* Set the right state. The initial value of the total energy is the
-         energy of the left state. */
-      UR[0]      = UL[0];
-      UR[nDim+1] = UL[nDim+1];
-      for(unsigned short iDim=0; iDim<nDim; ++iDim)
-        UR[iDim+1] = UL[iDim+1] - rVn*normals[iDim];
-
-      /*--- Actually, only the internal energy of UR is equal to UL. If the
-            kinetic energy differs for UL and UR, the difference must be
-            subtracted from the total energy of UR to obtain the correct
-            value. ---*/
-      su2double DensityInv = 1.0/UL[0];
-      su2double diffKin    = 0;
-      for(unsigned short iDim=1; iDim<=nDim; ++iDim) {
-        const su2double velL = DensityInv*UL[iDim];
-        const su2double velR = DensityInv*UR[iDim];
-        diffKin += velL*velL - velR*velR;
-      }
-
-      UR[nDim+1] -= 0.5*UL[0]*diffKin;
-    }
-  }
-}
-
-void CFEM_DG_EulerSolver::BoundaryStates_Inlet(CConfig                  *config,
-                                               const unsigned short     nFaceSimul,
-                                               const unsigned short     NPad,
-                                               const CSurfaceElementFEM *surfElem,
-                                               unsigned short           val_marker,
-                                               const su2double          *solIntL,
-                                               su2double                *solIntR) {
-
-  /*--- Retrieve the specified total conditions for this inlet. ---*/
-  string Marker_Tag = config->GetMarker_All_TagBound(val_marker);
-
-  su2double P_Total   = config->GetInlet_Ptotal(Marker_Tag);
-  su2double T_Total   = config->GetInlet_Ttotal(Marker_Tag);
-  auto Flow_Dir = config->GetInlet_FlowDir(Marker_Tag);
-
-  /*--- Non-dim. the inputs if necessary, and compute the total enthalpy. ---*/
-  P_Total /= config->GetPressure_Ref();
-  T_Total /= config->GetTemperature_Ref();
-
-  su2double Gas_Constant = config->GetGas_ConstantND();
-  su2double H_Total      = (Gamma*Gas_Constant/Gamma_Minus_One)*T_Total;
-
-  /* Get the required information from the standard element, which is the
-     same for all simultaneously treated faces. */
-  const unsigned short ind  = surfElem[0].indStandardElement;
-  const unsigned short nInt = standardBoundaryFacesSol[ind].GetNIntegration();
-
-  /* Loop over the faces that are treated simultaneously. */
-  for(unsigned short l=0; l<nFaceSimul; ++l) {
-    const unsigned short llNVar = l*nVar;
-
-    /* Loop over the integration points of the face. */
-    for(unsigned short i=0; i<nInt; ++i) {
-
-      /* Easier storage of the left and right solution and the normals
-         for this integration point. */
-      const su2double *UL      = solIntL + i*NPad + llNVar;
-            su2double *UR      = solIntR + i*NPad + llNVar;
-      const su2double *normals = surfElem[l].metricNormalsFace.data() + i*(nDim+1);
-
-      /*--- Compute the normal velocity, the speed of sound squared and
-            the pressure in this integration point. ---*/
-      const su2double DensityInv = 1.0/UL[0];
-      su2double VelocityNormal = 0.0, Velocity2 = 0.0;
-      for(unsigned short iDim=0; iDim<nDim; ++iDim) {
-        const su2double vel = UL[iDim+1]*DensityInv;
-        VelocityNormal     += vel*normals[iDim];
-        Velocity2          += vel*vel;
-      }
-
-      su2double StaticEnergy = UL[nDim+1]*DensityInv - 0.5*Velocity2;
-
-      FluidModel->SetTDState_rhoe(UL[0], StaticEnergy);
-      su2double SoundSpeed2 = FluidModel->GetSoundSpeed2();
-      su2double Pressure    = FluidModel->GetPressure();
-
-      /*--- Compute the Riemann invariant to be extrapolated. ---*/
-      const su2double Riemann = 2.0*sqrt(SoundSpeed2)/Gamma_Minus_One + VelocityNormal;
-
-      /*--- Total speed of sound. The expression below is also valid for variable cp,
-            although a linearization around the value of the left state is performed. ---*/
-      const su2double SoundSpeed_Total2 = Gamma_Minus_One*(H_Total - DensityInv*(UL[nDim+1] + Pressure)
-                                        +                  0.5*Velocity2) + SoundSpeed2;
-
-      /*--- Dot product of normal and flow direction. This should be
-            negative due to outward facing boundary normal convention. ---*/
-      su2double alpha = 0.0;
-      for(unsigned short iDim=0; iDim<nDim; ++iDim)
-        alpha += normals[iDim]*Flow_Dir[iDim];
-
-      /*--- Coefficients in the quadratic equation for the magnitude of the velocity. ---*/
-      const su2double aa =  1.0 + 0.5*Gamma_Minus_One*alpha*alpha;
-      const su2double bb = -1.0*Gamma_Minus_One*alpha*Riemann;
-      const su2double cc =  0.5*Gamma_Minus_One*Riemann*Riemann
-                         -  2.0*SoundSpeed_Total2/Gamma_Minus_One;
-
-      /*--- Solve the equation for the magnitude of the velocity. As this value
-            must be positive and both aa and bb are positive (alpha is negative and
-            Riemann is positive up till Mach = 5.0 or so, which is not really subsonic
-            anymore), it is clear which of the two possible solutions must be taken.
-            Some clipping is present, but this is normally not active. ---*/
-      su2double dd      = bb*bb - 4.0*aa*cc;   dd      = sqrt(max(0.0, dd));
-      su2double Vel_Mag = (-bb + dd)/(2.0*aa); Vel_Mag = max(0.0, Vel_Mag);
-      Velocity2 = Vel_Mag*Vel_Mag;
-
-      /*--- Compute speed of sound from total speed of sound eqn. ---*/
-      SoundSpeed2 = SoundSpeed_Total2 - 0.5*Gamma_Minus_One*Velocity2;
-
-      /*--- Mach squared (cut between 0-1), use to adapt velocity ---*/
-      su2double Mach2 = Velocity2/SoundSpeed2; Mach2 = min(1.0, Mach2);
-
-      Velocity2 = Mach2*SoundSpeed2;
-      Vel_Mag   = sqrt(Velocity2);
-
-      /*--- Static temperature from the speed of sound relation. ---*/
-      SoundSpeed2 = SoundSpeed_Total2 - 0.5*Gamma_Minus_One*Velocity2;
-
-      const su2double Temperature = SoundSpeed2/(Gamma*Gas_Constant);
-
-      /*--- Static pressure using isentropic relation at a point ---*/
-      Pressure = P_Total*pow((Temperature/T_Total), Gamma/Gamma_Minus_One);
-
-      /*--- Density at the inlet from the gas law ---*/
-      const su2double Density = Pressure/(Gas_Constant*Temperature);
-
-      /*--- Store the conservative variables in UR. ---*/
-      UR[0]      = Density;
-      UR[nDim+1] = Pressure/Gamma_Minus_One + 0.5*Density*Velocity2;
-
-      for(unsigned short iDim=0; iDim<nDim; ++iDim)
-        UR[iDim+1] = Density*Vel_Mag*Flow_Dir[iDim];
-    }
-  }
->>>>>>> a2da75e4
-}
-
-CFEM_DG_EulerSolver::CFEM_DG_EulerSolver(CConfig *config, unsigned short val_nDim, unsigned short iMesh) : CSolver() {
-
-}
-
-CFEM_DG_EulerSolver::CFEM_DG_EulerSolver(CGeometry *geometry, CConfig *config, unsigned short iMesh) : CSolver() {
-
-}
-
-CFEM_DG_EulerSolver::~CFEM_DG_EulerSolver(void) {
-
-}
-
-void CFEM_DG_EulerSolver::SetNondimensionalization(CConfig        *config,
-                                                   unsigned short iMesh,
-                                                   const bool     writeOutput) {
-
-}
-
-void CFEM_DG_EulerSolver::DetermineGraphDOFs(const CMeshFEM *FEMGeometry,
-                                             CConfig        *config) {
-
-}
-
-void CFEM_DG_EulerSolver::MetaDataJacobianComputation(const CMeshFEM    *FEMGeometry,
-                                                      const vector<int> &colorLocalDOFs) {
-
-}
-
-void CFEM_DG_EulerSolver::SetUpTaskList(CConfig *config) {
-
-}
-
-void CFEM_DG_EulerSolver::Prepare_MPI_Communication(const CMeshFEM *FEMGeometry,
-                                                    CConfig        *config) {
-
-}
-
-void CFEM_DG_EulerSolver::Initiate_MPI_Communication(CConfig *config,
-                                                     const unsigned short timeLevel) {
-}
-
-bool CFEM_DG_EulerSolver::Complete_MPI_Communication(CConfig *config,
-                                                     const unsigned short timeLevel,
-                                                     const bool commMustBeCompleted) {
-
-  return false;
-}
-
-void CFEM_DG_EulerSolver::Initiate_MPI_ReverseCommunication(CConfig *config,
-                                                            const unsigned short timeLevel) {
-
-}
-
-bool CFEM_DG_EulerSolver::Complete_MPI_ReverseCommunication(CConfig *config,
-                                                            const unsigned short timeLevel,
-                                                            const bool commMustBeCompleted) {
-  return false;
-}
-
-void CFEM_DG_EulerSolver::SetInitialCondition(CGeometry **geometry, CSolver ***solver_container, CConfig *config, unsigned long TimeIter) {
-
-}
-
-void CFEM_DG_EulerSolver::Preprocessing(CGeometry *geometry, CSolver **solver_container, CConfig *config, unsigned short iMesh, unsigned short iStep, unsigned short RunTime_EqSystem, bool Output) {
-
-}
-
-void CFEM_DG_EulerSolver::Postprocessing(CGeometry *geometry, CSolver **solver_container, CConfig *config,
-                                      unsigned short iMesh) { }
-
-void CFEM_DG_EulerSolver::ComputeSpatialJacobian(CGeometry *geometry,  CSolver **solver_container,
-                                                 CNumerics **numerics, CConfig *config,
-                                                 unsigned short iMesh, unsigned short RunTime_EqSystem) {
-
-}
-
-void CFEM_DG_EulerSolver::Set_OldSolution() {
-
-}
-
-void CFEM_DG_EulerSolver::Set_NewSolution() {
-
-}
-
-void CFEM_DG_EulerSolver::SetTime_Step(CGeometry *geometry, CSolver **solver_container, CConfig *config,
-                                    unsigned short iMesh, unsigned long Iteration) {
-
-}
-
-void CFEM_DG_EulerSolver::CheckTimeSynchronization(CConfig         *config,
-                                                   const su2double TimeSync,
-                                                   su2double       &timeEvolved,
-                                                   bool            &syncTimeReached) {
-
-}
-
-void CFEM_DG_EulerSolver::ProcessTaskList_DG(CGeometry *geometry,  CSolver **solver_container,
-                                             CNumerics **numerics, CConfig *config,
-                                             unsigned short iMesh) {
-}
-
-void CFEM_DG_EulerSolver::ADER_SpaceTimeIntegration(CGeometry *geometry,  CSolver **solver_container,
-                                                    CNumerics **numerics, CConfig *config,
-                                                    unsigned short iMesh, unsigned short RunTime_EqSystem) {
-}
-
-void CFEM_DG_EulerSolver::TolerancesADERPredictorStep(void) {
-
-}
-
-void CFEM_DG_EulerSolver::ADER_DG_PredictorStep(CConfig             *config,
-                                                const unsigned long elemBeg,
-                                                const unsigned long elemEnd,
-                                                su2double           *workArray) {
-
-}
-
-void CFEM_DG_EulerSolver::ADER_DG_AliasedPredictorResidual_2D(CConfig              *config,
-                                                              CVolumeElementFEM    *elem,
-                                                              const su2double      *sol,
-                                                              const unsigned short nSimul,
-                                                              const unsigned short NPad,
-                                                              su2double            *res,
-                                                              su2double            *work) {
-
-}
-
-void CFEM_DG_EulerSolver::ADER_DG_AliasedPredictorResidual_3D(CConfig              *config,
-                                                              CVolumeElementFEM    *elem,
-                                                              const su2double      *sol,
-                                                              const unsigned short nSimul,
-                                                              const unsigned short NPad,
-                                                              su2double            *res,
-                                                              su2double            *work) {
-
-}
-
-void CFEM_DG_EulerSolver::ADER_DG_NonAliasedPredictorResidual_2D(CConfig              *config,
-                                                                 CVolumeElementFEM    *elem,
-                                                                 const su2double      *sol,
-                                                                 const unsigned short nSimul,
-                                                                 const unsigned short NPad,
-                                                                 su2double            *res,
-                                                                 su2double            *work) {
-
-}
-
-void CFEM_DG_EulerSolver::ADER_DG_NonAliasedPredictorResidual_3D(CConfig              *config,
-                                                                 CVolumeElementFEM    *elem,
-                                                                 const su2double      *sol,
-                                                                 const unsigned short nSimul,
-                                                                 const unsigned short NPad,
-                                                                 su2double            *res,
-                                                                 su2double            *work) {
-
-}
-
-void CFEM_DG_EulerSolver::ADER_DG_TimeInterpolatePredictorSol(CConfig             *config,
-                                                              const unsigned short iTime,
-                                                              const unsigned long  elemBeg,
-                                                              const unsigned long  elemEnd,
-                                                              const unsigned long  nAdjElem,
-                                                              const unsigned long  *adjElem,
-                                                              const bool           secondPartTimeInt,
-                                                              su2double            *solTimeLevel) {
-
-}
-
-void CFEM_DG_EulerSolver::Shock_Capturing_DG(CConfig             *config,
-                                             const unsigned long elemBeg,
-                                             const unsigned long elemEnd,
-                                             su2double           *workArray) {
-
-}
-
-void CFEM_DG_EulerSolver::Volume_Residual(CConfig             *config,
-                                          const unsigned long elemBeg,
-                                          const unsigned long elemEnd,
-                                          su2double           *workArray) {
-
-}
-
-void CFEM_DG_EulerSolver::Boundary_Conditions(const unsigned short timeLevel,
-                                              CConfig              *config,
-                                              CNumerics            **numerics,
-                                              const bool           haloInfoNeededForBC,
-                                              su2double            *workArray){
-
-}
-
-void CFEM_DG_EulerSolver::ResidualFaces(CConfig             *config,
-                                        const unsigned long indFaceBeg,
-                                        const unsigned long indFaceEnd,
-                                        unsigned long       &indResFaces,
-                                        CNumerics           *numerics,
-                                        su2double           *workArray) {
-
-}
-
-void CFEM_DG_EulerSolver::InviscidFluxesInternalMatchingFace(
-                                              CConfig              *config,
-                                              const unsigned long  lBeg,
-                                              const unsigned long  lEnd,
-                                              const unsigned short NPad,
-                                              su2double            *solIntL,
-                                              su2double            *solIntR,
-                                              su2double            *fluxes,
-                                              CNumerics            *numerics) {
-
-}
-
-void CFEM_DG_EulerSolver::AccumulateSpaceTimeResidualADEROwnedElem(
-                                                     CConfig             *config,
-                                                     const unsigned short timeLevel,
-                                                     const unsigned short intPoint) {
-
-}
-
-void CFEM_DG_EulerSolver::AccumulateSpaceTimeResidualADERHaloElem(
-                                                     CConfig             *config,
-                                                     const unsigned short timeLevel,
-                                                     const unsigned short intPoint) {
-
-}
-
-void CFEM_DG_EulerSolver::CreateFinalResidual(const unsigned short timeLevel,
-                                              const bool ownedElements) {
-
-}
-
-void CFEM_DG_EulerSolver::MultiplyResidualByInverseMassMatrix(
-                                              CConfig            *config,
-                                              const bool          useADER,
-                                              const unsigned long elemBeg,
-                                              const unsigned long elemEnd,
-                                              su2double           *workArray) {
-
-}
-
-void CFEM_DG_EulerSolver::Pressure_Forces(CGeometry *geometry, CConfig *config) {
+}
+
+void CFEM_DG_EulerSolver::Pressure_Forces(const CGeometry *geometry, const CConfig *config) {
 
 }
 

--- conflicted
+++ resolved
@@ -2074,6 +2074,8 @@
     }
   }
 
+  SetIterLinSolver(1);
+
   /*--- MPI solution ---*/
 
   InitiateComms(geometry, config, SOLUTION);
@@ -2095,757 +2097,6 @@
   unsigned long iPoint, total_index, IterLinSol = 0;
   su2double Delta, *local_Res_TruncError, Vol;
 
-<<<<<<< HEAD
-        /*--- Note that the pressure coefficient is computed at the
-         halo cells (for visualization purposes), but not the forces ---*/
-
-        if ( (geometry->nodes->GetDomain(iPoint)) && (Monitoring == YES) ) {
-
-          Normal = geometry->vertex[iMarker][iVertex]->GetNormal();
-          Coord = geometry->nodes->GetCoord(iPoint);
-
-          for (iDim = 0; iDim < nDim; iDim++) {
-            MomentDist[iDim] = Coord[iDim] - Origin[iDim];
-          }
-
-          /*--- Axisymmetric simulations ---*/
-
-          if (axisymmetric) AxiFactor = 2.0*PI_NUMBER*geometry->nodes->GetCoord(iPoint, 1);
-          else AxiFactor = 1.0;
-
-          /*--- Force computation, note the minus sign due to the
-           orientation of the normal (outward) ---*/
-
-          for (iDim = 0; iDim < nDim; iDim++) {
-            Force[iDim] = -(Pressure - Pressure_Inf) * Normal[iDim] * factor * AxiFactor;
-            ForceInviscid[iDim] += Force[iDim];
-          }
-
-          /*--- Moment with respect to the reference axis ---*/
-
-          if (nDim == 3) {
-            MomentInviscid[0] += (Force[2]*MomentDist[1]-Force[1]*MomentDist[2])/RefLength;
-            MomentX_Force[1]  += (-Force[1]*Coord[2]);
-            MomentX_Force[2]  += (Force[2]*Coord[1]);
-
-            MomentInviscid[1] += (Force[0]*MomentDist[2]-Force[2]*MomentDist[0])/RefLength;
-            MomentY_Force[2]  += (-Force[2]*Coord[0]);
-            MomentY_Force[0]  += (Force[0]*Coord[2]);
-          }
-          MomentInviscid[2] += (Force[1]*MomentDist[0]-Force[0]*MomentDist[1])/RefLength;
-          MomentZ_Force[0]  += (-Force[0]*Coord[1]);
-          MomentZ_Force[1]  += (Force[1]*Coord[0]);
-        }
-
-      }
-
-      /*--- Project forces and store the non-dimensional coefficients ---*/
-
-      if (Monitoring == YES) {
-
-        if (Boundary != NEARFIELD_BOUNDARY) {
-          if (nDim == 2) {
-            CD_Inv[iMarker]  =  ForceInviscid[0]*cos(Alpha) + ForceInviscid[1]*sin(Alpha);
-            CL_Inv[iMarker]  = -ForceInviscid[0]*sin(Alpha) + ForceInviscid[1]*cos(Alpha);
-            CEff_Inv[iMarker]   = CL_Inv[iMarker] / (CD_Inv[iMarker]+EPS);
-            CMz_Inv[iMarker]    = MomentInviscid[2];
-            CoPx_Inv[iMarker]   = MomentZ_Force[1];
-            CoPy_Inv[iMarker]   = -MomentZ_Force[0];
-            CFx_Inv[iMarker]    = ForceInviscid[0];
-            CFy_Inv[iMarker]    = ForceInviscid[1];
-            CT_Inv[iMarker]     = -CFx_Inv[iMarker];
-            CQ_Inv[iMarker]     = -CMz_Inv[iMarker];
-            CMerit_Inv[iMarker] = CT_Inv[iMarker] / (CQ_Inv[iMarker] + EPS);
-          }
-          if (nDim == 3) {
-            CD_Inv[iMarker]      =  ForceInviscid[0]*cos(Alpha)*cos(Beta) + ForceInviscid[1]*sin(Beta) + ForceInviscid[2]*sin(Alpha)*cos(Beta);
-            CL_Inv[iMarker]      = -ForceInviscid[0]*sin(Alpha) + ForceInviscid[2]*cos(Alpha);
-            CSF_Inv[iMarker] = -ForceInviscid[0]*sin(Beta)*cos(Alpha) + ForceInviscid[1]*cos(Beta) - ForceInviscid[2]*sin(Beta)*sin(Alpha);
-            CEff_Inv[iMarker]       = CL_Inv[iMarker] / (CD_Inv[iMarker] + EPS);
-            CMx_Inv[iMarker]        = MomentInviscid[0];
-            CMy_Inv[iMarker]        = MomentInviscid[1];
-            CMz_Inv[iMarker]        = MomentInviscid[2];
-            CoPx_Inv[iMarker]    = -MomentY_Force[0];
-            CoPz_Inv[iMarker]    = MomentY_Force[2];
-            CFx_Inv[iMarker]        = ForceInviscid[0];
-            CFy_Inv[iMarker]        = ForceInviscid[1];
-            CFz_Inv[iMarker]        = ForceInviscid[2];
-            CT_Inv[iMarker]         = -CFz_Inv[iMarker];
-            CQ_Inv[iMarker]         = -CMz_Inv[iMarker];
-            CMerit_Inv[iMarker]     = CT_Inv[iMarker] / (CQ_Inv[iMarker] + EPS);
-          }
-
-          AllBound_CD_Inv     += CD_Inv[iMarker];
-          AllBound_CL_Inv     += CL_Inv[iMarker];
-          AllBound_CSF_Inv    += CSF_Inv[iMarker];
-          AllBound_CEff_Inv    = AllBound_CL_Inv / (AllBound_CD_Inv + EPS);
-          AllBound_CMx_Inv    += CMx_Inv[iMarker];
-          AllBound_CMy_Inv    += CMy_Inv[iMarker];
-          AllBound_CMz_Inv    += CMz_Inv[iMarker];
-          AllBound_CoPx_Inv   += CoPx_Inv[iMarker];
-          AllBound_CoPy_Inv   += CoPy_Inv[iMarker];
-          AllBound_CoPz_Inv   += CoPz_Inv[iMarker];
-          AllBound_CFx_Inv    += CFx_Inv[iMarker];
-          AllBound_CFy_Inv    += CFy_Inv[iMarker];
-          AllBound_CFz_Inv    += CFz_Inv[iMarker];
-          AllBound_CT_Inv     += CT_Inv[iMarker];
-          AllBound_CQ_Inv     += CQ_Inv[iMarker];
-          AllBound_CMerit_Inv  = AllBound_CT_Inv / (AllBound_CQ_Inv + EPS);
-
-          /*--- Compute the coefficients per surface ---*/
-
-          for (iMarker_Monitoring = 0; iMarker_Monitoring < config->GetnMarker_Monitoring(); iMarker_Monitoring++) {
-            Monitoring_Tag = config->GetMarker_Monitoring_TagBound(iMarker_Monitoring);
-            Marker_Tag = config->GetMarker_All_TagBound(iMarker);
-            if (Marker_Tag == Monitoring_Tag) {
-              Surface_CL_Inv[iMarker_Monitoring]   += CL_Inv[iMarker];
-              Surface_CD_Inv[iMarker_Monitoring]   += CD_Inv[iMarker];
-              Surface_CSF_Inv[iMarker_Monitoring]  += CSF_Inv[iMarker];
-              Surface_CEff_Inv[iMarker_Monitoring]  = CL_Inv[iMarker] / (CD_Inv[iMarker] + EPS);
-              Surface_CFx_Inv[iMarker_Monitoring]  += CFx_Inv[iMarker];
-              Surface_CFy_Inv[iMarker_Monitoring]  += CFy_Inv[iMarker];
-              Surface_CFz_Inv[iMarker_Monitoring]  += CFz_Inv[iMarker];
-              Surface_CMx_Inv[iMarker_Monitoring]  += CMx_Inv[iMarker];
-              Surface_CMy_Inv[iMarker_Monitoring]  += CMy_Inv[iMarker];
-              Surface_CMz_Inv[iMarker_Monitoring]  += CMz_Inv[iMarker];
-            }
-          }
-
-        }
-
-      }
-
-    }
-  }
-
-#ifdef HAVE_MPI
-
-  /*--- Add AllBound information using all the nodes ---*/
-
-  MyAllBound_CD_Inv        = AllBound_CD_Inv;        AllBound_CD_Inv = 0.0;
-  MyAllBound_CL_Inv        = AllBound_CL_Inv;        AllBound_CL_Inv = 0.0;
-  MyAllBound_CSF_Inv   = AllBound_CSF_Inv;   AllBound_CSF_Inv = 0.0;
-  AllBound_CEff_Inv = 0.0;
-  MyAllBound_CMx_Inv          = AllBound_CMx_Inv;          AllBound_CMx_Inv = 0.0;
-  MyAllBound_CMy_Inv          = AllBound_CMy_Inv;          AllBound_CMy_Inv = 0.0;
-  MyAllBound_CMz_Inv          = AllBound_CMz_Inv;          AllBound_CMz_Inv = 0.0;
-  MyAllBound_CoPx_Inv          = AllBound_CoPx_Inv;          AllBound_CoPx_Inv = 0.0;
-  MyAllBound_CoPy_Inv          = AllBound_CoPy_Inv;          AllBound_CoPy_Inv = 0.0;
-  MyAllBound_CoPz_Inv          = AllBound_CoPz_Inv;          AllBound_CoPz_Inv = 0.0;
-  MyAllBound_CFx_Inv          = AllBound_CFx_Inv;          AllBound_CFx_Inv = 0.0;
-  MyAllBound_CFy_Inv          = AllBound_CFy_Inv;          AllBound_CFy_Inv = 0.0;
-  MyAllBound_CFz_Inv          = AllBound_CFz_Inv;          AllBound_CFz_Inv = 0.0;
-  MyAllBound_CT_Inv           = AllBound_CT_Inv;           AllBound_CT_Inv = 0.0;
-  MyAllBound_CQ_Inv           = AllBound_CQ_Inv;           AllBound_CQ_Inv = 0.0;
-  AllBound_CMerit_Inv = 0.0;
-
-  if (config->GetComm_Level() == COMM_FULL) {
-    SU2_MPI::Allreduce(&MyAllBound_CD_Inv, &AllBound_CD_Inv, 1, MPI_DOUBLE, MPI_SUM, MPI_COMM_WORLD);
-    SU2_MPI::Allreduce(&MyAllBound_CL_Inv, &AllBound_CL_Inv, 1, MPI_DOUBLE, MPI_SUM, MPI_COMM_WORLD);
-    SU2_MPI::Allreduce(&MyAllBound_CSF_Inv, &AllBound_CSF_Inv, 1, MPI_DOUBLE, MPI_SUM, MPI_COMM_WORLD);
-    AllBound_CEff_Inv = AllBound_CL_Inv / (AllBound_CD_Inv + EPS);
-    SU2_MPI::Allreduce(&MyAllBound_CMx_Inv, &AllBound_CMx_Inv, 1, MPI_DOUBLE, MPI_SUM, MPI_COMM_WORLD);
-    SU2_MPI::Allreduce(&MyAllBound_CMy_Inv, &AllBound_CMy_Inv, 1, MPI_DOUBLE, MPI_SUM, MPI_COMM_WORLD);
-    SU2_MPI::Allreduce(&MyAllBound_CMz_Inv, &AllBound_CMz_Inv, 1, MPI_DOUBLE, MPI_SUM, MPI_COMM_WORLD);
-    SU2_MPI::Allreduce(&MyAllBound_CoPx_Inv, &AllBound_CoPx_Inv, 1, MPI_DOUBLE, MPI_SUM, MPI_COMM_WORLD);
-    SU2_MPI::Allreduce(&MyAllBound_CoPy_Inv, &AllBound_CoPy_Inv, 1, MPI_DOUBLE, MPI_SUM, MPI_COMM_WORLD);
-    SU2_MPI::Allreduce(&MyAllBound_CoPz_Inv, &AllBound_CoPz_Inv, 1, MPI_DOUBLE, MPI_SUM, MPI_COMM_WORLD);
-    SU2_MPI::Allreduce(&MyAllBound_CFx_Inv, &AllBound_CFx_Inv, 1, MPI_DOUBLE, MPI_SUM, MPI_COMM_WORLD);
-    SU2_MPI::Allreduce(&MyAllBound_CFy_Inv, &AllBound_CFy_Inv, 1, MPI_DOUBLE, MPI_SUM, MPI_COMM_WORLD);
-    SU2_MPI::Allreduce(&MyAllBound_CFz_Inv, &AllBound_CFz_Inv, 1, MPI_DOUBLE, MPI_SUM, MPI_COMM_WORLD);
-    SU2_MPI::Allreduce(&MyAllBound_CT_Inv, &AllBound_CT_Inv, 1, MPI_DOUBLE, MPI_SUM, MPI_COMM_WORLD);
-    SU2_MPI::Allreduce(&MyAllBound_CQ_Inv, &AllBound_CQ_Inv, 1, MPI_DOUBLE, MPI_SUM, MPI_COMM_WORLD);
-    AllBound_CMerit_Inv = AllBound_CT_Inv / (AllBound_CQ_Inv + EPS);
-  }
-
-  /*--- Add the forces on the surfaces using all the nodes ---*/
-
-  MySurface_CL_Inv      = new su2double[config->GetnMarker_Monitoring()];
-  MySurface_CD_Inv      = new su2double[config->GetnMarker_Monitoring()];
-  MySurface_CSF_Inv = new su2double[config->GetnMarker_Monitoring()];
-  MySurface_CEff_Inv       = new su2double[config->GetnMarker_Monitoring()];
-  MySurface_CFx_Inv        = new su2double[config->GetnMarker_Monitoring()];
-  MySurface_CFy_Inv        = new su2double[config->GetnMarker_Monitoring()];
-  MySurface_CFz_Inv        = new su2double[config->GetnMarker_Monitoring()];
-  MySurface_CMx_Inv        = new su2double[config->GetnMarker_Monitoring()];
-  MySurface_CMy_Inv        = new su2double[config->GetnMarker_Monitoring()];
-  MySurface_CMz_Inv        = new su2double[config->GetnMarker_Monitoring()];
-
-  for (iMarker_Monitoring = 0; iMarker_Monitoring < config->GetnMarker_Monitoring(); iMarker_Monitoring++) {
-    MySurface_CL_Inv[iMarker_Monitoring]      = Surface_CL_Inv[iMarker_Monitoring];
-    MySurface_CD_Inv[iMarker_Monitoring]      = Surface_CD_Inv[iMarker_Monitoring];
-    MySurface_CSF_Inv[iMarker_Monitoring] = Surface_CSF_Inv[iMarker_Monitoring];
-    MySurface_CEff_Inv[iMarker_Monitoring]       = Surface_CEff_Inv[iMarker_Monitoring];
-    MySurface_CFx_Inv[iMarker_Monitoring]        = Surface_CFx_Inv[iMarker_Monitoring];
-    MySurface_CFy_Inv[iMarker_Monitoring]        = Surface_CFy_Inv[iMarker_Monitoring];
-    MySurface_CFz_Inv[iMarker_Monitoring]        = Surface_CFz_Inv[iMarker_Monitoring];
-    MySurface_CMx_Inv[iMarker_Monitoring]        = Surface_CMx_Inv[iMarker_Monitoring];
-    MySurface_CMy_Inv[iMarker_Monitoring]        = Surface_CMy_Inv[iMarker_Monitoring];
-    MySurface_CMz_Inv[iMarker_Monitoring]        = Surface_CMz_Inv[iMarker_Monitoring];
-
-    Surface_CL_Inv[iMarker_Monitoring]      = 0.0;
-    Surface_CD_Inv[iMarker_Monitoring]      = 0.0;
-    Surface_CSF_Inv[iMarker_Monitoring] = 0.0;
-    Surface_CEff_Inv[iMarker_Monitoring]       = 0.0;
-    Surface_CFx_Inv[iMarker_Monitoring]        = 0.0;
-    Surface_CFy_Inv[iMarker_Monitoring]        = 0.0;
-    Surface_CFz_Inv[iMarker_Monitoring]        = 0.0;
-    Surface_CMx_Inv[iMarker_Monitoring]        = 0.0;
-    Surface_CMy_Inv[iMarker_Monitoring]        = 0.0;
-    Surface_CMz_Inv[iMarker_Monitoring]        = 0.0;
-  }
-
-  if (config->GetComm_Level() == COMM_FULL) {
-    SU2_MPI::Allreduce(MySurface_CL_Inv, Surface_CL_Inv, config->GetnMarker_Monitoring(), MPI_DOUBLE, MPI_SUM, MPI_COMM_WORLD);
-    SU2_MPI::Allreduce(MySurface_CD_Inv, Surface_CD_Inv, config->GetnMarker_Monitoring(), MPI_DOUBLE, MPI_SUM, MPI_COMM_WORLD);
-    SU2_MPI::Allreduce(MySurface_CSF_Inv, Surface_CSF_Inv, config->GetnMarker_Monitoring(), MPI_DOUBLE, MPI_SUM, MPI_COMM_WORLD);
-    for (iMarker_Monitoring = 0; iMarker_Monitoring < config->GetnMarker_Monitoring(); iMarker_Monitoring++)
-      Surface_CEff_Inv[iMarker_Monitoring] = Surface_CL_Inv[iMarker_Monitoring] / (Surface_CD_Inv[iMarker_Monitoring] + EPS);
-    SU2_MPI::Allreduce(MySurface_CFx_Inv, Surface_CFx_Inv, config->GetnMarker_Monitoring(), MPI_DOUBLE, MPI_SUM, MPI_COMM_WORLD);
-    SU2_MPI::Allreduce(MySurface_CFy_Inv, Surface_CFy_Inv, config->GetnMarker_Monitoring(), MPI_DOUBLE, MPI_SUM, MPI_COMM_WORLD);
-    SU2_MPI::Allreduce(MySurface_CFz_Inv, Surface_CFz_Inv, config->GetnMarker_Monitoring(), MPI_DOUBLE, MPI_SUM, MPI_COMM_WORLD);
-    SU2_MPI::Allreduce(MySurface_CMx_Inv, Surface_CMx_Inv, config->GetnMarker_Monitoring(), MPI_DOUBLE, MPI_SUM, MPI_COMM_WORLD);
-    SU2_MPI::Allreduce(MySurface_CMy_Inv, Surface_CMy_Inv, config->GetnMarker_Monitoring(), MPI_DOUBLE, MPI_SUM, MPI_COMM_WORLD);
-    SU2_MPI::Allreduce(MySurface_CMz_Inv, Surface_CMz_Inv, config->GetnMarker_Monitoring(), MPI_DOUBLE, MPI_SUM, MPI_COMM_WORLD);
-  }
-
-  delete [] MySurface_CL_Inv; delete [] MySurface_CD_Inv; delete [] MySurface_CSF_Inv;
-  delete [] MySurface_CEff_Inv;  delete [] MySurface_CFx_Inv;   delete [] MySurface_CFy_Inv;
-  delete [] MySurface_CFz_Inv;   delete [] MySurface_CMx_Inv;   delete [] MySurface_CMy_Inv;
-  delete [] MySurface_CMz_Inv;
-
-#endif
-
-  /*--- Update the total coefficients (note that all the nodes have the same value) ---*/
-
-  Total_CD            = AllBound_CD_Inv;
-  Total_CL            = AllBound_CL_Inv;
-  Total_CSF           = AllBound_CSF_Inv;
-  Total_CEff          = Total_CL / (Total_CD + EPS);
-  Total_CMx           = AllBound_CMx_Inv;
-  Total_CMy           = AllBound_CMy_Inv;
-  Total_CMz           = AllBound_CMz_Inv;
-  Total_CoPx          = AllBound_CoPx_Inv;
-  Total_CoPy          = AllBound_CoPy_Inv;
-  Total_CoPz          = AllBound_CoPz_Inv;
-  Total_CFx           = AllBound_CFx_Inv;
-  Total_CFy           = AllBound_CFy_Inv;
-  Total_CFz           = AllBound_CFz_Inv;
-  Total_CT            = AllBound_CT_Inv;
-  Total_CQ            = AllBound_CQ_Inv;
-  Total_CMerit        = Total_CT / (Total_CQ + EPS);
-
-  /*--- Update the total coefficients per surface (note that all the nodes have the same value)---*/
-
-  for (iMarker_Monitoring = 0; iMarker_Monitoring < config->GetnMarker_Monitoring(); iMarker_Monitoring++) {
-    Surface_CL[iMarker_Monitoring]      = Surface_CL_Inv[iMarker_Monitoring];
-    Surface_CD[iMarker_Monitoring]      = Surface_CD_Inv[iMarker_Monitoring];
-    Surface_CSF[iMarker_Monitoring] = Surface_CSF_Inv[iMarker_Monitoring];
-    Surface_CEff[iMarker_Monitoring]       = Surface_CL_Inv[iMarker_Monitoring] / (Surface_CD_Inv[iMarker_Monitoring] + EPS);
-    Surface_CFx[iMarker_Monitoring]        = Surface_CFx_Inv[iMarker_Monitoring];
-    Surface_CFy[iMarker_Monitoring]        = Surface_CFy_Inv[iMarker_Monitoring];
-    Surface_CFz[iMarker_Monitoring]        = Surface_CFz_Inv[iMarker_Monitoring];
-    Surface_CMx[iMarker_Monitoring]        = Surface_CMx_Inv[iMarker_Monitoring];
-    Surface_CMy[iMarker_Monitoring]        = Surface_CMy_Inv[iMarker_Monitoring];
-    Surface_CMz[iMarker_Monitoring]        = Surface_CMz_Inv[iMarker_Monitoring];
-  }
-
-}
-
-void CIncEulerSolver::Momentum_Forces(CGeometry *geometry, CConfig *config) {
-
-  unsigned long iVertex, iPoint;
-  unsigned short iDim, iMarker, Boundary, Monitoring, iMarker_Monitoring;
-  su2double *Normal = nullptr, MomentDist[3] = {0.0,0.0,0.0}, *Coord, Area,
-  factor, RefVel2 = 0.0, RefDensity = 0.0,
-  Force[3] = {0.0,0.0,0.0}, Velocity[3], MassFlow, Density;
-  string Marker_Tag, Monitoring_Tag;
-  su2double MomentX_Force[3] = {0.0,0.0,0.0}, MomentY_Force[3] = {0.0,0.0,0.0}, MomentZ_Force[3] = {0.0,0.0,0.0};
-  su2double AxiFactor;
-
-#ifdef HAVE_MPI
-  su2double MyAllBound_CD_Mnt, MyAllBound_CL_Mnt, MyAllBound_CSF_Mnt,
-  MyAllBound_CMx_Mnt, MyAllBound_CMy_Mnt, MyAllBound_CMz_Mnt,
-  MyAllBound_CoPx_Mnt, MyAllBound_CoPy_Mnt, MyAllBound_CoPz_Mnt,
-  MyAllBound_CFx_Mnt, MyAllBound_CFy_Mnt, MyAllBound_CFz_Mnt, MyAllBound_CT_Mnt,
-  MyAllBound_CQ_Mnt,
-  *MySurface_CL_Mnt = NULL, *MySurface_CD_Mnt = NULL, *MySurface_CSF_Mnt = NULL,
-  *MySurface_CEff_Mnt = NULL, *MySurface_CFx_Mnt = NULL, *MySurface_CFy_Mnt = NULL,
-  *MySurface_CFz_Mnt = NULL,
-  *MySurface_CMx_Mnt = NULL, *MySurface_CMy_Mnt = NULL,  *MySurface_CMz_Mnt = NULL;
-#endif
-
-  su2double Alpha     = config->GetAoA()*PI_NUMBER/180.0;
-  su2double Beta      = config->GetAoS()*PI_NUMBER/180.0;
-  su2double RefArea   = config->GetRefArea();
-  su2double RefLength = config->GetRefLength();
-  su2double *Origin = nullptr;
-  if (config->GetnMarker_Monitoring() != 0){
-    Origin = config->GetRefOriginMoment(0);
-  }
-  bool axisymmetric          = config->GetAxisymmetric();
-
-  /*--- Evaluate reference values for non-dimensionalization.
-   For dimensional or non-dim based on initial values, use
-   the far-field state (inf). For a custom non-dim based
-   on user-provided reference values, use the ref values
-   to compute the forces. ---*/
-
-  if ((config->GetRef_Inc_NonDim() == DIMENSIONAL) ||
-      (config->GetRef_Inc_NonDim() == INITIAL_VALUES)) {
-    RefDensity  = Density_Inf;
-    RefVel2 = 0.0;
-    for (iDim = 0; iDim < nDim; iDim++)
-      RefVel2  += Velocity_Inf[iDim]*Velocity_Inf[iDim];
-  }
-  else if (config->GetRef_Inc_NonDim() == REFERENCE_VALUES) {
-    RefDensity = config->GetInc_Density_Ref();
-    RefVel2    = config->GetInc_Velocity_Ref()*config->GetInc_Velocity_Ref();
-  }
-
-  /*--- Compute factor for force coefficients. ---*/
-
-  factor = 1.0 / (0.5*RefDensity*RefArea*RefVel2);
-
-  /*-- Variables initialization ---*/
-
-  AllBound_CD_Mnt = 0.0;        AllBound_CL_Mnt = 0.0; AllBound_CSF_Mnt = 0.0;
-  AllBound_CMx_Mnt = 0.0;          AllBound_CMy_Mnt = 0.0;   AllBound_CMz_Mnt = 0.0;
-  AllBound_CoPx_Mnt = 0.0;          AllBound_CoPy_Mnt = 0.0;   AllBound_CoPz_Mnt = 0.0;
-  AllBound_CFx_Mnt = 0.0;          AllBound_CFy_Mnt = 0.0;   AllBound_CFz_Mnt = 0.0;
-  AllBound_CT_Mnt = 0.0;           AllBound_CQ_Mnt = 0.0;    AllBound_CMerit_Mnt = 0.0;
-  AllBound_CEff_Mnt = 0.0;
-
-  for (iMarker_Monitoring = 0; iMarker_Monitoring < config->GetnMarker_Monitoring(); iMarker_Monitoring++) {
-    Surface_CL_Mnt[iMarker_Monitoring]      = 0.0; Surface_CD_Mnt[iMarker_Monitoring]      = 0.0;
-    Surface_CSF_Mnt[iMarker_Monitoring] = 0.0; Surface_CEff_Mnt[iMarker_Monitoring]       = 0.0;
-    Surface_CFx_Mnt[iMarker_Monitoring]        = 0.0; Surface_CFy_Mnt[iMarker_Monitoring]        = 0.0;
-    Surface_CFz_Mnt[iMarker_Monitoring]        = 0.0;
-    Surface_CMx_Mnt[iMarker_Monitoring]        = 0.0; Surface_CMy_Mnt[iMarker_Monitoring]        = 0.0; Surface_CMz_Mnt[iMarker_Monitoring]        = 0.0;
-  }
-
-  /*--- Loop over the Inlet / Outlet Markers  ---*/
-
-  for (iMarker = 0; iMarker < nMarker; iMarker++) {
-
-    Boundary   = config->GetMarker_All_KindBC(iMarker);
-    Monitoring = config->GetMarker_All_Monitoring(iMarker);
-
-    /*--- Obtain the origin for the moment computation for a particular marker ---*/
-
-    if (Monitoring == YES) {
-      for (iMarker_Monitoring = 0; iMarker_Monitoring < config->GetnMarker_Monitoring(); iMarker_Monitoring++) {
-        Monitoring_Tag = config->GetMarker_Monitoring_TagBound(iMarker_Monitoring);
-        Marker_Tag = config->GetMarker_All_TagBound(iMarker);
-        if (Marker_Tag == Monitoring_Tag)
-          Origin = config->GetRefOriginMoment(iMarker_Monitoring);
-      }
-    }
-
-    if ((Boundary == INLET_FLOW) || (Boundary == OUTLET_FLOW) ||
-        (Boundary == ACTDISK_INLET) || (Boundary == ACTDISK_OUTLET)||
-        (Boundary == ENGINE_INFLOW) || (Boundary == ENGINE_EXHAUST)) {
-
-      /*--- Forces initialization at each Marker ---*/
-
-      CD_Mnt[iMarker] = 0.0;        CL_Mnt[iMarker] = 0.0; CSF_Mnt[iMarker] = 0.0;
-      CMx_Mnt[iMarker] = 0.0;          CMy_Mnt[iMarker] = 0.0;   CMz_Mnt[iMarker] = 0.0;
-      CFx_Mnt[iMarker] = 0.0;          CFy_Mnt[iMarker] = 0.0;   CFz_Mnt[iMarker] = 0.0;
-      CoPx_Mnt[iMarker] = 0.0;         CoPy_Mnt[iMarker] = 0.0;  CoPz_Mnt[iMarker] = 0.0;
-      CT_Mnt[iMarker] = 0.0;           CQ_Mnt[iMarker] = 0.0;    CMerit_Mnt[iMarker] = 0.0;
-      CEff_Mnt[iMarker] = 0.0;
-
-      for (iDim = 0; iDim < nDim; iDim++) ForceMomentum[iDim] = 0.0;
-      MomentMomentum[0] = 0.0; MomentMomentum[1] = 0.0; MomentMomentum[2] = 0.0;
-      MomentX_Force[0] = 0.0; MomentX_Force[1] = 0.0; MomentX_Force[2] = 0.0;
-      MomentY_Force[0] = 0.0; MomentY_Force[1] = 0.0; MomentY_Force[2] = 0.0;
-      MomentZ_Force[0] = 0.0; MomentZ_Force[1] = 0.0; MomentZ_Force[2] = 0.0;
-
-      /*--- Loop over the vertices to compute the forces ---*/
-
-      for (iVertex = 0; iVertex < geometry->GetnVertex(iMarker); iVertex++) {
-
-        iPoint = geometry->vertex[iMarker][iVertex]->GetNode();
-
-        /*--- Note that the pressure coefficient is computed at the
-         halo cells (for visualization purposes), but not the forces ---*/
-
-        if ( (geometry->nodes->GetDomain(iPoint)) && (Monitoring == YES) ) {
-
-          Normal = geometry->vertex[iMarker][iVertex]->GetNormal();
-          Coord = geometry->nodes->GetCoord(iPoint);
-          Density   = nodes->GetDensity(iPoint);
-
-          Area = 0.0;
-          for (iDim = 0; iDim < nDim; iDim++)
-            Area += Normal[iDim]*Normal[iDim];
-          Area = sqrt(Area);
-
-          MassFlow = 0.0;
-          for (iDim = 0; iDim < nDim; iDim++) {
-            Velocity[iDim]   = nodes->GetVelocity(iPoint,iDim);
-            MomentDist[iDim] = Coord[iDim] - Origin[iDim];
-            MassFlow -= Normal[iDim]*Velocity[iDim]*Density;
-          }
-
-          /*--- Axisymmetric simulations ---*/
-
-          if (axisymmetric) AxiFactor = 2.0*PI_NUMBER*geometry->nodes->GetCoord(iPoint, 1);
-          else AxiFactor = 1.0;
-
-          /*--- Force computation, note the minus sign due to the
-           orientation of the normal (outward) ---*/
-
-          for (iDim = 0; iDim < nDim; iDim++) {
-            Force[iDim] = MassFlow * Velocity[iDim] * factor * AxiFactor;
-            ForceMomentum[iDim] += Force[iDim];
-          }
-
-          /*--- Moment with respect to the reference axis ---*/
-
-          if (iDim == 3) {
-            MomentMomentum[0] += (Force[2]*MomentDist[1]-Force[1]*MomentDist[2])/RefLength;
-            MomentX_Force[1]  += (-Force[1]*Coord[2]);
-            MomentX_Force[2]  += (Force[2]*Coord[1]);
-
-            MomentMomentum[1] += (Force[0]*MomentDist[2]-Force[2]*MomentDist[0])/RefLength;
-            MomentY_Force[2]  += (-Force[2]*Coord[0]);
-            MomentY_Force[0]  += (Force[0]*Coord[2]);
-          }
-          MomentMomentum[2] += (Force[1]*MomentDist[0]-Force[0]*MomentDist[1])/RefLength;
-          MomentZ_Force[0]  += (-Force[0]*Coord[1]);
-          MomentZ_Force[1]  += (Force[1]*Coord[0]);
-
-        }
-
-      }
-
-      /*--- Project forces and store the non-dimensional coefficients ---*/
-
-      if (Monitoring == YES) {
-
-        if (nDim == 2) {
-          CD_Mnt[iMarker]  =  ForceMomentum[0]*cos(Alpha) + ForceMomentum[1]*sin(Alpha);
-          CL_Mnt[iMarker]  = -ForceMomentum[0]*sin(Alpha) + ForceMomentum[1]*cos(Alpha);
-          CEff_Mnt[iMarker]   = CL_Mnt[iMarker] / (CD_Mnt[iMarker]+EPS);
-          CMz_Mnt[iMarker]    = MomentInviscid[2];
-          CFx_Mnt[iMarker]    = ForceMomentum[0];
-          CFy_Mnt[iMarker]    = ForceMomentum[1];
-          CoPx_Mnt[iMarker]   = MomentZ_Force[1];
-          CoPy_Mnt[iMarker]   = -MomentZ_Force[0];
-          CT_Mnt[iMarker]     = -CFx_Mnt[iMarker];
-          CQ_Mnt[iMarker]     = -CMz_Mnt[iMarker];
-          CMerit_Mnt[iMarker] = CT_Mnt[iMarker] / (CQ_Mnt[iMarker] + EPS);
-        }
-        if (nDim == 3) {
-          CD_Mnt[iMarker]      =  ForceMomentum[0]*cos(Alpha)*cos(Beta) + ForceMomentum[1]*sin(Beta) + ForceMomentum[2]*sin(Alpha)*cos(Beta);
-          CL_Mnt[iMarker]      = -ForceMomentum[0]*sin(Alpha) + ForceMomentum[2]*cos(Alpha);
-          CSF_Mnt[iMarker] = -ForceMomentum[0]*sin(Beta)*cos(Alpha) + ForceMomentum[1]*cos(Beta) - ForceMomentum[2]*sin(Beta)*sin(Alpha);
-          CEff_Mnt[iMarker]       = CL_Mnt[iMarker] / (CD_Mnt[iMarker] + EPS);
-          CMx_Mnt[iMarker]        = MomentInviscid[0];
-          CMy_Mnt[iMarker]        = MomentInviscid[1];
-          CMz_Mnt[iMarker]        = MomentInviscid[2];
-          CFx_Mnt[iMarker]        = ForceMomentum[0];
-          CFy_Mnt[iMarker]        = ForceMomentum[1];
-          CFz_Mnt[iMarker]        = ForceMomentum[2];
-          CoPx_Mnt[iMarker]       = -MomentY_Force[0];
-          CoPz_Mnt[iMarker]       =  MomentY_Force[2];
-          CT_Mnt[iMarker]         = -CFz_Mnt[iMarker];
-          CQ_Mnt[iMarker]         = -CMz_Mnt[iMarker];
-          CMerit_Mnt[iMarker]     = CT_Mnt[iMarker] / (CQ_Mnt[iMarker] + EPS);
-        }
-
-        AllBound_CD_Mnt        += CD_Mnt[iMarker];
-        AllBound_CL_Mnt        += CL_Mnt[iMarker];
-        AllBound_CSF_Mnt   += CSF_Mnt[iMarker];
-        AllBound_CEff_Mnt          = AllBound_CL_Mnt / (AllBound_CD_Mnt + EPS);
-        AllBound_CMx_Mnt          += CMx_Mnt[iMarker];
-        AllBound_CMy_Mnt          += CMy_Mnt[iMarker];
-        AllBound_CMz_Mnt          += CMz_Mnt[iMarker];
-        AllBound_CFx_Mnt          += CFx_Mnt[iMarker];
-        AllBound_CFy_Mnt          += CFy_Mnt[iMarker];
-        AllBound_CFz_Mnt          += CFz_Mnt[iMarker];
-        AllBound_CoPx_Mnt         += CoPx_Mnt[iMarker];
-        AllBound_CoPy_Mnt         += CoPy_Mnt[iMarker];
-        AllBound_CoPz_Mnt         += CoPz_Mnt[iMarker];
-        AllBound_CT_Mnt           += CT_Mnt[iMarker];
-        AllBound_CQ_Mnt           += CQ_Mnt[iMarker];
-        AllBound_CMerit_Mnt        += AllBound_CT_Mnt / (AllBound_CQ_Mnt + EPS);
-
-        /*--- Compute the coefficients per surface ---*/
-
-        for (iMarker_Monitoring = 0; iMarker_Monitoring < config->GetnMarker_Monitoring(); iMarker_Monitoring++) {
-          Monitoring_Tag = config->GetMarker_Monitoring_TagBound(iMarker_Monitoring);
-          Marker_Tag = config->GetMarker_All_TagBound(iMarker);
-          if (Marker_Tag == Monitoring_Tag) {
-            Surface_CL_Mnt[iMarker_Monitoring]      += CL_Mnt[iMarker];
-            Surface_CD_Mnt[iMarker_Monitoring]      += CD_Mnt[iMarker];
-            Surface_CSF_Mnt[iMarker_Monitoring] += CSF_Mnt[iMarker];
-            Surface_CEff_Mnt[iMarker_Monitoring]        = CL_Mnt[iMarker] / (CD_Mnt[iMarker] + EPS);
-            Surface_CFx_Mnt[iMarker_Monitoring]        += CFx_Mnt[iMarker];
-            Surface_CFy_Mnt[iMarker_Monitoring]        += CFy_Mnt[iMarker];
-            Surface_CFz_Mnt[iMarker_Monitoring]        += CFz_Mnt[iMarker];
-            Surface_CMx_Mnt[iMarker_Monitoring]        += CMx_Mnt[iMarker];
-            Surface_CMy_Mnt[iMarker_Monitoring]        += CMy_Mnt[iMarker];
-            Surface_CMz_Mnt[iMarker_Monitoring]        += CMz_Mnt[iMarker];
-          }
-        }
-
-      }
-
-
-    }
-  }
-
-#ifdef HAVE_MPI
-
-  /*--- Add AllBound information using all the nodes ---*/
-
-  MyAllBound_CD_Mnt        = AllBound_CD_Mnt;        AllBound_CD_Mnt = 0.0;
-  MyAllBound_CL_Mnt        = AllBound_CL_Mnt;        AllBound_CL_Mnt = 0.0;
-  MyAllBound_CSF_Mnt   = AllBound_CSF_Mnt;   AllBound_CSF_Mnt = 0.0;
-  AllBound_CEff_Mnt = 0.0;
-  MyAllBound_CMx_Mnt          = AllBound_CMx_Mnt;          AllBound_CMx_Mnt = 0.0;
-  MyAllBound_CMy_Mnt          = AllBound_CMy_Mnt;          AllBound_CMy_Mnt = 0.0;
-  MyAllBound_CMz_Mnt          = AllBound_CMz_Mnt;          AllBound_CMz_Mnt = 0.0;
-  MyAllBound_CFx_Mnt          = AllBound_CFx_Mnt;          AllBound_CFx_Mnt = 0.0;
-  MyAllBound_CFy_Mnt          = AllBound_CFy_Mnt;          AllBound_CFy_Mnt = 0.0;
-  MyAllBound_CFz_Mnt          = AllBound_CFz_Mnt;          AllBound_CFz_Mnt = 0.0;
-  MyAllBound_CoPx_Mnt         = AllBound_CoPx_Mnt;         AllBound_CoPx_Mnt = 0.0;
-  MyAllBound_CoPy_Mnt         = AllBound_CoPy_Mnt;         AllBound_CoPy_Mnt = 0.0;
-  MyAllBound_CoPz_Mnt         = AllBound_CoPz_Mnt;         AllBound_CoPz_Mnt = 0.0;
-  MyAllBound_CT_Mnt           = AllBound_CT_Mnt;           AllBound_CT_Mnt = 0.0;
-  MyAllBound_CQ_Mnt           = AllBound_CQ_Mnt;           AllBound_CQ_Mnt = 0.0;
-  AllBound_CMerit_Mnt = 0.0;
-
-  if (config->GetComm_Level() == COMM_FULL) {
-    SU2_MPI::Allreduce(&MyAllBound_CD_Mnt, &AllBound_CD_Mnt, 1, MPI_DOUBLE, MPI_SUM, MPI_COMM_WORLD);
-    SU2_MPI::Allreduce(&MyAllBound_CL_Mnt, &AllBound_CL_Mnt, 1, MPI_DOUBLE, MPI_SUM, MPI_COMM_WORLD);
-    SU2_MPI::Allreduce(&MyAllBound_CSF_Mnt, &AllBound_CSF_Mnt, 1, MPI_DOUBLE, MPI_SUM, MPI_COMM_WORLD);
-    AllBound_CEff_Mnt = AllBound_CL_Mnt / (AllBound_CD_Mnt + EPS);
-    SU2_MPI::Allreduce(&MyAllBound_CMx_Mnt, &AllBound_CMx_Mnt, 1, MPI_DOUBLE, MPI_SUM, MPI_COMM_WORLD);
-    SU2_MPI::Allreduce(&MyAllBound_CMy_Mnt, &AllBound_CMy_Mnt, 1, MPI_DOUBLE, MPI_SUM, MPI_COMM_WORLD);
-    SU2_MPI::Allreduce(&MyAllBound_CMz_Mnt, &AllBound_CMz_Mnt, 1, MPI_DOUBLE, MPI_SUM, MPI_COMM_WORLD);
-    SU2_MPI::Allreduce(&MyAllBound_CFx_Mnt, &AllBound_CFx_Mnt, 1, MPI_DOUBLE, MPI_SUM, MPI_COMM_WORLD);
-    SU2_MPI::Allreduce(&MyAllBound_CFy_Mnt, &AllBound_CFy_Mnt, 1, MPI_DOUBLE, MPI_SUM, MPI_COMM_WORLD);
-    SU2_MPI::Allreduce(&MyAllBound_CFz_Mnt, &AllBound_CFz_Mnt, 1, MPI_DOUBLE, MPI_SUM, MPI_COMM_WORLD);
-    SU2_MPI::Allreduce(&MyAllBound_CoPx_Mnt, &AllBound_CoPx_Mnt, 1, MPI_DOUBLE, MPI_SUM, MPI_COMM_WORLD);
-    SU2_MPI::Allreduce(&MyAllBound_CoPy_Mnt, &AllBound_CoPy_Mnt, 1, MPI_DOUBLE, MPI_SUM, MPI_COMM_WORLD);
-    SU2_MPI::Allreduce(&MyAllBound_CoPz_Mnt, &AllBound_CoPz_Mnt, 1, MPI_DOUBLE, MPI_SUM, MPI_COMM_WORLD);
-    SU2_MPI::Allreduce(&MyAllBound_CT_Mnt, &AllBound_CT_Mnt, 1, MPI_DOUBLE, MPI_SUM, MPI_COMM_WORLD);
-    SU2_MPI::Allreduce(&MyAllBound_CQ_Mnt, &AllBound_CQ_Mnt, 1, MPI_DOUBLE, MPI_SUM, MPI_COMM_WORLD);
-    AllBound_CMerit_Mnt = AllBound_CT_Mnt / (AllBound_CQ_Mnt + EPS);
-  }
-
-  /*--- Add the forces on the surfaces using all the nodes ---*/
-
-  MySurface_CL_Mnt      = new su2double[config->GetnMarker_Monitoring()];
-  MySurface_CD_Mnt      = new su2double[config->GetnMarker_Monitoring()];
-  MySurface_CSF_Mnt = new su2double[config->GetnMarker_Monitoring()];
-  MySurface_CEff_Mnt       = new su2double[config->GetnMarker_Monitoring()];
-  MySurface_CFx_Mnt        = new su2double[config->GetnMarker_Monitoring()];
-  MySurface_CFy_Mnt        = new su2double[config->GetnMarker_Monitoring()];
-  MySurface_CFz_Mnt        = new su2double[config->GetnMarker_Monitoring()];
-  MySurface_CMx_Mnt        = new su2double[config->GetnMarker_Monitoring()];
-  MySurface_CMy_Mnt        = new su2double[config->GetnMarker_Monitoring()];
-  MySurface_CMz_Mnt        = new su2double[config->GetnMarker_Monitoring()];
-
-  for (iMarker_Monitoring = 0; iMarker_Monitoring < config->GetnMarker_Monitoring(); iMarker_Monitoring++) {
-    MySurface_CL_Mnt[iMarker_Monitoring]      = Surface_CL_Mnt[iMarker_Monitoring];
-    MySurface_CD_Mnt[iMarker_Monitoring]      = Surface_CD_Mnt[iMarker_Monitoring];
-    MySurface_CSF_Mnt[iMarker_Monitoring] = Surface_CSF_Mnt[iMarker_Monitoring];
-    MySurface_CEff_Mnt[iMarker_Monitoring]       = Surface_CEff_Mnt[iMarker_Monitoring];
-    MySurface_CFx_Mnt[iMarker_Monitoring]        = Surface_CFx_Mnt[iMarker_Monitoring];
-    MySurface_CFy_Mnt[iMarker_Monitoring]        = Surface_CFy_Mnt[iMarker_Monitoring];
-    MySurface_CFz_Mnt[iMarker_Monitoring]        = Surface_CFz_Mnt[iMarker_Monitoring];
-    MySurface_CMx_Mnt[iMarker_Monitoring]        = Surface_CMx_Mnt[iMarker_Monitoring];
-    MySurface_CMy_Mnt[iMarker_Monitoring]        = Surface_CMy_Mnt[iMarker_Monitoring];
-    MySurface_CMz_Mnt[iMarker_Monitoring]        = Surface_CMz_Mnt[iMarker_Monitoring];
-
-    Surface_CL_Mnt[iMarker_Monitoring]      = 0.0;
-    Surface_CD_Mnt[iMarker_Monitoring]      = 0.0;
-    Surface_CSF_Mnt[iMarker_Monitoring] = 0.0;
-    Surface_CEff_Mnt[iMarker_Monitoring]       = 0.0;
-    Surface_CFx_Mnt[iMarker_Monitoring]        = 0.0;
-    Surface_CFy_Mnt[iMarker_Monitoring]        = 0.0;
-    Surface_CFz_Mnt[iMarker_Monitoring]        = 0.0;
-    Surface_CMx_Mnt[iMarker_Monitoring]        = 0.0;
-    Surface_CMy_Mnt[iMarker_Monitoring]        = 0.0;
-    Surface_CMz_Mnt[iMarker_Monitoring]        = 0.0;
-  }
-
-  if (config->GetComm_Level() == COMM_FULL) {
-    SU2_MPI::Allreduce(MySurface_CL_Mnt, Surface_CL_Mnt, config->GetnMarker_Monitoring(), MPI_DOUBLE, MPI_SUM, MPI_COMM_WORLD);
-    SU2_MPI::Allreduce(MySurface_CD_Mnt, Surface_CD_Mnt, config->GetnMarker_Monitoring(), MPI_DOUBLE, MPI_SUM, MPI_COMM_WORLD);
-    SU2_MPI::Allreduce(MySurface_CSF_Mnt, Surface_CSF_Mnt, config->GetnMarker_Monitoring(), MPI_DOUBLE, MPI_SUM, MPI_COMM_WORLD);
-    for (iMarker_Monitoring = 0; iMarker_Monitoring < config->GetnMarker_Monitoring(); iMarker_Monitoring++)
-      Surface_CEff_Mnt[iMarker_Monitoring] = Surface_CL_Mnt[iMarker_Monitoring] / (Surface_CD_Mnt[iMarker_Monitoring] + EPS);
-    SU2_MPI::Allreduce(MySurface_CFx_Mnt, Surface_CFx_Mnt, config->GetnMarker_Monitoring(), MPI_DOUBLE, MPI_SUM, MPI_COMM_WORLD);
-    SU2_MPI::Allreduce(MySurface_CFy_Mnt, Surface_CFy_Mnt, config->GetnMarker_Monitoring(), MPI_DOUBLE, MPI_SUM, MPI_COMM_WORLD);
-    SU2_MPI::Allreduce(MySurface_CFz_Mnt, Surface_CFz_Mnt, config->GetnMarker_Monitoring(), MPI_DOUBLE, MPI_SUM, MPI_COMM_WORLD);
-    SU2_MPI::Allreduce(MySurface_CMx_Mnt, Surface_CMx_Mnt, config->GetnMarker_Monitoring(), MPI_DOUBLE, MPI_SUM, MPI_COMM_WORLD);
-    SU2_MPI::Allreduce(MySurface_CMy_Mnt, Surface_CMy_Mnt, config->GetnMarker_Monitoring(), MPI_DOUBLE, MPI_SUM, MPI_COMM_WORLD);
-    SU2_MPI::Allreduce(MySurface_CMz_Mnt, Surface_CMz_Mnt, config->GetnMarker_Monitoring(), MPI_DOUBLE, MPI_SUM, MPI_COMM_WORLD);
-  }
-
-  delete [] MySurface_CL_Mnt; delete [] MySurface_CD_Mnt; delete [] MySurface_CSF_Mnt;
-  delete [] MySurface_CEff_Mnt;  delete [] MySurface_CFx_Mnt;   delete [] MySurface_CFy_Mnt;
-  delete [] MySurface_CFz_Mnt;
-  delete [] MySurface_CMx_Mnt;   delete [] MySurface_CMy_Mnt;  delete [] MySurface_CMz_Mnt;
-
-#endif
-
-  /*--- Update the total coefficients (note that all the nodes have the same value) ---*/
-
-  Total_CD            += AllBound_CD_Mnt;
-  Total_CL            += AllBound_CL_Mnt;
-  Total_CSF           += AllBound_CSF_Mnt;
-  Total_CEff          = Total_CL / (Total_CD + EPS);
-  Total_CMx           += AllBound_CMx_Mnt;
-  Total_CMy           += AllBound_CMy_Mnt;
-  Total_CMz           += AllBound_CMz_Mnt;
-  Total_CFx           += AllBound_CFx_Mnt;
-  Total_CFy           += AllBound_CFy_Mnt;
-  Total_CFz           += AllBound_CFz_Mnt;
-  Total_CoPx          += AllBound_CoPx_Mnt;
-  Total_CoPy          += AllBound_CoPy_Mnt;
-  Total_CoPz          += AllBound_CoPz_Mnt;
-  Total_CT            += AllBound_CT_Mnt;
-  Total_CQ            += AllBound_CQ_Mnt;
-  Total_CMerit        = Total_CT / (Total_CQ + EPS);
-
-  /*--- Update the total coefficients per surface (note that all the nodes have the same value)---*/
-
-  for (iMarker_Monitoring = 0; iMarker_Monitoring < config->GetnMarker_Monitoring(); iMarker_Monitoring++) {
-    Surface_CL[iMarker_Monitoring]   += Surface_CL_Mnt[iMarker_Monitoring];
-    Surface_CD[iMarker_Monitoring]   += Surface_CD_Mnt[iMarker_Monitoring];
-    Surface_CSF[iMarker_Monitoring]  += Surface_CSF_Mnt[iMarker_Monitoring];
-    Surface_CEff[iMarker_Monitoring] += Surface_CL_Mnt[iMarker_Monitoring] / (Surface_CD_Mnt[iMarker_Monitoring] + EPS);
-    Surface_CFx[iMarker_Monitoring]  += Surface_CFx_Mnt[iMarker_Monitoring];
-    Surface_CFy[iMarker_Monitoring]  += Surface_CFy_Mnt[iMarker_Monitoring];
-    Surface_CFz[iMarker_Monitoring]  += Surface_CFz_Mnt[iMarker_Monitoring];
-    Surface_CMx[iMarker_Monitoring]  += Surface_CMx_Mnt[iMarker_Monitoring];
-    Surface_CMy[iMarker_Monitoring]  += Surface_CMy_Mnt[iMarker_Monitoring];
-    Surface_CMz[iMarker_Monitoring]  += Surface_CMz_Mnt[iMarker_Monitoring];
-  }
-
-}
-
-void CIncEulerSolver::ExplicitRK_Iteration(CGeometry *geometry, CSolver **solver_container,
-                                        CConfig *config, unsigned short iRKStep) {
-
-  su2double *Residual, *Res_TruncError, Vol, Delta, Res;
-  unsigned short iVar, jVar;
-  unsigned long iPoint;
-
-  su2double RK_AlphaCoeff = config->Get_Alpha_RKStep(iRKStep);
-  bool adjoint = config->GetContinuous_Adjoint();
-
-  for (iVar = 0; iVar < nVar; iVar++) {
-    SetRes_RMS(iVar, 0.0);
-    SetRes_Max(iVar, 0.0, 0);
-  }
-
-  /*--- Update the solution ---*/
-
-  for (iPoint = 0; iPoint < nPointDomain; iPoint++) {
-    Vol = (geometry->nodes->GetVolume(iPoint) +
-           geometry->nodes->GetPeriodicVolume(iPoint));
-    Delta = nodes->GetDelta_Time(iPoint) / Vol;
-
-    Res_TruncError = nodes->GetResTruncError(iPoint);
-    Residual = LinSysRes.GetBlock(iPoint);
-
-    if (!adjoint) {
-      SetPreconditioner(config, iPoint);
-      for (iVar = 0; iVar < nVar; iVar ++ ) {
-        Res = 0.0;
-        for (jVar = 0; jVar < nVar; jVar ++ )
-          Res += Preconditioner[iVar][jVar]*(Residual[jVar] + Res_TruncError[jVar]);
-        nodes->AddSolution(iPoint,iVar, -Res*Delta*RK_AlphaCoeff);
-        AddRes_RMS(iVar, Res*Res);
-        AddRes_Max(iVar, fabs(Res), geometry->nodes->GetGlobalIndex(iPoint), geometry->nodes->GetCoord(iPoint));
-      }
-    }
-  }
-
-  /*--- MPI solution ---*/
-
-  InitiateComms(geometry, config, SOLUTION);
-  CompleteComms(geometry, config, SOLUTION);
-
-  /*--- Compute the root mean square residual ---*/
-
-  SetResidual_RMS(geometry, config);
-
-  /*--- For verification cases, compute the global error metrics. ---*/
-
-  ComputeVerificationError(geometry, config);
-
-}
-
-void CIncEulerSolver::ExplicitEuler_Iteration(CGeometry *geometry, CSolver **solver_container, CConfig *config) {
-
-  su2double *local_Residual, *local_Res_TruncError, Vol, Delta, Res;
-  unsigned short iVar, jVar;
-  unsigned long iPoint;
-
-  bool adjoint = config->GetContinuous_Adjoint();
-
-  for (iVar = 0; iVar < nVar; iVar++) {
-    SetRes_RMS(iVar, 0.0);
-    SetRes_Max(iVar, 0.0, 0);
-  }
-
-  /*--- Update the solution ---*/
-
-  for (iPoint = 0; iPoint < nPointDomain; iPoint++) {
-    Vol = (geometry->nodes->GetVolume(iPoint) +
-           geometry->nodes->GetPeriodicVolume(iPoint));
-    Delta = nodes->GetDelta_Time(iPoint) / Vol;
-
-    local_Res_TruncError = nodes->GetResTruncError(iPoint);
-    local_Residual = LinSysRes.GetBlock(iPoint);
-
-
-    if (!adjoint) {
-      SetPreconditioner(config, iPoint);
-      for (iVar = 0; iVar < nVar; iVar ++ ) {
-        Res = 0.0;
-        for (jVar = 0; jVar < nVar; jVar ++ )
-          Res += Preconditioner[iVar][jVar]*(local_Residual[jVar] + local_Res_TruncError[jVar]);
-        nodes->AddSolution(iPoint,iVar, -Res*Delta);
-        AddRes_RMS(iVar, Res*Res);
-        AddRes_Max(iVar, fabs(Res), geometry->nodes->GetGlobalIndex(iPoint), geometry->nodes->GetCoord(iPoint));
-      }
-    }
-  }
-
-  SetIterLinSolver(1);
-
-  /*--- MPI solution ---*/
-
-  InitiateComms(geometry, config, SOLUTION);
-  CompleteComms(geometry, config, SOLUTION);
-
-  /*--- Compute the root mean square residual ---*/
-
-  SetResidual_RMS(geometry, config);
-
-  /*--- For verification cases, compute the global error metrics. ---*/
-
-  ComputeVerificationError(geometry, config);
-
-}
-
-void CIncEulerSolver::ImplicitEuler_Iteration(CGeometry *geometry, CSolver **solver_container, CConfig *config) {
-
-  unsigned short iVar, jVar;
-  unsigned long iPoint, total_index, IterLinSol = 0;
-  su2double Delta, *local_Res_TruncError, Vol;
-
-=======
->>>>>>> a2da75e4
   bool adjoint = config->GetContinuous_Adjoint();
 
   /*--- Set maximum residual to zero ---*/
@@ -3161,7 +2412,11 @@
 
       for (iDim = 0; iDim < nDim; iDim++)
         V_infty[iDim+1] = GetVelocity_Inf(iDim);
-      
+
+      /*--- Far-field pressure set to static pressure (0.0). ---*/
+
+      V_infty[0] = GetPressure_Inf();
+
       /*--- Dirichlet condition for temperature at far-field (if energy is active). ---*/
 
       V_infty[nDim+1] = GetTemperature_Inf();
@@ -3169,7 +2424,6 @@
       /*--- Store the density.  ---*/
 
       V_infty[nDim+2] = GetDensity_Inf();
-      
 
       /*--- Beta coefficient stored at the node ---*/
 
@@ -3219,7 +2473,6 @@
         /*--- Primitive variables, and gradient ---*/
 
         visc_numerics->SetPrimitive(V_domain, V_infty);
-<<<<<<< HEAD
         visc_numerics->SetPrimVarGradient(nodes->GetGradient_Primitive(iPoint),
                                           nodes->GetGradient_Primitive(iPoint));
 
@@ -3250,270 +2503,6 @@
 
 }
 
-void CIncEulerSolver::BC_Inlet(CGeometry *geometry, CSolver **solver_container,
-                            CNumerics *conv_numerics, CNumerics *visc_numerics, CConfig *config, unsigned short val_marker) {
-  unsigned short iDim,iVar;
-  unsigned long iVertex, iPoint;
-  unsigned long Point_Normal;
-  su2double *Flow_Dir, Flow_Dir_Mag, Vel_Mag, Area, P_total, P_domain, Vn;
-  su2double *V_inlet, *V_domain;
-  su2double UnitFlowDir[3] = {0.0,0.0,0.0};
-  su2double dV[3] = {0.0,0.0,0.0};
-  su2double Damping = config->GetInc_Inlet_Damping();
-
-  bool implicit      = (config->GetKind_TimeIntScheme() == EULER_IMPLICIT);
-  bool viscous       = config->GetViscous();
-
-  string Marker_Tag  = config->GetMarker_All_TagBound(val_marker);
-
-  unsigned short Kind_Inlet = config->GetKind_Inc_Inlet(Marker_Tag);
-
-  su2double *Normal = new su2double[nDim];
-
-  /*--- Loop over all the vertices on this boundary marker ---*/
-
-  for (iVertex = 0; iVertex < geometry->nVertex[val_marker]; iVertex++) {
-
-    /*--- Allocate the value at the inlet ---*/
-
-    V_inlet = GetCharacPrimVar(val_marker, iVertex);
-
-    iPoint = geometry->vertex[val_marker][iVertex]->GetNode();
-
-    /*--- Check if the node belongs to the domain (i.e., not a halo node) ---*/
-
-    if (geometry->nodes->GetDomain(iPoint)) {
-
-      /*--- Index of the closest interior node ---*/
-
-      Point_Normal = geometry->vertex[val_marker][iVertex]->GetNormal_Neighbor();
-
-      /*--- Normal vector for this vertex (negate for outward convention) ---*/
-
-      geometry->vertex[val_marker][iVertex]->GetNormal(Normal);
-      for (iDim = 0; iDim < nDim; iDim++) Normal[iDim] = -Normal[iDim];
-      conv_numerics->SetNormal(Normal);
-
-      Area = 0.0;
-      for (iDim = 0; iDim < nDim; iDim++) Area += Normal[iDim]*Normal[iDim];
-      Area = sqrt (Area);
-
-      /*--- Both types of inlets may use the prescribed flow direction.
-       Ensure that the flow direction is a unit vector. ---*/
-
-      Flow_Dir = Inlet_FlowDir[val_marker][iVertex];
-      Flow_Dir_Mag = 0.0;
-      for (iDim = 0; iDim < nDim; iDim++)
-        Flow_Dir_Mag += Flow_Dir[iDim]*Flow_Dir[iDim];
-      Flow_Dir_Mag = sqrt(Flow_Dir_Mag);
-
-      /*--- Store the unit flow direction vector. ---*/
-
-      for (iDim = 0; iDim < nDim; iDim++)
-        UnitFlowDir[iDim] = Flow_Dir[iDim]/Flow_Dir_Mag;
-
-      /*--- Retrieve solution at this boundary node. ---*/
-
-      V_domain = nodes->GetPrimitive(iPoint);
-
-      /*--- Neumann condition for dynamic pressure ---*/
-
-      V_inlet[0] = nodes->GetPressure(iPoint);
-
-      /*--- The velocity is either prescribed or computed from total pressure. ---*/
-
-      switch (Kind_Inlet) {
-
-          /*--- Velocity and temperature (if required) been specified at the inlet. ---*/
-
-        case VELOCITY_INLET:
-
-          /*--- Retrieve the specified velocity and temperature for the inlet. ---*/
-
-          Vel_Mag  = Inlet_Ptotal[val_marker][iVertex]/config->GetVelocity_Ref();
-
-          /*--- Store the velocity in the primitive variable vector. ---*/
-
-          for (iDim = 0; iDim < nDim; iDim++)
-            V_inlet[iDim+1] = Vel_Mag*UnitFlowDir[iDim];
-
-          /*--- Dirichlet condition for temperature (if energy is active) ---*/
-
-          V_inlet[nDim+1] = Inlet_Ttotal[val_marker][iVertex]/config->GetTemperature_Ref();
-
-          break;
-
-          /*--- Stagnation pressure has been specified at the inlet. ---*/
-
-        case PRESSURE_INLET:
-
-          /*--- Retrieve the specified total pressure for the inlet. ---*/
-
-          P_total = Inlet_Ptotal[val_marker][iVertex]/config->GetPressure_Ref();
-
-          /*--- Store the current static pressure for clarity. ---*/
-
-          P_domain = nodes->GetPressure(iPoint);
-
-          /*--- Check for back flow through the inlet. ---*/
-
-          Vn = 0.0;
-          for (iDim = 0; iDim < nDim; iDim++) {
-            Vn += V_domain[iDim+1]*(-1.0*Normal[iDim]/Area);
-          }
-
-          /*--- If the local static pressure is larger than the specified
-           total pressure or the velocity is directed upstream, we have a
-           back flow situation. The specified total pressure should be used
-           as a static pressure condition and the velocity from the domain
-           is used for the BC. ---*/
-
-          if ((P_domain > P_total) || (Vn < 0.0)) {
-
-            /*--- Back flow: use the prescribed P_total as static pressure. ---*/
-
-            V_inlet[0] = Inlet_Ptotal[val_marker][iVertex]/config->GetPressure_Ref();
-
-            /*--- Neumann condition for velocity. ---*/
-
-            for (iDim = 0; iDim < nDim; iDim++)
-              V_inlet[iDim+1] = V_domain[iDim+1];
-
-            /*--- Neumann condition for the temperature. ---*/
-
-            V_inlet[nDim+1] = nodes->GetTemperature(iPoint);
-
-          } else {
-
-            /*--- Update the velocity magnitude using the total pressure. ---*/
-
-            Vel_Mag = sqrt((P_total - P_domain)/(0.5*nodes->GetDensity(iPoint)));
-
-            /*--- If requested, use the local boundary normal (negative),
-             instead of the prescribed flow direction in the config. ---*/
-
-            if (config->GetInc_Inlet_UseNormal()) {
-              for (iDim = 0; iDim < nDim; iDim++)
-                UnitFlowDir[iDim] = -Normal[iDim]/Area;
-            }
-
-            /*--- Compute the delta change in velocity in each direction. ---*/
-
-            for (iDim = 0; iDim < nDim; iDim++)
-              dV[iDim] = Vel_Mag*UnitFlowDir[iDim] - V_domain[iDim+1];
-
-            /*--- Update the velocity in the primitive variable vector.
-             Note we use damping here to improve stability/convergence. ---*/
-
-            for (iDim = 0; iDim < nDim; iDim++)
-              V_inlet[iDim+1] = V_domain[iDim+1] + Damping*dV[iDim];
-
-            /*--- Dirichlet condition for temperature (if energy is active) ---*/
-
-            V_inlet[nDim+1] = Inlet_Ttotal[val_marker][iVertex]/config->GetTemperature_Ref();
-
-          }
-
-          break;
-
-      }
-
-      /*--- Access density at the node. This is either constant by
-        construction, or will be set fixed implicitly by the temperature
-        and equation of state. ---*/
-
-      V_inlet[nDim+2] = nodes->GetDensity(iPoint);
-
-      /*--- Beta coefficient from the config file ---*/
-
-      V_inlet[nDim+3] = nodes->GetBetaInc2(iPoint);
-
-      /*--- Cp is needed for Temperature equation. ---*/
-
-      V_inlet[nDim+7] = nodes->GetSpecificHeatCp(iPoint);
-
-      /*--- Set various quantities in the solver class ---*/
-
-      conv_numerics->SetPrimitive(V_domain, V_inlet);
-
-      if (dynamic_grid)
-        conv_numerics->SetGridVel(geometry->nodes->GetGridVel(iPoint),
-                                  geometry->nodes->GetGridVel(iPoint));
-
-      /*--- Compute the residual using an upwind scheme ---*/
-
-      auto residual = conv_numerics->ComputeResidual(config);
-
-      /*--- Update residual value ---*/
-
-      LinSysRes.AddBlock(iPoint, residual);
-
-      /*--- Jacobian contribution for implicit integration ---*/
-
-      if (implicit)
-        Jacobian.AddBlock2Diag(iPoint, residual.jacobian_i);
-
-      /*--- Viscous contribution, commented out because serious convergence problems ---*/
-
-      if (viscous) {
-
-        /*--- Set transport properties at the inlet ---*/
-
-        V_inlet[nDim+4] = nodes->GetLaminarViscosity(iPoint);
-        V_inlet[nDim+5] = nodes->GetEddyViscosity(iPoint);
-        V_inlet[nDim+6] = nodes->GetThermalConductivity(iPoint);
-
-        /*--- Set the normal vector and the coordinates ---*/
-
-        visc_numerics->SetNormal(Normal);
-        visc_numerics->SetCoord(geometry->nodes->GetCoord(iPoint),
-                                geometry->nodes->GetCoord(Point_Normal));
-
-        /*--- Primitive variables, and gradient ---*/
-
-        visc_numerics->SetPrimitive(V_domain, V_inlet);
-=======
->>>>>>> a2da75e4
-        visc_numerics->SetPrimVarGradient(nodes->GetGradient_Primitive(iPoint),
-                                          nodes->GetGradient_Primitive(iPoint));
-
-        /*--- Turbulent kinetic energy ---*/
-
-        if ((config->GetKind_Turb_Model() == SST) || (config->GetKind_Turb_Model() == SST_SUST))
-          visc_numerics->SetTurbKineticEnergy(solver_container[TURB_SOL]->GetNodes()->GetSolution(iPoint,0),
-                                              solver_container[TURB_SOL]->GetNodes()->GetSolution(iPoint,0));
-
-        /*--- Compute and update viscous residual ---*/
-
-        auto residual = visc_numerics->ComputeResidual(config);
-        LinSysRes.SubtractBlock(iPoint, residual);
-
-        /*--- Viscous Jacobian contribution for implicit integration ---*/
-
-        if (implicit)
-          Jacobian.SubtractBlock2Diag(iPoint, residual.jacobian_i);
-
-      }
-
-    }
-  }
-
-  /*--- Free locally allocated memory ---*/
-
-  delete [] Normal;
-
-}
-
-<<<<<<< HEAD
-void CIncEulerSolver::BC_Outlet(CGeometry *geometry, CSolver **solver_container,
-                             CNumerics *conv_numerics, CNumerics *visc_numerics, CConfig *config, unsigned short val_marker) {
-  unsigned short iDim,iVar;
-  unsigned long iVertex, iPoint, Point_Normal;
-  su2double Area;
-  su2double *V_outlet, *V_domain, P_Outlet = 0.0, P_domain;
-  su2double mDot_Target, mDot_Old, dP, Density_Avg, Area_Outlet;
-  su2double Damping = config->GetInc_Outlet_Damping();
-=======
 void CIncEulerSolver::BC_Inlet(CGeometry *geometry, CSolver **solver_container,
                             CNumerics *conv_numerics, CNumerics *visc_numerics, CConfig *config, unsigned short val_marker) {
   unsigned short iDim;
@@ -3524,7 +2513,6 @@
   su2double UnitFlowDir[3] = {0.0,0.0,0.0};
   su2double dV[3] = {0.0,0.0,0.0};
   su2double Damping = config->GetInc_Inlet_Damping();
->>>>>>> a2da75e4
 
   bool implicit      = (config->GetKind_TimeIntScheme() == EULER_IMPLICIT);
   bool viscous       = config->GetViscous();
@@ -3627,96 +2615,11 @@
             Vn += V_domain[iDim+1]*(-1.0*Normal[iDim]/Area);
           }
 
-<<<<<<< HEAD
-          break;
-
-      }
-
-      /*--- Neumann condition for the temperature. ---*/
-
-      V_outlet[nDim+1] = nodes->GetTemperature(iPoint);
-
-      /*--- Access density at the interior node. This is either constant by
-        construction, or will be set fixed implicitly by the temperature
-        and equation of state. ---*/
-
-      V_outlet[nDim+2] = nodes->GetDensity(iPoint);
-
-      /*--- Beta coefficient from the config file ---*/
-
-      V_outlet[nDim+3] = nodes->GetBetaInc2(iPoint);
-
-      /*--- Cp is needed for Temperature equation. ---*/
-
-      V_outlet[nDim+7] = nodes->GetSpecificHeatCp(iPoint);
-
-      /*--- Set various quantities in the solver class ---*/
-      
-      conv_numerics->SetPrimitive(V_domain, V_outlet);
-
-      if (dynamic_grid)
-        conv_numerics->SetGridVel(geometry->nodes->GetGridVel(iPoint),
-                                  geometry->nodes->GetGridVel(iPoint));
-
-      /*--- Compute the residual using an upwind scheme ---*/
-
-      auto residual = conv_numerics->ComputeResidual(config);
-
-      /*--- Update residual value ---*/
-
-      LinSysRes.AddBlock(iPoint, residual);
-
-      /*--- Jacobian contribution for implicit integration ---*/
-
-      if (implicit) {
-        Jacobian.AddBlock2Diag(iPoint, residual.jacobian_i);
-      }
-
-      /*--- Viscous contribution, commented out because serious convergence problems ---*/
-
-      if (viscous) {
-
-        /*--- Set transport properties at the outlet. ---*/
-
-        V_outlet[nDim+4] = nodes->GetLaminarViscosity(iPoint);
-        V_outlet[nDim+5] = nodes->GetEddyViscosity(iPoint);
-        V_outlet[nDim+6] = nodes->GetThermalConductivity(iPoint);
-
-        /*--- Set the normal vector and the coordinates ---*/
-
-        visc_numerics->SetNormal(Normal);
-        visc_numerics->SetCoord(geometry->nodes->GetCoord(iPoint),
-                                geometry->nodes->GetCoord(Point_Normal));
-
-        /*--- Primitive variables, and gradient ---*/
-
-        visc_numerics->SetPrimitive(V_domain, V_outlet);
-        visc_numerics->SetPrimVarGradient(nodes->GetGradient_Primitive(iPoint),
-                                          nodes->GetGradient_Primitive(iPoint));
-
-        /*--- Turbulent kinetic energy ---*/
-
-        if ((config->GetKind_Turb_Model() == SST) || (config->GetKind_Turb_Model() == SST_SUST))
-          visc_numerics->SetTurbKineticEnergy(solver_container[TURB_SOL]->GetNodes()->GetSolution(iPoint,0),
-                                              solver_container[TURB_SOL]->GetNodes()->GetSolution(iPoint,0));
-
-        /*--- Compute and update residual ---*/
-
-        auto residual = visc_numerics->ComputeResidual(config);
-
-        LinSysRes.SubtractBlock(iPoint, residual);
-
-        /*--- Jacobian contribution for implicit integration ---*/
-        if (implicit)
-          Jacobian.SubtractBlock2Diag(iPoint, residual.jacobian_i);
-      }
-=======
           /*--- If the local static pressure is larger than the specified
            total pressure or the velocity is directed upstream, we have a
            back flow situation. The specified total pressure should be used
            as a static pressure condition and the velocity from the domain
            is used for the BC. ---*/
->>>>>>> a2da75e4
 
           if ((P_domain > P_total) || (Vn < 0.0)) {
 

/*!
 * \file CMeshSolver.cpp
 * \brief Main subroutines to solve moving meshes using a pseudo-linear elastic approach.
 * \author Ruben Sanchez
 * \version 7.1.1 "Blackbird"
 *
 * SU2 Project Website: https://su2code.github.io
 *
 * The SU2 Project is maintained by the SU2 Foundation
 * (http://su2foundation.org)
 *
 * Copyright 2012-2021, SU2 Contributors (cf. AUTHORS.md)
 *
 * SU2 is free software; you can redistribute it and/or
 * modify it under the terms of the GNU Lesser General Public
 * License as published by the Free Software Foundation; either
 * version 2.1 of the License, or (at your option) any later version.
 *
 * SU2 is distributed in the hope that it will be useful,
 * but WITHOUT ANY WARRANTY; without even the implied warranty of
 * MERCHANTABILITY or FITNESS FOR A PARTICULAR PURPOSE. See the GNU
 * Lesser General Public License for more details.
 *
 * You should have received a copy of the GNU Lesser General Public
 * License along with SU2. If not, see <http://www.gnu.org/licenses/>.
 */

#include "../../../Common/include/adt/CADTPointsOnlyClass.hpp"
#include "../../../Common/include/parallelization/omp_structure.hpp"
#include "../../include/solvers/CMeshSolver.hpp"
#include "../../../Common/include/toolboxes/geometry_toolbox.hpp"

using namespace GeometryToolbox;


CMeshSolver::CMeshSolver(CGeometry *geometry, CConfig *config) : CFEASolver(true) {

  /*--- Initialize some booleans that determine the kind of problem at hand. ---*/

  time_domain = config->GetTime_Domain();
  multizone = config->GetMultizone_Problem();

  /*--- Determine if the stiffness per-element is set ---*/
  switch (config->GetDeform_Stiffness_Type()) {
  case INVERSE_VOLUME:
  case SOLID_WALL_DISTANCE:
    stiffness_set = false;
    break;
  case CONSTANT_STIFFNESS:
    stiffness_set = true;
    break;
  }

  /*--- Initialize the number of spatial dimensions, length of the state
   vector (same as spatial dimensions for grid deformation), and grid nodes. ---*/

  unsigned short iDim;
  unsigned long iPoint, iElem;

  nDim         = geometry->GetnDim();
  nVar         = geometry->GetnDim();
  nPoint       = geometry->GetnPoint();
  nPointDomain = geometry->GetnPointDomain();
  nElement     = geometry->GetnElem();

  MinVolume_Ref = 0.0;
  MinVolume_Curr = 0.0;

  MaxVolume_Ref = 0.0;
  MaxVolume_Curr = 0.0;

  /*--- Initialize the node structure ---*/

  nodes = new CMeshBoundVariable(nPoint, nDim, config);
  SetBaseClassPointerToNodes();

  /*--- Set which points are vertices and allocate boundary data. ---*/

  for (iPoint = 0; iPoint < nPoint; iPoint++) {

    for (iDim = 0; iDim < nDim; ++iDim)
      nodes->SetMesh_Coord(iPoint, iDim, geometry->nodes->GetCoord(iPoint, iDim));

    for (unsigned short iMarker = 0; iMarker < config->GetnMarker_All(); iMarker++) {
      long iVertex = geometry->nodes->GetVertex(iPoint, iMarker);
      if (iVertex >= 0) {
        nodes->Set_isVertex(iPoint,true);
        break;
      }
    }
  }
  static_cast<CMeshBoundVariable*>(nodes)->AllocateBoundaryVariables(config);

  /*--- Initialize the element structure ---*/

  element.resize(nElement);

  /*--- Initialize matrix, solution, and r.h.s. structures for the linear solver. ---*/

  if (rank == MASTER_NODE) cout << "Initialize Jacobian structure (Mesh Deformation)." << endl;

  LinSysSol.Initialize(nPoint, nPointDomain, nVar, 0.0);
  LinSysRes.Initialize(nPoint, nPointDomain, nVar, 0.0);
  Jacobian.Initialize(nPoint, nPointDomain, nVar, nVar, false, geometry, config);

  /*--- Initialize structures for hybrid-parallel mode. ---*/

  HybridParallelInitialization(geometry);

  /*--- Element container structure. ---*/

  if (nDim == 2) {
    for(int thread = 0; thread < omp_get_max_threads(); ++thread) {

      const int offset = thread*MAX_FE_KINDS;
      element_container[FEA_TERM][EL_TRIA+offset] = new CTRIA1();
      element_container[FEA_TERM][EL_QUAD+offset] = new CQUAD4();
    }
  }
  else {
    for(int thread = 0; thread < omp_get_max_threads(); ++thread) {

      const int offset = thread*MAX_FE_KINDS;
      element_container[FEA_TERM][EL_TETRA+offset] = new CTETRA1();
      element_container[FEA_TERM][EL_HEXA +offset] = new CHEXA8 ();
      element_container[FEA_TERM][EL_PYRAM+offset] = new CPYRAM5();
      element_container[FEA_TERM][EL_PRISM+offset] = new CPRISM6();
    }
  }

  /*--- Initialize the BGS residuals in multizone problems. ---*/
  if (config->GetMultizone_Residual()){
    Residual_BGS.resize(nVar,0.0);
    Residual_Max_BGS.resize(nVar,0.0);
    Point_Max_BGS.resize(nVar,0);
    Point_Max_Coord_BGS.resize(nVar,nDim) = su2double(0.0);
  }


  /*--- Allocate element properties - only the index, to allow further integration with CFEASolver on a later stage ---*/
  element_properties = new CProperty*[nElement];
  for (iElem = 0; iElem < nElement; iElem++){
    element_properties[iElem] = new CProperty(iElem);
  }

  /*--- Compute the element volumes using the reference coordinates ---*/
  SU2_OMP_PARALLEL {
    SetMinMaxVolume(geometry, config, false);
  }
  END_SU2_OMP_PARALLEL

  /*--- Compute the wall distance using the reference coordinates ---*/
  SetWallDistance(geometry, config);

  if (size != SINGLE_NODE) {
    vector<unsigned short> essentialMarkers;
    /*--- Markers types covered in SetBoundaryDisplacements. ---*/
    for (unsigned short iMarker = 0; iMarker < config->GetnMarker_All(); iMarker++) {
      if (((config->GetMarker_All_KindBC(iMarker) != SEND_RECEIVE) &&
           (config->GetMarker_All_KindBC(iMarker) != PERIODIC_BOUNDARY)) ||
           (config->GetMarker_All_Deform_Mesh(iMarker) == YES) ||
           (config->GetMarker_All_Moving(iMarker) == YES)) {
        essentialMarkers.push_back(iMarker);
      }
    }
    Set_VertexEliminationSchedule(geometry, essentialMarkers);
  }
}

void CMeshSolver::SetMinMaxVolume(CGeometry *geometry, CConfig *config, bool updated) {

  /*--- This routine is for post processing, it does not need to be recorded. ---*/
  const bool wasActive = AD::BeginPassive();

  /*--- Initialize shared reduction variables. ---*/
  SU2_OMP_BARRIER
  SU2_OMP_MASTER {
    MaxVolume = -1E22; MinVolume = 1E22;
    ElemCounter = 0;
  }
  END_SU2_OMP_MASTER

  /*--- Local min/max, final reduction outside loop. ---*/
  su2double maxVol = -1E22, minVol = 1E22;
  unsigned long elCount = 0;

  /*--- Loop over the elements in the domain. ---*/

  SU2_OMP_FOR_DYN(omp_chunk_size)
  for (unsigned long iElem = 0; iElem < nElement; iElem++) {

    int thread = omp_get_thread_num();

    int EL_KIND;
    unsigned short iNode, nNodes, iDim;

    GetElemKindAndNumNodes(geometry->elem[iElem]->GetVTK_Type(), EL_KIND, nNodes);

    CElement* fea_elem = element_container[FEA_TERM][EL_KIND + thread*MAX_FE_KINDS];

    /*--- For the number of nodes, we get the coordinates from
     *    the connectivity matrix and the geometry structure. ---*/

    for (iNode = 0; iNode < nNodes; iNode++) {

      auto indexNode = geometry->elem[iElem]->GetNode(iNode);

      /*--- Compute the volume with the reference or current coordinates. ---*/
      for (iDim = 0; iDim < nDim; iDim++) {
        su2double val_Coord = nodes->GetMesh_Coord(indexNode,iDim);
        if (updated)
          val_Coord += nodes->GetSolution(indexNode,iDim);

        fea_elem->SetRef_Coord(iNode, iDim, val_Coord);
      }
    }

    /*--- Compute the volume of the element (or the area in 2D cases ). ---*/

    su2double ElemVolume;
    if (nDim == 2) ElemVolume = fea_elem->ComputeArea();
    else           ElemVolume = fea_elem->ComputeVolume();

    maxVol = max(maxVol, ElemVolume);
    minVol = min(minVol, ElemVolume);

    if (updated) element[iElem].SetCurr_Volume(ElemVolume);
    else element[iElem].SetRef_Volume(ElemVolume);

    /*--- Count distorted elements. ---*/
    if (ElemVolume <= 0.0) elCount++;
  }
  END_SU2_OMP_FOR
  SU2_OMP_CRITICAL
  {
    MaxVolume = max(MaxVolume, maxVol);
    MinVolume = min(MinVolume, minVol);
    ElemCounter += elCount;
  }
  END_SU2_OMP_CRITICAL
  SU2_OMP_BARRIER

  SU2_OMP_MASTER
  {
    elCount = ElemCounter; maxVol = MaxVolume; minVol = MinVolume;
    SU2_MPI::Allreduce(&elCount, &ElemCounter, 1, MPI_UNSIGNED_LONG, MPI_SUM, SU2_MPI::GetComm());
    SU2_MPI::Allreduce(&maxVol, &MaxVolume, 1, MPI_DOUBLE, MPI_MAX, SU2_MPI::GetComm());
    SU2_MPI::Allreduce(&minVol, &MinVolume, 1, MPI_DOUBLE, MPI_MIN, SU2_MPI::GetComm());
  }
  END_SU2_OMP_MASTER
  SU2_OMP_BARRIER

  /*--- Volume from 0 to 1 ---*/

  SU2_OMP_FOR_STAT(omp_chunk_size)
  for (unsigned long iElem = 0; iElem < nElement; iElem++) {
    if (updated) {
      su2double ElemVolume = element[iElem].GetCurr_Volume()/MaxVolume;
      element[iElem].SetCurr_Volume(ElemVolume);
    }
    else {
      su2double ElemVolume = element[iElem].GetRef_Volume()/MaxVolume;
      element[iElem].SetRef_Volume(ElemVolume);
    }
  }
  END_SU2_OMP_FOR

  /*--- Store the maximum and minimum volume. ---*/
  SU2_OMP_MASTER {
  if (updated) {
    MaxVolume_Curr = MaxVolume;
    MinVolume_Curr = MinVolume;
  }
  else {
    MaxVolume_Ref = MaxVolume;
    MinVolume_Ref = MinVolume;
  }

  if ((ElemCounter != 0) && (rank == MASTER_NODE))
    cout <<"There are " << ElemCounter << " elements with negative volume.\n" << endl;

  }
  END_SU2_OMP_MASTER
  SU2_OMP_BARRIER

  AD::EndPassive(wasActive);
}

void CMeshSolver::SetWallDistance(CGeometry *geometry, CConfig *config) {

  /*--- Initialize min and max distance ---*/

  MaxDistance = -1E22; MinDistance = 1E22;

  /*--- Compute the total number of nodes on no-slip boundaries ---*/

  unsigned long nVertex_SolidWall = 0;
  for(auto iMarker=0u; iMarker<config->GetnMarker_All(); ++iMarker) {
    if(config->GetSolid_Wall(iMarker) && !config->GetMarker_All_Deform_Mesh_Sym_Plane(iMarker)) {
      nVertex_SolidWall += geometry->GetnVertex(iMarker);
    }
  }

  /*--- Allocate the vectors to hold boundary node coordinates
   and its local ID. ---*/

  vector<su2double>     Coord_bound(nDim*nVertex_SolidWall);
  vector<unsigned long> PointIDs(nVertex_SolidWall);

  /*--- Retrieve and store the coordinates of the no-slip boundary nodes
   and their local point IDs. ---*/


  for (unsigned long iMarker=0, ii=0, jj=0; iMarker<config->GetnMarker_All(); ++iMarker) {

    if (!config->GetSolid_Wall(iMarker) || config->GetMarker_All_Deform_Mesh_Sym_Plane(iMarker)) continue;

    for (auto iVertex=0u; iVertex<geometry->GetnVertex(iMarker); ++iVertex) {
      auto iPoint = geometry->vertex[iMarker][iVertex]->GetNode();
      PointIDs[jj++] = iPoint;
      for (auto iDim=0u; iDim<nDim; ++iDim){
        Coord_bound[ii++] = nodes->GetMesh_Coord(iPoint,iDim);
      }
    }
  }

  /*--- Build the ADT of the boundary nodes. ---*/

  CADTPointsOnlyClass WallADT(nDim, nVertex_SolidWall, Coord_bound.data(),
                              PointIDs.data(), true);

  SU2_OMP_PARALLEL
  {
  /*--- Loop over all interior mesh nodes and compute the distances to each
   of the no-slip boundary nodes. Store the minimum distance to the wall
   for each interior mesh node. ---*/

  if( WallADT.IsEmpty() ) {

    /*--- No solid wall boundary nodes in the entire mesh. Set the
     wall distance to MaxDistance so we get stiffness of 1. ---*/

    SU2_OMP_FOR_STAT(omp_chunk_size)
    for (auto iPoint = 0ul; iPoint < nPoint; ++iPoint) {
      nodes->SetWallDistance(iPoint, MaxDistance);
    }
    END_SU2_OMP_FOR
  }
  else {
    su2double MaxDistance_Local = -1E22, MinDistance_Local = 1E22;

    /*--- Solid wall boundary nodes are present. Compute the wall
     distance for all nodes. ---*/
    SU2_OMP_FOR_DYN(omp_chunk_size)
    for(auto iPoint = 0ul; iPoint < nPoint; ++iPoint) {
      su2double dist;
      unsigned long pointID;
      int rankID;
      WallADT.DetermineNearestNode(nodes->GetMesh_Coord(iPoint), dist,
                                   pointID, rankID);
      nodes->SetWallDistance(iPoint,dist);

      MaxDistance_Local = max(MaxDistance_Local, dist);

      /*--- To discard points on the surface we use > EPS ---*/

      if (dist > EPS)  MinDistance_Local = min(MinDistance_Local, dist);

    }
    END_SU2_OMP_FOR
    SU2_OMP_CRITICAL
    {
      MaxDistance = max(MaxDistance, MaxDistance_Local);
      MinDistance = min(MinDistance, MinDistance_Local);
    }
    END_SU2_OMP_CRITICAL
    SU2_OMP_BARRIER

    SU2_OMP_MASTER
    {
      MaxDistance_Local = MaxDistance;
      MinDistance_Local = MinDistance;
      SU2_MPI::Allreduce(&MaxDistance_Local, &MaxDistance, 1, MPI_DOUBLE, MPI_MAX, SU2_MPI::GetComm());
      SU2_MPI::Allreduce(&MinDistance_Local, &MinDistance, 1, MPI_DOUBLE, MPI_MIN, SU2_MPI::GetComm());
    }
    END_SU2_OMP_MASTER
    SU2_OMP_BARRIER
  }

  /*--- Normalize distance from 0 to 1 ---*/
  SU2_OMP_FOR_STAT(omp_chunk_size)
  for (auto iPoint = 0ul; iPoint < nPoint; ++iPoint) {
    su2double nodeDist = nodes->GetWallDistance(iPoint)/MaxDistance;
    nodes->SetWallDistance(iPoint,nodeDist);
  }
  END_SU2_OMP_FOR

  /*--- Compute the element distances ---*/
  SU2_OMP_FOR_STAT(omp_chunk_size)
  for (auto iElem = 0ul; iElem < nElement; iElem++) {

    int EL_KIND;
    unsigned short nNodes = 0;
    GetElemKindAndNumNodes(geometry->elem[iElem]->GetVTK_Type(), EL_KIND, nNodes);

    /*--- Average the distance of the nodes in the element ---*/

    su2double ElemDist = 0.0;
    for (auto iNode = 0u; iNode < nNodes; iNode++) {
      auto iPoint = geometry->elem[iElem]->GetNode(iNode);
      ElemDist += nodes->GetWallDistance(iPoint);
    }
    ElemDist = ElemDist/su2double(nNodes);

    element[iElem].SetWallDistance(ElemDist);
  }
  END_SU2_OMP_FOR

  }
  END_SU2_OMP_PARALLEL
}

void CMeshSolver::SetMesh_Stiffness(CGeometry **geometry, CNumerics **numerics, CConfig *config){

  if (stiffness_set) return;

  /*--- Use the config option as an upper bound on elasticity modulus.
   *    For RANS meshes the range of element volume or wall distance is
   *    very large and leads to an ill-conditioned stiffness matrix.
   *    Absolute values of elasticity modulus are not important for
   *    mesh deformation, since linear elasticity is used and all
   *    boundary conditions are essential (Dirichlet). ---*/
  const su2double maxE = config->GetDeform_ElasticityMod();

  /*--- All threads must execute the entire loop (no worksharing),
   *    each sets the stiffnesses for its numerics instance. ---*/
  SU2_OMP_PARALLEL
  {
  CNumerics* myNumerics = numerics[FEA_TERM + omp_get_thread_num()*MAX_TERMS];

  switch (config->GetDeform_Stiffness_Type()) {

    /*--- Stiffness inverse of the volume of the element. ---*/
    case INVERSE_VOLUME:
      for (unsigned long iElem = 0; iElem < nElement; iElem++) {
        su2double E = 1.0 / element[iElem].GetRef_Volume();
        myNumerics->SetMeshElasticProperties(iElem, min(E,maxE));
      }
    break;

    /*--- Stiffness inverse of the distance of the element to the closest wall. ---*/
    case SOLID_WALL_DISTANCE: {
      const su2double offset = config->GetDeform_StiffLayerSize();
      if (fabs(offset) > 0.0) {
        /*--- With prescribed layer of maximum stiffness (reaches max and holds). ---*/
        su2double d0 = offset / MaxDistance;
        su2double dmin = 1.0 / maxE;
        su2double scale = 1.0 / (1.0 - d0);
        for (unsigned long iElem = 0; iElem < nElement; iElem++) {
          su2double E = 1.0 / max(dmin, (element[iElem].GetWallDistance() - d0)*scale);
          myNumerics->SetMeshElasticProperties(iElem, E);
        }
      } else {
        /*--- Without prescribed layer of maximum stiffness (may not reach max). ---*/
        for (unsigned long iElem = 0; iElem < nElement; iElem++) {
          su2double E = 1.0 / element[iElem].GetWallDistance();
          myNumerics->SetMeshElasticProperties(iElem, min(E,maxE));
        }
      }
    }
    break;
  }
  }
  END_SU2_OMP_PARALLEL

  stiffness_set = true;

}

void CMeshSolver::DeformMesh(CGeometry **geometry, CNumerics **numerics, CConfig *config){

  if (multizone) nodes->Set_BGSSolution_k();

  /*--- Capture a few MPI dependencies for AD. ---*/
  geometry[MESH_0]->InitiateComms(geometry[MESH_0], config, COORDINATES);
  geometry[MESH_0]->CompleteComms(geometry[MESH_0], config, COORDINATES);

  InitiateComms(geometry[MESH_0], config, SOLUTION);
  CompleteComms(geometry[MESH_0], config, SOLUTION);

  InitiateComms(geometry[MESH_0], config, MESH_DISPLACEMENTS);
  CompleteComms(geometry[MESH_0], config, MESH_DISPLACEMENTS);

  /*--- Compute the stiffness matrix, no point recording because we clear the residual. ---*/

  const bool wasActive = AD::BeginPassive();

  Compute_StiffMatrix(geometry[MESH_0], numerics, config);

  AD::EndPassive(wasActive);

  /*--- Clear residual (loses AD info), we do not want an incremental solution. ---*/
  SU2_OMP_PARALLEL {
    LinSysRes.SetValZero();
    if (config->GetTime_Domain() && config->GetFSI_Simulation()) LinSysSol.SetValZero();
  }
  END_SU2_OMP_PARALLEL

  /*--- Impose boundary conditions (all of them are ESSENTIAL BC's - displacements). ---*/
  SetBoundaryDisplacements(geometry[MESH_0], numerics[FEA_TERM], config, false);

  /*--- Solve the linear system. ---*/
  Solve_System(geometry[MESH_0], config);

  SU2_OMP_PARALLEL {

  /*--- Update the grid coordinates and cell volumes using the solution
     of the linear system (usol contains the x, y, z displacements). ---*/
  UpdateGridCoord(geometry[MESH_0], config);

  /*--- Update the dual grid. ---*/
  UpdateDualGrid(geometry[MESH_0], config);

  /*--- The Grid Velocity is only computed if the problem is time domain ---*/
  if (time_domain) {
    if (config->GetFSI_Simulation()) ComputeGridVelocity_FromBoundary(geometry, numerics, config);
    else ComputeGridVelocity(geometry[MESH_0], config);
  }

  /*--- Update the multigrid structure. ---*/
  UpdateMultiGrid(geometry, config);

  /*--- Check for failed deformation (negative volumes). ---*/
  SetMinMaxVolume(geometry[MESH_0], config, true);

  }
  END_SU2_OMP_PARALLEL

}

void CMeshSolver::UpdateGridCoord(CGeometry *geometry, CConfig *config){

  /*--- Update the grid coordinates using the solution of the linear system ---*/

  /*--- LinSysSol contains the absolute x, y, z displacements. ---*/
  SU2_OMP_FOR_STAT(omp_chunk_size)
  for (unsigned long iPoint = 0; iPoint < nPointDomain; iPoint++){
    for (unsigned short iDim = 0; iDim < nDim; iDim++) {
      /*--- Retrieve the displacement from the solution of the linear system ---*/
      su2double val_disp = LinSysSol(iPoint, iDim);
      /*--- Store the displacement of the mesh node ---*/
      nodes->SetSolution(iPoint, iDim, val_disp);
      /*--- Compute the current coordinate as Mesh_Coord + Displacement ---*/
      su2double val_coord = nodes->GetMesh_Coord(iPoint,iDim) + val_disp;
      /*--- Update the geometry container ---*/
      geometry->nodes->SetCoord(iPoint, iDim, val_coord);
    }
  }
  END_SU2_OMP_FOR

  /*--- Communicate the updated displacements and mesh coordinates. ---*/
  geometry->InitiateComms(geometry, config, COORDINATES);
  geometry->CompleteComms(geometry, config, COORDINATES);

  InitiateComms(geometry, config, SOLUTION);
  CompleteComms(geometry, config, SOLUTION);

}

void CMeshSolver::UpdateDualGrid(CGeometry *geometry, CConfig *config){

  /*--- After moving all nodes, update the dual mesh. Recompute the edges and
   dual mesh control volumes in the domain and on the boundaries. ---*/

  geometry->SetControlVolume(config, UPDATE);
  geometry->SetBoundControlVolume(config, UPDATE);
  geometry->SetMaxLength(config);

}

void CMeshSolver::ComputeGridVelocity_FromBoundary(CGeometry **geometry, CNumerics **numerics, CConfig *config){

  /*--- Compute the stiffness matrix, no point recording because we clear the residual. ---*/

  const bool wasActive = AD::BeginPassive();

  Compute_StiffMatrix(geometry[MESH_0], numerics, config);

  AD::EndPassive(wasActive);

  /*--- Clear residual (loses AD info), we do not want an incremental solution. ---*/
  SU2_OMP_PARALLEL {
    LinSysRes.SetValZero();
    LinSysSol.SetValZero();
  }
<<<<<<< HEAD
=======
  END_SU2_OMP_PARALLEL
>>>>>>> 4be87456

  /*--- Impose boundary conditions including boundary velocity ---*/
  SetBoundaryDisplacements(geometry[MESH_0], numerics[FEA_TERM], config, true);

  /*--- Solve the linear system. ---*/
  Solve_System(geometry[MESH_0], config);
  for (unsigned long iPoint = 0; iPoint < nPoint; iPoint++) {
    for (unsigned short iDim = 0; iDim < nDim; iDim++) {
      su2double val_vel = LinSysSol(iPoint, iDim);

      /*--- Non-dimensionalize velocity ---*/
      val_vel = val_vel/config->GetVelocity_Ref();

<<<<<<< HEAD
      // Debug: Force zero grid velocity
      if (config->GetWrt_Performance()) val_vel = 0.0;

=======
>>>>>>> 4be87456
      geometry[MESH_0]->nodes->SetGridVel(iPoint, iDim, val_vel);
    }
  }
}

void CMeshSolver::ComputeGridVelocity(CGeometry *geometry, CConfig *config){

  /*--- Compute the velocity of each node in the domain of the current rank
   (halo nodes are not computed as the grid velocity is later communicated). ---*/

  SU2_OMP_FOR_STAT(omp_chunk_size)
  for (unsigned long iPoint = 0; iPoint < nPointDomain; iPoint++) {

    /*--- Coordinates of the current point at n+1, n, & n-1 time levels. ---*/

    const su2double* Disp_nM1 = nodes->GetSolution_time_n1(iPoint);
    const su2double* Disp_n   = nodes->GetSolution_time_n(iPoint);
    const su2double* Disp_nP1 = nodes->GetSolution(iPoint);

    /*--- Unsteady time step ---*/

    su2double TimeStep = config->GetDelta_UnstTimeND();

    /*--- Compute mesh velocity with 1st or 2nd-order approximation. ---*/

    for (unsigned short iDim = 0; iDim < nDim; iDim++) {

      su2double GridVel = 0.0;

      if (config->GetTime_Marching() == TIME_MARCHING::DT_STEPPING_1ST)
        GridVel = ( Disp_nP1[iDim] - Disp_n[iDim] ) / TimeStep;
      if (config->GetTime_Marching() == TIME_MARCHING::DT_STEPPING_2ND)
        GridVel = ( 3.0*Disp_nP1[iDim] - 4.0*Disp_n[iDim] +
                    1.0*Disp_nM1[iDim] ) / (2.0*TimeStep);

      /*--- Store grid velocity for this point ---*/

      geometry->nodes->SetGridVel(iPoint, iDim, GridVel);

    }
  }
  END_SU2_OMP_FOR

  /*--- The velocity was computed for nPointDomain, now we communicate it. ---*/
  geometry->InitiateComms(geometry, config, GRID_VELOCITY);
  geometry->CompleteComms(geometry, config, GRID_VELOCITY);

}

void CMeshSolver::UpdateMultiGrid(CGeometry **geometry, CConfig *config) const{

  /*--- Update the multigrid structure after moving the finest grid,
   including computing the grid velocities on the coarser levels
   when the problem is solved in unsteady conditions. ---*/

  for (auto iMGlevel = 1u; iMGlevel <= config->GetnMGLevels(); iMGlevel++) {
    const auto iMGfine = iMGlevel-1;
    geometry[iMGlevel]->SetControlVolume(config, geometry[iMGfine], UPDATE);
    geometry[iMGlevel]->SetBoundControlVolume(config, geometry[iMGfine],UPDATE);
    geometry[iMGlevel]->SetCoord(geometry[iMGfine]);
    if (time_domain)
      geometry[iMGlevel]->SetRestricted_GridVelocity(geometry[iMGfine], config);
  }

}

void CMeshSolver::SetBoundaryDisplacements(CGeometry *geometry, CNumerics *numerics, CConfig *config, bool velocity_transfer){

  /* Surface motions are not applied during discrete adjoint runs as the corresponding
   * boundary displacements are computed when loading the primal solution, and it
   * would be complex to account for the incremental nature of these motions.
   * The derivatives are still correct since the motion does not depend on the solution,
   * but this means that (for now) we cannot get derivatives w.r.t. motion parameters. */

  if (config->GetSurface_Movement(DEFORMING) && !config->GetDiscrete_Adjoint() && !velocity_transfer) {
    if (rank == MASTER_NODE)
      cout << endl << " Updating surface positions." << endl;

    Surface_Translating(geometry, config, config->GetTimeIter());
    Surface_Plunging(geometry, config, config->GetTimeIter());
    Surface_Pitching(geometry, config, config->GetTimeIter());
    Surface_Rotating(geometry, config, config->GetTimeIter());
  }

  unsigned short iMarker;

  /*--- Impose zero displacements of all non-moving surfaces that are not MARKER_DEFORM_SYM_PLANE. ---*/
  for (iMarker = 0; iMarker < config->GetnMarker_All(); iMarker++) {
    if ((config->GetMarker_All_Deform_Mesh(iMarker) == NO) &&
        (config->GetMarker_All_Deform_Mesh_Sym_Plane(iMarker) == NO) &&
        (config->GetMarker_All_Moving(iMarker) == NO) &&
        (config->GetMarker_All_KindBC(iMarker) != INTERNAL_BOUNDARY) &&
        (config->GetMarker_All_KindBC(iMarker) != SEND_RECEIVE)) {

      BC_Clamped(geometry, numerics, config, iMarker);
    }
  }

  /*--- Impose displacement boundary conditions and symmetry. ---*/
  for (iMarker = 0; iMarker < config->GetnMarker_All(); iMarker++) {
    if ((config->GetMarker_All_Deform_Mesh(iMarker) == YES) ||
        (config->GetMarker_All_Moving(iMarker) == YES)) {

<<<<<<< HEAD
      if (!velocity_transfer) BC_Deforming(geometry, numerics, config, iMarker);
      else BC_Velocity(geometry, numerics, config, iMarker);
=======
      BC_Deforming(geometry, numerics, config, iMarker, velocity_transfer);
>>>>>>> 4be87456
    }
    else if (config->GetMarker_All_Deform_Mesh_Sym_Plane(iMarker) == YES) {

      BC_Sym_Plane(geometry, numerics, config, iMarker);
    }
  }

  /*--- Clamp far away nodes according to deform limit. ---*/
  if ((config->GetDeform_Stiffness_Type() == SOLID_WALL_DISTANCE) &&
      (config->GetDeform_Limit() < MaxDistance)) {

    const su2double limit = config->GetDeform_Limit() / MaxDistance;

    for (auto iPoint = 0ul; iPoint < nPoint; ++iPoint) {
      if (nodes->GetWallDistance(iPoint) <= limit) continue;

      su2double zeros[MAXNVAR] = {0.0};
      nodes->SetSolution(iPoint, zeros);
      LinSysSol.SetBlock(iPoint, zeros);
      Jacobian.EnforceSolutionAtNode(iPoint, zeros, LinSysRes);
    }
  }

  /*--- Clamp nodes outside of a given area. ---*/
  if (config->GetHold_GridFixed()) {

    auto MinCoordValues = config->GetHold_GridFixed_Coord();
    auto MaxCoordValues = &config->GetHold_GridFixed_Coord()[3];

    for (auto iPoint = 0ul; iPoint < geometry->GetnPoint(); iPoint++) {
      auto Coord = geometry->nodes->GetCoord(iPoint);
      for (auto iDim = 0; iDim < nDim; iDim++) {
        if ((Coord[iDim] < MinCoordValues[iDim]) || (Coord[iDim] > MaxCoordValues[iDim])) {
          su2double zeros[MAXNVAR] = {0.0};
          nodes->SetSolution(iPoint, zeros);
          LinSysSol.SetBlock(iPoint, zeros);
          Jacobian.EnforceSolutionAtNode(iPoint, zeros, LinSysRes);
          break;
        }
      }
    }
  }

}

void CMeshSolver::SetDualTime_Mesh(void){

  nodes->Set_Solution_time_n1();
  nodes->Set_Solution_time_n();
}

void CMeshSolver::LoadRestart(CGeometry **geometry, CSolver ***solver, CConfig *config, int val_iter, bool val_update_geo) {

  /*--- Read the restart data from either an ASCII or binary SU2 file. ---*/

  string filename = config->GetFilename(config->GetSolution_FileName(), "", val_iter);

  if (config->GetRead_Binary_Restart()) {
    Read_SU2_Restart_Binary(geometry[MESH_0], config, filename);
  } else {
    Read_SU2_Restart_ASCII(geometry[MESH_0], config, filename);
  }

  /*--- Load data from the restart into correct containers. ---*/

  unsigned long iPoint_Global, counter = 0;

  for (iPoint_Global = 0; iPoint_Global < geometry[MESH_0]->GetGlobal_nPointDomain(); iPoint_Global++) {

    /*--- Retrieve local index. If this node from the restart file lives
     on the current processor, we will load and instantiate the vars. ---*/

    auto iPoint_Local = geometry[MESH_0]->GetGlobal_to_Local_Point(iPoint_Global);

    if (iPoint_Local >= 0) {

      /*--- We need to store this point's data, so jump to the correct
       offset in the buffer of data from the restart file and load it. ---*/

      auto index = counter*Restart_Vars[1];

      for (unsigned short iDim = 0; iDim < nDim; iDim++){
        /*--- Update the coordinates of the mesh ---*/
        su2double curr_coord = Restart_Data[index+iDim];
        /// TODO: "Double deformation" in multizone adjoint if this is set here?
        ///       In any case it should not be needed as deformation is called before other solvers
        ///geometry[MESH_0]->nodes->SetCoord(iPoint_Local, iDim, curr_coord);

        /*--- Store the displacements computed as the current coordinates
         minus the coordinates of the reference mesh file ---*/
        su2double displ = curr_coord - nodes->GetMesh_Coord(iPoint_Local, iDim);
        nodes->SetSolution(iPoint_Local, iDim, displ);
        su2double vel = Restart_Data[index+iDim+6];
<<<<<<< HEAD
        if (time_domain && config->GetFSI_Simulation()) geometry[MESH_0]->nodes->SetGridVel(iPoint_Local, iDim, Restart_Data[index+iDim+6]);
=======
        if (time_domain && config->GetFSI_Simulation()) geometry[MESH_0]->nodes->SetGridVel(iPoint_Local, iDim, vel);
>>>>>>> 4be87456
      }

      /*--- Increment the overall counter for how many points have been loaded. ---*/
      counter++;
    }

  }

  /*--- Detect a wrong solution file ---*/

  if (counter != nPointDomain) {
    SU2_MPI::Error(string("The solution file ") + filename + string(" doesn't match with the mesh file!\n") +
                   string("It could be empty lines at the end of the file."), CURRENT_FUNCTION);
  }

  /*--- Communicate the loaded displacements. ---*/
  solver[MESH_0][MESH_SOL]->InitiateComms(geometry[MESH_0], config, SOLUTION);
  solver[MESH_0][MESH_SOL]->CompleteComms(geometry[MESH_0], config, SOLUTION);

  /*--- Communicate the new coordinates at the halos ---*/
  geometry[MESH_0]->InitiateComms(geometry[MESH_0], config, COORDINATES);
  geometry[MESH_0]->CompleteComms(geometry[MESH_0], config, COORDINATES);

  /*--- Init the linear system solution. ---*/
  for (unsigned long iPoint = 0; iPoint < nPoint; ++iPoint) {
    for (unsigned short iDim = 0; iDim < nDim; ++iDim) {
      LinSysSol(iPoint, iDim) = nodes->GetSolution(iPoint, iDim);
    }
  }

  /*--- Recompute the edges and dual mesh control volumes in the
   domain and on the boundaries. ---*/
  UpdateDualGrid(geometry[MESH_0], config);

  /*--- For time-domain problems, we need to compute the grid velocities ---*/
  if (time_domain){
    /*--- Update the old geometry (coordinates n and n-1) ---*/
    Restart_OldGeometry(geometry[MESH_0], config);
    /*--- Once Displacement_n and Displacement_n1 are filled,
     we can compute the Grid Velocity ---*/
    ComputeGridVelocity(geometry[MESH_0], config);
  }

  /*--- Update the multigrid structure after setting up the finest grid,
   including computing the grid velocities on the coarser levels
   when the problem is unsteady. ---*/
  UpdateMultiGrid(geometry, config);

  /*--- Store the boundary displacements at the Bound_Disp variable. ---*/

  for (unsigned short iMarker = 0; iMarker < config->GetnMarker_All(); iMarker++) {

    if ((config->GetMarker_All_Deform_Mesh(iMarker) == YES) ||
        (config->GetMarker_All_Moving(iMarker) == YES)) {

      for (unsigned long iVertex = 0; iVertex < geometry[MESH_0]->nVertex[iMarker]; iVertex++) {

        /*--- Get node index. ---*/
        auto iNode = geometry[MESH_0]->vertex[iMarker][iVertex]->GetNode();

        /*--- Set boundary solution. ---*/
        nodes->SetBound_Disp(iNode, nodes->GetSolution(iNode));
      }
    }
  }

  /*--- Delete the class memory that is used to load the restart. ---*/

  delete [] Restart_Vars; Restart_Vars = nullptr;
  delete [] Restart_Data; Restart_Data = nullptr;

}

void CMeshSolver::Restart_OldGeometry(CGeometry *geometry, CConfig *config) {

  /*--- This function is intended for dual time simulations ---*/

  unsigned short iZone = config->GetiZone();
  unsigned short nZone = geometry->GetnZone();
  string filename = config->GetSolution_FileName();

  /*--- Multizone problems require the number of the zone to be appended. ---*/

  if (nZone > 1)
    filename = config->GetMultizone_FileName(filename, iZone, "");

  /*--- Determine how many files need to be read. ---*/

  unsigned short nSteps = (config->GetTime_Marching() == TIME_MARCHING::DT_STEPPING_2ND) ? 2 : 1;

  for(unsigned short iStep = 1; iStep <= nSteps; ++iStep) {

    unsigned short CommType = (iStep == 1) ? SOLUTION_TIME_N : SOLUTION_TIME_N1;

    /*--- Modify file name for an unsteady restart ---*/
    int Unst_RestartIter;
    if (config->GetRestart()) Unst_RestartIter = SU2_TYPE::Int(config->GetRestart_Iter()) - iStep;
    else Unst_RestartIter = SU2_TYPE::Int(config->GetUnst_AdjointIter()) - SU2_TYPE::Int(config->GetTimeIter())-iStep-1;

    if (Unst_RestartIter < 0) {

      if (rank == MASTER_NODE) cout << "Requested mesh restart filename is negative. Setting zero displacement" << endl;
<<<<<<< HEAD

      unsigned long iPoint_Global;

      for (iPoint_Global = 0; iPoint_Global < geometry->GetGlobal_nPointDomain(); iPoint_Global++) {

        auto iPoint_Local = geometry->GetGlobal_to_Local_Point(iPoint_Global);

        if (iPoint_Local >= 0) {

          for (unsigned short iDim = 0; iDim < nDim; iDim++) {
            if(iStep==1)
              nodes->Set_Solution_time_n(iPoint_Local, iDim, 0.0);
            else
              nodes->Set_Solution_time_n1(iPoint_Local, iDim, 0.0);
          }
=======

      for (unsigned long iPoint = 0; iPoint < nPoint; ++iPoint) {
        for (unsigned short iDim = 0; iDim < nDim; iDim++) {
          if(iStep == 1) nodes->Set_Solution_time_n(iPoint, iDim, 0.0);
          else nodes->Set_Solution_time_n1(iPoint, iDim, 0.0);
>>>>>>> 4be87456
        }
      }
    }
    else {
      string filename_n = config->GetUnsteady_FileName(filename, Unst_RestartIter, "");

      /*--- Read the restart data from either an ASCII or binary SU2 file. ---*/

      if (config->GetRead_Binary_Restart()) {
        Read_SU2_Restart_Binary(geometry, config, filename_n);
      } else {
        Read_SU2_Restart_ASCII(geometry, config, filename_n);
      }

      /*--- Load data from the restart into correct containers. ---*/

      unsigned long iPoint_Global, counter = 0;

      for (iPoint_Global = 0; iPoint_Global < geometry->GetGlobal_nPointDomain(); iPoint_Global++) {

        /*--- Retrieve local index. If this node from the restart file lives
         on the current processor, we will load and instantiate the vars. ---*/

        auto iPoint_Local = geometry->GetGlobal_to_Local_Point(iPoint_Global);

        if (iPoint_Local >= 0) {

          /*--- We need to store this point's data, so jump to the correct
           offset in the buffer of data from the restart file and load it. ---*/

          auto index = counter*Restart_Vars[1];

          for (unsigned short iDim = 0; iDim < nDim; iDim++) {
            su2double curr_coord = Restart_Data[index+iDim];
            su2double displ = curr_coord - nodes->GetMesh_Coord(iPoint_Local,iDim);

            if(iStep==1)
              nodes->Set_Solution_time_n(iPoint_Local, iDim, displ);
            else
              nodes->Set_Solution_time_n1(iPoint_Local, iDim, displ);
          }

          /*--- Increment the overall counter for how many points have been loaded. ---*/
          counter++;
        }
      }


      /*--- Detect a wrong solution file. ---*/

      if (counter != nPointDomain) {
        SU2_MPI::Error(string("The solution file ") + filename_n + string(" doesn't match with the mesh file!\n") +
                       string("It could be empty lines at the end of the file."), CURRENT_FUNCTION);
      }
    }

    /*--- Delete the class memory that is used to load the restart. ---*/

    delete [] Restart_Vars; Restart_Vars = nullptr;
    delete [] Restart_Data; Restart_Data = nullptr;

    InitiateComms(geometry, config, CommType);
    CompleteComms(geometry, config, CommType);

  } // iStep

}

void CMeshSolver::Surface_Pitching(CGeometry *geometry, CConfig *config, unsigned long iter) {

  su2double deltaT, time_new, time_old, Lref;
  const su2double* Coord = nullptr;
  su2double Center[3] = {0.0}, VarCoord[3] = {0.0}, Omega[3] = {0.0}, Ampl[3] = {0.0}, Phase[3] = {0.0};
  su2double VarCoordAbs[3] = {0.0};
  su2double rotCoord[3] = {0.0}, r[3] = {0.0};
  su2double rotMatrix[3][3] = {{0.0}};
  su2double dtheta, dphi, dpsi;
  const su2double DEG2RAD = PI_NUMBER/180.0;
  unsigned short iMarker, jMarker, iDim;
  unsigned long iPoint, iVertex;
  string Marker_Tag, Moving_Tag;

  /*--- Retrieve values from the config file ---*/

  deltaT = config->GetDelta_UnstTimeND();
  Lref   = config->GetLength_Ref();

  /*--- Compute delta time based on physical time step ---*/

  time_new = iter*deltaT;
  if (iter == 0) time_old = time_new;
  else time_old = (iter-1)*deltaT;

  /*--- Store displacement of each node on the pitching surface ---*/
  /*--- Loop over markers and find the particular marker(s) (surface) to pitch ---*/

  for (iMarker = 0; iMarker < config->GetnMarker_All(); iMarker++) {
    if (config->GetMarker_All_Moving(iMarker) != YES) continue;

    Marker_Tag = config->GetMarker_All_TagBound(iMarker);

    for (jMarker = 0; jMarker < config->GetnMarker_Moving(); jMarker++) {

      Moving_Tag = config->GetMarker_Moving_TagBound(jMarker);

      if ((Marker_Tag != Moving_Tag) || (config->GetKind_SurfaceMovement(jMarker) != DEFORMING)) {
        continue;
      }

      /*--- Pitching origin, frequency, and amplitude from config. ---*/

      for (iDim = 0; iDim < 3; iDim++){
        Ampl[iDim]   = config->GetMarkerPitching_Ampl(jMarker, iDim)*DEG2RAD;
        Omega[iDim]  = config->GetMarkerPitching_Omega(jMarker, iDim)/config->GetOmega_Ref();
        Phase[iDim]  = config->GetMarkerPitching_Phase(jMarker, iDim)*DEG2RAD;
        Center[iDim] = config->GetMarkerMotion_Origin(jMarker, iDim);
      }
      /*--- Print some information to the console. Be verbose at the first
       iteration only (mostly for debugging purposes). ---*/
      // Note that the MASTER_NODE might not contain all the markers being moved.

      if (rank == MASTER_NODE) {
        cout << " Storing pitching displacement for marker: ";
        cout << Marker_Tag << "." << endl;
        if (iter == 0) {
          cout << " Pitching frequency: (" << Omega[0] << ", " << Omega[1];
          cout << ", " << Omega[2] << ") rad/s about origin: (" << Center[0];
          cout << ", " << Center[1] << ", " << Center[2] << ")." << endl;
          cout << " Pitching amplitude about origin: (" << Ampl[0]/DEG2RAD;
          cout << ", " << Ampl[1]/DEG2RAD << ", " << Ampl[2]/DEG2RAD;
          cout << ") degrees."<< endl;
          cout << " Pitching phase lag about origin: (" << Phase[0]/DEG2RAD;
          cout << ", " << Phase[1]/DEG2RAD <<", "<< Phase[2]/DEG2RAD;
          cout << ") degrees."<< endl;
        }
      }

      /*--- Compute delta change in the angle about the x, y, & z axes. ---*/

      dtheta = -Ampl[0]*(sin(Omega[0]*time_new + Phase[0])
                       - sin(Omega[0]*time_old + Phase[0]));
      dphi   = -Ampl[1]*(sin(Omega[1]*time_new + Phase[1])
                       - sin(Omega[1]*time_old + Phase[1]));
      dpsi   = -Ampl[2]*(sin(Omega[2]*time_new + Phase[2])
                       - sin(Omega[2]*time_old + Phase[2]));

      /*--- Compute rotation matrix. ---*/

      RotationMatrix(dtheta, dphi, dpsi, rotMatrix);

      /*--- Apply rotation to the vertices. ---*/

      for (iVertex = 0; iVertex < geometry->nVertex[iMarker]; iVertex++) {

        /*--- Index and coordinates of the current point ---*/

        iPoint = geometry->vertex[iMarker][iVertex]->GetNode();
        Coord  = geometry->nodes->GetCoord(iPoint);

        /*--- Calculate non-dim. position from rotation center ---*/

        for (iDim = 0; iDim < nDim; iDim++)
          r[iDim] = (Coord[iDim]-Center[iDim])/Lref;

        /*--- Compute transformed point coordinates ---*/

        Rotate(rotMatrix, Center, r, rotCoord);

        /*--- Calculate delta change in the x, y, & z directions ---*/
        for (iDim = 0; iDim < nDim; iDim++)
          VarCoord[iDim] = (rotCoord[iDim]-Coord[iDim])/Lref;

        /*--- Set node displacement for volume deformation ---*/

        for (iDim = 0; iDim < nDim; iDim++)
          VarCoordAbs[iDim] = nodes->GetBound_Disp(iPoint, iDim) + VarCoord[iDim];

        nodes->SetBound_Disp(iPoint, VarCoordAbs);
      }
    }
  }
  /*--- For pitching we don't update the motion origin and moment reference origin. ---*/

}

void CMeshSolver::Surface_Rotating(CGeometry *geometry, CConfig *config, unsigned long iter) {

  su2double deltaT, time_new, time_old, Lref;
  const su2double* Coord = nullptr;
  su2double VarCoordAbs[3] = {0.0};
  su2double Center[3] = {0.0}, VarCoord[3] = {0.0}, Omega[3] = {0.0},
  rotCoord[3] = {0.0}, r[3] = {0.0}, Center_Aux[3] = {0.0};
  su2double rotMatrix[3][3] = {{0.0}};
  su2double dtheta, dphi, dpsi;
  unsigned short iMarker, jMarker, iDim;
  unsigned long iPoint, iVertex;
  string Marker_Tag, Moving_Tag;

  /*--- Retrieve values from the config file ---*/

  deltaT = config->GetDelta_UnstTimeND();
  Lref   = config->GetLength_Ref();

  /*--- Compute delta time based on physical time step ---*/

  time_new = iter*deltaT;
  if (iter == 0) time_old = time_new;
  else time_old = (iter-1)*deltaT;

  /*--- Store displacement of each node on the rotating surface ---*/
  /*--- Loop over markers and find the particular marker(s) (surface) to rotate ---*/

  for (iMarker = 0; iMarker < config->GetnMarker_All(); iMarker++) {
    if (config->GetMarker_All_Moving(iMarker) != YES) continue;

    Marker_Tag = config->GetMarker_All_TagBound(iMarker);

    for (jMarker = 0; jMarker < config->GetnMarker_Moving(); jMarker++) {

      Moving_Tag = config->GetMarker_Moving_TagBound(jMarker);

      if ((Marker_Tag != Moving_Tag) || (config->GetKind_SurfaceMovement(jMarker) != DEFORMING)) {
        continue;
      }

      /*--- Rotation origin and angular velocity from config. ---*/

      for (iDim = 0; iDim < 3; iDim++){
        Omega[iDim]  = config->GetMarkerRotationRate(jMarker, iDim)/config->GetOmega_Ref();
        Center[iDim] = config->GetMarkerMotion_Origin(jMarker, iDim);
      }

      /*--- Print some information to the console. Be verbose at the first
       iteration only (mostly for debugging purposes). ---*/
      // Note that the MASTER_NODE might not contain all the markers being moved.

      if (rank == MASTER_NODE) {
        cout << " Storing rotating displacement for marker: ";
        cout << Marker_Tag << "." << endl;
        if (iter == 0) {
          cout << " Angular velocity: (" << Omega[0] << ", " << Omega[1];
          cout << ", " << Omega[2] << ") rad/s about origin: (" << Center[0];
          cout << ", " << Center[1] << ", " << Center[2] << ")." << endl;
        }
      }

      /*--- Compute delta change in the angle about the x, y, & z axes. ---*/

      dtheta = Omega[0]*(time_new-time_old);
      dphi   = Omega[1]*(time_new-time_old);
      dpsi   = Omega[2]*(time_new-time_old);

      /*--- Compute rotation matrix. ---*/

      RotationMatrix(dtheta, dphi, dpsi, rotMatrix);

      /*--- Apply rotation to the vertices. ---*/

      for (iVertex = 0; iVertex < geometry->nVertex[iMarker]; iVertex++) {

        /*--- Index and coordinates of the current point ---*/

        iPoint = geometry->vertex[iMarker][iVertex]->GetNode();
        Coord  = geometry->nodes->GetCoord(iPoint);

        /*--- Calculate non-dim. position from rotation center ---*/

        for (iDim = 0; iDim < nDim; iDim++)
          r[iDim] = (Coord[iDim]-Center[iDim])/Lref;

        /*--- Compute transformed point coordinates ---*/

        Rotate(rotMatrix, Center, r, rotCoord);

        /*--- Calculate delta change in the x, y, & z directions ---*/
        for (iDim = 0; iDim < nDim; iDim++)
          VarCoord[iDim] = (rotCoord[iDim]-Coord[iDim])/Lref;

        /*--- Set node displacement for volume deformation ---*/
        for (iDim = 0; iDim < nDim; iDim++)
          VarCoordAbs[iDim] = nodes->GetBound_Disp(iPoint, iDim) + VarCoord[iDim];

        nodes->SetBound_Disp(iPoint, VarCoordAbs);
      }
    }
  }

  /*--- When updating the origins it is assumed that all markers have the
   same rotation movement, because we use the last markers rotation matrix and center ---*/

  /*--- Set the mesh motion center to the new location after
   incrementing the position with the rotation. This new
   location will be used for subsequent mesh motion for the given marker.---*/

  for (jMarker=0; jMarker < config->GetnMarker_Moving(); jMarker++) {

    /*-- Check if we want to update the motion origin for the given marker ---*/

    if (config->GetMoveMotion_Origin(jMarker) != YES) continue;

    for (iDim = 0; iDim < 3; iDim++)
      Center_Aux[iDim] = config->GetMarkerMotion_Origin(jMarker, iDim);

    /*--- Calculate non-dim. position from rotation center ---*/

    for (iDim = 0; iDim < nDim; iDim++)
      r[iDim] = (Center_Aux[iDim]-Center[iDim])/Lref;

    /*--- Compute transformed point coordinates ---*/

    Rotate(rotMatrix, Center, r, rotCoord);

    /*--- Calculate delta change in the x, y, & z directions ---*/
    for (iDim = 0; iDim < nDim; iDim++)
      VarCoord[iDim] = (rotCoord[iDim]-Center_Aux[iDim])/Lref;

    for (iDim = 0; iDim < 3; iDim++)
      Center_Aux[iDim] += VarCoord[iDim];

    config->SetMarkerMotion_Origin(Center_Aux, jMarker);
  }

  /*--- Set the moment computation center to the new location after
   incrementing the position with the rotation. ---*/

  for (jMarker=0; jMarker<config->GetnMarker_Monitoring(); jMarker++) {

    Center_Aux[0] = config->GetRefOriginMoment_X(jMarker);
    Center_Aux[1] = config->GetRefOriginMoment_Y(jMarker);
    Center_Aux[2] = config->GetRefOriginMoment_Z(jMarker);

    /*--- Calculate non-dim. position from rotation center ---*/

    for (iDim = 0; iDim < nDim; iDim++)
      r[iDim] = (Center_Aux[iDim]-Center[iDim])/Lref;

    /*--- Compute transformed point coordinates ---*/

    Rotate(rotMatrix, Center, r, rotCoord);

    /*--- Calculate delta change in the x, y, & z directions ---*/
    for (iDim = 0; iDim < nDim; iDim++)
      VarCoord[iDim] = (rotCoord[iDim]-Center_Aux[iDim])/Lref;

    config->SetRefOriginMoment_X(jMarker, Center_Aux[0]+VarCoord[0]);
    config->SetRefOriginMoment_Y(jMarker, Center_Aux[1]+VarCoord[1]);
    config->SetRefOriginMoment_Z(jMarker, Center_Aux[2]+VarCoord[2]);
  }
}

void CMeshSolver::Surface_Plunging(CGeometry *geometry, CConfig *config, unsigned long iter) {

  su2double deltaT, time_new, time_old, Lref;
  su2double Center[3] = {0.0}, VarCoord[3] = {0.0}, Omega[3] = {0.0}, Ampl[3] = {0.0};
  su2double VarCoordAbs[3] = {0.0};
  const su2double DEG2RAD = PI_NUMBER/180.0;
  unsigned short iMarker, jMarker;
  unsigned long iPoint, iVertex;
  string Marker_Tag, Moving_Tag;
  unsigned short iDim;

  /*--- Retrieve values from the config file ---*/

  deltaT = config->GetDelta_UnstTimeND();
  Lref   = config->GetLength_Ref();

  /*--- Compute delta time based on physical time step ---*/

  time_new = iter*deltaT;
  if (iter == 0) time_old = time_new;
  else time_old = (iter-1)*deltaT;

  /*--- Store displacement of each node on the plunging surface ---*/
  /*--- Loop over markers and find the particular marker(s) (surface) to plunge ---*/

  for (iMarker = 0; iMarker < config->GetnMarker_All(); iMarker++) {
    if (config->GetMarker_All_Moving(iMarker) != YES) continue;

    Marker_Tag = config->GetMarker_All_TagBound(iMarker);

    for (jMarker = 0; jMarker < config->GetnMarker_Moving(); jMarker++) {

      Moving_Tag = config->GetMarker_Moving_TagBound(jMarker);

      if ((Marker_Tag != Moving_Tag) || (config->GetKind_SurfaceMovement(jMarker) != DEFORMING)) {
        continue;
      }

      /*--- Plunging frequency and amplitude from config. ---*/

      for (iDim = 0; iDim < 3; iDim++){
        Ampl[iDim]   = config->GetMarkerPlunging_Ampl(jMarker, iDim)/Lref;
        Omega[iDim]  = config->GetMarkerPlunging_Omega(jMarker, iDim)/config->GetOmega_Ref();
        Center[iDim] = config->GetMarkerMotion_Origin(jMarker, iDim);
      }

      /*--- Print some information to the console. Be verbose at the first
       iteration only (mostly for debugging purposes). ---*/
      // Note that the MASTER_NODE might not contain all the markers being moved.

      if (rank == MASTER_NODE) {
        cout << " Storing plunging displacement for marker: ";
        cout << Marker_Tag << "." << endl;
        if (iter == 0) {
          cout << " Plunging frequency: (" << Omega[0] << ", " << Omega[1];
          cout << ", " << Omega[2] << ") rad/s." << endl;
          cout << " Plunging amplitude: (" << Ampl[0]/DEG2RAD;
          cout << ", " << Ampl[1]/DEG2RAD << ", " << Ampl[2]/DEG2RAD;
          cout << ") degrees."<< endl;
        }
      }

      /*--- Compute delta change in the position in the x, y, & z directions. ---*/

      VarCoord[0] = -Ampl[0]*(sin(Omega[0]*time_new) - sin(Omega[0]*time_old));
      VarCoord[1] = -Ampl[1]*(sin(Omega[1]*time_new) - sin(Omega[1]*time_old));
      VarCoord[2] = -Ampl[2]*(sin(Omega[2]*time_new) - sin(Omega[2]*time_old));

      for (iVertex = 0; iVertex < geometry->nVertex[iMarker]; iVertex++) {

        /*--- Set node displacement for volume deformation ---*/

        iPoint = geometry->vertex[iMarker][iVertex]->GetNode();

        for (iDim = 0; iDim < nDim; iDim++)
          VarCoordAbs[iDim] = nodes->GetBound_Disp(iPoint, iDim) + VarCoord[iDim];

        nodes->SetBound_Disp(iPoint, VarCoordAbs);

      }
    }
  }

  /*--- When updating the origins it is assumed that all markers have the
   same plunging movement, because we use the last VarCoord set ---*/

  /*--- Set the mesh motion center to the new location after
   incrementing the position with the translation. This new
   location will be used for subsequent mesh motion for the given marker.---*/

  for (jMarker=0; jMarker<config->GetnMarker_Moving(); jMarker++) {

    /*-- Check if we want to update the motion origin for the given marker ---*/

    if (config->GetMoveMotion_Origin(jMarker) == YES) {
      for (iDim = 0; iDim < 3; iDim++)
        Center[iDim] += VarCoord[iDim];

      config->SetMarkerMotion_Origin(Center, jMarker);
    }
  }

  /*--- Set the moment computation center to the new location after
   incrementing the position with the plunging. ---*/

  for (jMarker=0; jMarker < config->GetnMarker_Monitoring(); jMarker++) {
    Center[0] = config->GetRefOriginMoment_X(jMarker) + VarCoord[0];
    Center[1] = config->GetRefOriginMoment_Y(jMarker) + VarCoord[1];
    Center[2] = config->GetRefOriginMoment_Z(jMarker) + VarCoord[2];
    config->SetRefOriginMoment_X(jMarker, Center[0]);
    config->SetRefOriginMoment_Y(jMarker, Center[1]);
    config->SetRefOriginMoment_Z(jMarker, Center[2]);
  }
}

void CMeshSolver::Surface_Translating(CGeometry *geometry, CConfig *config, unsigned long iter) {

  su2double deltaT, time_new, time_old;
  su2double Center[3] = {0.0}, VarCoord[3] = {0.0};
  su2double VarCoordAbs[3] = {0.0};
  su2double xDot[3] = {0.0};
  unsigned short iMarker, jMarker;
  unsigned long iPoint, iVertex;
  string Marker_Tag, Moving_Tag;
  unsigned short iDim;

  /*--- Retrieve values from the config file ---*/

  deltaT = config->GetDelta_UnstTimeND();

  /*--- Compute delta time based on physical time step ---*/

  time_new = iter*deltaT;
  if (iter == 0) time_old = time_new;
  else time_old = (iter-1)*deltaT;

  /*--- Store displacement of each node on the translating surface ---*/
  /*--- Loop over markers and find the particular marker(s) (surface) to translate ---*/

  for (iMarker = 0; iMarker < config->GetnMarker_All(); iMarker++) {
    if (config->GetMarker_All_Moving(iMarker) != YES) continue;

    Marker_Tag = config->GetMarker_All_TagBound(iMarker);

    for (jMarker = 0; jMarker < config->GetnMarker_Moving(); jMarker++) {

      Moving_Tag = config->GetMarker_Moving_TagBound(jMarker);

      if ((Marker_Tag != Moving_Tag) || (config->GetKind_SurfaceMovement(jMarker) != DEFORMING)) {
        continue;
      }

      for (iDim = 0; iDim < 3; iDim++) {
        xDot[iDim]   = config->GetMarkerTranslationRate(jMarker, iDim);
        Center[iDim] = config->GetMarkerMotion_Origin(jMarker, iDim);
      }

      /*--- Print some information to the console. Be verbose at the first
       iteration only (mostly for debugging purposes). ---*/
      // Note that the MASTER_NODE might not contain all the markers being moved.

      if (rank == MASTER_NODE) {
        cout << " Storing translating displacement for marker: ";
        cout << Marker_Tag << "." << endl;
        if (iter == 0) {
          cout << " Translational velocity: (" << xDot[0]*config->GetVelocity_Ref() << ", " << xDot[1]*config->GetVelocity_Ref();
          cout << ", " << xDot[2]*config->GetVelocity_Ref();
          if (config->GetSystemMeasurements() == SI) cout << ") m/s." << endl;
          else cout << ") ft/s." << endl;
        }
      }

      /*--- Compute delta change in the position in the x, y, & z directions. ---*/

      VarCoord[0] = xDot[0]*(time_new-time_old);
      VarCoord[1] = xDot[1]*(time_new-time_old);
      VarCoord[2] = xDot[2]*(time_new-time_old);

      for (iVertex = 0; iVertex < geometry->nVertex[iMarker]; iVertex++) {

        /*--- Set node displacement for volume deformation ---*/

        iPoint = geometry->vertex[iMarker][iVertex]->GetNode();

        for (iDim = 0; iDim < nDim; iDim++)
          VarCoordAbs[iDim] = nodes->GetBound_Disp(iPoint, iDim) + VarCoord[iDim];

        nodes->SetBound_Disp(iPoint, VarCoordAbs);
      }
    }
  }

  /*--- When updating the origins it is assumed that all markers have the
        same translational velocity, because we use the last VarCoord set ---*/

  /*--- Set the mesh motion center to the new location after
   incrementing the position with the translation. This new
   location will be used for subsequent mesh motion for the given marker.---*/

  for (jMarker=0; jMarker < config->GetnMarker_Moving(); jMarker++) {

    /*-- Check if we want to update the motion origin for the given marker ---*/

    if (config->GetMoveMotion_Origin(jMarker) == YES) {
      for (iDim = 0; iDim < 3; iDim++)
        Center[iDim] += VarCoord[iDim];

      config->SetMarkerMotion_Origin(Center, jMarker);
    }
  }

  /*--- Set the moment computation center to the new location after
   incrementing the position with the translation. ---*/

  for (jMarker=0; jMarker < config->GetnMarker_Monitoring(); jMarker++) {
    Center[0] = config->GetRefOriginMoment_X(jMarker) + VarCoord[0];
    Center[1] = config->GetRefOriginMoment_Y(jMarker) + VarCoord[1];
    Center[2] = config->GetRefOriginMoment_Z(jMarker) + VarCoord[2];
    config->SetRefOriginMoment_X(jMarker, Center[0]);
    config->SetRefOriginMoment_Y(jMarker, Center[1]);
    config->SetRefOriginMoment_Z(jMarker, Center[2]);
  }
}<|MERGE_RESOLUTION|>--- conflicted
+++ resolved
@@ -593,10 +593,7 @@
     LinSysRes.SetValZero();
     LinSysSol.SetValZero();
   }
-<<<<<<< HEAD
-=======
   END_SU2_OMP_PARALLEL
->>>>>>> 4be87456
 
   /*--- Impose boundary conditions including boundary velocity ---*/
   SetBoundaryDisplacements(geometry[MESH_0], numerics[FEA_TERM], config, true);
@@ -610,12 +607,9 @@
       /*--- Non-dimensionalize velocity ---*/
       val_vel = val_vel/config->GetVelocity_Ref();
 
-<<<<<<< HEAD
       // Debug: Force zero grid velocity
       if (config->GetWrt_Performance()) val_vel = 0.0;
 
-=======
->>>>>>> 4be87456
       geometry[MESH_0]->nodes->SetGridVel(iPoint, iDim, val_vel);
     }
   }
@@ -719,12 +713,7 @@
     if ((config->GetMarker_All_Deform_Mesh(iMarker) == YES) ||
         (config->GetMarker_All_Moving(iMarker) == YES)) {
 
-<<<<<<< HEAD
-      if (!velocity_transfer) BC_Deforming(geometry, numerics, config, iMarker);
-      else BC_Velocity(geometry, numerics, config, iMarker);
-=======
       BC_Deforming(geometry, numerics, config, iMarker, velocity_transfer);
->>>>>>> 4be87456
     }
     else if (config->GetMarker_All_Deform_Mesh_Sym_Plane(iMarker) == YES) {
 
@@ -818,11 +807,7 @@
         su2double displ = curr_coord - nodes->GetMesh_Coord(iPoint_Local, iDim);
         nodes->SetSolution(iPoint_Local, iDim, displ);
         su2double vel = Restart_Data[index+iDim+6];
-<<<<<<< HEAD
-        if (time_domain && config->GetFSI_Simulation()) geometry[MESH_0]->nodes->SetGridVel(iPoint_Local, iDim, Restart_Data[index+iDim+6]);
-=======
         if (time_domain && config->GetFSI_Simulation()) geometry[MESH_0]->nodes->SetGridVel(iPoint_Local, iDim, vel);
->>>>>>> 4be87456
       }
 
       /*--- Increment the overall counter for how many points have been loaded. ---*/
@@ -925,29 +910,11 @@
     if (Unst_RestartIter < 0) {
 
       if (rank == MASTER_NODE) cout << "Requested mesh restart filename is negative. Setting zero displacement" << endl;
-<<<<<<< HEAD
-
-      unsigned long iPoint_Global;
-
-      for (iPoint_Global = 0; iPoint_Global < geometry->GetGlobal_nPointDomain(); iPoint_Global++) {
-
-        auto iPoint_Local = geometry->GetGlobal_to_Local_Point(iPoint_Global);
-
-        if (iPoint_Local >= 0) {
-
-          for (unsigned short iDim = 0; iDim < nDim; iDim++) {
-            if(iStep==1)
-              nodes->Set_Solution_time_n(iPoint_Local, iDim, 0.0);
-            else
-              nodes->Set_Solution_time_n1(iPoint_Local, iDim, 0.0);
-          }
-=======
 
       for (unsigned long iPoint = 0; iPoint < nPoint; ++iPoint) {
         for (unsigned short iDim = 0; iDim < nDim; iDim++) {
           if(iStep == 1) nodes->Set_Solution_time_n(iPoint, iDim, 0.0);
           else nodes->Set_Solution_time_n1(iPoint, iDim, 0.0);
->>>>>>> 4be87456
         }
       }
     }

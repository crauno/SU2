--- conflicted
+++ resolved
@@ -1,4 +1,4 @@
-﻿/*!
+/*!
  * \file config_structure.hpp
  * \brief All the information about the definition of the physical problem.
  *        The subroutines and functions are in the <i>config_structure.cpp</i> file.
@@ -5389,9 +5389,8 @@
    * \return The kind of time integration: Steady state, time stepping method (unsteady) or
    *         dual time stepping method (unsteady).
    */
-<<<<<<< HEAD
-  unsigned short GetUnsteady_Simulation(void);
-
+  unsigned short GetTime_Marching(void);
+  
   /*!
    * \brief Get if the cold flow simulation is required.
    * \note This is the information that the code will use, the method will
@@ -5419,10 +5418,7 @@
    * \return: The number of species present in the plasma, read from input file
    */
   unsigned short GetnSpecies(void);
-=======
-  unsigned short GetTime_Marching(void);
->>>>>>> ced897be
-  
+
   /*!
    * \brief Provides the number of chemical reactions in the chemistry model
    * \return: The number of chemical reactions, read from input file

/*!
 * \file config_structure.cpp
 * \brief Main file for managing the config file
 * \author F. Palacios, T. Economon, B. Tracey, H. Kline
 * \version 7.0.0 "Blackbird"
 *
 * SU2 Project Website: https://su2code.github.io
 *
 * The SU2 Project is maintained by the SU2 Foundation
 * (http://su2foundation.org)
 *
 * Copyright 2012-2019, SU2 Contributors (cf. AUTHORS.md)
 *
 * SU2 is free software; you can redistribute it and/or
 * modify it under the terms of the GNU Lesser General Public
 * License as published by the Free Software Foundation; either
 * version 2.1 of the License, or (at your option) any later version.
 *
 * SU2 is distributed in the hope that it will be useful,
 * but WITHOUT ANY WARRANTY; without even the implied warranty of
 * MERCHANTABILITY or FITNESS FOR A PARTICULAR PURPOSE. See the GNU
 * Lesser General Public License for more details.
 *
 * You should have received a copy of the GNU Lesser General Public
 * License along with SU2. If not, see <http://www.gnu.org/licenses/>.
 */

#define ENABLE_MAPS

#include "../include/config_structure.hpp"
#include "../include/fem_gauss_jacobi_quadrature.hpp"
#include "../include/fem_geometry_structure.hpp"

#include "../include/ad_structure.hpp"
#include "../include/toolboxes/printing_toolbox.hpp"

using namespace PrintingToolbox;

#ifdef PROFILE
#ifdef HAVE_MKL
#include "mkl.h"
#endif
#endif

vector<string> Profile_Function_tp;       /*!< \brief Vector of string names for profiled functions. */
vector<double> Profile_Time_tp;           /*!< \brief Vector of elapsed time for profiled functions. */
vector<double> Profile_ID_tp;             /*!< \brief Vector of group ID number for profiled functions. */
map<string, vector<int> > Profile_Map_tp; /*!< \brief Map containing the final results for profiled functions. */

map<CLong3T, int> GEMM_Profile_MNK;       /*!< \brief Map, which maps the GEMM size to the index where
                                                      the data for this GEMM is stored in several vectors. */
vector<long>   GEMM_Profile_NCalls;       /*!< \brief Vector, which stores the number of calls to this
                                                      GEMM size. */
vector<double> GEMM_Profile_TotTime;      /*!< \brief Total time spent for this GEMM size. */
vector<double> GEMM_Profile_MinTime;      /*!< \brief Minimum time spent for this GEMM size. */
vector<double> GEMM_Profile_MaxTime;      /*!< \brief Maximum time spent for this GEMM size. */

//#pragma omp threadprivate(Profile_Function_tp, Profile_Time_tp, Profile_ID_tp, Profile_Map_tp)


CConfig::CConfig(char case_filename[MAX_STRING_SIZE], unsigned short val_software, bool verb_high) {

  /*--- Set the case name to the base config file name without extension ---*/

  caseName = PrintingToolbox::split(string(case_filename),'.')[0];

  base_config = true;

  /*--- Store MPI rank and size ---*/

  rank = SU2_MPI::GetRank();
  size = SU2_MPI::GetSize();

  iZone = 0;
  nZone = 1;

  /*--- Initialize pointers to Null---*/

  SetPointersNull();

  /*--- Reading config options  ---*/

  SetConfig_Options();

  /*--- Parsing the config file  ---*/

  SetConfig_Parsing(case_filename);

  /*--- Set the default values for all of the options that weren't set ---*/

  SetDefault();

  /*--- Set number of zone ---*/

  SetnZone();

  /*--- Configuration file postprocessing ---*/

  SetPostprocessing(val_software, iZone, 0);

  /*--- Configuration file boundaries/markers setting ---*/

  SetMarkers(val_software);

  /*--- Configuration file output ---*/

  if ((rank == MASTER_NODE) && verb_high)
    SetOutput(val_software, iZone);

}

CConfig::CConfig(CConfig* config, char case_filename[MAX_STRING_SIZE], unsigned short val_software,
                 unsigned short val_iZone, unsigned short val_nZone, bool verb_high) {

  caseName = config->GetCaseName();

  unsigned short val_nDim;

  base_config = false;

  /*--- Store MPI rank and size ---*/

  rank = SU2_MPI::GetRank();
  size = SU2_MPI::GetSize();

  iZone = val_iZone;
  nZone = val_nZone;

  /*--- Initialize pointers to Null---*/

  SetPointersNull();

  /*--- Reading config options  ---*/

  SetConfig_Options();

  /*--- Parsing the config file  ---*/

  SetConfig_Parsing(case_filename);

  /*--- Set default options from base config ---*/

  SetDefaultFromConfig(config);

  /*--- Set the default values for all of the options that weren't set ---*/

  SetDefault();

  /*--- Get the dimension --- */

  val_nDim = GetnDim(Mesh_FileName, Mesh_FileFormat);

  /*--- Configuration file postprocessing ---*/

  SetPostprocessing(val_software, val_iZone, val_nDim);

  /*--- Configuration file boundaries/markers setting ---*/

  SetMarkers(val_software);

  /*--- Configuration file output ---*/

  if ((rank == MASTER_NODE) && verb_high)
    SetOutput(val_software, val_iZone);

  Multizone_Problem = config->GetMultizone_Problem();

}

CConfig::CConfig(char case_filename[MAX_STRING_SIZE], unsigned short val_software) {

  /*--- Set the case name to the base config file name without extension ---*/
  
  caseName = PrintingToolbox::split(string(case_filename),'.')[0];
  
  base_config = true;

  nZone = 1;
  iZone = 0;

  /*--- Store MPI rank and size ---*/

  rank = SU2_MPI::GetRank();
  size = SU2_MPI::GetSize();

  /*--- Initialize pointers to Null---*/

  SetPointersNull();

  /*--- Reading config options  ---*/

  SetConfig_Options();

  /*--- Parsing the config file  ---*/

  SetConfig_Parsing(case_filename);

  /*--- Set the default values for all of the options that weren't set ---*/

  SetDefault();

  /*--- Set number of zones --- */

  SetnZone();

  /*--- Configuration file postprocessing ---*/

  SetPostprocessing(val_software, 0, 1);

  /*--- Configuration file boundaries/markers setting ---*/

  SetMarkers(val_software);

  /*--- Print the header --- */

  SetHeader(val_software);

}

CConfig::CConfig(char case_filename[MAX_STRING_SIZE], CConfig *config) {

  /*--- Set the case name to the base config file name without extension ---*/
  
  caseName = PrintingToolbox::split(string(case_filename),'.')[0];
  
  base_config = true;

  /*--- Store MPI rank and size ---*/

  rank = SU2_MPI::GetRank();
  size = SU2_MPI::GetSize();

  bool runtime_file = false;

  /*--- Initialize pointers to Null---*/

  SetPointersNull();

  /*--- Reading config options  ---*/

  SetRunTime_Options();

  /*--- Parsing the config file  ---*/

  runtime_file = SetRunTime_Parsing(case_filename);

  /*--- Set the default values for all of the options that weren't set ---*/

  SetDefault();

  /*--- Update original config file ---*/

  if (runtime_file) {
    if (all_options.find("TIME_ITER") == all_options.end())
      config->SetnTime_Iter(nTimeIter);
  }
}

SU2_MPI::Comm CConfig::GetMPICommunicator() {

  return SU2_Communicator;

}

void CConfig::SetMPICommunicator(SU2_MPI::Comm Communicator) {

  SU2_Communicator = Communicator;

}

void CConfig::addDoubleOption(const string name, su2double & option_field, su2double default_value) {
  // Check if the key is already in the map. If this fails, it is coder error
  // and not user error, so throw.
  assert(option_map.find(name) == option_map.end());

  // Add this option to the list of all the options
  all_options.insert(pair<string, bool>(name, true));

  // Create the parser for a su2double option with a reference to the option_field and the desired
  // default value. This will take the string in the config file, convert it to a su2double, and
  // place that su2double in the memory location specified by the reference.
  COptionBase* val = new COptionDouble(name, option_field, default_value);

  // Create an association between the option name ("CFL") and the parser generated above.
  // During configuration, the parsing script will get the option name, and use this map
  // to find how to parse that option.
  option_map.insert(pair<string, COptionBase *>(name, val));
}

void CConfig::addStringOption(const string name, string & option_field, string default_value) {
  assert(option_map.find(name) == option_map.end());
  all_options.insert(pair<string, bool>(name, true));
  COptionBase* val = new COptionString(name, option_field, default_value);
  option_map.insert(pair<string, COptionBase *>(name, val));
}

void CConfig::addIntegerOption(const string name, int & option_field, int default_value) {
  assert(option_map.find(name) == option_map.end());
  all_options.insert(pair<string, bool>(name, true));
  COptionBase* val = new COptionInt(name, option_field, default_value);
  option_map.insert(pair<string, COptionBase *>(name, val));
}

void CConfig::addUnsignedLongOption(const string name, unsigned long & option_field, unsigned long default_value) {
  assert(option_map.find(name) == option_map.end());
  all_options.insert(pair<string, bool>(name, true));
  COptionBase* val = new COptionULong(name, option_field, default_value);
  option_map.insert(pair<string, COptionBase *>(name, val));
}

void CConfig::addUnsignedShortOption(const string name, unsigned short & option_field, unsigned short default_value) {
  assert(option_map.find(name) == option_map.end());
  all_options.insert(pair<string, bool>(name, true));
  COptionBase* val = new COptionUShort(name, option_field, default_value);
  option_map.insert(pair<string, COptionBase *>(name, val));
}

void CConfig::addLongOption(const string name, long & option_field, long default_value) {
  assert(option_map.find(name) == option_map.end());
  all_options.insert(pair<string, bool>(name, true));
  COptionBase* val = new COptionLong(name, option_field, default_value);
  option_map.insert(pair<string, COptionBase *>(name, val));
}

void CConfig::addBoolOption(const string name, bool & option_field, bool default_value) {
  assert(option_map.find(name) == option_map.end());
  all_options.insert(pair<string, bool>(name, true));
  COptionBase* val = new COptionBool(name, option_field, default_value);
  option_map.insert(pair<string, COptionBase *>(name, val));
}

// enum types work differently than all of the others because there are a small number of valid
// string entries for the type. One must also provide a list of all the valid strings of that type.
template <class Tenum>
void CConfig::addEnumOption(const string name, unsigned short & option_field, const map<string, Tenum> & enum_map, Tenum default_value) {
  assert(option_map.find(name) == option_map.end());
  all_options.insert(pair<string, bool>(name, true));
  COptionBase* val = new COptionEnum<Tenum>(name, enum_map, option_field, default_value);
  option_map.insert(pair<string, COptionBase *>(name, val));
  return;
}


// input_size is the number of options read in from the config file
template <class Tenum>
void CConfig::addEnumListOption(const string name, unsigned short & input_size, unsigned short * & option_field, const map<string, Tenum> & enum_map) {
  input_size = 0;
  assert(option_map.find(name) == option_map.end());
  all_options.insert(pair<string, bool>(name, true));
  COptionBase* val = new COptionEnumList<Tenum>(name, enum_map, option_field, input_size);
  option_map.insert( pair<string, COptionBase*>(name, val) );
}

void CConfig::addDoubleArrayOption(const string name, const int size, su2double * & option_field, su2double * default_value) {

  //  su2double * def = new su2double [size];
  //  for (int i = 0; i < size; i++) {
  //    def[i] = default_value[i];
  //  }

  assert(option_map.find(name) == option_map.end());
  all_options.insert(pair<string, bool>(name, true));
  COptionBase* val = new COptionDoubleArray(name, size, option_field, default_value);
  option_map.insert(pair<string, COptionBase *>(name, val));
}

void CConfig::addDoubleListOption(const string name, unsigned short & size, su2double * & option_field) {
  assert(option_map.find(name) == option_map.end());
  all_options.insert(pair<string, bool>(name, true));
  COptionBase* val = new COptionDoubleList(name, size, option_field);
  option_map.insert(pair<string, COptionBase *>(name, val));
}

void CConfig::addShortListOption(const string name, unsigned short & size, short * & option_field) {
  assert(option_map.find(name) == option_map.end());
  all_options.insert(pair<string, bool>(name, true));
  COptionBase* val = new COptionShortList(name, size, option_field);
  option_map.insert(pair<string, COptionBase *>(name, val));
}

void CConfig::addUShortListOption(const string name, unsigned short & size, unsigned short * & option_field) {
  assert(option_map.find(name) == option_map.end());
  all_options.insert(pair<string, bool>(name, true));
  COptionBase* val = new COptionUShortList(name, size, option_field);
  option_map.insert(pair<string, COptionBase *>(name, val));
}

void CConfig::addStringListOption(const string name, unsigned short & num_marker, string* & option_field) {
  assert(option_map.find(name) == option_map.end());
  all_options.insert(pair<string, bool>(name, true));
  COptionBase* val = new COptionStringList(name, num_marker, option_field);
  option_map.insert(pair<string, COptionBase *>(name, val));
}

void CConfig::addConvectOption(const string name, unsigned short & space_field, unsigned short & centered_field, unsigned short & upwind_field) {
  assert(option_map.find(name) == option_map.end());
  all_options.insert(pair<string, bool>(name, true));
  COptionBase* val = new COptionConvect(name, space_field, centered_field, upwind_field);
  option_map.insert(pair<string, COptionBase *>(name, val));
}

void CConfig::addConvectFEMOption(const string name, unsigned short & space_field, unsigned short & fem_field) {
  assert(option_map.find(name) == option_map.end());
  all_options.insert(pair<string, bool>(name, true));
  COptionBase* val = new COptionFEMConvect(name, space_field, fem_field);
  option_map.insert(pair<string, COptionBase *>(name, val));
}

void CConfig::addMathProblemOption(const string name, bool & ContinuousAdjoint, const bool & ContinuousAdjoint_default,
                          bool & DiscreteAdjoint, const bool & DiscreteAdjoint_default,
                          bool & Restart_Flow, const bool & Restart_Flow_default) {
  assert(option_map.find(name) == option_map.end());
  all_options.insert(pair<string, bool>(name, true));
  COptionBase* val = new COptionMathProblem(name, ContinuousAdjoint, ContinuousAdjoint_default, DiscreteAdjoint, DiscreteAdjoint_default, Restart_Flow, Restart_Flow_default);
  option_map.insert(pair<string, COptionBase *>(name, val));
}

void CConfig::addDVParamOption(const string name, unsigned short & nDV_field, su2double** & paramDV, string* & FFDTag,
                      unsigned short* & design_variable) {
  assert(option_map.find(name) == option_map.end());
  all_options.insert(pair<string, bool>(name, true));
  COptionBase* val = new COptionDVParam(name, nDV_field, paramDV, FFDTag, design_variable);
  option_map.insert(pair<string, COptionBase *>(name, val));
}

void CConfig::addDVValueOption(const string name, unsigned short* & nDVValue_field, su2double** & valueDV, unsigned short & nDV_field,  su2double** & paramDV,
                      unsigned short* & design_variable) {
  assert(option_map.find(name) == option_map.end());
  all_options.insert(pair<string, bool>(name, true));
  COptionBase* val = new COptionDVValue(name, nDVValue_field, valueDV, nDV_field, paramDV, design_variable);
  option_map.insert(pair<string, COptionBase *>(name, val));
}

void CConfig::addFFDDefOption(const string name, unsigned short & nFFD_field, su2double** & coordFFD, string* & FFDTag) {
  assert(option_map.find(name) == option_map.end());
  all_options.insert(pair<string, bool>(name, true));
  COptionBase* val = new COptionFFDDef(name, nFFD_field, coordFFD, FFDTag);
  option_map.insert(pair<string, COptionBase *>(name, val));
}

void CConfig::addFFDDegreeOption(const string name, unsigned short & nFFD_field, unsigned short** & degreeFFD) {
  assert(option_map.find(name) == option_map.end());
  all_options.insert(pair<string, bool>(name, true));
  COptionBase* val = new COptionFFDDegree(name, nFFD_field, degreeFFD);
  option_map.insert(pair<string, COptionBase *>(name, val));
}

void CConfig::addStringDoubleListOption(const string name, unsigned short & list_size, string * & string_field,
                               su2double* & double_field) {
  assert(option_map.find(name) == option_map.end());
  all_options.insert(pair<string, bool>(name, true));
  COptionBase* val = new COptionStringDoubleList(name, list_size, string_field, double_field);
  option_map.insert(pair<string, COptionBase *>(name, val));
}

void CConfig::addInletOption(const string name, unsigned short & nMarker_Inlet, string * & Marker_Inlet,
                    su2double* & Ttotal, su2double* & Ptotal, su2double** & FlowDir) {
  assert(option_map.find(name) == option_map.end());
  all_options.insert(pair<string, bool>(name, true));
  COptionBase* val = new COptionInlet(name, nMarker_Inlet, Marker_Inlet, Ttotal, Ptotal, FlowDir);
  option_map.insert(pair<string, COptionBase *>(name, val));
}

template <class Tenum>
void CConfig::addRiemannOption(const string name, unsigned short & nMarker_Riemann, string * & Marker_Riemann, unsigned short* & option_field, const map<string, Tenum> & enum_map,
                      su2double* & var1, su2double* & var2, su2double** & FlowDir) {
  assert(option_map.find(name) == option_map.end());
  all_options.insert(pair<string, bool>(name, true));
  COptionBase* val = new COptionRiemann<Tenum>(name, nMarker_Riemann, Marker_Riemann, option_field, enum_map, var1, var2, FlowDir);
  option_map.insert(pair<string, COptionBase *>(name, val));
}

template <class Tenum>
void CConfig::addGilesOption(const string name, unsigned short & nMarker_Giles, string * & Marker_Giles, unsigned short* & option_field, const map<string, Tenum> & enum_map,
                   su2double* & var1, su2double* & var2, su2double** & FlowDir, su2double* & relaxfactor1, su2double* & relaxfactor2) {
  assert(option_map.find(name) == option_map.end());
  all_options.insert(pair<string, bool>(name, true));
  COptionBase* val = new COptionGiles<Tenum>(name, nMarker_Giles, Marker_Giles, option_field, enum_map, var1, var2, FlowDir, relaxfactor1, relaxfactor2);
  option_map.insert(pair<string, COptionBase *>(name, val));
}

void CConfig::addExhaustOption(const string name, unsigned short & nMarker_Exhaust, string * & Marker_Exhaust,
                      su2double* & Ttotal, su2double* & Ptotal) {
  assert(option_map.find(name) == option_map.end());
  all_options.insert(pair<string, bool>(name, true));
  COptionBase* val = new COptionExhaust(name, nMarker_Exhaust, Marker_Exhaust, Ttotal, Ptotal);
  option_map.insert(pair<string, COptionBase *>(name, val));
}

void CConfig::addPeriodicOption(const string & name, unsigned short & nMarker_PerBound,
                       string* & Marker_PerBound, string* & Marker_PerDonor,
                       su2double** & RotCenter, su2double** & RotAngles, su2double** & Translation) {
  assert(option_map.find(name) == option_map.end());
  all_options.insert(pair<string, bool>(name, true));
  COptionBase* val = new COptionPeriodic(name, nMarker_PerBound, Marker_PerBound, Marker_PerDonor, RotCenter, RotAngles, Translation);
  option_map.insert(pair<string, COptionBase *>(name, val));
}

void CConfig::addTurboPerfOption(const string & name, unsigned short & nMarker_TurboPerf,
                  string* & Marker_TurboBoundIn, string* & Marker_TurboBoundOut) {
  assert(option_map.find(name) == option_map.end());
  all_options.insert(pair<string, bool>(name, true));
  COptionBase* val = new COptionTurboPerformance(name, nMarker_TurboPerf, Marker_TurboBoundIn, Marker_TurboBoundOut);
  option_map.insert(pair<string, COptionBase *>(name, val));
}

void CConfig::addActDiskOption(const string & name,
                      unsigned short & nMarker_ActDiskInlet, unsigned short & nMarker_ActDiskOutlet, string* & Marker_ActDiskInlet, string* & Marker_ActDiskOutlet,
                      su2double** & ActDisk_PressJump, su2double** & ActDisk_TempJump, su2double** & ActDisk_Omega) {
  assert(option_map.find(name) == option_map.end());
  all_options.insert(pair<string, bool>(name, true));
  COptionBase* val = new COptionActDisk(name,
                                        nMarker_ActDiskInlet, nMarker_ActDiskOutlet, Marker_ActDiskInlet, Marker_ActDiskOutlet,
                                        ActDisk_PressJump, ActDisk_TempJump, ActDisk_Omega);
  option_map.insert(pair<string, COptionBase *>(name, val));
}

void CConfig::addWallFunctionOption(const string &name,               unsigned short &list_size,
                           string* &string_field,            unsigned short* &val_Kind_WF,
                           unsigned short** &val_IntInfo_WF, su2double** &val_DoubleInfo_WF) {
  assert(option_map.find(name) == option_map.end());
  all_options.insert(pair<string, bool>(name, true));
  COptionBase* val = new COptionWallFunction(name, list_size, string_field, val_Kind_WF,
                                             val_IntInfo_WF, val_DoubleInfo_WF);
  option_map.insert(pair<string, COptionBase *>(name, val));
}

void CConfig::addPythonOption(const string name) {
  assert(option_map.find(name) == option_map.end());
  all_options.insert(pair<string, bool>(name, true));
  COptionBase* val = new COptionPython(name);
  option_map.insert(pair<string, COptionBase *>(name, val));
}

unsigned short CConfig::GetnZone(string val_mesh_filename, unsigned short val_format) {

  int nZone = 1; /* Default value if nothing is specified. */

  switch (val_format) {
    case SU2: {

      /*--- Local variables for reading the SU2 file. ---*/
      string text_line;
      ifstream mesh_file;

      /*--- Check if the mesh file can be opened for reading. ---*/
      mesh_file.open(val_mesh_filename.c_str(), ios::in);
      if (mesh_file.fail())
        SU2_MPI::Error(string("There is no geometry file called ") + val_mesh_filename,
                              CURRENT_FUNCTION);

      /*--- Read the SU2 mesh file until the zone data is reached or
            when it can be decided that it is not present. ---*/
      while( getline (mesh_file, text_line) ) {

        /*--- Search for the "NZONE" keyword to see if there are multiple Zones ---*/
        if(text_line.find ("NZONE=",0) != string::npos) {
          text_line.erase (0,6); nZone = atoi(text_line.c_str());
          break;
        }

        /*--- If one of the keywords IZONE, NELEM or NPOIN, NMARK is encountered,
              it can be assumed that the NZONE keyword is not present and the loop
              can be terminated. ---*/
        if(text_line.find ("IZONE=",0) != string::npos) break;
        if(text_line.find ("NELEM=",0) != string::npos) break;
        if(text_line.find ("NPOIN=",0) != string::npos) break;
        if(text_line.find ("NMARK=",0) != string::npos) break;
      }

      mesh_file.close();
      break;

    }

    case CGNS_GRID: {

#ifdef HAVE_CGNS

      /*--- Local variables which are needed when calling the CGNS mid-level API. ---*/

      int fn, nbases = 0, nzones = 0, file_type;
      int cell_dim = 0, phys_dim = 0;
      char basename[CGNS_STRING_SIZE];

      /*--- Check whether the supplied file is truly a CGNS file. ---*/

      if ( cg_is_cgns(val_mesh_filename.c_str(), &file_type) != CG_OK ) {
        SU2_MPI::Error(val_mesh_filename +
                       string(" was not found or is not a properly formatted CGNS file.\n") +
                       string("Note that SU2 expects unstructured CGNS files in ADF data format."),
                       CURRENT_FUNCTION);
      }

      /*--- Open the CGNS file for reading. The value of fn returned
       is the specific index number for this file and will be
       repeatedly used in the function calls. ---*/

      if (cg_open(val_mesh_filename.c_str(), CG_MODE_READ, &fn)) cg_error_exit();

      /*--- Get the number of databases. This is the highest node
       in the CGNS heirarchy. ---*/

      if (cg_nbases(fn, &nbases)) cg_error_exit();

      /*--- Check if there is more than one database. Throw an
       error if there is because this reader can currently
       only handle one database. ---*/

      if ( nbases > 1 ) {
        SU2_MPI::Error("CGNS reader currently incapable of handling more than 1 database." ,
                       CURRENT_FUNCTION);
      }

      /*--- Read the databases. Note that the indexing starts at 1. ---*/

      for ( int i = 1; i <= nbases; i++ ) {

        if (cg_base_read(fn, i, basename, &cell_dim, &phys_dim)) cg_error_exit();

        /*--- Get the number of zones for this base. ---*/

        if (cg_nzones(fn, i, &nzones)) cg_error_exit();

      }

      /*--- Close the CGNS file. ---*/

      if ( cg_close(fn) ) cg_error_exit();

      /*--- Set the number of zones as read from the CGNS file ---*/

      nZone = nzones;

#else
      SU2_MPI::Error(string(" SU2 built without CGNS support. \n") +
                     string(" To use CGNS, build SU2 accordingly."),
                     CURRENT_FUNCTION);
#endif

      break;
    }
    case RECTANGLE: {
      nZone = 1;
      break;
    }
    case BOX: {
      nZone = 1;
      break;
    }
  }

  return (unsigned short) nZone;

}

unsigned short CConfig::GetnDim(string val_mesh_filename, unsigned short val_format) {

  short nDim = -1;

  switch (val_format) {
    case SU2: {

      /*--- Local variables for reading the SU2 file. ---*/
      string text_line;
      ifstream mesh_file;

      /*--- Open grid file ---*/
      mesh_file.open(val_mesh_filename.c_str(), ios::in);
      if (mesh_file.fail()) {
        SU2_MPI::Error(string("The SU2 mesh file named ") + val_mesh_filename + string(" was not found."), CURRENT_FUNCTION);
      }

      /*--- Read the SU2 mesh file until the dimension data is reached
            or when it can be decided that it is not present. ---*/
      while( getline (mesh_file, text_line) ) {

        /*--- Search for the "NDIME" keyword to determine the number
              of dimensions.  ---*/
        if(text_line.find ("NDIME=",0) != string::npos) {
          text_line.erase (0,6); nDim = atoi(text_line.c_str());
          break;
        }

        /*--- If one of the keywords NELEM or NPOIN, NMARK is encountered,
              it can be assumed that the NZONE keyword is not present and
              the loop can be terminated. ---*/
        if(text_line.find ("NELEM=",0) != string::npos) break;
        if(text_line.find ("NPOIN=",0) != string::npos) break;
        if(text_line.find ("NMARK=",0) != string::npos) break;
      }

      mesh_file.close();

      /*--- Throw an error if the dimension was not found. ---*/
      if (nDim == -1) {
        SU2_MPI::Error(val_mesh_filename + string(" is not an SU2 mesh file or has the wrong format \n ('NDIME=' not found). Please check."),
                       CURRENT_FUNCTION);
      }

      break;
    }

    case CGNS_GRID: {

#ifdef HAVE_CGNS

      /*--- Local variables which are needed when calling the CGNS mid-level API. ---*/
      int fn, nbases, file_type;
      int cell_dim, phys_dim;
      char basename[CGNS_STRING_SIZE];

      /*--- Check whether the supplied file is truly a CGNS file. ---*/
      if ( cg_is_cgns(val_mesh_filename.c_str(), &file_type) != CG_OK ) {
        SU2_MPI::Error(val_mesh_filename +
                       string(" was not found or is not a properly formatted CGNS file.\n") +
                       string("Note that SU2 expects unstructured CGNS files in ADF data format."),
                       CURRENT_FUNCTION);
      }

      /*--- Open the CGNS file for reading. The value of fn returned
            is the specific index number for this file and will be
            repeatedly used in the function calls. ---*/
      if (cg_open(val_mesh_filename.c_str(), CG_MODE_READ, &fn) != CG_OK) cg_error_exit();

      /*--- Get the number of databases. This is the highest node
            in the CGNS heirarchy. ---*/
      if (cg_nbases(fn, &nbases) != CG_OK) cg_error_exit();

      /*--- Check if there is more than one database. Throw an
            error if there is because this reader can currently
            only handle one database. ---*/
      if ( nbases > 1 )
        SU2_MPI::Error("CGNS reader currently incapable of handling more than 1 database." ,
                       CURRENT_FUNCTION);

      /*--- Read the database. Note that the indexing starts at 1.
            Afterwards close the file again. ---*/
      if (cg_base_read(fn, 1, basename, &cell_dim, &phys_dim) != CG_OK) cg_error_exit();
      if (cg_close(fn) != CG_OK) cg_error_exit();

      /*--- Set the problem dimension as read from the CGNS file ---*/
      nDim = cell_dim;

#else
      SU2_MPI::Error(string(" SU2 built without CGNS support. \n") +
                     string(" To use CGNS, build SU2 accordingly."),
                     CURRENT_FUNCTION);
#endif

      break;
    }
    case RECTANGLE: {
      nDim = 2;
      break;
    }
    case BOX: {
      nDim = 3;
      break;
    }
  }

  /*--- After reading the mesh, assert that the dimension is equal to 2 or 3. ---*/
  assert((nDim == 2) || (nDim == 3));

  return (unsigned short) nDim;
}

void CConfig::SetPointersNull(void) {

  Marker_CfgFile_GeoEval      = NULL;   Marker_All_GeoEval       = NULL;
  Marker_CfgFile_Monitoring   = NULL;   Marker_All_Monitoring    = NULL;
  Marker_CfgFile_Designing    = NULL;   Marker_All_Designing     = NULL;
  Marker_CfgFile_Plotting     = NULL;   Marker_All_Plotting      = NULL;
  Marker_CfgFile_Analyze      = NULL;   Marker_All_Analyze       = NULL;
  Marker_CfgFile_DV           = NULL;   Marker_All_DV            = NULL;
  Marker_CfgFile_Moving       = NULL;   Marker_All_Moving        = NULL;
  Marker_CfgFile_PerBound     = NULL;   Marker_All_PerBound      = NULL;    Marker_PerBound   = NULL;
  Marker_CfgFile_Turbomachinery = NULL; Marker_All_Turbomachinery = NULL;
  Marker_CfgFile_TurbomachineryFlag = NULL; Marker_All_TurbomachineryFlag = NULL;
  Marker_CfgFile_MixingPlaneInterface = NULL; Marker_All_MixingPlaneInterface = NULL;
  Marker_CfgFile_ZoneInterface = NULL;
  Marker_CfgFile_Deform_Mesh   = NULL;  Marker_All_Deform_Mesh   = NULL;
  Marker_CfgFile_Fluid_Load    = NULL;  Marker_All_Fluid_Load    = NULL;

  Marker_CfgFile_Turbomachinery       = NULL; Marker_All_Turbomachinery       = NULL;
  Marker_CfgFile_TurbomachineryFlag   = NULL; Marker_All_TurbomachineryFlag   = NULL;
  Marker_CfgFile_MixingPlaneInterface = NULL; Marker_All_MixingPlaneInterface = NULL;

  Marker_CfgFile_PyCustom     = NULL;   Marker_All_PyCustom      = NULL;

  Marker_DV                   = NULL;   Marker_Moving            = NULL;    Marker_Monitoring = NULL;
  Marker_Designing            = NULL;   Marker_GeoEval           = NULL;    Marker_Plotting   = NULL;
  Marker_Analyze              = NULL;   Marker_PyCustom          = NULL;    Marker_WallFunctions        = NULL;
  Marker_CfgFile_KindBC       = NULL;   Marker_All_KindBC        = NULL;

  Kind_WallFunctions       = NULL;
  IntInfo_WallFunctions    = NULL;
  DoubleInfo_WallFunctions = NULL;

  Config_Filenames = NULL;

  /*--- Marker Pointers ---*/

  Marker_Euler                = NULL;    Marker_FarField         = NULL;    Marker_Custom         = NULL;
  Marker_SymWall              = NULL;    Marker_PerBound         = NULL;
  Marker_PerDonor             = NULL;    Marker_NearFieldBound   = NULL;
  Marker_Deform_Mesh          = NULL;    Marker_Fluid_Load       = NULL;
  Marker_Inlet                = NULL;    Marker_Outlet           = NULL;
  Marker_Supersonic_Inlet     = NULL;    Marker_Supersonic_Outlet= NULL;
  Marker_Isothermal           = NULL;    Marker_HeatFlux         = NULL;    Marker_EngineInflow   = NULL;
  Marker_Load                 = NULL;    Marker_Disp_Dir         = NULL;
  Marker_EngineExhaust        = NULL;    Marker_Displacement     = NULL;    Marker_Load           = NULL;
  Marker_Load_Dir             = NULL;    Marker_Load_Sine        = NULL;    Marker_Clamped        = NULL;
  Marker_FlowLoad             = NULL;    Marker_Internal         = NULL;
  Marker_All_TagBound         = NULL;    Marker_CfgFile_TagBound = NULL;    Marker_All_KindBC     = NULL;
  Marker_CfgFile_KindBC       = NULL;    Marker_All_SendRecv     = NULL;    Marker_All_PerBound   = NULL;
  Marker_ZoneInterface        = NULL;    Marker_All_ZoneInterface= NULL;    Marker_Riemann        = NULL;
  Marker_Fluid_InterfaceBound = NULL;    Marker_CHTInterface     = NULL;    Marker_Damper         = NULL;


    /*--- Boundary Condition settings ---*/

  Isothermal_Temperature = NULL;
  Heat_Flux              = NULL;    Displ_Value            = NULL;    Load_Value = NULL;
  FlowLoad_Value         = NULL;    Damper_Constant        = NULL;

  /*--- Inlet Outlet Boundary Condition settings ---*/

  Inlet_Ttotal    = NULL;    Inlet_Ptotal      = NULL;
  Inlet_FlowDir   = NULL;    Inlet_Temperature = NULL;    Inlet_Pressure = NULL;
  Inlet_Velocity  = NULL;
  Outlet_Pressure = NULL;

  /*--- Engine Boundary Condition settings ---*/

  Inflow_Pressure      = NULL;    Inflow_MassFlow    = NULL;    Inflow_ReverseMassFlow  = NULL;
  Inflow_TotalPressure = NULL;    Inflow_Temperature = NULL;    Inflow_TotalTemperature = NULL;
  Inflow_RamDrag       = NULL;    Inflow_Force       = NULL;    Inflow_Power            = NULL;
  Inflow_Mach          = NULL;

  Exhaust_Pressure        = NULL;   Exhaust_Temperature        = NULL;    Exhaust_MassFlow = NULL;
  Exhaust_TotalPressure   = NULL;   Exhaust_TotalTemperature   = NULL;
  Exhaust_GrossThrust     = NULL;   Exhaust_Force              = NULL;
  Exhaust_Power           = NULL;   Exhaust_Temperature_Target = NULL;
  Exhaust_Pressure_Target = NULL;

  Engine_Mach  = NULL;    Engine_Force        = NULL;
  Engine_Power = NULL;    Engine_NetThrust    = NULL;    Engine_GrossThrust = NULL;
  Engine_Area  = NULL;    EngineInflow_Target = NULL;

  Exhaust_Temperature_Target  = NULL;     Exhaust_Temperature   = NULL;
  Exhaust_Pressure_Target   = NULL;     Inlet_Ttotal                = NULL;     Inlet_Ptotal          = NULL;
  Inlet_FlowDir             = NULL;     Inlet_Temperature           = NULL;     Inlet_Pressure        = NULL;
  Inlet_Velocity            = NULL;     Inflow_Mach                 = NULL;     Inflow_Pressure       = NULL;
  Exhaust_Pressure          = NULL;     Outlet_Pressure             = NULL;     Isothermal_Temperature= NULL;
  Heat_Flux                 = NULL;     Displ_Value                 = NULL;     Load_Value            = NULL;
  FlowLoad_Value            = NULL;

  ElasticityMod             = NULL;     PoissonRatio                = NULL;     MaterialDensity       = NULL;

  Load_Dir = NULL;	          Load_Dir_Value = NULL;          Load_Dir_Multiplier = NULL;
  Disp_Dir = NULL;            Disp_Dir_Value = NULL;          Disp_Dir_Multiplier = NULL;
  Load_Sine_Dir = NULL;	      Load_Sine_Amplitude = NULL;     Load_Sine_Frequency = NULL;
  Electric_Field_Mod = NULL;  Electric_Field_Dir = NULL;      RefNode_Displacement = NULL;

  Electric_Constant = NULL;

  /*--- Actuator Disk Boundary Condition settings ---*/

  ActDiskInlet_Pressure         = NULL;    ActDiskInlet_TotalPressure = NULL;    ActDiskInlet_Temperature = NULL;
  ActDiskInlet_TotalTemperature = NULL;    ActDiskInlet_MassFlow      = NULL;    ActDiskInlet_RamDrag     = NULL;
  ActDiskInlet_Force            = NULL;    ActDiskInlet_Power         = NULL;

  ActDiskOutlet_Pressure      = NULL;
  ActDiskOutlet_TotalPressure = NULL;   ActDiskOutlet_GrossThrust = NULL;  ActDiskOutlet_Force            = NULL;
  ActDiskOutlet_Power         = NULL;   ActDiskOutlet_Temperature = NULL;  ActDiskOutlet_TotalTemperature = NULL;
  ActDiskOutlet_MassFlow      = NULL;

  ActDisk_DeltaPress      = NULL;    ActDisk_DeltaTemp      = NULL;
  ActDisk_TotalPressRatio = NULL;    ActDisk_TotalTempRatio = NULL;    ActDisk_StaticPressRatio = NULL;
  ActDisk_StaticTempRatio = NULL;    ActDisk_NetThrust      = NULL;    ActDisk_GrossThrust      = NULL;
  ActDisk_Power           = NULL;    ActDisk_MassFlow       = NULL;    ActDisk_Area             = NULL;
  ActDisk_ReverseMassFlow = NULL;    Surface_MassFlow        = NULL;   Surface_Mach             = NULL;
  Surface_Temperature      = NULL;   Surface_Pressure         = NULL;  Surface_Density          = NULL;   Surface_Enthalpy          = NULL;
  Surface_NormalVelocity   = NULL;   Surface_TotalTemperature = NULL;  Surface_TotalPressure    = NULL;   Surface_PressureDrop    = NULL;
  Surface_DC60             = NULL;    Surface_IDC = NULL;

  Outlet_MassFlow      = NULL;       Outlet_Density      = NULL;      Outlet_Area     = NULL;

  Surface_Uniformity = NULL; Surface_SecondaryStrength = NULL; Surface_SecondOverUniform = NULL;
  Surface_MomentumDistortion = NULL;

  Surface_IDC_Mach        = NULL;    Surface_IDR            = NULL;    ActDisk_Mach             = NULL;
  ActDisk_Force           = NULL;    ActDisk_BCThrust       = NULL;    ActDisk_BCThrust_Old     = NULL;

  /*--- Miscellaneous/unsorted ---*/

  Aeroelastic_plunge  = NULL;
  Aeroelastic_pitch   = NULL;
  MassFrac_FreeStream = NULL;
  Velocity_FreeStream = NULL;
  Inc_Velocity_Init   = NULL;

  RefOriginMoment     = NULL;
  CFL_AdaptParam      = NULL;
  CFL                 = NULL;
  HTP_Axis = NULL;
  PlaneTag            = NULL;
  Kappa_Flow          = NULL;
  Kappa_AdjFlow       = NULL;
  Kappa_Heat          = NULL;
  Stations_Bounds     = NULL;
  ParamDV             = NULL;
  DV_Value            = NULL;
  Design_Variable     = NULL;

  Hold_GridFixed_Coord      = NULL;
  SubsonicEngine_Cyl        = NULL;
  EA_IntLimit               = NULL;
  TimeDOFsADER_DG           = NULL;
  TimeIntegrationADER_DG    = NULL;
  WeightsIntegrationADER_DG = NULL;
  RK_Alpha_Step             = NULL;
  MG_CorrecSmooth           = NULL;
  MG_PreSmooth              = NULL;
  MG_PostSmooth             = NULL;
  Int_Coeffs                = NULL;

  Kind_Inc_Inlet = NULL;
  Kind_Inc_Outlet = NULL;

  Kind_ObjFunc   = NULL;

  Weight_ObjFunc = NULL;

  /*--- Moving mesh pointers ---*/

  nKind_SurfaceMovement = 0;
  Kind_SurfaceMovement = NULL;
  LocationStations   = NULL;
  Motion_Origin     = NULL;
  Translation_Rate       = NULL;
  Rotation_Rate     = NULL;
  Pitching_Omega    = NULL;
  Pitching_Ampl     = NULL;
  Pitching_Phase    = NULL;
  Plunging_Omega    = NULL;
  Plunging_Ampl     = NULL;
  MarkerMotion_Origin     = NULL;
  MarkerTranslation_Rate       = NULL;
  MarkerRotation_Rate     = NULL;
  MarkerPitching_Omega    = NULL;
  MarkerPitching_Ampl     = NULL;
  MarkerPitching_Phase    = NULL;
  MarkerPlunging_Omega    = NULL;
  MarkerPlunging_Ampl     = NULL;
  RefOriginMoment_X   = NULL;    RefOriginMoment_Y   = NULL;    RefOriginMoment_Z   = NULL;
  MoveMotion_Origin   = NULL;

  /*--- Periodic BC pointers. ---*/

  Periodic_Translate  = NULL;    Periodic_Rotation   = NULL;    Periodic_Center     = NULL;
  Periodic_Translation= NULL;    Periodic_RotAngles  = NULL;    Periodic_RotCenter  = NULL;

  /* Harmonic Balance Frequency pointer */

  Omega_HB = NULL;

  /*--- Initialize some default arrays to NULL. ---*/

  default_vel_inf            = NULL;
  default_ffd_axis           = NULL;
  default_eng_cyl            = NULL;
  default_eng_val            = NULL;
  default_cfl_adapt          = NULL;
  default_jst_coeff          = NULL;
  default_ffd_coeff          = NULL;
  default_mixedout_coeff     = NULL;
  default_extrarelfac        = NULL;
  default_rampRotFrame_coeff = NULL;
  default_rampOutPres_coeff  = NULL;
  default_jst_adj_coeff      = NULL;
  default_ad_coeff_heat      = NULL;
  default_obj_coeff          = NULL;
  default_geo_loc            = NULL;
  default_distortion         = NULL;
  default_ea_lim             = NULL;
  default_grid_fix           = NULL;
  default_inc_crit           = NULL;
  default_htp_axis           = NULL;
  default_body_force         = NULL;
  default_sineload_coeff     = NULL;
  default_nacelle_location   = NULL;
  default_wrt_freq           = NULL;

  default_cp_polycoeffs = NULL;
  default_mu_polycoeffs = NULL;
  default_kt_polycoeffs = NULL;
  CpPolyCoefficientsND  = NULL;
  MuPolyCoefficientsND  = NULL;
  KtPolyCoefficientsND  = NULL;

  Riemann_FlowDir       = NULL;
  Giles_FlowDir         = NULL;
  CoordFFDBox           = NULL;
  DegreeFFDBox          = NULL;
  FFDTag                = NULL;
  nDV_Value             = NULL;
  TagFFDBox             = NULL;

  Kind_Data_Riemann        = NULL;
  Riemann_Var1             = NULL;
  Riemann_Var2             = NULL;
  Kind_Data_Giles          = NULL;
  Giles_Var1               = NULL;
  Giles_Var2               = NULL;
  RelaxFactorAverage       = NULL;
  RelaxFactorFourier       = NULL;
  nSpan_iZones             = NULL;
  ExtraRelFacGiles         = NULL;
  Mixedout_Coeff           = NULL;
  RampRotatingFrame_Coeff  = NULL;
  RampOutletPressure_Coeff = NULL;
  Kind_TurboMachinery      = NULL;
  SineLoad_Coeff           = NULL;

  Marker_MixingPlaneInterface  = NULL;
  Marker_TurboBoundIn          = NULL;
  Marker_TurboBoundOut         = NULL;
  Marker_Giles                 = NULL;
  Marker_Shroud                = NULL;

  nBlades                      = NULL;
  FreeStreamTurboNormal        = NULL;

  ConvHistFile                 = NULL;

  top_optim_kernels       = NULL;
  top_optim_kernel_params = NULL;
  top_optim_filter_radius = NULL;

  ScreenOutput = NULL;
  HistoryOutput = NULL;
  VolumeOutput = NULL;
  VolumeOutputFiles = NULL;
  ConvField = NULL;

  /*--- Variable initialization ---*/

  TimeIter    = 0;
  InnerIter    = 0;
  nIntCoeffs = 0;
  OuterIter  = 0;

  AoA_Offset = 0;
  AoS_Offset = 0;

  nMarker_PerBound = 0;
  nPeriodic_Index  = 0;

  Aeroelastic_Simulation = false;

  nSpanMaxAllZones = 1;

  Restart_Bandwidth_Agg = 0.0;

  Mesh_Box_Size = NULL;

}

void CConfig::SetRunTime_Options(void) {

  /* DESCRIPTION: Number of external iterations */

  addUnsignedLongOption("TIME_ITER", nTimeIter, 999999);

  /* DESCRIPTION: CFL Number */

  addDoubleOption("CFL_NUMBER", CFLFineGrid, 10);

}

void CConfig::SetConfig_Options() {


  /*--- Allocate some default arrays needed for lists of doubles. ---*/

  default_vel_inf            = new su2double[3];
  default_ffd_axis           = new su2double[3];
  default_eng_cyl            = new su2double[7];
  default_eng_val            = new su2double[5];
  default_cfl_adapt          = new su2double[4];
  default_jst_coeff          = new su2double[2];
  default_ffd_coeff          = new su2double[3];
  default_mixedout_coeff     = new su2double[3];
  default_extrarelfac        = new su2double[2];
  default_rampRotFrame_coeff = new su2double[3];
  default_rampOutPres_coeff  = new su2double[3];
  default_jst_adj_coeff      = new su2double[2];
  default_ad_coeff_heat      = new su2double[2];
  default_obj_coeff          = new su2double[5];
  default_geo_loc            = new su2double[2];
  default_distortion         = new su2double[2];
  default_ea_lim             = new su2double[3];
  default_grid_fix           = new su2double[6];
  default_inc_crit           = new su2double[3];
  default_htp_axis           = new su2double[2];
  default_body_force         = new su2double[3];
  default_sineload_coeff     = new su2double[3];
  default_nacelle_location   = new su2double[5];
  default_wrt_freq             = new su2double[3];

  /*--- All temperature polynomial fits for the fluid models currently
   assume a quartic form (5 coefficients). For example,
   Cp(T) = b0 + b1*T + b2*T^2 + b3*T^3 + b4*T^4. By default, all coeffs
   are set to zero and will be properly non-dim. in the solver. ---*/

  nPolyCoeffs = 5;
  default_cp_polycoeffs = new su2double[nPolyCoeffs];
  default_mu_polycoeffs = new su2double[nPolyCoeffs];
  default_kt_polycoeffs = new su2double[nPolyCoeffs];
  CpPolyCoefficientsND  = new su2double[nPolyCoeffs];
  MuPolyCoefficientsND  = new su2double[nPolyCoeffs];
  KtPolyCoefficientsND  = new su2double[nPolyCoeffs];
  for (unsigned short iVar = 0; iVar < nPolyCoeffs; iVar++) {
    default_cp_polycoeffs[iVar] = 0.0;
    default_mu_polycoeffs[iVar] = 0.0;
    default_kt_polycoeffs[iVar] = 0.0;
    CpPolyCoefficientsND[iVar]  = 0.0;
    MuPolyCoefficientsND[iVar]  = 0.0;
    KtPolyCoefficientsND[iVar]  = 0.0;
  }

  // This config file is parsed by a number of programs to make it easy to write SU2
  // wrapper scripts (in python, go, etc.) so please do
  // the best you can to follow the established format. It's very hard to parse c++ code
  // and none of us that write the parsers want to write a full c++ interpreter. Please
  // play nice with the existing format so that you don't break the existing scripts.

  /* BEGIN_CONFIG_OPTIONS */

  /*!\par CONFIG_CATEGORY: Problem Definition \ingroup Config */
  /*--- Options related to problem definition and partitioning ---*/

  /*!\brief SOLVER \n DESCRIPTION: Type of solver \n Options: see \link Solver_Map \endlink \n DEFAULT: NO_SOLVER \ingroup Config*/
  addEnumOption("SOLVER", Kind_Solver, Solver_Map, NO_SOLVER);
  /*!\brief MULTIZONE \n DESCRIPTION: Enable multizone mode \ingroup Config*/
  addBoolOption("MULTIZONE", Multizone_Problem, NO);
  /*!\brief PHYSICAL_PROBLEM \n DESCRIPTION: Physical governing equations \n Options: see \link Solver_Map \endlink \n DEFAULT: NO_SOLVER \ingroup Config*/
  addEnumOption("MULTIZONE_SOLVER", Kind_MZSolver, Multizone_Map, MZ_BLOCK_GAUSS_SEIDEL);
  /*!\brief MATH_PROBLEM  \n DESCRIPTION: Mathematical problem \n  Options: DIRECT, ADJOINT \ingroup Config*/
  addMathProblemOption("MATH_PROBLEM", ContinuousAdjoint, false, DiscreteAdjoint, false, Restart_Flow, false);
  /*!\brief FULL_TAPE \n DESCRIPTION: Use full (coupled) tapes for multiphysics discrete adjoint. \ingroup Config*/
  addBoolOption("FULL_TAPE", FullTape, YES);
  /*!\brief KIND_TURB_MODEL \n DESCRIPTION: Specify turbulence model \n Options: see \link Turb_Model_Map \endlink \n DEFAULT: NO_TURB_MODEL \ingroup Config*/
  addEnumOption("KIND_TURB_MODEL", Kind_Turb_Model, Turb_Model_Map, NO_TURB_MODEL);
  /*!\brief KIND_TRANS_MODEL \n DESCRIPTION: Specify transition model OPTIONS: see \link Trans_Model_Map \endlink \n DEFAULT: NO_TRANS_MODEL \ingroup Config*/
  addEnumOption("KIND_TRANS_MODEL", Kind_Trans_Model, Trans_Model_Map, NO_TRANS_MODEL);

  /*!\brief KIND_SGS_MODEL \n DESCRIPTION: Specify subgrid scale model OPTIONS: see \link SGS_Model_Map \endlink \n DEFAULT: NO_SGS_MODEL \ingroup Config*/
  addEnumOption("KIND_SGS_MODEL", Kind_SGS_Model, SGS_Model_Map, NO_SGS_MODEL);

  /*!\brief KIND_FEM_DG_SHOCK \n DESCRIPTION: Specify shock capturing method for DG OPTIONS: see \link ShockCapturingDG_Map \endlink \n DEFAULT: NO_SHOCK_CAPTURING \ingroup Config*/
  addEnumOption("KIND_FEM_DG_SHOCK", Kind_FEM_DG_Shock, ShockCapturingDG_Map, NO_SHOCK_CAPTURING);

  /*!\brief KIND_VERIFICATION_SOLUTION \n DESCRIPTION: Specify the verification solution OPTIONS: see \link Verification_Solution_Map \endlink \n DEFAULT: NO_VERIFICATION_SOLUTION \ingroup Config*/
  addEnumOption("KIND_VERIFICATION_SOLUTION", Kind_Verification_Solution, Verification_Solution_Map, NO_VERIFICATION_SOLUTION);

  /*!\brief KIND_MATRIX_COLORING \n DESCRIPTION: Specify the method for matrix coloring for Jacobian computations OPTIONS: see \link MatrixColoring_Map \endlink \n DEFAULT GREEDY_COLORING \ingroup Config*/
  addEnumOption("KIND_MATRIX_COLORING", Kind_Matrix_Coloring, MatrixColoring_Map, GREEDY_COLORING);

  /*!\brief WEAKLY_COUPLED_HEAT_EQUATION \n DESCRIPTION: Enable heat equation for incompressible flows. \ingroup Config*/
  addBoolOption("WEAKLY_COUPLED_HEAT_EQUATION", Weakly_Coupled_Heat, NO);

  addBoolOption("ADJ_FSI", FSI_Problem, NO);

  /*\brief AXISYMMETRIC \n DESCRIPTION: Axisymmetric simulation \n DEFAULT: false \ingroup Config */
  addBoolOption("AXISYMMETRIC", Axisymmetric, false);
  /* DESCRIPTION: Add the gravity force */
  addBoolOption("GRAVITY_FORCE", GravityForce, false);
  /* DESCRIPTION: Apply a body force as a source term (NO, YES) */
  addBoolOption("BODY_FORCE", Body_Force, false);
  default_body_force[0] = 0.0; default_body_force[1] = 0.0; default_body_force[2] = 0.0;
  /* DESCRIPTION: Vector of body force values (BodyForce_X, BodyForce_Y, BodyForce_Z) */
  addDoubleArrayOption("BODY_FORCE_VECTOR", 3, Body_Force_Vector, default_body_force);
  /*!\brief RESTART_SOL \n DESCRIPTION: Restart solution from native solution file \n Options: NO, YES \ingroup Config */
  addBoolOption("RESTART_SOL", Restart, false);
  /*!\brief BINARY_RESTART \n DESCRIPTION: Read / write binary SU2 native restart files. \n Options: YES, NO \ingroup Config */
  addBoolOption("WRT_BINARY_RESTART", Wrt_Binary_Restart, true);
  /*!\brief BINARY_RESTART \n DESCRIPTION: Read / write binary SU2 native restart files. \n Options: YES, NO \ingroup Config */
  addBoolOption("READ_BINARY_RESTART", Read_Binary_Restart, true);
  /*!\brief SYSTEM_MEASUREMENTS \n DESCRIPTION: System of measurements \n OPTIONS: see \link Measurements_Map \endlink \n DEFAULT: SI \ingroup Config*/
  addEnumOption("SYSTEM_MEASUREMENTS", SystemMeasurements, Measurements_Map, SI);

  /*!\par CONFIG_CATEGORY: FluidModel \ingroup Config*/
  /*!\brief FLUID_MODEL \n DESCRIPTION: Fluid model \n OPTIONS: See \link FluidModel_Map \endlink \n DEFAULT: STANDARD_AIR \ingroup Config*/
  addEnumOption("FLUID_MODEL", Kind_FluidModel, FluidModel_Map, STANDARD_AIR);


  /*!\par CONFIG_CATEGORY: Freestream Conditions \ingroup Config*/
  /*--- Options related to freestream specification ---*/

  /*!\brief GAS_CONSTANT \n DESCRIPTION: Specific gas constant (287.058 J/kg*K (air), only for compressible flows) \ingroup Config*/
  addDoubleOption("GAS_CONSTANT", Gas_Constant, 287.058);
  /*!\brief GAMMA_VALUE  \n DESCRIPTION: Ratio of specific heats (1.4 (air), only for compressible flows) \ingroup Config*/
  addDoubleOption("GAMMA_VALUE", Gamma, 1.4);
  /*!\brief CP_VALUE  \n DESCRIPTION: Specific heat at constant pressure, Cp (1004.703 J/kg*K (air), constant density incompressible fluids only) \ingroup Config*/
  addDoubleOption("SPECIFIC_HEAT_CP", Specific_Heat_Cp, 1004.703);
  /*!\brief CP_VALUE  \n DESCRIPTION: Specific heat at constant volume, Cp (717.645 J/kg*K (air), constant density incompressible fluids only) \ingroup Config*/
  addDoubleOption("SPECIFIC_HEAT_CV", Specific_Heat_Cv, 717.645);
  /*!\brief THERMAL_EXPANSION_COEFF  \n DESCRIPTION: Thermal expansion coefficient (0.00347 K^-1 (air), used for Boussinesq approximation for liquids/non-ideal gases) \ingroup Config*/
  addDoubleOption("THERMAL_EXPANSION_COEFF", Thermal_Expansion_Coeff, 0.00347);
  /*!\brief MOLECULAR_WEIGHT \n DESCRIPTION: Molecular weight for an incompressible ideal gas (28.96 g/mol (air) default) \ingroup Config*/
  addDoubleOption("MOLECULAR_WEIGHT", Molecular_Weight, 28.96);

  /*--- Options related to VAN der WAALS MODEL and PENG ROBINSON ---*/

  /* DESCRIPTION: Critical Temperature, default value for AIR */
  addDoubleOption("CRITICAL_TEMPERATURE", Temperature_Critical, 131.00);
  /* DESCRIPTION: Critical Pressure, default value for MDM */
  addDoubleOption("CRITICAL_PRESSURE", Pressure_Critical, 3588550.0);
  /* DESCRIPTION: Critical Density, default value for MDM */
  addDoubleOption("CRITICAL_DENSITY", Density_Critical, 263.0);

  /*--- Options related to VAN der WAALS MODEL and PENG ROBINSON ---*/
  /* DESCRIPTION: Critical Density, default value for MDM */
   addDoubleOption("ACENTRIC_FACTOR", Acentric_Factor, 0.035);

   /*--- Options related to Viscosity Model ---*/
  /*!\brief VISCOSITY_MODEL \n DESCRIPTION: model of the viscosity \n OPTIONS: See \link ViscosityModel_Map \endlink \n DEFAULT: SUTHERLAND \ingroup Config*/
  addEnumOption("VISCOSITY_MODEL", Kind_ViscosityModel, ViscosityModel_Map, SUTHERLAND);

  /*--- Options related to Constant Viscosity Model ---*/

  /* DESCRIPTION: default value for AIR */
  addDoubleOption("MU_CONSTANT", Mu_Constant , 1.716E-5);

  /*--- Options related to Sutherland Viscosity Model ---*/

  /* DESCRIPTION: Sutherland Viscosity Ref default value for AIR SI */
  addDoubleOption("MU_REF", Mu_Ref, 1.716E-5);
  /* DESCRIPTION: Sutherland Temperature Ref, default value for AIR SI */
  addDoubleOption("MU_T_REF", Mu_Temperature_Ref, 273.15);
  /* DESCRIPTION: Sutherland constant, default value for AIR SI */
  addDoubleOption("SUTHERLAND_CONSTANT", Mu_S, 110.4);

  /*--- Options related to Thermal Conductivity Model ---*/

  addEnumOption("CONDUCTIVITY_MODEL", Kind_ConductivityModel, ConductivityModel_Map, CONSTANT_PRANDTL);

  /* DESCRIPTION: Definition of the turbulent thermal conductivity model (CONSTANT_PRANDTL_TURB (default), NONE). */
  addEnumOption("TURBULENT_CONDUCTIVITY_MODEL", Kind_ConductivityModel_Turb, TurbConductivityModel_Map, CONSTANT_PRANDTL_TURB);

 /*--- Options related to Constant Thermal Conductivity Model ---*/

 /* DESCRIPTION: default value for AIR */
  addDoubleOption("KT_CONSTANT", Kt_Constant , 0.0257);

  /*--- Options related to temperature polynomial coefficients for fluid models. ---*/

  /* DESCRIPTION: Definition of the temperature polynomial coefficients for specific heat Cp. */
  addDoubleArrayOption("CP_POLYCOEFFS", nPolyCoeffs, CpPolyCoefficients, default_cp_polycoeffs);
  /* DESCRIPTION: Definition of the temperature polynomial coefficients for specific heat Cp. */
  addDoubleArrayOption("MU_POLYCOEFFS", nPolyCoeffs, MuPolyCoefficients, default_mu_polycoeffs);
  /* DESCRIPTION: Definition of the temperature polynomial coefficients for specific heat Cp. */
  addDoubleArrayOption("KT_POLYCOEFFS", nPolyCoeffs, KtPolyCoefficients, default_kt_polycoeffs);

  /*!\brief REYNOLDS_NUMBER \n DESCRIPTION: Reynolds number (non-dimensional, based on the free-stream values). Needed for viscous solvers. For incompressible solvers the Reynolds length will always be 1.0 \n DEFAULT: 0.0 \ingroup Config */
  addDoubleOption("REYNOLDS_NUMBER", Reynolds, 0.0);
  /*!\brief REYNOLDS_LENGTH \n DESCRIPTION: Reynolds length (1 m by default). Used for compressible solver: incompressible solver will use 1.0. \ingroup Config */
  addDoubleOption("REYNOLDS_LENGTH", Length_Reynolds, 1.0);
  /*!\brief PRANDTL_LAM \n DESCRIPTION: Laminar Prandtl number (0.72 (air), only for compressible flows) \n DEFAULT: 0.72 \ingroup Config*/
  addDoubleOption("PRANDTL_LAM", Prandtl_Lam, 0.72);
  /*!\brief PRANDTL_TURB \n DESCRIPTION: Turbulent Prandtl number (0.9 (air), only for compressible flows) \n DEFAULT 0.90 \ingroup Config*/
  addDoubleOption("PRANDTL_TURB", Prandtl_Turb, 0.90);
  /*!\brief BULK_MODULUS \n DESCRIPTION: Value of the Bulk Modulus  \n DEFAULT 1.42E5 \ingroup Config*/
  addDoubleOption("BULK_MODULUS", Bulk_Modulus, 1.42E5);
  /* DESCRIPTION: Epsilon^2 multipier in Beta calculation for incompressible preconditioner.  */
  addDoubleOption("BETA_FACTOR", Beta_Factor, 4.1);
  /*!\brief MACH_NUMBER  \n DESCRIPTION:  Mach number (non-dimensional, based on the free-stream values). 0.0 by default \ingroup Config*/
  addDoubleOption("MACH_NUMBER", Mach, 0.0);
  /*!\brief INIT_OPTION \n DESCRIPTION: Init option to choose between Reynolds or thermodynamics quantities for initializing the solution \n OPTIONS: see \link InitOption_Map \endlink \n DEFAULT REYNOLDS \ingroup Config*/
  addEnumOption("INIT_OPTION", Kind_InitOption, InitOption_Map, REYNOLDS);
  /* DESCRIPTION: Free-stream option to choose between density and temperature for initializing the solution */
  addEnumOption("FREESTREAM_OPTION", Kind_FreeStreamOption, FreeStreamOption_Map, TEMPERATURE_FS);
  /*!\brief FREESTREAM_PRESSURE\n DESCRIPTION: Free-stream pressure (101325.0 N/m^2 by default) \ingroup Config*/
  addDoubleOption("FREESTREAM_PRESSURE", Pressure_FreeStream, 101325.0);
  /*!\brief FREESTREAM_DENSITY\n DESCRIPTION: Free-stream density (1.2886 Kg/m^3 (air), 998.2 Kg/m^3 (water)) \n DEFAULT -1.0 (calculated from others) \ingroup Config*/
  addDoubleOption("FREESTREAM_DENSITY", Density_FreeStream, -1.0);
  /*!\brief FREESTREAM_TEMPERATURE\n DESCRIPTION: Free-stream temperature (288.15 K by default) \ingroup Config*/
  addDoubleOption("FREESTREAM_TEMPERATURE", Temperature_FreeStream, 288.15);

  /*--- Options related to incompressible flow solver ---*/

  /* DESCRIPTION: Option to choose the density model used in the incompressible flow solver. */
  addEnumOption("INC_DENSITY_MODEL", Kind_DensityModel, DensityModel_Map, CONSTANT);
    /*!\brief ENERGY_EQUATION \n DESCRIPTION: Solve the energy equation in the incompressible flow solver. \ingroup Config*/
  addBoolOption("INC_ENERGY_EQUATION", Energy_Equation, false);
  /*!\brief INC_DENSITY_REF \n DESCRIPTION: Reference density for incompressible flows  \ingroup Config*/
  addDoubleOption("INC_DENSITY_REF", Inc_Density_Ref, 1.0);
  /*!\brief INC_VELOCITY_REF \n DESCRIPTION: Reference velocity for incompressible flows (1.0 by default) \ingroup Config*/
  addDoubleOption("INC_VELOCITY_REF", Inc_Velocity_Ref, 1.0);
  /*!\brief INC_TEMPERATURE_REF \n DESCRIPTION: Reference temperature for incompressible flows with the energy equation (1.0 by default) \ingroup Config*/
  addDoubleOption("INC_TEMPERATURE_REF", Inc_Temperature_Ref, 1.0);
  /*!\brief INC_DENSITY_INIT \n DESCRIPTION: Initial density for incompressible flows (1.2886 kg/m^3 by default) \ingroup Config*/
  addDoubleOption("INC_DENSITY_INIT", Inc_Density_Init, 1.2886);
  /*!\brief INC_VELOCITY_INIT \n DESCRIPTION: Initial velocity for incompressible flows (1.0,0,0 m/s by default) \ingroup Config*/
  default_vel_inf[0] = 1.0; default_vel_inf[1] = 0.0; default_vel_inf[2] = 0.0;
  addDoubleArrayOption("INC_VELOCITY_INIT", 3, Inc_Velocity_Init, default_vel_inf);
  /*!\brief INC_TEMPERATURE_INIT \n DESCRIPTION: Initial temperature for incompressible flows with the energy equation (288.15 K by default) \ingroup Config*/
  addDoubleOption("INC_TEMPERATURE_INIT", Inc_Temperature_Init, 288.15);
  /*!\brief INC_NONDIM \n DESCRIPTION: Non-dimensionalization scheme for incompressible flows. \ingroup Config*/
  addEnumOption("INC_NONDIM", Ref_Inc_NonDim, NonDim_Map, INITIAL_VALUES);
    /*!\brief INC_INLET_USENORMAL \n DESCRIPTION: Use the local boundary normal for the flow direction with the incompressible pressure inlet. \ingroup Config*/
  addBoolOption("INC_INLET_USENORMAL", Inc_Inlet_UseNormal, false);
  /*!\brief INC_INLET_DAMPING \n DESCRIPTION: Damping factor applied to the iterative updates to the velocity at a pressure inlet in incompressible flow (0.1 by default). \ingroup Config*/
  addDoubleOption("INC_INLET_DAMPING", Inc_Inlet_Damping, 0.1);
  /*!\brief INC_OUTLET_DAMPING \n DESCRIPTION: Damping factor applied to the iterative updates to the pressure at a mass flow outlet in incompressible flow (0.1 by default). \ingroup Config*/
  addDoubleOption("INC_OUTLET_DAMPING", Inc_Outlet_Damping, 0.1);

  /*!\brief FREESTREAM_TEMPERATURE_VE\n DESCRIPTION: Free-stream vibrational-electronic temperature (288.15 K by default) \ingroup Config*/
  addDoubleOption("FREESTREAM_TEMPERATURE_VE", Temperature_ve_FreeStream, 288.15);
  default_vel_inf[0] = 1.0; default_vel_inf[1] = 0.0; default_vel_inf[2] = 0.0;
  /*!\brief FREESTREAM_VELOCITY\n DESCRIPTION: Free-stream velocity (m/s) */
  addDoubleArrayOption("FREESTREAM_VELOCITY", 3, Velocity_FreeStream, default_vel_inf);
  /* DESCRIPTION: Free-stream viscosity (1.853E-5 Ns/m^2 (air), 0.798E-3 Ns/m^2 (water)) */
  addDoubleOption("FREESTREAM_VISCOSITY", Viscosity_FreeStream, -1.0);
  /* DESCRIPTION: Thermal conductivity used for heat equation */
  addDoubleOption("SOLID_THERMAL_CONDUCTIVITY", Thermal_Conductivity_Solid, 0.0);
  /* DESCRIPTION: Solids temperature at freestream conditions */
  addDoubleOption("SOLID_TEMPERATURE_INIT", Temperature_Freestream_Solid, 288.15);
  /* DESCRIPTION: Density used in solids */
  addDoubleOption("SOLID_DENSITY", Density_Solid, 2710.0);
  /* DESCRIPTION:  */
  addDoubleOption("FREESTREAM_INTERMITTENCY", Intermittency_FreeStream, 1.0);
  /* DESCRIPTION:  */
  addDoubleOption("FREESTREAM_TURBULENCEINTENSITY", TurbulenceIntensity_FreeStream, 0.05);
  /* DESCRIPTION:  */
  addDoubleOption("FREESTREAM_NU_FACTOR", NuFactor_FreeStream, 3.0);
  /* DESCRIPTION:  */
  addDoubleOption("ENGINE_NU_FACTOR", NuFactor_Engine, 3.0);
  /* DESCRIPTION:  */
  addDoubleOption("ACTDISK_SECONDARY_FLOW", SecondaryFlow_ActDisk, 0.0);
  /* DESCRIPTION:  */
  addDoubleOption("INITIAL_BCTHRUST", Initial_BCThrust, 4000.0);
  /* DESCRIPTION:  */
  addDoubleOption("FREESTREAM_TURB2LAMVISCRATIO", Turb2LamViscRatio_FreeStream, 10.0);
  /* DESCRIPTION: Side-slip angle (degrees, only for compressible flows) */
  addDoubleOption("SIDESLIP_ANGLE", AoS, 0.0);
  /*!\brief AOA  \n DESCRIPTION: Angle of attack (degrees, only for compressible flows) \ingroup Config*/
  addDoubleOption("AOA", AoA, 0.0);
  /* DESCRIPTION: Activate fixed CL mode (specify a CL instead of AoA). */
  addBoolOption("FIXED_CL_MODE", Fixed_CL_Mode, false);
  /* DESCRIPTION: Activate fixed CM mode (specify a CM instead of iH). */
  addBoolOption("FIXED_CM_MODE", Fixed_CM_Mode, false);
  /* DESCRIPTION: Evaluate the dOF_dCL or dOF_dCMy during run time. */
  addBoolOption("EVAL_DOF_DCX", Eval_dOF_dCX, false);
  /* DESCRIPTION: DIscard the angle of attack in the solution and the increment in the geometry files. */
  addBoolOption("DISCARD_INFILES", Discard_InFiles, false);
  /* DESCRIPTION: Specify a fixed coefficient of lift instead of AoA (only for compressible flows) */
  addDoubleOption("TARGET_CL", Target_CL, 0.0);
  /* DESCRIPTION: Specify a fixed coefficient of lift instead of AoA (only for compressible flows) */
  addDoubleOption("TARGET_CM", Target_CM, 0.0);
  /* DESCRIPTION: Damping factor for fixed CL mode. */
  addDoubleOption("DCL_DALPHA", dCL_dAlpha, 0.2);
  /* DESCRIPTION: Damping factor for fixed CL mode. */
  addDoubleOption("DCM_DIH", dCM_diH, 0.05);
  /* DESCRIPTION: Maximum number of iterations between AoA updates for fixed CL problem. */
  addUnsignedLongOption("UPDATE_AOA_ITER_LIMIT", Update_AoA_Iter_Limit, 200);
  /* DESCRIPTION: Number of times Alpha is updated in a fix CL problem. */
  addUnsignedLongOption("UPDATE_IH", Update_iH, 5);
  /* DESCRIPTION: Number of iterations to evaluate dCL_dAlpha . */
  addUnsignedLongOption("ITER_DCL_DALPHA", Iter_dCL_dAlpha, 500);
  /* DESCRIPTION: Damping factor for fixed CL mode. */
  addDoubleOption("DNETTHRUST_DBCTHRUST", dNetThrust_dBCThrust, 1.0);
  /* DESCRIPTION: Number of times Alpha is updated in a fix CL problem. */
  addUnsignedLongOption("UPDATE_BCTHRUST", Update_BCThrust, 5);


  /*!\par CONFIG_CATEGORY: Reference Conditions \ingroup Config*/
  /*--- Options related to reference values for nondimensionalization ---*/

  Length_Ref = 1.0; //<---- NOTE: this should be given an option or set as a const

  /*!\brief REF_ORIGIN_MOMENT_X\n DESCRIPTION: X Reference origin for moment computation \ingroup Config*/
  addDoubleListOption("REF_ORIGIN_MOMENT_X", nRefOriginMoment_X, RefOriginMoment_X);
  /*!\brief REF_ORIGIN_MOMENT_Y\n DESCRIPTION: Y Reference origin for moment computation \ingroup Config*/
  addDoubleListOption("REF_ORIGIN_MOMENT_Y", nRefOriginMoment_Y, RefOriginMoment_Y);
  /*!\brief REF_ORIGIN_MOMENT_Z\n DESCRIPTION: Z Reference origin for moment computation \ingroup Config*/
  addDoubleListOption("REF_ORIGIN_MOMENT_Z", nRefOriginMoment_Z, RefOriginMoment_Z);
  /*!\brief REF_AREA\n DESCRIPTION: Reference area for force coefficients (0 implies automatic calculation) \ingroup Config*/
  addDoubleOption("REF_AREA", RefArea, 1.0);
  /*!\brief SEMI_SPAN\n DESCRIPTION: Wing semi-span (0 implies automatic calculation) \ingroup Config*/
  addDoubleOption("SEMI_SPAN", SemiSpan, 0.0);
  /*!\brief REF_LENGTH\n DESCRIPTION: Reference length for pitching, rolling, and yawing non-dimensional moment \ingroup Config*/
  addDoubleOption("REF_LENGTH", RefLength, 1.0);
  /*!\brief REF_SHARP_EDGES\n DESCRIPTION: Reference coefficient for detecting sharp edges \ingroup Config*/
  addDoubleOption("REF_SHARP_EDGES", RefSharpEdges, 3.0);
	/*!\brief REF_VELOCITY\n DESCRIPTION: Reference velocity (incompressible only)  \ingroup Config*/
  addDoubleOption("REF_VELOCITY", Velocity_Ref, -1.0);
	/* !\brief REF_VISCOSITY  \n DESCRIPTION: Reference viscosity (incompressible only)  \ingroup Config*/
  addDoubleOption("REF_VISCOSITY", Viscosity_Ref, -1.0);
  /* DESCRIPTION: Type of mesh motion */
  addEnumOption("REF_DIMENSIONALIZATION", Ref_NonDim, NonDim_Map, DIMENSIONAL);

  /*!\par CONFIG_CATEGORY: Boundary Markers \ingroup Config*/
  /*--- Options related to various boundary markers ---*/

  /*!\brief HTP_AXIS\n DESCRIPTION: Location of the HTP axis*/
  default_htp_axis[0] = 0.0; default_htp_axis[1] = 0.0;
  addDoubleArrayOption("HTP_AXIS", 2, HTP_Axis, default_htp_axis);
  /*!\brief MARKER_PLOTTING\n DESCRIPTION: Marker(s) of the surface in the surface flow solution file  \ingroup Config*/
  addStringListOption("MARKER_PLOTTING", nMarker_Plotting, Marker_Plotting);
  /*!\brief MARKER_MONITORING\n DESCRIPTION: Marker(s) of the surface where evaluate the non-dimensional coefficients \ingroup Config*/
  addStringListOption("MARKER_MONITORING", nMarker_Monitoring, Marker_Monitoring);
  /*!\brief MARKER_CONTROL_VOLUME\n DESCRIPTION: Marker(s) of the surface in the surface flow solution file  \ingroup Config*/
  addStringListOption("MARKER_ANALYZE", nMarker_Analyze, Marker_Analyze);
  /*!\brief MARKER_DESIGNING\n DESCRIPTION: Marker(s) of the surface where objective function (design problem) will be evaluated \ingroup Config*/
  addStringListOption("MARKER_DESIGNING", nMarker_Designing, Marker_Designing);
  /*!\brief GEO_MARKER\n DESCRIPTION: Marker(s) of the surface where evaluate the geometrical functions \ingroup Config*/
  addStringListOption("GEO_MARKER", nMarker_GeoEval, Marker_GeoEval);
  /*!\brief MARKER_EULER\n DESCRIPTION: Euler wall boundary marker(s) \ingroup Config*/
  addStringListOption("MARKER_EULER", nMarker_Euler, Marker_Euler);
  /*!\brief MARKER_FAR\n DESCRIPTION: Far-field boundary marker(s) \ingroup Config*/
  addStringListOption("MARKER_FAR", nMarker_FarField, Marker_FarField);
  /*!\brief MARKER_SYM\n DESCRIPTION: Symmetry boundary condition \ingroup Config*/
  addStringListOption("MARKER_SYM", nMarker_SymWall, Marker_SymWall);
  /*!\brief MARKER_NEARFIELD\n DESCRIPTION: Near-Field boundary condition \ingroup Config*/
  addStringListOption("MARKER_NEARFIELD", nMarker_NearFieldBound, Marker_NearFieldBound);
  /*!\brief MARKER_FLUID_INTERFACE\n DESCRIPTION: Fluid interface boundary marker(s) \ingroup Config*/
  addStringListOption("MARKER_FLUID_INTERFACE", nMarker_Fluid_InterfaceBound, Marker_Fluid_InterfaceBound);
  /*!\brief MARKER_DEFORM_MESH\n DESCRIPTION: Deformable marker(s) at the interface \ingroup Config*/
  addStringListOption("MARKER_DEFORM_MESH", nMarker_Deform_Mesh, Marker_Deform_Mesh);
  /*!\brief MARKER_FLUID_LOAD\n DESCRIPTION: Marker(s) in which the flow load is computed/applied \ingroup Config*/
  addStringListOption("MARKER_FLUID_LOAD", nMarker_Fluid_Load, Marker_Fluid_Load);
  /*!\brief MARKER_FSI_INTERFACE \n DESCRIPTION: ZONE interface boundary marker(s) \ingroup Config*/
  addStringListOption("MARKER_ZONE_INTERFACE", nMarker_ZoneInterface, Marker_ZoneInterface);
  /*!\brief MARKER_CHT_INTERFACE \n DESCRIPTION: CHT interface boundary marker(s) \ingroup Config*/
  addStringListOption("MARKER_CHT_INTERFACE", nMarker_CHTInterface, Marker_CHTInterface);
  /* DESCRIPTION: Internal boundary marker(s) */
  addStringListOption("MARKER_INTERNAL", nMarker_Internal, Marker_Internal);
  /* DESCRIPTION: Custom boundary marker(s) */
  addStringListOption("MARKER_CUSTOM", nMarker_Custom, Marker_Custom);
  /* DESCRIPTION: Periodic boundary marker(s) for use with SU2_MSH
   Format: ( periodic marker, donor marker, rotation_center_x, rotation_center_y,
   rotation_center_z, rotation_angle_x-axis, rotation_angle_y-axis,
   rotation_angle_z-axis, translation_x, translation_y, translation_z, ... ) */
  addPeriodicOption("MARKER_PERIODIC", nMarker_PerBound, Marker_PerBound, Marker_PerDonor,
                    Periodic_RotCenter, Periodic_RotAngles, Periodic_Translation);

  /*!\brief MARKER_PYTHON_CUSTOM\n DESCRIPTION: Python customizable marker(s) \ingroup Config*/
  addStringListOption("MARKER_PYTHON_CUSTOM", nMarker_PyCustom, Marker_PyCustom);

  /*!\brief MARKER_WALL_FUNCTIONS\n DESCRIPTION: Viscous wall markers for which wall functions must be applied.
   Format: (Wall function marker, wall function type, ...) \ingroup Config*/
  addWallFunctionOption("MARKER_WALL_FUNCTIONS", nMarker_WallFunctions, Marker_WallFunctions,
                        Kind_WallFunctions, IntInfo_WallFunctions, DoubleInfo_WallFunctions);

  /*!\brief ACTDISK_TYPE  \n DESCRIPTION: Actuator Disk boundary type \n OPTIONS: see \link ActDisk_Map \endlink \n Default: VARIABLES_JUMP \ingroup Config*/
  addEnumOption("ACTDISK_TYPE", Kind_ActDisk, ActDisk_Map, VARIABLES_JUMP);

  /*!\brief MARKER_ACTDISK\n DESCRIPTION: Periodic boundary marker(s) for use with SU2_MSH
   Format: ( periodic marker, donor marker, rotation_center_x, rotation_center_y,
   rotation_center_z, rotation_angle_x-axis, rotation_angle_y-axis,
   rotation_angle_z-axis, translation_x, translation_y, translation_z, ... ) \ingroup Config*/
  addActDiskOption("MARKER_ACTDISK",
                   nMarker_ActDiskInlet, nMarker_ActDiskOutlet,  Marker_ActDiskInlet, Marker_ActDiskOutlet,
                   ActDisk_PressJump, ActDisk_TempJump, ActDisk_Omega);

  /*!\brief INLET_TYPE  \n DESCRIPTION: Inlet boundary type \n OPTIONS: see \link Inlet_Map \endlink \n DEFAULT: TOTAL_CONDITIONS \ingroup Config*/
  addEnumOption("INLET_TYPE", Kind_Inlet, Inlet_Map, TOTAL_CONDITIONS);
  /*!\brief INC_INLET_TYPE \n DESCRIPTION: List of inlet types for incompressible flows. List length must match number of inlet markers. Options: VELOCITY_INLET, PRESSURE_INLET. \ingroup Config*/
  addEnumListOption("INC_INLET_TYPE", nInc_Inlet, Kind_Inc_Inlet, Inlet_Map);
  addBoolOption("SPECIFIED_INLET_PROFILE", Inlet_From_File, false);
  /*!\brief INLET_FILENAME \n DESCRIPTION: Input file for a specified inlet profile (w/ extension) \n DEFAULT: inlet.dat \ingroup Config*/
  addStringOption("INLET_FILENAME", Inlet_Filename, string("inlet.dat"));
  /*!\brief INLET_MATCHING_TOLERANCE
   * \n DESCRIPTION: If a file is provided to specify the inlet profile,
   * this tolerance will be used to match the coordinates in the input file to
   * the points on the grid. \n DEFAULT: 1E-6 \ingroup Config*/
  addDoubleOption("INLET_MATCHING_TOLERANCE", Inlet_Matching_Tol, 1e-6);
  /*!\brief MARKER_INLET  \n DESCRIPTION: Inlet boundary marker(s) with the following formats,
   Total Conditions: (inlet marker, total temp, total pressure, flow_direction_x,
   flow_direction_y, flow_direction_z, ... ) where flow_direction is
   a unit vector.
   Mass Flow: (inlet marker, density, velocity magnitude, flow_direction_x,
   flow_direction_y, flow_direction_z, ... ) where flow_direction is
   a unit vector. \ingroup Config*/
  addInletOption("MARKER_INLET", nMarker_Inlet, Marker_Inlet, Inlet_Ttotal, Inlet_Ptotal, Inlet_FlowDir);

  /*!\brief MARKER_RIEMANN \n DESCRIPTION: Riemann boundary marker(s) with the following formats, a unit vector.
   * \n OPTIONS: See \link Riemann_Map \endlink. The variables indicated by the option and the flow direction unit vector must be specified. \ingroup Config*/
  addRiemannOption("MARKER_RIEMANN", nMarker_Riemann, Marker_Riemann, Kind_Data_Riemann, Riemann_Map, Riemann_Var1, Riemann_Var2, Riemann_FlowDir);
  /*!\brief MARKER_GILES \n DESCRIPTION: Giles boundary marker(s) with the following formats, a unit vector. */
  /* \n OPTIONS: See \link Giles_Map \endlink. The variables indicated by the option and the flow direction unit vector must be specified. \ingroup Config*/
  addGilesOption("MARKER_GILES", nMarker_Giles, Marker_Giles, Kind_Data_Giles, Giles_Map, Giles_Var1, Giles_Var2, Giles_FlowDir, RelaxFactorAverage, RelaxFactorFourier);
  /*!\brief SPATIAL_FOURIER \n DESCRIPTION: Option to compute the spatial fourier trasformation for the Giles BC. */
  addBoolOption("SPATIAL_FOURIER", SpatialFourier, false);
  /*!\brief GILES_EXTRA_RELAXFACTOR \n DESCRIPTION: the 1st coeff the value of the under relaxation factor to apply to the shroud and hub,
   * the 2nd coefficient is the the percentage of span-wise height influenced by this extra under relaxation factor.*/
  default_extrarelfac[0] = 0.1; default_extrarelfac[1] = 0.1;
  addDoubleArrayOption("GILES_EXTRA_RELAXFACTOR", 2, ExtraRelFacGiles, default_extrarelfac);
  /*!\brief AVERAGE_PROCESS_TYPE \n DESCRIPTION: types of mixing process for averaging quantities at the boundaries.
    \n OPTIONS: see \link MixingProcess_Map \endlink \n DEFAULT: AREA_AVERAGE \ingroup Config*/
  addEnumOption("MIXINGPLANE_INTERFACE_KIND", Kind_MixingPlaneInterface, MixingPlaneInterface_Map, NEAREST_SPAN);
  /*!\brief AVERAGE_PROCESS_KIND \n DESCRIPTION: types of mixing process for averaging quantities at the boundaries.
    \n OPTIONS: see \link MixingProcess_Map \endlink \n DEFAULT: AREA_AVERAGE \ingroup Config*/
  addEnumOption("AVERAGE_PROCESS_KIND", Kind_AverageProcess, AverageProcess_Map, AREA);
  /*!\brief PERFORMANCE_AVERAGE_PROCESS_KIND \n DESCRIPTION: types of mixing process for averaging quantities at the boundaries for performance computation.
      \n OPTIONS: see \link MixingProcess_Map \endlink \n DEFAULT: AREA_AVERAGE \ingroup Config*/
  addEnumOption("PERFORMANCE_AVERAGE_PROCESS_KIND", Kind_PerformanceAverageProcess, AverageProcess_Map, AREA);
  default_mixedout_coeff[0] = 1.0; default_mixedout_coeff[1] = 1.0E-05; default_mixedout_coeff[2] = 15.0;
  /*!\brief MIXEDOUT_COEFF \n DESCRIPTION: the 1st coeff is an under relaxation factor for the Newton method,
   * the 2nd coefficient is the tolerance for the Newton method, 3rd coefficient is the maximum number of
   * iteration for the Newton Method.*/
  addDoubleArrayOption("MIXEDOUT_COEFF", 3, Mixedout_Coeff, default_mixedout_coeff);
  /*!\brief RAMP_ROTATING_FRAME\n DESCRIPTION: option to ramp up or down the rotating frame velocity value*/
  addBoolOption("RAMP_ROTATING_FRAME", RampRotatingFrame, false);
  default_rampRotFrame_coeff[0] = 0; default_rampRotFrame_coeff[1] = 1.0; default_rampRotFrame_coeff[2] = 1000.0;
      /*!\brief RAMP_ROTATING_FRAME_COEFF \n DESCRIPTION: the 1st coeff is the staring velocity,
   * the 2nd coeff is the number of iterations for the update, 3rd is the number of iteration */
  addDoubleArrayOption("RAMP_ROTATING_FRAME_COEFF", 3, RampRotatingFrame_Coeff, default_rampRotFrame_coeff);
  /* DESCRIPTION: AVERAGE_MACH_LIMIT is a limit value for average procedure based on the mass flux. */
  addDoubleOption("AVERAGE_MACH_LIMIT", AverageMachLimit, 0.03);
  /*!\brief RAMP_OUTLET_PRESSURE\n DESCRIPTION: option to ramp up or down the rotating frame velocity value*/
  addBoolOption("RAMP_OUTLET_PRESSURE", RampOutletPressure, false);
  default_rampOutPres_coeff[0] = 100000.0; default_rampOutPres_coeff[1] = 1.0; default_rampOutPres_coeff[2] = 1000.0;
  /*!\brief RAMP_OUTLET_PRESSURE_COEFF \n DESCRIPTION: the 1st coeff is the staring outlet pressure,
   * the 2nd coeff is the number of iterations for the update, 3rd is the number of total iteration till reaching the final outlet pressure value */
  addDoubleArrayOption("RAMP_OUTLET_PRESSURE_COEFF", 3, RampOutletPressure_Coeff, default_rampOutPres_coeff);
  /*!\brief MARKER_MIXINGPLANE \n DESCRIPTION: Identify the boundaries in which the mixing plane is applied. \ingroup Config*/
  addStringListOption("MARKER_MIXINGPLANE_INTERFACE", nMarker_MixingPlaneInterface, Marker_MixingPlaneInterface);
  /*!\brief TURBULENT_MIXINGPLANE \n DESCRIPTION: Activate mixing plane also for turbulent quantities \ingroup Config*/
  addBoolOption("TURBULENT_MIXINGPLANE", turbMixingPlane, false);
  /*!\brief MARKER_TURBOMACHINERY \n DESCRIPTION: Identify the inflow and outflow boundaries in which the turbomachinery settings are  applied. \ingroup Config*/
  addTurboPerfOption("MARKER_TURBOMACHINERY", nMarker_Turbomachinery, Marker_TurboBoundIn, Marker_TurboBoundOut);
  /*!\brief NUM_SPANWISE_SECTIONS \n DESCRIPTION: Integer number of spanwise sections to compute 3D turbo BC and Performance for turbomachinery */
  addUnsignedShortOption("NUM_SPANWISE_SECTIONS", nSpanWiseSections_User, 1);
  /*!\brief SPANWISE_KIND \n DESCRIPTION: type of algorithm to identify the span-wise sections at the turbo boundaries.
   \n OPTIONS: see \link SpanWise_Map \endlink \n Default: AUTOMATIC */
  addEnumOption("SPANWISE_KIND", Kind_SpanWise, SpanWise_Map, AUTOMATIC);
  /*!\brief TURBOMACHINERY_KIND \n DESCRIPTION: types of turbomachynery architecture.
      \n OPTIONS: see \link TurboMachinery_Map \endlink \n Default: AXIAL */
  addEnumListOption("TURBOMACHINERY_KIND",nTurboMachineryKind, Kind_TurboMachinery, TurboMachinery_Map);
  /*!\brief MARKER_SHROUD \n DESCRIPTION: markers in which velocity is forced to 0.0 .
   * \n Format: (shroud1, shroud2, ...)*/
  addStringListOption("MARKER_SHROUD", nMarker_Shroud, Marker_Shroud);
  /*!\brief MARKER_SUPERSONIC_INLET  \n DESCRIPTION: Supersonic inlet boundary marker(s)
   * \n   Format: (inlet marker, temperature, static pressure, velocity_x,   velocity_y, velocity_z, ... ), i.e. primitive variables specified. \ingroup Config*/
  addInletOption("MARKER_SUPERSONIC_INLET", nMarker_Supersonic_Inlet, Marker_Supersonic_Inlet, Inlet_Temperature, Inlet_Pressure, Inlet_Velocity);
  /*!\brief MARKER_SUPERSONIC_OUTLET \n DESCRIPTION: Supersonic outlet boundary marker(s) \ingroup Config*/
  addStringListOption("MARKER_SUPERSONIC_OUTLET", nMarker_Supersonic_Outlet, Marker_Supersonic_Outlet);
  /*!\brief MARKER_OUTLET  \n DESCRIPTION: Outlet boundary marker(s)\n
   Format: ( outlet marker, back pressure (static), ... ) \ingroup Config*/
  addStringDoubleListOption("MARKER_OUTLET", nMarker_Outlet, Marker_Outlet, Outlet_Pressure);
  /*!\brief INC_INLET_TYPE \n DESCRIPTION: List of inlet types for incompressible flows. List length must match number of inlet markers. Options: VELOCITY_INLET, PRESSURE_INLET. \ingroup Config*/
  addEnumListOption("INC_OUTLET_TYPE", nInc_Outlet, Kind_Inc_Outlet, Outlet_Map);
  /*!\brief MARKER_ISOTHERMAL DESCRIPTION: Isothermal wall boundary marker(s)\n
   * Format: ( isothermal marker, wall temperature (static), ... ) \ingroup Config  */
  addStringDoubleListOption("MARKER_ISOTHERMAL", nMarker_Isothermal, Marker_Isothermal, Isothermal_Temperature);
  /*!\brief MARKER_HEATFLUX  \n DESCRIPTION: Specified heat flux wall boundary marker(s)
   Format: ( Heat flux marker, wall heat flux (static), ... ) \ingroup Config*/
  addStringDoubleListOption("MARKER_HEATFLUX", nMarker_HeatFlux, Marker_HeatFlux, Heat_Flux);
  /*!\brief MARKER_ENGINE_INFLOW  \n DESCRIPTION: Engine inflow boundary marker(s)
   Format: ( nacelle inflow marker, fan face Mach, ... ) \ingroup Config*/
  addStringDoubleListOption("MARKER_ENGINE_INFLOW", nMarker_EngineInflow, Marker_EngineInflow, EngineInflow_Target);
  /* DESCRIPTION: Highlite area */
  addDoubleOption("HIGHLITE_AREA", Highlite_Area, 1.0);
  /* DESCRIPTION: Fan poly efficiency */
  addDoubleOption("FAN_POLY_EFF", Fan_Poly_Eff, 1.0);
  /*!\brief SUBSONIC_ENGINE\n DESCRIPTION: Engine subsonic intake region \ingroup Config*/
  addBoolOption("INTEGRATED_HEATFLUX", Integrated_HeatFlux, false);
  /*!\brief SUBSONIC_ENGINE\n DESCRIPTION: Engine subsonic intake region \ingroup Config*/
  addBoolOption("SUBSONIC_ENGINE", SubsonicEngine, false);
  /* DESCRIPTION: Actuator disk double surface */
  addBoolOption("ACTDISK_DOUBLE_SURFACE", ActDisk_DoubleSurface, false);
  /* DESCRIPTION: Only half engine is in the computational grid */
  addBoolOption("ENGINE_HALF_MODEL", Engine_HalfModel, false);
  /* DESCRIPTION: Actuator disk double surface */
  addBoolOption("ACTDISK_SU2_DEF", ActDisk_SU2_DEF, false);
  /* DESCRIPTION: Definition of the distortion rack (radial number of proves / circumferential density (degree) */
  default_distortion[0] =  5.0; default_distortion[1] =  15.0;
  addDoubleArrayOption("DISTORTION_RACK", 2, DistortionRack, default_distortion);
  /* DESCRIPTION: Values of the box to impose a subsonic nacellle (mach, Pressure, Temperature) */
  default_eng_val[0]=0.0; default_eng_val[1]=0.0; default_eng_val[2]=0.0;
  default_eng_val[3]=0.0;  default_eng_val[4]=0.0;
  addDoubleArrayOption("SUBSONIC_ENGINE_VALUES", 5, SubsonicEngine_Values, default_eng_val);
  /* DESCRIPTION: Coordinates of the box to impose a subsonic nacellle cylinder (Xmin, Ymin, Zmin, Xmax, Ymax, Zmax, Radius) */
  default_eng_cyl[0] = 0.0; default_eng_cyl[1] = 0.0; default_eng_cyl[2] = 0.0;
  default_eng_cyl[3] =  1E15; default_eng_cyl[4] =  1E15; default_eng_cyl[5] =  1E15; default_eng_cyl[6] =  1E15;
  addDoubleArrayOption("SUBSONIC_ENGINE_CYL", 7, SubsonicEngine_Cyl, default_eng_cyl);
  /* DESCRIPTION: Engine exhaust boundary marker(s)
   Format: (nacelle exhaust marker, total nozzle temp, total nozzle pressure, ... )*/
  addExhaustOption("MARKER_ENGINE_EXHAUST", nMarker_EngineExhaust, Marker_EngineExhaust, Exhaust_Temperature_Target, Exhaust_Pressure_Target);
  /* DESCRIPTION: Clamped boundary marker(s) */
  addStringListOption("MARKER_CLAMPED", nMarker_Clamped, Marker_Clamped);
  /* DESCRIPTION: Displacement boundary marker(s) */
  addStringDoubleListOption("MARKER_NORMAL_DISPL", nMarker_Displacement, Marker_Displacement, Displ_Value);
  /* DESCRIPTION: Load boundary marker(s) - uniform pressure in Pa */
  addStringDoubleListOption("MARKER_PRESSURE", nMarker_Load, Marker_Load, Load_Value);
  /* DESCRIPTION: Load boundary marker(s) */
  addStringDoubleListOption("MARKER_DAMPER", nMarker_Damper, Marker_Damper, Damper_Constant);
  /* DESCRIPTION: Load boundary marker(s)
   Format: (inlet marker, load, multiplier, dir_x, dir_y, dir_z, ... ), i.e. primitive variables specified. */
  addInletOption("MARKER_LOAD", nMarker_Load_Dir, Marker_Load_Dir, Load_Dir_Value, Load_Dir_Multiplier, Load_Dir);
  /* DESCRIPTION: Load boundary marker(s)
   Format: (inlet marker, load, multiplier, dir_x, dir_y, dir_z, ... ), i.e. primitive variables specified. */
  addInletOption("MARKER_DISPLACEMENT", nMarker_Disp_Dir, Marker_Disp_Dir, Disp_Dir_Value, Disp_Dir_Multiplier, Disp_Dir);
  /* DESCRIPTION: Sine load boundary marker(s)
   Format: (inlet marker, load, multiplier, dir_x, dir_y, dir_z, ... ), i.e. primitive variables specified. */
  addInletOption("MARKER_SINE_LOAD", nMarker_Load_Sine, Marker_Load_Sine, Load_Sine_Amplitude, Load_Sine_Frequency, Load_Sine_Dir);
  /*!\brief SINE_LOAD\n DESCRIPTION: option to apply the load as a sine*/
  addBoolOption("SINE_LOAD", Sine_Load, false);
  default_sineload_coeff[0] = 0.0; default_sineload_coeff[1] = 0.0; default_sineload_coeff[2] = 0.0;
  /*!\brief SINE_LOAD_COEFF \n DESCRIPTION: the 1st coeff is the amplitude, the 2nd is the frequency, 3rd is the phase in radians */
  addDoubleArrayOption("SINE_LOAD_COEFF", 3, SineLoad_Coeff, default_sineload_coeff);
  /*!\brief RAMP_AND_RELEASE\n DESCRIPTION: release the load after applying the ramp*/
  addBoolOption("RAMP_AND_RELEASE_LOAD", RampAndRelease, false);

  /* DESCRIPTION: Flow load boundary marker(s) */
  addStringDoubleListOption("MARKER_FLOWLOAD", nMarker_FlowLoad, Marker_FlowLoad, FlowLoad_Value);
  /* DESCRIPTION: Damping factor for engine inlet condition */
  addDoubleOption("DAMP_ENGINE_INFLOW", Damp_Engine_Inflow, 0.95);
  /* DESCRIPTION: Damping factor for engine exhaust condition */
  addDoubleOption("DAMP_ENGINE_EXHAUST", Damp_Engine_Exhaust, 0.95);
  /*!\brief ENGINE_INFLOW_TYPE  \n DESCRIPTION: Inlet boundary type \n OPTIONS: see \link Engine_Inflow_Map \endlink \n Default: FAN_FACE_MACH \ingroup Config*/
  addEnumOption("ENGINE_INFLOW_TYPE", Kind_Engine_Inflow, Engine_Inflow_Map, FAN_FACE_MACH);
  /* DESCRIPTION: Evaluate a problem with engines */
  addBoolOption("ENGINE", Engine, false);

  /* DESCRIPTION:  Compute buffet sensor */
  addBoolOption("BUFFET_MONITORING", Buffet_Monitoring, false);
  /* DESCRIPTION:  Sharpness coefficient for the buffet sensor */
  addDoubleOption("BUFFET_K", Buffet_k, 10.0);
  /* DESCRIPTION:  Offset parameter for the buffet sensor */
  addDoubleOption("BUFFET_LAMBDA", Buffet_lambda, 0.0);


  /*!\par CONFIG_CATEGORY: Time-marching \ingroup Config*/
  /*--- Options related to time-marching ---*/

  /* DESCRIPTION: Unsteady simulation  */
  addEnumOption("TIME_MARCHING", TimeMarching, TimeMarching_Map, STEADY);
  /* DESCRIPTION:  Courant-Friedrichs-Lewy condition of the finest grid */
  addDoubleOption("CFL_NUMBER", CFLFineGrid, 1.25);
  /* DESCRIPTION:  Max time step in local time stepping simulations */
  addDoubleOption("MAX_DELTA_TIME", Max_DeltaTime, 1000000);
  /* DESCRIPTION: Activate The adaptive CFL number. */
  addBoolOption("CFL_ADAPT", CFL_Adapt, false);
  /* !\brief CFL_ADAPT_PARAM
   * DESCRIPTION: Parameters of the adaptive CFL number (factor down, factor up, CFL limit (min and max) )
   * Factor down generally >1.0, factor up generally < 1.0 to cause the CFL to increase when residual is decreasing,
   * and decrease when the residual is increasing or stalled. \ingroup Config*/
  default_cfl_adapt[0] = 0.0; default_cfl_adapt[1] = 0.0; default_cfl_adapt[2] = 1.0; default_cfl_adapt[3] = 100.0;
  addDoubleArrayOption("CFL_ADAPT_PARAM", 4, CFL_AdaptParam, default_cfl_adapt);
  /* DESCRIPTION: Reduction factor of the CFL coefficient in the adjoint problem */
  addDoubleOption("CFL_REDUCTION_ADJFLOW", CFLRedCoeff_AdjFlow, 0.8);
  /* DESCRIPTION: Reduction factor of the CFL coefficient in the level set problem */
  addDoubleOption("CFL_REDUCTION_TURB", CFLRedCoeff_Turb, 1.0);
  /* DESCRIPTION: Reduction factor of the CFL coefficient in the turbulent adjoint problem */
  addDoubleOption("CFL_REDUCTION_ADJTURB", CFLRedCoeff_AdjTurb, 1.0);
  /* DESCRIPTION: External iteration offset due to restart */
  addUnsignedLongOption("EXT_ITER_OFFSET", ExtIter_OffSet, 0);
  // these options share nRKStep as their size, which is not a good idea in general
  /* DESCRIPTION: Runge-Kutta alpha coefficients */
  addDoubleListOption("RK_ALPHA_COEFF", nRKStep, RK_Alpha_Step);
  /* DESCRIPTION: Number of time levels for time accurate local time stepping. */
  addUnsignedShortOption("LEVELS_TIME_ACCURATE_LTS", nLevels_TimeAccurateLTS, 1);
  /* DESCRIPTION: Number of time DOFs used in the predictor step of ADER-DG. */
  addUnsignedShortOption("TIME_DOFS_ADER_DG", nTimeDOFsADER_DG, 2);
  /* DESCRIPTION: Unsteady Courant-Friedrichs-Lewy number of the finest grid */
  addDoubleOption("UNST_CFL_NUMBER", Unst_CFL, 0.0);
  /* DESCRIPTION: Integer number of periodic time instances for Harmonic Balance */
  addUnsignedShortOption("TIME_INSTANCES", nTimeInstances, 1);
  /* DESCRIPTION: Time period for Harmonic Balance wihtout moving meshes */
  addDoubleOption("HB_PERIOD", HarmonicBalance_Period, -1.0);
  /* DESCRIPTION:  Turn on/off harmonic balance preconditioning */
  addBoolOption("HB_PRECONDITION", HB_Precondition, false);
  /* DESCRIPTION: Iteration number to begin unsteady restarts (dual time method) */
  addLongOption("UNST_RESTART_ITER", Unst_RestartIter, 0);
  /* DESCRIPTION: Starting direct solver iteration for the unsteady adjoint */
  addLongOption("UNST_ADJOINT_ITER", Unst_AdjointIter, 0);
  /* DESCRIPTION: Number of iterations to average the objective */
  addLongOption("ITER_AVERAGE_OBJ", Iter_Avg_Objective , 0);
  /* DESCRIPTION: Iteration number to begin unsteady restarts (structural analysis) */
  addLongOption("DYN_RESTART_ITER", Dyn_RestartIter, 0);
  /* DESCRIPTION: Time discretization */
  addEnumOption("TIME_DISCRE_FLOW", Kind_TimeIntScheme_Flow, Time_Int_Map, EULER_IMPLICIT);
  /* DESCRIPTION: Time discretization */
  addEnumOption("TIME_DISCRE_FEM_FLOW", Kind_TimeIntScheme_FEM_Flow, Time_Int_Map, RUNGE_KUTTA_EXPLICIT);
  /* DESCRIPTION: ADER-DG predictor step */
  addEnumOption("ADER_PREDICTOR", Kind_ADER_Predictor, Ader_Predictor_Map, ADER_ALIASED_PREDICTOR);
  /* DESCRIPTION: Time discretization */
  addEnumOption("TIME_DISCRE_ADJFLOW", Kind_TimeIntScheme_AdjFlow, Time_Int_Map, EULER_IMPLICIT);
  /* DESCRIPTION: Time discretization */
  addEnumOption("TIME_DISCRE_TURB", Kind_TimeIntScheme_Turb, Time_Int_Map, EULER_IMPLICIT);
  /* DESCRIPTION: Time discretization */
  addEnumOption("TIME_DISCRE_ADJTURB", Kind_TimeIntScheme_AdjTurb, Time_Int_Map, EULER_IMPLICIT);
  /* DESCRIPTION: Time discretization */
  addEnumOption("TIME_DISCRE_FEA", Kind_TimeIntScheme_FEA, Time_Int_Map_FEA, NEWMARK_IMPLICIT);
  /* DESCRIPTION: Time discretization */
  addEnumOption("TIME_DISCRE_HEAT", Kind_TimeIntScheme_Heat, Time_Int_Map, EULER_IMPLICIT);
  /* DESCRIPTION: Time discretization */
  addEnumOption("TIMESTEP_HEAT", Kind_TimeStep_Heat, Heat_TimeStep_Map, MINIMUM);

  /*!\par CONFIG_CATEGORY: Linear solver definition \ingroup Config*/
  /*--- Options related to the linear solvers ---*/

  /*!\brief LINEAR_SOLVER
   *  \n DESCRIPTION: Linear solver for the implicit, mesh deformation, or discrete adjoint systems \n OPTIONS: see \link Linear_Solver_Map \endlink \n DEFAULT: FGMRES \ingroup Config*/
  addEnumOption("LINEAR_SOLVER", Kind_Linear_Solver, Linear_Solver_Map, FGMRES);
  /*!\brief LINEAR_SOLVER_PREC
   *  \n DESCRIPTION: Preconditioner for the Krylov linear solvers \n OPTIONS: see \link Linear_Solver_Prec_Map \endlink \n DEFAULT: LU_SGS \ingroup Config*/
  addEnumOption("LINEAR_SOLVER_PREC", Kind_Linear_Solver_Prec, Linear_Solver_Prec_Map, ILU);
  /* DESCRIPTION: Minimum error threshold for the linear solver for the implicit formulation */
  addDoubleOption("LINEAR_SOLVER_ERROR", Linear_Solver_Error, 1E-6);
  /* DESCRIPTION: Maximum number of iterations of the linear solver for the implicit formulation */
  addUnsignedLongOption("LINEAR_SOLVER_ITER", Linear_Solver_Iter, 10);
  /* DESCRIPTION: Fill in level for the ILU preconditioner */
  addUnsignedShortOption("LINEAR_SOLVER_ILU_FILL_IN", Linear_Solver_ILU_n, 0);
  /* DESCRIPTION: Maximum number of iterations of the linear solver for the implicit formulation */
  addUnsignedLongOption("LINEAR_SOLVER_RESTART_FREQUENCY", Linear_Solver_Restart_Frequency, 10);
  /* DESCRIPTION: Relaxation factor for iterative linear smoothers (SMOOTHER_ILU/JACOBI/LU-SGS/LINELET) */
  addDoubleOption("LINEAR_SOLVER_SMOOTHER_RELAXATION", Linear_Solver_Smoother_Relaxation, 1.0);
  /* DESCRIPTION: Custom number of threads used for additive domain decomposition for ILU and LU_SGS (0 is "auto"). */
  addUnsignedLongOption("LINEAR_SOLVER_PREC_THREADS", Linear_Solver_Prec_Threads, 0);
  /* DESCRIPTION: Relaxation of the flow equations solver for the implicit formulation */
  addDoubleOption("RELAXATION_FACTOR_ADJFLOW", Relaxation_Factor_AdjFlow, 1.0);
  /* DESCRIPTION: Relaxation of the CHT coupling */
  addDoubleOption("RELAXATION_FACTOR_CHT", Relaxation_Factor_CHT, 1.0);
  /* DESCRIPTION: Roe coefficient */
  addDoubleOption("ROE_KAPPA", Roe_Kappa, 0.5);
  /* DESCRIPTION: Roe-Turkel preconditioning for low Mach number flows */
  addBoolOption("LOW_MACH_PREC", Low_Mach_Precon, false);
  /* DESCRIPTION: Post-reconstruction correction for low Mach number flows */
  addBoolOption("LOW_MACH_CORR", Low_Mach_Corr, false);
  /* DESCRIPTION: Time Step for dual time stepping simulations (s) */
  addDoubleOption("MIN_ROE_TURKEL_PREC", Min_Beta_RoeTurkel, 0.01);
  /* DESCRIPTION: Time Step for dual time stepping simulations (s) */
  addDoubleOption("MAX_ROE_TURKEL_PREC", Max_Beta_RoeTurkel, 0.2);
  /* DESCRIPTION: Linear solver for the turbulent adjoint systems */
  addEnumOption("ADJTURB_LIN_SOLVER", Kind_AdjTurb_Linear_Solver, Linear_Solver_Map, FGMRES);
  /* DESCRIPTION: Preconditioner for the turbulent adjoint Krylov linear solvers */
  addEnumOption("ADJTURB_LIN_PREC", Kind_AdjTurb_Linear_Prec, Linear_Solver_Prec_Map, ILU);
  /* DESCRIPTION: Minimum error threshold for the turbulent adjoint linear solver for the implicit formulation */
  addDoubleOption("ADJTURB_LIN_ERROR", AdjTurb_Linear_Error, 1E-5);
  /* DESCRIPTION: Maximum number of iterations of the turbulent adjoint linear solver for the implicit formulation */
  addUnsignedShortOption("ADJTURB_LIN_ITER", AdjTurb_Linear_Iter, 10);
  /* DESCRIPTION: Entropy fix factor */
  addDoubleOption("ENTROPY_FIX_COEFF", EntropyFix_Coeff, 0.001);
  /* DESCRIPTION: Linear solver for the discete adjoint systems */
  addEnumOption("DISCADJ_LIN_SOLVER", Kind_DiscAdj_Linear_Solver, Linear_Solver_Map, FGMRES);
  /* DESCRIPTION: Preconditioner for the discrete adjoint Krylov linear solvers */
  addEnumOption("DISCADJ_LIN_PREC", Kind_DiscAdj_Linear_Prec, Linear_Solver_Prec_Map, ILU);
  /* DESCRIPTION: Linear solver for the discete adjoint systems */
  addEnumOption("FSI_DISCADJ_LIN_SOLVER_STRUC", Kind_DiscAdj_Linear_Solver_FSI_Struc, Linear_Solver_Map, CONJUGATE_GRADIENT);
  /* DESCRIPTION: Preconditioner for the discrete adjoint Krylov linear solvers */
  addEnumOption("FSI_DISCADJ_LIN_PREC_STRUC", Kind_DiscAdj_Linear_Prec_FSI_Struc, Linear_Solver_Prec_Map, JACOBI);

  /*!\par CONFIG_CATEGORY: Convergence\ingroup Config*/
  /*--- Options related to convergence ---*/

  /*!\brief CONV_CRITERIA
   *  \n DESCRIPTION: Convergence criteria \n OPTIONS: see \link Converge_Crit_Map \endlink \n DEFAULT: RESIDUAL \ingroup Config*/
  addEnumOption("CONV_CRITERIA", ConvCriteria, Converge_Crit_Map, RESIDUAL);
  /*!\brief CONV_RESIDUAL_MINVAL\n DESCRIPTION: Min value of the residual (log10 of the residual)\n DEFAULT: -14.0 \ingroup Config*/
  addDoubleOption("CONV_RESIDUAL_MINVAL", MinLogResidual, -14.0);
  /*!\brief CONV_STARTITER\n DESCRIPTION: Iteration number to begin convergence monitoring\n DEFAULT: 5 \ingroup Config*/
  addUnsignedLongOption("CONV_STARTITER", StartConv_Iter, 5);
  /*!\brief CONV_CAUCHY_ELEMS\n DESCRIPTION: Number of elements to apply the criteria. \n DEFAULT 100 \ingroup Config*/
  addUnsignedShortOption("CONV_CAUCHY_ELEMS", Cauchy_Elems, 100);
  /*!\brief CONV_CAUCHY_EPS\n DESCRIPTION: Epsilon to control the series convergence \n DEFAULT: 1e-10 \ingroup Config*/
  addDoubleOption("CONV_CAUCHY_EPS", Cauchy_Eps, 1E-10);
  /*!\brief CONV_FIELD\n DESCRIPTION: Output field to monitor \n Default: depends on solver \ingroup Config*/
  addStringListOption("CONV_FIELD", nConvField, ConvField);

  /*!\brief CONV_WINDOW_STARTITER\n DESCRIPTION: Iteration number after START_ITER_WND  to begin convergence monitoring\n DEFAULT: 15 \ingroup Config*/
  addUnsignedLongOption("CONV_WINDOW_STARTITER", Wnd_StartConv_Iter, 15);
  /*!\brief CONV_WINDOW_CAUCHY_ELEMS\n DESCRIPTION: Number of elements to apply the criteria. \n DEFAULT 100 \ingroup Config*/
  addUnsignedShortOption("CONV_WINDOW_CAUCHY_ELEMS", Wnd_Cauchy_Elems, 100);
  /*!\brief CONV_WINDOW_CAUCHY_EPS\n DESCRIPTION: Epsilon to control the series convergence \n DEFAULT: 1e-3 \ingroup Config*/
  addDoubleOption("CONV_WINDOW_CAUCHY_EPS", Wnd_Cauchy_Eps, 1E-3);
  /*!\brief WINDOW_CAUCHY_CRIT \n DESCRIPTION: Determines, if the cauchy convergence criterion should be used for windowed time averaged objective functions*/
  addBoolOption("WINDOW_CAUCHY_CRIT",Wnd_Cauchy_Crit, false);
  /*!\brief CONV_WINDOW_FIELD
   * \n DESCRIPTION: Output fields  for the Cauchy criterium for the TIME iteration. The criterium is applied to the windowed time average of the chosen funcion. */
  addStringListOption("CONV_WINDOW_FIELD",nWndConvField, WndConvField);
  /*!\par CONFIG_CATEGORY: Multi-grid \ingroup Config*/
  /*--- Options related to Multi-grid ---*/

  /*!\brief START_UP_ITER \n DESCRIPTION: Start up iterations using the fine grid only. DEFAULT: 0 \ingroup Config*/
  addUnsignedShortOption("START_UP_ITER", nStartUpIter, 0);
  /*!\brief MGLEVEL\n DESCRIPTION: Multi-grid Levels. DEFAULT: 0 \ingroup Config*/
  addUnsignedShortOption("MGLEVEL", nMGLevels, 0);
  /*!\brief MGCYCLE\n DESCRIPTION: Multi-grid cycle. OPTIONS: See \link MG_Cycle_Map \endlink. Defualt V_CYCLE \ingroup Config*/
  addEnumOption("MGCYCLE", MGCycle, MG_Cycle_Map, V_CYCLE);
  /*!\brief MG_PRE_SMOOTH\n DESCRIPTION: Multi-grid pre-smoothing level \ingroup Config*/
  addUShortListOption("MG_PRE_SMOOTH", nMG_PreSmooth, MG_PreSmooth);
  /*!\brief MG_POST_SMOOTH\n DESCRIPTION: Multi-grid post-smoothing level \ingroup Config*/
  addUShortListOption("MG_POST_SMOOTH", nMG_PostSmooth, MG_PostSmooth);
  /*!\brief MG_CORRECTION_SMOOTH\n DESCRIPTION: Jacobi implicit smoothing of the correction \ingroup Config*/
  addUShortListOption("MG_CORRECTION_SMOOTH", nMG_CorrecSmooth, MG_CorrecSmooth);
  /*!\brief MG_DAMP_RESTRICTION\n DESCRIPTION: Damping factor for the residual restriction. DEFAULT: 0.75 \ingroup Config*/
  addDoubleOption("MG_DAMP_RESTRICTION", Damp_Res_Restric, 0.75);
  /*!\brief MG_DAMP_PROLONGATION\n DESCRIPTION: Damping factor for the correction prolongation. DEFAULT 0.75 \ingroup Config*/
  addDoubleOption("MG_DAMP_PROLONGATION", Damp_Correc_Prolong, 0.75);

  /*!\par CONFIG_CATEGORY: Spatial Discretization \ingroup Config*/
  /*--- Options related to the spatial discretization ---*/

  /*!\brief NUM_METHOD_GRAD
   *  \n DESCRIPTION: Numerical method for spatial gradients \n OPTIONS: See \link Gradient_Map \endlink. \n DEFAULT: WEIGHTED_LEAST_SQUARES. \ingroup Config*/
  addEnumOption("NUM_METHOD_GRAD", Kind_Gradient_Method, Gradient_Map, WEIGHTED_LEAST_SQUARES);
  /*!\brief NUM_METHOD_GRAD
   *  \n DESCRIPTION: Numerical method for spatial gradients used only for upwind reconstruction \n OPTIONS: See \link Gradient_Map \endlink. \n DEFAULT: NO_GRADIENT. \ingroup Config*/
  addEnumOption("NUM_METHOD_GRAD_RECON", Kind_Gradient_Method_Recon, Gradient_Map, NO_GRADIENT);
  /*!\brief VENKAT_LIMITER_COEFF
   *  \n DESCRIPTION: Coefficient for the limiter. DEFAULT value 0.5. Larger values decrease the extent of limiting, values approaching zero cause lower-order approximation to the solution. \ingroup Config */
  addDoubleOption("VENKAT_LIMITER_COEFF", Venkat_LimiterCoeff, 0.05);
  /*!\brief ADJ_SHARP_LIMITER_COEFF
   *  \n DESCRIPTION: Coefficient for detecting the limit of the sharp edges. DEFAULT value 3.0.  Use with sharp edges limiter. \ingroup Config*/
  addDoubleOption("ADJ_SHARP_LIMITER_COEFF", AdjSharp_LimiterCoeff, 3.0);
  /*!\brief LIMITER_ITER
   *  \n DESCRIPTION: Freeze the value of the limiter after a number of iterations. DEFAULT value 999999. \ingroup Config*/
  addUnsignedLongOption("LIMITER_ITER", LimiterIter, 999999);

  /*!\brief CONV_NUM_METHOD_FLOW
   *  \n DESCRIPTION: Convective numerical method \n OPTIONS: See \link Upwind_Map \endlink , \link Centered_Map \endlink. \ingroup Config*/
  addConvectOption("CONV_NUM_METHOD_FLOW", Kind_ConvNumScheme_Flow, Kind_Centered_Flow, Kind_Upwind_Flow);

  /*!\brief NUM_METHOD_FEM_FLOW
   *  \n DESCRIPTION: Numerical method \n OPTIONS: See \link FEM_Map \endlink , \link Centered_Map \endlink. \ingroup Config*/
  addConvectFEMOption("NUM_METHOD_FEM_FLOW", Kind_ConvNumScheme_FEM_Flow, Kind_FEM_Flow);

  /*!\brief MUSCL_FLOW \n DESCRIPTION: Check if the MUSCL scheme should be used \ingroup Config*/
  addBoolOption("MUSCL_FLOW", MUSCL_Flow, true);
  /*!\brief SLOPE_LIMITER_FLOW
   * DESCRIPTION: Slope limiter for the direct solution. \n OPTIONS: See \link Limiter_Map \endlink \n DEFAULT VENKATAKRISHNAN \ingroup Config*/
  addEnumOption("SLOPE_LIMITER_FLOW", Kind_SlopeLimit_Flow, Limiter_Map, VENKATAKRISHNAN);
  default_jst_coeff[0] = 0.5; default_jst_coeff[1] = 0.02;
  /*!\brief JST_SENSOR_COEFF \n DESCRIPTION: 2nd and 4th order artificial dissipation coefficients for the JST method \ingroup Config*/
  addDoubleArrayOption("JST_SENSOR_COEFF", 2, Kappa_Flow, default_jst_coeff);
  /*!\brief LAX_SENSOR_COEFF \n DESCRIPTION: 1st order artificial dissipation coefficients for the Lax-Friedrichs method. \ingroup Config*/
  addDoubleOption("LAX_SENSOR_COEFF", Kappa_1st_Flow, 0.15);
  default_ad_coeff_heat[0] = 0.5; default_ad_coeff_heat[1] = 0.02;
  /*!\brief JST_SENSOR_COEFF_HEAT \n DESCRIPTION: 2nd and 4th order artificial dissipation coefficients for the JST method \ingroup Config*/
  addDoubleArrayOption("JST_SENSOR_COEFF_HEAT", 2, Kappa_Heat, default_ad_coeff_heat);
  /*!\brief USE_ACCURATE_FLUX_JACOBIANS \n DESCRIPTION: Use numerically computed Jacobians for AUSM+up(2) and SLAU(2) \ingroup Config*/
  addBoolOption("USE_ACCURATE_FLUX_JACOBIANS", Use_Accurate_Jacobians, false);
  /*!\brief CENTRAL_JACOBIAN_FIX_FACTOR \n DESCRIPTION: Improve the numerical properties (diagonal dominance) of the global Jacobian matrix, 3 to 4 is "optimum" (central schemes) \ingroup Config*/
  addDoubleOption("CENTRAL_JACOBIAN_FIX_FACTOR", Cent_Jac_Fix_Factor, 4.0);

  /*!\brief CONV_NUM_METHOD_ADJFLOW
   *  \n DESCRIPTION: Convective numerical method for the adjoint solver.
   *  \n OPTIONS:  See \link Upwind_Map \endlink , \link Centered_Map \endlink. Note: not all methods are guaranteed to be implemented for the adjoint solver. \ingroup Config */
  addConvectOption("CONV_NUM_METHOD_ADJFLOW", Kind_ConvNumScheme_AdjFlow, Kind_Centered_AdjFlow, Kind_Upwind_AdjFlow);
  /*!\brief MUSCL_FLOW \n DESCRIPTION: Check if the MUSCL scheme should be used \ingroup Config*/
  addBoolOption("MUSCL_ADJFLOW", MUSCL_AdjFlow, true);
  /*!\brief SLOPE_LIMITER_ADJFLOW
     * DESCRIPTION: Slope limiter for the adjoint solution. \n OPTIONS: See \link Limiter_Map \endlink \n DEFAULT VENKATAKRISHNAN \ingroup Config*/
  addEnumOption("SLOPE_LIMITER_ADJFLOW", Kind_SlopeLimit_AdjFlow, Limiter_Map, VENKATAKRISHNAN);
  default_jst_adj_coeff[0] = 0.5; default_jst_adj_coeff[1] = 0.02;
  /*!\brief ADJ_JST_SENSOR_COEFF \n DESCRIPTION: 2nd and 4th order artificial dissipation coefficients for the adjoint JST method. \ingroup Config*/
  addDoubleArrayOption("ADJ_JST_SENSOR_COEFF", 2, Kappa_AdjFlow, default_jst_adj_coeff);
  /*!\brief LAX_SENSOR_COEFF \n DESCRIPTION: 1st order artificial dissipation coefficients for the adjoint Lax-Friedrichs method. \ingroup Config*/
  addDoubleOption("ADJ_LAX_SENSOR_COEFF", Kappa_1st_AdjFlow, 0.15);

  /*!\brief MUSCL_FLOW \n DESCRIPTION: Check if the MUSCL scheme should be used \ingroup Config*/
  addBoolOption("MUSCL_TURB", MUSCL_Turb, false);
  /*!\brief SLOPE_LIMITER_TURB
   *  \n DESCRIPTION: Slope limiter  \n OPTIONS: See \link Limiter_Map \endlink \n DEFAULT VENKATAKRISHNAN \ingroup Config*/
  addEnumOption("SLOPE_LIMITER_TURB", Kind_SlopeLimit_Turb, Limiter_Map, VENKATAKRISHNAN);
  /*!\brief CONV_NUM_METHOD_TURB
   *  \n DESCRIPTION: Convective numerical method \ingroup Config*/
  addConvectOption("CONV_NUM_METHOD_TURB", Kind_ConvNumScheme_Turb, Kind_Centered_Turb, Kind_Upwind_Turb);

  /*!\brief MUSCL_FLOW \n DESCRIPTION: Check if the MUSCL scheme should be used \ingroup Config*/
  addBoolOption("MUSCL_ADJTURB", MUSCL_AdjTurb, false);
  /*!\brief SLOPE_LIMITER_ADJTURB
   *  \n DESCRIPTION: Slope limiter \n OPTIONS: See \link Limiter_Map \endlink \n DEFAULT VENKATAKRISHNAN \ingroup Config */
  addEnumOption("SLOPE_LIMITER_ADJTURB", Kind_SlopeLimit_AdjTurb, Limiter_Map, VENKATAKRISHNAN);
  /*!\brief CONV_NUM_METHOD_ADJTURB\n DESCRIPTION: Convective numerical method for the adjoint/turbulent problem \ingroup Config*/
  addConvectOption("CONV_NUM_METHOD_ADJTURB", Kind_ConvNumScheme_AdjTurb, Kind_Centered_AdjTurb, Kind_Upwind_AdjTurb);

  /*!\brief MUSCL_FLOW \n DESCRIPTION: Check if the MUSCL scheme should be used \ingroup Config*/
  addBoolOption("MUSCL_HEAT", MUSCL_Heat, false);
  /*!\brief CONV_NUM_METHOD_HEAT
   *  \n DESCRIPTION: Convective numerical method \n DEFAULT: UPWIND */
  addEnumOption("CONV_NUM_METHOD_HEAT", Kind_ConvNumScheme_Heat, Space_Map, SPACE_UPWIND);

  /*!\par CONFIG_CATEGORY: Adjoint and Gradient \ingroup Config*/
  /*--- Options related to the adjoint and gradient ---*/

  /*!\brief LIMIT_ADJFLOW \n DESCRIPTION: Limit value for the adjoint variable.\n DEFAULT: 1E6. \ingroup Config*/
  addDoubleOption("LIMIT_ADJFLOW", AdjointLimit, 1E6);
  /*!\brief MG_ADJFLOW\n DESCRIPTION: Multigrid with the adjoint problem. \n Defualt: YES \ingroup Config*/
  addBoolOption("MG_ADJFLOW", MG_AdjointFlow, true);

  /*!\brief OBJECTIVE_WEIGHT  \n DESCRIPTION: Adjoint problem boundary condition weights. Applies scaling factor to objective(s) \ingroup Config*/
  addDoubleListOption("OBJECTIVE_WEIGHT", nObjW, Weight_ObjFunc);
  /*!\brief OBJECTIVE_FUNCTION
   *  \n DESCRIPTION: Adjoint problem boundary condition \n OPTIONS: see \link Objective_Map \endlink \n DEFAULT: DRAG_COEFFICIENT \ingroup Config*/
  addEnumListOption("OBJECTIVE_FUNCTION", nObj, Kind_ObjFunc, Objective_Map);

  /* DESCRIPTION: parameter for the definition of a complex objective function */
  addDoubleOption("DCD_DCL_VALUE", dCD_dCL, 0.0);
  /* DESCRIPTION: parameter for the definition of a complex objective function */
  addDoubleOption("DCMX_DCL_VALUE", dCMx_dCL, 0.0);
  /* DESCRIPTION: parameter for the definition of a complex objective function */
  addDoubleOption("DCMY_DCL_VALUE", dCMy_dCL, 0.0);
  /* DESCRIPTION: parameter for the definition of a complex objective function */
  addDoubleOption("DCMZ_DCL_VALUE", dCMz_dCL, 0.0);

  /* DESCRIPTION: parameter for the definition of a complex objective function */
  addDoubleOption("DCD_DCMY_VALUE", dCD_dCMy, 0.0);

  default_obj_coeff[0]=0.0; default_obj_coeff[1]=0.0; default_obj_coeff[2]=0.0;
  default_obj_coeff[3]=0.0;  default_obj_coeff[4]=0.0;
  /*!\brief OBJ_CHAIN_RULE_COEFF
  * \n DESCRIPTION: Coefficients defining the objective function gradient using the chain rule
  * with area-averaged outlet primitive variables. This is used with the genereralized outflow
  * objective.  \ingroup Config   */
  addDoubleArrayOption("OBJ_CHAIN_RULE_COEFF", 5, Obj_ChainRuleCoeff, default_obj_coeff);

  default_geo_loc[0] = 0.0; default_geo_loc[1] = 1.0;
  /* DESCRIPTION: Definition of the airfoil section */
  addDoubleArrayOption("GEO_BOUNDS", 2, Stations_Bounds, default_geo_loc);
  /* DESCRIPTION: Identify the body to slice */
  addEnumOption("GEO_DESCRIPTION", Geo_Description, Geo_Description_Map, WING);
  /* DESCRIPTION: Z location of the waterline */
  addDoubleOption("GEO_WATERLINE_LOCATION", Geo_Waterline_Location, 0.0);
  /* DESCRIPTION: Number of section cuts to make when calculating internal volume */
  addUnsignedShortOption("GEO_NUMBER_STATIONS", nWingStations, 25);
  /* DESCRIPTION: Definition of the airfoil sections */
  addDoubleListOption("GEO_LOCATION_STATIONS", nLocationStations, LocationStations);
  default_nacelle_location[0] = 0.0; default_nacelle_location[1] = 0.0; default_nacelle_location[2] = 0.0;
  default_nacelle_location[3] = 0.0; default_nacelle_location[4] = 0.0;
  /* DESCRIPTION: Definition of the nacelle location (higlite coordinates, tilt angle, toe angle) */
  addDoubleArrayOption("GEO_NACELLE_LOCATION", 5, NacelleLocation, default_nacelle_location);
  /* DESCRIPTION: Output sectional forces for specified markers. */
  addBoolOption("GEO_PLOT_STATIONS", Plot_Section_Forces, false);
  /* DESCRIPTION: Mode of the GDC code (analysis, or gradient) */
  addEnumOption("GEO_MODE", GeometryMode, GeometryMode_Map, FUNCTION);

  /* DESCRIPTION: Drag weight in sonic boom Objective Function (from 0.0 to 1.0) */
  addDoubleOption("DRAG_IN_SONICBOOM", WeightCd, 0.0);
  /* DESCRIPTION: Sensitivity smoothing  */
  addEnumOption("SENS_SMOOTHING", Kind_SensSmooth, Sens_Smoothing_Map, NO_SMOOTH);
  /* DESCRIPTION: Continuous Adjoint frozen viscosity */
  addBoolOption("FROZEN_VISC_CONT", Frozen_Visc_Cont, true);
  /* DESCRIPTION: Discrete Adjoint frozen viscosity */
  addBoolOption("FROZEN_VISC_DISC", Frozen_Visc_Disc, false);
  /* DESCRIPTION: Discrete Adjoint frozen limiter */
  addBoolOption("FROZEN_LIMITER_DISC", Frozen_Limiter_Disc, false);
  /* DESCRIPTION: Use an inconsistent (primal/dual) discrete adjoint formulation */
  addBoolOption("INCONSISTENT_DISC", Inconsistent_Disc, false);
   /* DESCRIPTION:  */
  addDoubleOption("FIX_AZIMUTHAL_LINE", FixAzimuthalLine, 90.0);
  /*!\brief SENS_REMOVE_SHARP
   * \n DESCRIPTION: Remove sharp edges from the sensitivity evaluation  \n Format: SENS_REMOVE_SHARP = YES \n DEFAULT: NO \ingroup Config*/
  addBoolOption("SENS_REMOVE_SHARP", Sens_Remove_Sharp, false);

  /* DESCRIPTION: Automatically reorient elements that seem flipped */
  addBoolOption("REORIENT_ELEMENTS",ReorientElements, true);

  /*!\par CONFIG_CATEGORY: Input/output files and formats \ingroup Config */
  /*--- Options related to input/output files and formats ---*/

  /*!\brief OUTPUT_FORMAT \n DESCRIPTION: I/O format for output plots. \n OPTIONS: see \link TabOutput_Map \endlink \n DEFAULT: TECPLOT \ingroup Config */
  addEnumOption("TABULAR_FORMAT", Tab_FileFormat, TabOutput_Map, TAB_CSV);
  /*!\brief ACTDISK_JUMP \n DESCRIPTION: The jump is given by the difference in values or a ratio */
  addEnumOption("ACTDISK_JUMP", ActDisk_Jump, Jump_Map, DIFFERENCE);
  /*!\brief MESH_FORMAT \n DESCRIPTION: Mesh input file format \n OPTIONS: see \link Input_Map \endlink \n DEFAULT: SU2 \ingroup Config*/
  addEnumOption("MESH_FORMAT", Mesh_FileFormat, Input_Map, SU2);
  /* DESCRIPTION:  Mesh input file */
  addStringOption("MESH_FILENAME", Mesh_FileName, string("mesh.su2"));
  /*!\brief MESH_OUT_FILENAME \n DESCRIPTION: Mesh output file name. Used when converting, scaling, or deforming a mesh. \n DEFAULT: mesh_out.su2 \ingroup Config*/
  addStringOption("MESH_OUT_FILENAME", Mesh_Out_FileName, string("mesh_out.su2"));

  /* DESCRIPTION: List of the number of grid points in the RECTANGLE or BOX grid in the x,y,z directions. (default: (33,33,33) ). */
  addShortListOption("MESH_BOX_SIZE", nMesh_Box_Size, Mesh_Box_Size);

  /* DESCRIPTION: List of the length of the RECTANGLE or BOX grid in the x,y,z directions. (default: (1.0,1.0,1.0) ).  */
  array<su2double, 3> default_mesh_box_length = {{1.0, 1.0, 1.0}};
  addDoubleArrayOption("MESH_BOX_LENGTH", 3, Mesh_Box_Length, default_mesh_box_length.data());

  /* DESCRIPTION: List of the offset from 0.0 of the RECTANGLE or BOX grid in the x,y,z directions. (default: (0.0,0.0,0.0) ). */
  array<su2double, 3> default_mesh_box_offset = {{0.0, 0.0, 0.0}};
  addDoubleArrayOption("MESH_BOX_OFFSET", 3, Mesh_Box_Offset, default_mesh_box_offset.data());

  /* DESCRIPTION: Determine if the mesh file supports multizone. \n DEFAULT: true (temporarily) */
  addBoolOption("MULTIZONE_MESH", Multizone_Mesh, true);
  /* DESCRIPTION: Determine if we need to allocate memory to store the multizone residual. \n DEFAULT: true (temporarily) */
  addBoolOption("MULTIZONE_RESIDUAL", Multizone_Residual, false);

  /*!\brief CONV_FILENAME \n DESCRIPTION: Output file convergence history (w/o extension) \n DEFAULT: history \ingroup Config*/
  addStringOption("CONV_FILENAME", Conv_FileName, string("history"));
  /*!\brief BREAKDOWN_FILENAME \n DESCRIPTION: Output file forces breakdown \ingroup Config*/
  addStringOption("BREAKDOWN_FILENAME", Breakdown_FileName, string("forces_breakdown.dat"));
  /*!\brief SOLUTION_FLOW_FILENAME \n DESCRIPTION: Restart flow input file (the file output under the filename set by RESTART_FLOW_FILENAME) \n DEFAULT: solution_flow.dat \ingroup Config */
  addStringOption("SOLUTION_FILENAME", Solution_FileName, string("solution.dat"));
  /*!\brief SOLUTION_ADJ_FILENAME\n DESCRIPTION: Restart adjoint input file. Objective function abbreviation is expected. \ingroup Config*/
  addStringOption("SOLUTION_ADJ_FILENAME", Solution_AdjFileName, string("solution_adj.dat"));
  /*!\brief RESTART_FLOW_FILENAME \n DESCRIPTION: Output file restart flow \ingroup Config*/
  addStringOption("RESTART_FILENAME", Restart_FileName, string("restart.dat"));
  /*!\brief RESTART_ADJ_FILENAME  \n DESCRIPTION: Output file restart adjoint. Objective function abbreviation will be appended. \ingroup Config*/
  addStringOption("RESTART_ADJ_FILENAME", Restart_AdjFileName, string("restart_adj.dat"));
  /*!\brief VOLUME_FLOW_FILENAME  \n DESCRIPTION: Output file flow (w/o extension) variables \ingroup Config */
  addStringOption("VOLUME_FILENAME", Volume_FileName, string("vol_solution"));
  /*!\brief VOLUME_ADJ_FILENAME
   *  \n DESCRIPTION: Output file adjoint (w/o extension) variables  \ingroup Config*/
  addStringOption("VOLUME_ADJ_FILENAME", Adj_FileName, string("adj_vol_solution"));
  /*!\brief GRAD_OBJFUNC_FILENAME
   *  \n DESCRIPTION: Output objective function gradient  \ingroup Config*/
  addStringOption("GRAD_OBJFUNC_FILENAME", ObjFunc_Grad_FileName, string("of_grad.dat"));
  /*!\brief VALUE_OBJFUNC_FILENAME
   *  \n DESCRIPTION: Output objective function  \ingroup Config*/
  addStringOption("VALUE_OBJFUNC_FILENAME", ObjFunc_Value_FileName, string("of_func.dat"));
  /*!\brief SURFACE_FLOW_FILENAME
   *  \n DESCRIPTION: Output file surface flow coefficient (w/o extension)  \ingroup Config*/
  addStringOption("SURFACE_FILENAME", SurfCoeff_FileName, string("surface"));
  /*!\brief SURFACE_ADJ_FILENAME
   *  \n DESCRIPTION: Output file surface adjoint coefficient (w/o extension)  \ingroup Config*/
  addStringOption("SURFACE_ADJ_FILENAME", SurfAdjCoeff_FileName, string("surface_adjoint"));
  /*!\brief SURFACE_SENS_FILENAME_FILENAME
   *  \n DESCRIPTION: Output file surface sensitivity (discrete adjoint) (w/o extension)  \ingroup Config*/
  addStringOption("SURFACE_SENS_FILENAME", SurfSens_FileName, string("surface_sens"));
  /*!\brief VOLUME_SENS_FILENAME
   *  \n DESCRIPTION: Output file volume sensitivity (discrete adjoint))  \ingroup Config*/
  addStringOption("VOLUME_SENS_FILENAME", VolSens_FileName, string("volume_sens"));
  /*!\brief WRT_SOL_FREQ
   *  \n DESCRIPTION: Writing solution file frequency  \ingroup Config*/
  addUnsignedLongOption("WRT_SOL_FREQ", Wrt_Sol_Freq, 1000);
  /*!\brief WRT_SOL_FREQ_DUALTIME
   *  \n DESCRIPTION: Writing solution file frequency for dual time  \ingroup Config*/
  addUnsignedLongOption("WRT_SOL_FREQ_DUALTIME", Wrt_Sol_Freq_DualTime, 1);
  /*!\brief WRT_CON_FREQ
   *  \n DESCRIPTION: Writing convergence history frequency  \ingroup Config*/
  addUnsignedLongOption("WRT_CON_FREQ",  Wrt_Con_Freq, 1);
  /*!\brief WRT_CON_FREQ_DUALTIME
   *  \n DESCRIPTION: Writing convergence history frequency for the dual time  \ingroup Config*/
  addUnsignedLongOption("WRT_CON_FREQ_DUALTIME",  Wrt_Con_Freq_DualTime, 10);
  /*!\brief WRT_OUTPUT
   *  \n DESCRIPTION: Write output files (disable all output by setting to NO)  \ingroup Config*/
  addBoolOption("WRT_OUTPUT", Wrt_Output, true);
  /*!\brief WRT_VOL_SOL
   *  \n DESCRIPTION: Write a volume solution file  \ingroup Config*/
  addBoolOption("WRT_VOL_SOL", Wrt_Vol_Sol, true);
  /*!\brief WRT_SRF_SOL
   *  \n DESCRIPTION: Write a surface solution file  \ingroup Config*/
  addBoolOption("WRT_SRF_SOL", Wrt_Srf_Sol, true);
  /*!\brief WRT_CSV_SOL
   *  \n DESCRIPTION: Write a surface CSV solution file  \ingroup Config*/
  addBoolOption("WRT_CSV_SOL", Wrt_Csv_Sol, true);
  /*!\brief WRT_CSV_SOL
   *  \n DESCRIPTION: Write a binary coordinates file  \ingroup Config*/
  addBoolOption("WRT_CRD_SOL", Wrt_Crd_Sol, false);
  /*!\brief WRT_SURFACE
   *  \n DESCRIPTION: Output solution at each surface  \ingroup Config*/
  addBoolOption("WRT_SURFACE", Wrt_Surface, false);
  /*!\brief WRT_RESIDUALS
   *  \n DESCRIPTION: Output residual info to solution/restart file  \ingroup Config*/
  addBoolOption("WRT_RESIDUALS", Wrt_Residuals, false);
  /*!\brief WRT_LIMITERS
   *  \n DESCRIPTION: Output limiter value information to solution/restart file  \ingroup Config*/
  addBoolOption("WRT_LIMITERS", Wrt_Limiters, false);
  /*!\brief WRT_SHARPEDGES
   *  \n DESCRIPTION: Output sharp edge limiter information to solution/restart file  \ingroup Config*/
  addBoolOption("WRT_SHARPEDGES", Wrt_SharpEdges, false);
  /* DESCRIPTION: Output the rind layers in the solution files  \ingroup Config*/
  addBoolOption("WRT_HALO", Wrt_Halo, false);
  /* DESCRIPTION: Output the performance summary to the console at the end of SU2_CFD  \ingroup Config*/
  addBoolOption("WRT_PERFORMANCE", Wrt_Performance, false);
  /* DESCRIPTION: Output the tape statistics (discrete adjoint)  \ingroup Config*/
  addBoolOption("WRT_AD_STATISTICS", Wrt_AD_Statistics, false);
  /* DESCRIPTION: Write the mesh quality metrics to the visualization files.  \ingroup Config*/
  addBoolOption("WRT_MESH_QUALITY", Wrt_MeshQuality, false);
    /* DESCRIPTION: Output a 1D slice of a 2D cartesian solution \ingroup Config*/
  addBoolOption("WRT_SLICE", Wrt_Slice, false);
  /*!\brief MARKER_ANALYZE_AVERAGE
   *  \n DESCRIPTION: Output averaged flow values on specified analyze marker.
   *  Options: AREA, MASSFLUX
   *  \n Use with MARKER_ANALYZE. \ingroup Config*/
  addEnumOption("MARKER_ANALYZE_AVERAGE", Kind_Average, Average_Map, AVERAGE_MASSFLUX);
  /*!\brief COMM_LEVEL
   *  \n DESCRIPTION: Level of MPI communications during runtime  \ingroup Config*/
  addEnumOption("COMM_LEVEL", Comm_Level, Comm_Map, COMM_FULL);

  /*!\par CONFIG_CATEGORY: Dynamic mesh definition \ingroup Config*/
  /*--- Options related to dynamic meshes ---*/

  /* DESCRIPTION: Type of mesh motion */
  addEnumOption("GRID_MOVEMENT", Kind_GridMovement, GridMovement_Map, NO_MOVEMENT);
  /* DESCRIPTION: Type of surface motion */
  addEnumListOption("SURFACE_MOVEMENT",nKind_SurfaceMovement, Kind_SurfaceMovement, SurfaceMovement_Map);
  /* DESCRIPTION: Marker(s) of moving surfaces (MOVING_WALL or DEFORMING grid motion). */
  addStringListOption("MARKER_MOVING", nMarker_Moving, Marker_Moving);
  /* DESCRIPTION: Mach number (non-dimensional, based on the mesh velocity and freestream vals.) */
  addDoubleOption("MACH_MOTION", Mach_Motion, 0.0);
  default_vel_inf[0] = 0.0; default_vel_inf[1] = 0.0; default_vel_inf[2] = 0.0;
  /* DESCRIPTION: Coordinates of the rigid motion origin */
  addDoubleArrayOption("MOTION_ORIGIN", 3, Motion_Origin, default_vel_inf);
  /* DESCRIPTION: Translational velocity vector (m/s) in the x, y, & z directions (RIGID_MOTION only) */
  addDoubleArrayOption("TRANSLATION_RATE", 3, Translation_Rate, default_vel_inf);
  /* DESCRIPTION: Angular velocity vector (rad/s) about x, y, & z axes (RIGID_MOTION only) */
  addDoubleArrayOption("ROTATION_RATE", 3, Rotation_Rate, default_vel_inf);
  /* DESCRIPTION: Pitching angular freq. (rad/s) about x, y, & z axes (RIGID_MOTION only) */
  addDoubleArrayOption("PITCHING_OMEGA", 3, Pitching_Omega, default_vel_inf);
  /* DESCRIPTION: Pitching amplitude (degrees) about x, y, & z axes (RIGID_MOTION only) */
  addDoubleArrayOption("PITCHING_AMPL", 3, Pitching_Ampl, default_vel_inf);
  /* DESCRIPTION: Pitching phase offset (degrees) about x, y, & z axes (RIGID_MOTION only) */
  addDoubleArrayOption("PITCHING_PHASE", 3, Pitching_Phase, default_vel_inf);
  /* DESCRIPTION: Plunging angular freq. (rad/s) in x, y, & z directions (RIGID_MOTION only) */
  addDoubleArrayOption("PLUNGING_OMEGA", 3, Plunging_Omega, default_vel_inf);
  /* DESCRIPTION: Plunging amplitude (m) in x, y, & z directions (RIGID_MOTION only) */
  addDoubleArrayOption("PLUNGING_AMPL", 3, Plunging_Ampl, default_vel_inf);
  /* DESCRIPTION: Coordinates of the rigid motion origin */
  addDoubleListOption("SURFACE_MOTION_ORIGIN", nMarkerMotion_Origin, MarkerMotion_Origin);
  /* DESCRIPTION: Translational velocity vector (m/s) in the x, y, & z directions (DEFORMING only) */
  addDoubleListOption("SURFACE_TRANSLATION_RATE", nMarkerTranslation, MarkerTranslation_Rate);
  /* DESCRIPTION: Angular velocity vector (rad/s) about x, y, & z axes (DEFORMING only) */
  addDoubleListOption("SURFACE_ROTATION_RATE", nMarkerRotation_Rate, MarkerRotation_Rate);
  /* DESCRIPTION: Pitching angular freq. (rad/s) about x, y, & z axes (DEFORMING only) */
  addDoubleListOption("SURFACE_PITCHING_OMEGA", nMarkerPitching_Omega, MarkerPitching_Omega);
  /* DESCRIPTION: Pitching amplitude (degrees) about x, y, & z axes (DEFORMING only) */
  addDoubleListOption("SURFACE_PITCHING_AMPL", nMarkerPitching_Ampl, MarkerPitching_Ampl);
  /* DESCRIPTION: Pitching phase offset (degrees) about x, y, & z axes (DEFORMING only) */
  addDoubleListOption("SURFACE_PITCHING_PHASE", nMarkerPitching_Phase, MarkerPitching_Phase);
  /* DESCRIPTION: Plunging angular freq. (rad/s) in x, y, & z directions (DEFORMING only) */
  addDoubleListOption("SURFACE_PLUNGING_OMEGA", nMarkerPlunging_Omega, MarkerPlunging_Omega);
  /* DESCRIPTION: Plunging amplitude (m) in x, y, & z directions (DEFORMING only) */
  addDoubleListOption("SURFACE_PLUNGING_AMPL", nMarkerPlunging_Ampl, MarkerPlunging_Ampl);
  /* DESCRIPTION: Value to move motion origins (1 or 0) */
  addUShortListOption("MOVE_MOTION_ORIGIN", nMoveMotion_Origin, MoveMotion_Origin);

  /*!\par CONFIG_CATEGORY: Grid adaptation \ingroup Config*/
  /*--- Options related to grid adaptation ---*/

  /* DESCRIPTION: Kind of grid adaptation */
  addEnumOption("KIND_ADAPT", Kind_Adaptation, Adapt_Map, NO_ADAPT);
  /* DESCRIPTION: Percentage of new elements (% of the original number of elements) */
  addDoubleOption("NEW_ELEMS", New_Elem_Adapt, -1.0);
  /* DESCRIPTION: Scale factor for the dual volume */
  addDoubleOption("DUALVOL_POWER", DualVol_Power, 0.5);
  /* DESCRIPTION: Use analytical definition for surfaces */
  addEnumOption("ANALYTICAL_SURFDEF", Analytical_Surface, Geo_Analytic_Map, NO_GEO_ANALYTIC);
  /* DESCRIPTION: Before each computation, implicitly smooth the nodal coordinates */
  addBoolOption("SMOOTH_GEOMETRY", SmoothNumGrid, false);
  /* DESCRIPTION: Adapt the boundary elements */
  addBoolOption("ADAPT_BOUNDARY", AdaptBoundary, true);

  /*!\par CONFIG_CATEGORY: Aeroelastic Simulation (Typical Section Model) \ingroup Config*/
  /*--- Options related to aeroelastic simulations using the Typical Section Model) ---*/
  /* DESCRIPTION: The flutter speed index (modifies the freestream condition) */
  addDoubleOption("FLUTTER_SPEED_INDEX", FlutterSpeedIndex, 0.6);
  /* DESCRIPTION: Natural frequency of the spring in the plunging direction (rad/s). */
  addDoubleOption("PLUNGE_NATURAL_FREQUENCY", PlungeNaturalFrequency, 100);
  /* DESCRIPTION: Natural frequency of the spring in the pitching direction (rad/s). */
  addDoubleOption("PITCH_NATURAL_FREQUENCY", PitchNaturalFrequency, 100);
  /* DESCRIPTION: The airfoil mass ratio. */
  addDoubleOption("AIRFOIL_MASS_RATIO", AirfoilMassRatio, 60);
  /* DESCRIPTION: Distance in semichords by which the center of gravity lies behind the elastic axis. */
  addDoubleOption("CG_LOCATION", CG_Location, 1.8);
  /* DESCRIPTION: The radius of gyration squared (expressed in semichords) of the typical section about the elastic axis. */
  addDoubleOption("RADIUS_GYRATION_SQUARED", RadiusGyrationSquared, 3.48);
  /* DESCRIPTION: Solve the aeroelastic equations every given number of internal iterations. */
  addUnsignedShortOption("AEROELASTIC_ITER", AeroelasticIter, 3);

  /*!\par CONFIG_CATEGORY: Optimization Problem*/

  /* DESCRIPTION: Scale the line search in the optimizer */
  addDoubleOption("OPT_RELAX_FACTOR", Opt_RelaxFactor, 1.0);

  /* DESCRIPTION: Bound the line search in the optimizer */
  addDoubleOption("OPT_LINE_SEARCH_BOUND", Opt_LineSearch_Bound, 1E6);

  /*!\par CONFIG_CATEGORY: Wind Gust \ingroup Config*/
  /*--- Options related to wind gust simulations ---*/

  /* DESCRIPTION: Apply a wind gust */
  addBoolOption("WIND_GUST", Wind_Gust, false);
  /* DESCRIPTION: Type of gust */
  addEnumOption("GUST_TYPE", Gust_Type, Gust_Type_Map, NO_GUST);
  /* DESCRIPTION: Gust wavelenght (meters) */
  addDoubleOption("GUST_WAVELENGTH", Gust_WaveLength, 0.0);
  /* DESCRIPTION: Number of gust periods */
  addDoubleOption("GUST_PERIODS", Gust_Periods, 1.0);
  /* DESCRIPTION: Gust amplitude (m/s) */
  addDoubleOption("GUST_AMPL", Gust_Ampl, 0.0);
  /* DESCRIPTION: Time at which to begin the gust (sec) */
  addDoubleOption("GUST_BEGIN_TIME", Gust_Begin_Time, 0.0);
  /* DESCRIPTION: Location at which the gust begins (meters) */
  addDoubleOption("GUST_BEGIN_LOC", Gust_Begin_Loc, 0.0);
  /* DESCRIPTION: Direction of the gust X or Y dir */
  addEnumOption("GUST_DIR", Gust_Dir, Gust_Dir_Map, Y_DIR);

  /* Harmonic Balance config */
  /* DESCRIPTION: Omega_HB = 2*PI*frequency - frequencies for Harmonic Balance method */
  addDoubleListOption("OMEGA_HB", nOmega_HB, Omega_HB);

  /*!\par CONFIG_CATEGORY: Equivalent Area \ingroup Config*/
  /*--- Options related to the equivalent area ---*/

  /* DESCRIPTION: Evaluate equivalent area on the Near-Field  */
  addBoolOption("EQUIV_AREA", EquivArea, false);
  default_ea_lim[0] = 0.0; default_ea_lim[1] = 1.0; default_ea_lim[2] = 1.0;
  /* DESCRIPTION: Integration limits of the equivalent area ( xmin, xmax, Dist_NearField ) */
  addDoubleArrayOption("EA_INT_LIMIT", 3, EA_IntLimit, default_ea_lim);
  /* DESCRIPTION: Equivalent area scaling factor */
  addDoubleOption("EA_SCALE_FACTOR", EA_ScaleFactor, 1.0);

	// these options share nDV as their size in the option references; not a good idea
	/*!\par CONFIG_CATEGORY: Grid deformation \ingroup Config*/
  /*--- Options related to the grid deformation ---*/

	/* DESCRIPTION: Kind of deformation */
	addEnumListOption("DV_KIND", nDV, Design_Variable, Param_Map);
	/* DESCRIPTION: Marker of the surface to which we are going apply the shape deformation */
  addStringListOption("DV_MARKER", nMarker_DV, Marker_DV);
	/* DESCRIPTION: Parameters of the shape deformation
   - FFD_CONTROL_POINT_2D ( FFDBox ID, i_Ind, j_Ind, x_Disp, y_Disp )
   - FFD_RADIUS_2D ( FFDBox ID )
   - FFD_CAMBER_2D ( FFDBox ID, i_Ind )
   - FFD_THICKNESS_2D ( FFDBox ID, i_Ind )
   - HICKS_HENNE ( Lower Surface (0)/Upper Surface (1)/Only one Surface (2), x_Loc )
   - SURFACE_BUMP ( x_start, x_end, x_Loc )
   - CST ( Lower Surface (0)/Upper Surface (1), Kulfan parameter number, Total number of Kulfan parameters for surface )
   - NACA_4DIGITS ( 1st digit, 2nd digit, 3rd and 4th digit )
   - PARABOLIC ( Center, Thickness )
   - TRANSLATION ( x_Disp, y_Disp, z_Disp )
   - ROTATION ( x_Orig, y_Orig, z_Orig, x_End, y_End, z_End )
   - OBSTACLE ( Center, Bump size )
   - SPHERICAL ( ControlPoint_Index, Theta_Disp, R_Disp )
   - FFD_CONTROL_POINT ( FFDBox ID, i_Ind, j_Ind, k_Ind, x_Disp, y_Disp, z_Disp )
   - FFD_TWIST ( FFDBox ID, x_Orig, y_Orig, z_Orig, x_End, y_End, z_End )
   - FFD_TWIST_2D ( FFDBox ID, x_Orig, y_Orig, z_Orig, x_End, y_End, z_End )
   - FFD_ROTATION ( FFDBox ID, x_Orig, y_Orig, z_Orig, x_End, y_End, z_End )
   - FFD_CONTROL_SURFACE ( FFDBox ID, x_Orig, y_Orig, z_Orig, x_End, y_End, z_End )
   - FFD_CAMBER ( FFDBox ID, i_Ind, j_Ind )
   - FFD_THICKNESS ( FFDBox ID, i_Ind, j_Ind ) */
	addDVParamOption("DV_PARAM", nDV, ParamDV, FFDTag, Design_Variable);
  /* DESCRIPTION: New value of the shape deformation */
  addDVValueOption("DV_VALUE", nDV_Value, DV_Value, nDV, ParamDV, Design_Variable);
  /* DESCRIPTION: Provide a file of surface positions from an external parameterization. */
  addStringOption("DV_FILENAME", DV_Filename, string("surface_positions.dat"));
  /* DESCRIPTION: File of sensitivities as an unordered ASCII file with rows of x, y, z, dJ/dx, dJ/dy, dJ/dz for each volume grid point. */
  addStringOption("DV_UNORDERED_SENS_FILENAME", DV_Unordered_Sens_Filename, string("unordered_sensitivity.dat"));
  /* DESCRIPTION: File of sensitivities as an ASCII file with rows of x, y, z, dJ/dx, dJ/dy, dJ/dz for each surface grid point. */
  addStringOption("DV_SENS_FILENAME", DV_Sens_Filename, string("surface_sensitivity.dat"));
  /*!\brief OUTPUT_FORMAT \n DESCRIPTION: I/O format for output plots. \n OPTIONS: see \link Output_Map \endlink \n DEFAULT: TECPLOT \ingroup Config */
  addEnumOption("DV_SENSITIVITY_FORMAT", Sensitivity_FileFormat, Sensitivity_Map, SU2_NATIVE);
	/* DESCRIPTION: Hold the grid fixed in a region */
  addBoolOption("HOLD_GRID_FIXED", Hold_GridFixed, false);
	default_grid_fix[0] = -1E15; default_grid_fix[1] = -1E15; default_grid_fix[2] = -1E15;
	default_grid_fix[3] =  1E15; default_grid_fix[4] =  1E15; default_grid_fix[5] =  1E15;
	/* DESCRIPTION: Coordinates of the box where the grid will be deformed (Xmin, Ymin, Zmin, Xmax, Ymax, Zmax) */
	addDoubleArrayOption("HOLD_GRID_FIXED_COORD", 6, Hold_GridFixed_Coord, default_grid_fix);
	/* DESCRIPTION: Visualize the deformation (surface grid) */
  addBoolOption("VISUALIZE_SURFACE_DEF", Visualize_Surface_Def, true);
  /* DESCRIPTION: Visualize the deformation (volume grid) */
  addBoolOption("VISUALIZE_VOLUME_DEF", Visualize_Volume_Def, false);

  /*!\par CONFIG_CATEGORY: Deformable mesh \ingroup Config*/
  /*--- option related to deformable meshes ---*/
  /* DESCRIPTION: Decide whether the mesh will undergo deformations */
  addBoolOption("DEFORM_MESH", Deform_Mesh, false);
  /* DESCRIPTION: Print the residuals during mesh deformation to the console */
  addBoolOption("DEFORM_CONSOLE_OUTPUT", Deform_Output, false);
  /* DESCRIPTION: Number of nonlinear deformation iterations (surface deformation increments) */
  addUnsignedLongOption("DEFORM_NONLINEAR_ITER", GridDef_Nonlinear_Iter, 1);
  /* DESCRIPTION: Deform coefficient (-1.0 to 0.5) */
  addDoubleOption("DEFORM_COEFF", Deform_Coeff, 1E6);
  /* DESCRIPTION: Deform limit in m or inches */
  addDoubleOption("DEFORM_LIMIT", Deform_Limit, 1E6);
  /* DESCRIPTION: Type of element stiffness imposed for FEA mesh deformation (INVERSE_VOLUME, WALL_DISTANCE, CONSTANT_STIFFNESS) */
  addEnumOption("DEFORM_STIFFNESS_TYPE", Deform_Stiffness_Type, Deform_Stiffness_Map, SOLID_WALL_DISTANCE);
  /* DESCRIPTION: Poisson's ratio for constant stiffness FEA method of grid deformation*/
  addDoubleOption("DEFORM_ELASTICITY_MODULUS", Deform_ElasticityMod, 2E11);
  /* DESCRIPTION: Young's modulus and Poisson's ratio for constant stiffness FEA method of grid deformation*/
  addDoubleOption("DEFORM_POISSONS_RATIO", Deform_PoissonRatio, 0.3);
  /*  DESCRIPTION: Linear solver for the mesh deformation\n OPTIONS: see \link Linear_Solver_Map \endlink \n DEFAULT: FGMRES \ingroup Config*/
  addEnumOption("DEFORM_LINEAR_SOLVER", Kind_Deform_Linear_Solver, Linear_Solver_Map, FGMRES);
  /*  \n DESCRIPTION: Preconditioner for the Krylov linear solvers \n OPTIONS: see \link Linear_Solver_Prec_Map \endlink \n DEFAULT: LU_SGS \ingroup Config*/
  addEnumOption("DEFORM_LINEAR_SOLVER_PREC", Kind_Deform_Linear_Solver_Prec, Linear_Solver_Prec_Map, ILU);
  /* DESCRIPTION: Minimum error threshold for the linear solver for the implicit formulation */
  addDoubleOption("DEFORM_LINEAR_SOLVER_ERROR", Deform_Linear_Solver_Error, 1E-14);
  /* DESCRIPTION: Maximum number of iterations of the linear solver for the implicit formulation */
  addUnsignedLongOption("DEFORM_LINEAR_SOLVER_ITER", Deform_Linear_Solver_Iter, 1000);

  /*!\par CONFIG_CATEGORY: Rotorcraft problem \ingroup Config*/
  /*--- option related to rotorcraft problems ---*/

  /* DESCRIPTION: MISSING ---*/
  addDoubleOption("CYCLIC_PITCH", Cyclic_Pitch, 0.0);
  /* DESCRIPTION: MISSING ---*/
  addDoubleOption("COLLECTIVE_PITCH", Collective_Pitch, 0.0);

  /*!\par CONFIG_CATEGORY: FEM flow solver definition \ingroup Config*/
  /*--- Options related to the finite element flow solver---*/

  /* DESCRIPTION: Riemann solver used for DG (ROE, LAX-FRIEDRICH, AUSM, AUSMPW+, HLLC, VAN_LEER) */
  addEnumOption("RIEMANN_SOLVER_FEM", Riemann_Solver_FEM, Upwind_Map, ROE);
  /* DESCRIPTION: Constant factor applied for quadrature with straight elements (2.0 by default) */
  addDoubleOption("QUADRATURE_FACTOR_STRAIGHT_FEM", Quadrature_Factor_Straight, 2.0);
  /* DESCRIPTION: Constant factor applied for quadrature with curved elements (3.0 by default) */
  addDoubleOption("QUADRATURE_FACTOR_CURVED_FEM", Quadrature_Factor_Curved, 3.0);
  /* DESCRIPTION: Factor applied during quadrature in time for ADER-DG. (2.0 by default) */
  addDoubleOption("QUADRATURE_FACTOR_TIME_ADER_DG", Quadrature_Factor_Time_ADER_DG, 2.0);
  /* DESCRIPTION: Factor for the symmetrizing terms in the DG FEM discretization (1.0 by default) */
  addDoubleOption("THETA_INTERIOR_PENALTY_DG_FEM", Theta_Interior_Penalty_DGFEM, 1.0);
  /* DESCRIPTION: Compute the entropy in the fluid model (YES, NO) */
  addBoolOption("COMPUTE_ENTROPY_FLUID_MODEL", Compute_Entropy, true);
  /* DESCRIPTION: Use the lumped mass matrix for steady DGFEM computations */
  addBoolOption("USE_LUMPED_MASSMATRIX_DGFEM", Use_Lumped_MassMatrix_DGFEM, false);
  /* DESCRIPTION: Only compute the exact Jacobian of the spatial discretization (NO, YES) */
  addBoolOption("JACOBIAN_SPATIAL_DISCRETIZATION_ONLY", Jacobian_Spatial_Discretization_Only, false);

  /* DESCRIPTION: Number of aligned bytes for the matrix multiplications. Multiple of 64. (128 by default) */
  addUnsignedShortOption("ALIGNED_BYTES_MATMUL", byteAlignmentMatMul, 128);

  /*!\par CONFIG_CATEGORY: FEA solver \ingroup Config*/
  /*--- Options related to the FEA solver ---*/

  /*!\brief FEA_FILENAME \n DESCRIPTION: Filename to input for element-based properties \n Default: element_properties.dat \ingroup Config */
  addStringOption("FEA_FILENAME", FEA_FileName, string("element_properties.dat"));

  /* DESCRIPTION: Modulus of elasticity */
  addDoubleListOption("ELASTICITY_MODULUS", nElasticityMod, ElasticityMod);
  /* DESCRIPTION: Poisson ratio */
  addDoubleListOption("POISSON_RATIO", nPoissonRatio, PoissonRatio);
  /* DESCRIPTION: Material density */
  addDoubleListOption("MATERIAL_DENSITY", nMaterialDensity, MaterialDensity);
  /* DESCRIPTION: Knowles B constant */
  addDoubleOption("KNOWLES_B", Knowles_B, 1.0);
  /* DESCRIPTION: Knowles N constant */
  addDoubleOption("KNOWLES_N", Knowles_N, 1.0);

  /*  DESCRIPTION: Include DE effects
  *  Options: NO, YES \ingroup Config */
  addBoolOption("DE_EFFECTS", DE_Effects, false);
  /*!\brief ELECTRIC_FIELD_CONST \n DESCRIPTION: Value of the Dielectric Elastomer constant */
  addDoubleListOption("ELECTRIC_FIELD_CONST", nElectric_Constant, Electric_Constant);
  /* DESCRIPTION: Modulus of the Electric Fields */
  addDoubleListOption("ELECTRIC_FIELD_MOD", nElectric_Field, Electric_Field_Mod);
  /* DESCRIPTION: Direction of the Electic Fields */
  addDoubleListOption("ELECTRIC_FIELD_DIR", nDim_Electric_Field, Electric_Field_Dir);

  /*!\brief DESIGN_VARIABLE_FEA
   *  \n DESCRIPTION: Design variable for FEA problems \n OPTIONS: See \link DVFEA_Map \endlink \n DEFAULT VENKATAKRISHNAN \ingroup Config */
  addEnumOption("DESIGN_VARIABLE_FEA", Kind_DV_FEA, DVFEA_Map, NODV_FEA);

  /*  DESCRIPTION: Consider a reference solution for the structure (optimization applications)
  *  Options: NO, YES \ingroup Config */
  addBoolOption("REFERENCE_GEOMETRY", RefGeom, false);
  /*!\brief REFERENCE_GEOMETRY_PENALTY\n DESCRIPTION: Penalty weight value for the objective function \ingroup Config*/
  addDoubleOption("REFERENCE_GEOMETRY_PENALTY", RefGeom_Penalty, 1E6);
  /*!\brief SOLUTION_FLOW_FILENAME \n DESCRIPTION: Restart structure input file (the file output under the filename set by RESTART_FLOW_FILENAME) \n Default: solution_flow.dat \ingroup Config */
  addStringOption("REFERENCE_GEOMETRY_FILENAME", RefGeom_FEMFileName, string("reference_geometry.dat"));
  /*!\brief MESH_FORMAT \n DESCRIPTION: Mesh input file format \n OPTIONS: see \link Input_Map \endlink \n DEFAULT: SU2 \ingroup Config*/
  addEnumOption("REFERENCE_GEOMETRY_FORMAT", RefGeom_FileFormat, Input_Ref_Map, SU2_REF);

  /*!\brief TOTAL_DV_PENALTY\n DESCRIPTION: Penalty weight value to maintain the total sum of DV constant \ingroup Config*/
  addDoubleOption("TOTAL_DV_PENALTY", DV_Penalty, 0);

  /*!\brief REFERENCE_NODE\n  DESCRIPTION: Reference node for the structure (optimization applications) */
  addUnsignedLongOption("REFERENCE_NODE", refNodeID, 0);
  /* DESCRIPTION: Modulus of the electric fields */
  addDoubleListOption("REFERENCE_NODE_DISPLACEMENT", nDim_RefNode, RefNode_Displacement);
  /*!\brief REFERENCE_NODE_PENALTY\n DESCRIPTION: Penalty weight value for the objective function \ingroup Config*/
  addDoubleOption("REFERENCE_NODE_PENALTY", RefNode_Penalty, 1E3);

  /*!\brief REGIME_TYPE \n  DESCRIPTION: Geometric condition \n OPTIONS: see \link Struct_Map \endlink \ingroup Config*/
  addEnumOption("GEOMETRIC_CONDITIONS", Kind_Struct_Solver, Struct_Map, SMALL_DEFORMATIONS);
  /*!\brief REGIME_TYPE \n  DESCRIPTION: Material model \n OPTIONS: see \link Material_Map \endlink \ingroup Config*/
  addEnumOption("MATERIAL_MODEL", Kind_Material, Material_Map, LINEAR_ELASTIC);
  /*!\brief REGIME_TYPE \n  DESCRIPTION: Compressibility of the material \n OPTIONS: see \link MatComp_Map \endlink \ingroup Config*/
  addEnumOption("MATERIAL_COMPRESSIBILITY", Kind_Material_Compress, MatComp_Map, COMPRESSIBLE_MAT);

  /*  DESCRIPTION: Consider a prestretch in the structural domain
  *  Options: NO, YES \ingroup Config */
  addBoolOption("PRESTRETCH", Prestretch, false);
  /*!\brief PRESTRETCH_FILENAME \n DESCRIPTION: Filename to input for prestretching membranes \n Default: prestretch_file.dat \ingroup Config */
  addStringOption("PRESTRETCH_FILENAME", Prestretch_FEMFileName, string("prestretch_file.dat"));

  /* DESCRIPTION: Iterative method for non-linear structural analysis */
  addEnumOption("NONLINEAR_FEM_SOLUTION_METHOD", Kind_SpaceIteScheme_FEA, Space_Ite_Map_FEA, NEWTON_RAPHSON);
  /* DESCRIPTION: Number of internal iterations for Newton-Raphson Method in nonlinear structural applications */
  addUnsignedLongOption("NONLINEAR_FEM_INT_ITER", Dyn_nIntIter, 10);

  /* DESCRIPTION: Formulation for bidimensional elasticity solver */
  addEnumOption("FORMULATION_ELASTICITY_2D", Kind_2DElasForm, ElasForm_2D, PLANE_STRAIN);
  /*  DESCRIPTION: Apply dead loads
  *  Options: NO, YES \ingroup Config */
  addBoolOption("DEAD_LOAD", DeadLoad, false);
  /*  DESCRIPTION: Temporary: pseudo static analysis (no density in dynamic analysis)
  *  Options: NO, YES \ingroup Config */
  addBoolOption("PSEUDO_STATIC", PseudoStatic, false);
  /* DESCRIPTION: Dynamic or static structural analysis */
  addEnumOption("DYNAMIC_ANALYSIS", Dynamic_Analysis, Dynamic_Map, STATIC);
  /* DESCRIPTION: Time Step for dynamic analysis (s) */
  addDoubleOption("DYN_TIMESTEP", Delta_DynTime, 0.0);
  /* DESCRIPTION: Total Physical Time for dual time stepping simulations (s) */
  addDoubleOption("DYN_TIME", Total_DynTime, 1.0);
  /* DESCRIPTION: Parameter alpha for Newmark scheme (s) */
  addDoubleOption("NEWMARK_BETA", Newmark_beta, 0.25);
  /* DESCRIPTION: Parameter delta for Newmark scheme (s) */
  addDoubleOption("NEWMARK_GAMMA", Newmark_gamma, 0.5);
  /* DESCRIPTION: Apply the load as a ramp */
  addBoolOption("RAMP_LOADING", Ramp_Load, false);
  /* DESCRIPTION: Time while the load is to be increased linearly */
  addDoubleOption("RAMP_TIME", Ramp_Time, 1.0);
  /* DESCRIPTION: Transfer method used for multiphysics problems */
  addEnumOption("DYNAMIC_LOAD_TRANSFER", Dynamic_LoadTransfer, Dyn_Transfer_Method_Map, POL_ORDER_1);

  /* DESCRIPTION: Newmark - Generalized alpha - coefficients */
  addDoubleListOption("TIME_INT_STRUCT_COEFFS", nIntCoeffs, Int_Coeffs);

  /*  DESCRIPTION: Apply dead loads. Options: NO, YES \ingroup Config */
  addBoolOption("INCREMENTAL_LOAD", IncrementalLoad, false);
  /* DESCRIPTION: Maximum number of increments of the  */
  addUnsignedLongOption("NUMBER_INCREMENTS", IncLoad_Nincrements, 10);

  default_inc_crit[0] = 0.0; default_inc_crit[1] = 0.0; default_inc_crit[2] = 0.0;
  /* DESCRIPTION: Definition of the  UTOL RTOL ETOL*/
  addDoubleArrayOption("INCREMENTAL_CRITERIA", 3, IncLoad_Criteria, default_inc_crit);

  /* DESCRIPTION: Use of predictor */
  addBoolOption("PREDICTOR", Predictor, false);
  /* DESCRIPTION: Order of the predictor */
  addUnsignedShortOption("PREDICTOR_ORDER", Pred_Order, 0);

  /* DESCRIPTION: Topology optimization options */
  addBoolOption("TOPOLOGY_OPTIMIZATION", topology_optimization, false);
  addStringOption("TOPOL_OPTIM_OUTFILE", top_optim_output_file, string("element_derivatives.dat"));
  addDoubleOption("TOPOL_OPTIM_SIMP_EXPONENT", simp_exponent, 1.0);
  addDoubleOption("TOPOL_OPTIM_SIMP_MINSTIFF", simp_minimum_stiffness, 0.001);
  addEnumListOption("TOPOL_OPTIM_FILTER_KERNEL", top_optim_nKernel, top_optim_kernels, Filter_Kernel_Map);
  addDoubleListOption("TOPOL_OPTIM_FILTER_RADIUS", top_optim_nRadius, top_optim_filter_radius);
  addDoubleListOption("TOPOL_OPTIM_KERNEL_PARAM", top_optim_nKernelParams, top_optim_kernel_params);
  addUnsignedShortOption("TOPOL_OPTIM_SEARCH_LIMIT", top_optim_search_lim, 0);
  addEnumOption("TOPOL_OPTIM_PROJECTION_TYPE", top_optim_proj_type, Projection_Function_Map, NO_PROJECTION);
  addDoubleOption("TOPOL_OPTIM_PROJECTION_PARAM", top_optim_proj_param, 0.0);

  /* CONFIG_CATEGORY: FSI solver */
  /*--- Options related to the FSI solver ---*/

  /*!\brief PHYSICAL_PROBLEM_FLUID_FSI
   *  DESCRIPTION: Physical governing equations \n
   *  Options: NONE (default),EULER, NAVIER_STOKES, RANS,
   *  \ingroup Config*/
  addEnumOption("FSI_FLUID_PROBLEM", Kind_Solver_Fluid_FSI, FSI_Fluid_Solver_Map, NO_SOLVER_FFSI);

  /*!\brief PHYSICAL_PROBLEM_STRUCTURAL_FSI
   *  DESCRIPTION: Physical governing equations \n
   *  Options: NONE (default), FEM_ELASTICITY
   *  \ingroup Config*/
  addEnumOption("FSI_STRUCTURAL_PROBLEM", Kind_Solver_Struc_FSI, FSI_Struc_Solver_Map, NO_SOLVER_SFSI);

  /* DESCRIPTION: Linear solver for the structural side on FSI problems */
  addEnumOption("FSI_LINEAR_SOLVER_STRUC", Kind_Linear_Solver_FSI_Struc, Linear_Solver_Map, FGMRES);
  /* DESCRIPTION: Preconditioner for the Krylov linear solvers */
  addEnumOption("FSI_LINEAR_SOLVER_PREC_STRUC", Kind_Linear_Solver_Prec_FSI_Struc, Linear_Solver_Prec_Map, ILU);
  /* DESCRIPTION: Maximum number of iterations of the linear solver for the implicit formulation */
  addUnsignedLongOption("FSI_LINEAR_SOLVER_ITER_STRUC", Linear_Solver_Iter_FSI_Struc, 500);
  /* DESCRIPTION: Minimum error threshold for the linear solver for the implicit formulation */
  addDoubleOption("FSI_LINEAR_SOLVER_ERROR_STRUC", Linear_Solver_Error_FSI_Struc, 1E-6);

  /* DESCRIPTION: ID of the region we want to compute the sensitivities using direct differentiation */
  addUnsignedShortOption("FEA_ID_DIRECTDIFF", nID_DV, 0);

  /* DESCRIPTION: Restart from a steady state (sets grid velocities to 0 when loading the restart). */
  addBoolOption("RESTART_STEADY_STATE", SteadyRestart, false);

  /*!\par CONFIG_CATEGORY: Multizone definition \ingroup Config*/
  /*--- Options related to multizone problems ---*/

  /*!\brief MARKER_PLOTTING\n DESCRIPTION: Marker(s) of the surface in the surface flow solution file  \ingroup Config*/
  addStringListOption("CONFIG_LIST", nConfig_Files, Config_Filenames);

  /* DESCRIPTION: Determines if the multizone problem is solved for time-domain. */
  addBoolOption("TIME_DOMAIN", Time_Domain, false);
  /* DESCRIPTION: Number of outer iterations in the multizone problem. */
  addUnsignedLongOption("OUTER_ITER", nOuterIter, 1);
  /* DESCRIPTION: Number of inner iterations in each multizone block. */
  addUnsignedLongOption("INNER_ITER", nInnerIter, 1);
  /* DESCRIPTION: Number of time steps solved in the multizone problem. */
  addUnsignedLongOption("TIME_ITER", nTimeIter, 1);
  /* DESCRIPTION: Number of iterations in each single-zone block. */
  addUnsignedLongOption("ITER", nIter, 1000);
  /* DESCRIPTION: Restart iteration in the multizone problem. */
  addUnsignedLongOption("RESTART_ITER", Restart_Iter, 1);
  /* DESCRIPTION: Minimum error threshold for the linear solver for the implicit formulation */
  addDoubleOption("TIME_STEP", Time_Step, 0.0);
  /* DESCRIPTION: Total Physical Time for time-domain problems (s) */
  addDoubleOption("MAX_TIME", Max_Time, 1.0);
  /* DESCRIPTION: Determines if the single-zone driver is used. (TEMPORARY) */
  addBoolOption("SINGLEZONE_DRIVER", SinglezoneDriver, true);
  /* DESCRIPTION: Determines if the special output is written out */
  addBoolOption("SPECIAL_OUTPUT", SpecialOutput, false);

  /* DESCRIPTION: Determines if the convergence history of each individual zone is written to screen */
  addBoolOption("WRT_ZONE_CONV", Wrt_ZoneConv, false);
  /* DESCRIPTION: Determines if the convergence history of each individual zone is written to file */
  addBoolOption("WRT_ZONE_HIST", Wrt_ZoneHist, true);


  /* DESCRIPTION: Determines if the special output is written out */
  addBoolOption("WRT_FORCES_BREAKDOWN", Wrt_ForcesBreakdown, false);



  /*  DESCRIPTION: Use conservative approach for interpolating between meshes.
  *  Options: NO, YES \ingroup Config */
  addBoolOption("CONSERVATIVE_INTERPOLATION", ConservativeInterpolation, true);

  /*!\par KIND_INTERPOLATION \n
   * DESCRIPTION: Type of interpolation to use for multi-zone problems. \n OPTIONS: see \link Interpolator_Map \endlink
   * Sets Kind_Interpolation \ingroup Config
   */
  addEnumOption("KIND_INTERPOLATION", Kind_Interpolation, Interpolator_Map, NEAREST_NEIGHBOR);

  /*!\par KIND_INTERPOLATION \n
   * DESCRIPTION: Type of radial basis function to use for radial basis function interpolation. \n OPTIONS: see \link RadialBasis_Map \endlink
   * Sets Kind_RadialBasis \ingroup Config
   */
  addEnumOption("KIND_RADIAL_BASIS_FUNCTION", Kind_RadialBasisFunction, RadialBasisFunction_Map, WENDLAND_C2);

  /*  DESCRIPTION: Use polynomial term in radial basis function interpolation.
  *  Options: NO, YES \ingroup Config */
  addBoolOption("RADIAL_BASIS_FUNCTION_POLYNOMIAL_TERM", RadialBasisFunction_PolynomialOption, true);

  /* DESCRIPTION: Radius for radial basis function */
  addDoubleOption("RADIAL_BASIS_FUNCTION_PARAMETER", RadialBasisFunction_Parameter, 1);

  /* DESCRIPTION: Maximum number of FSI iterations */
  addUnsignedShortOption("FSI_ITER", nIterFSI, 1);
  /* DESCRIPTION: Number of FSI iterations during which a ramp is applied */
  addUnsignedShortOption("RAMP_FSI_ITER", nIterFSI_Ramp, 2);
  /* DESCRIPTION: Aitken's static relaxation factor */
  addDoubleOption("STAT_RELAX_PARAMETER", AitkenStatRelax, 0.4);
  /* DESCRIPTION: Aitken's dynamic maximum relaxation factor for the first iteration */
  addDoubleOption("AITKEN_DYN_MAX_INITIAL", AitkenDynMaxInit, 0.5);
  /* DESCRIPTION: Aitken's dynamic minimum relaxation factor for the first iteration */
  addDoubleOption("AITKEN_DYN_MIN_INITIAL", AitkenDynMinInit, 0.5);
  /* DESCRIPTION: Kind of relaxation */
  addEnumOption("BGS_RELAXATION", Kind_BGS_RelaxMethod, AitkenForm_Map, NO_RELAXATION);
  /* DESCRIPTION: Relaxation required */
  addBoolOption("RELAXATION", Relaxation, false);

  /*!\par CONFIG_CATEGORY: Heat solver \ingroup Config*/
  /*--- options related to the heat solver ---*/

  /* DESCRIPTION: CHT interface coupling methods */
  /*  Options: NO, YES \ingroup Config */
  addEnumOption("CHT_COUPLING_METHOD", Kind_CHT_Coupling, CHT_Coupling_Map, DIRECT_TEMPERATURE_ROBIN_HEATFLUX);

  /* DESCRIPTION: Thermal diffusivity constant */
  addDoubleOption("THERMAL_DIFFUSIVITY", Thermal_Diffusivity, 1.172E-5);

  /* DESCRIPTION: Thermal diffusivity constant */
  addDoubleOption("THERMAL_DIFFUSIVITY_SOLID", Thermal_Diffusivity_Solid, 1.172E-5);

  /*!\par CONFIG_CATEGORY: Visualize Control Volumes \ingroup Config*/
  /*--- options related to visualizing control volumes ---*/

  /* DESCRIPTION: Node number for the CV to be visualized */
  addLongOption("VISUALIZE_CV", Visualize_CV, -1);

  /*!\par CONFIG_CATEGORY: Inverse design problem \ingroup Config*/
  /*--- options related to inverse design problem ---*/

  /* DESCRIPTION: Evaluate inverse design on the surface  */
  addBoolOption("INV_DESIGN_CP", InvDesign_Cp, false);

  /* DESCRIPTION: Evaluate inverse design on the surface  */
  addBoolOption("INV_DESIGN_HEATFLUX", InvDesign_HeatFlux, false);

  /*!\par CONFIG_CATEGORY: Unsupported options \ingroup Config*/
  /*--- Options that are experimental and not intended for general use ---*/

  /* DESCRIPTION: Write extra output */
  addBoolOption("EXTRA_OUTPUT", ExtraOutput, false);

  /* DESCRIPTION: Write extra heat output for a given zone heat solver zone */
  addLongOption("EXTRA_HEAT_ZONE_OUTPUT", ExtraHeatOutputZone, -1);

  /*--- options related to the FFD problem ---*/
  /*!\par CONFIG_CATEGORY:FFD point inversion \ingroup Config*/

  /* DESCRIPTION: Fix I plane */
  addShortListOption("FFD_FIX_I", nFFD_Fix_IDir, FFD_Fix_IDir);

  /* DESCRIPTION: Fix J plane */
  addShortListOption("FFD_FIX_J", nFFD_Fix_JDir, FFD_Fix_JDir);

  /* DESCRIPTION: Fix K plane */
  addShortListOption("FFD_FIX_K", nFFD_Fix_KDir, FFD_Fix_KDir);

  /* DESCRIPTION: FFD symmetry plane (j=0) */
  addBoolOption("FFD_SYMMETRY_PLANE", FFD_Symmetry_Plane, false);

  /* DESCRIPTION: Define different coordinates systems for the FFD */
  addEnumOption("FFD_COORD_SYSTEM", FFD_CoordSystem, CoordSystem_Map, CARTESIAN);

  /* DESCRIPTION: Axis information for the spherical and cylindrical coord system */
  default_ffd_axis[0] = 0.0; default_ffd_axis[1] = 0.0; default_ffd_axis[2] =0.0;
  addDoubleArrayOption("FFD_AXIS", 3, FFD_Axis, default_ffd_axis);

  /* DESCRIPTION: Number of total iterations in the FFD point inversion */
  addUnsignedShortOption("FFD_ITERATIONS", nFFD_Iter, 500);

  /* DESCRIPTION: Free surface damping coefficient */
	addDoubleOption("FFD_TOLERANCE", FFD_Tol, 1E-10);

  /* DESCRIPTION: Definition of the FFD boxes */
  addFFDDefOption("FFD_DEFINITION", nFFDBox, CoordFFDBox, TagFFDBox);

  /* DESCRIPTION: Definition of the FFD boxes */
  addFFDDegreeOption("FFD_DEGREE", nFFDBox, DegreeFFDBox);

  /* DESCRIPTION: Surface continuity at the intersection with the FFD */
  addEnumOption("FFD_CONTINUITY", FFD_Continuity, Continuity_Map, DERIVATIVE_2ND);

  /* DESCRIPTION: Kind of blending for the FFD definition */
  addEnumOption("FFD_BLENDING", FFD_Blending, Blending_Map, BEZIER );

  /* DESCRIPTION: Order of the BSplines for BSpline Blending function */
  default_ffd_coeff[0] = 2; default_ffd_coeff[1] = 2; default_ffd_coeff[2] = 2;
  addDoubleArrayOption("FFD_BSPLINE_ORDER", 3, FFD_BSpline_Order, default_ffd_coeff);

  /*--- Options for the automatic differentiation methods ---*/
  /*!\par CONFIG_CATEGORY: Automatic Differentation options\ingroup Config*/

  /* DESCRIPTION: Direct differentiation mode (forward) */
  addEnumOption("DIRECT_DIFF", DirectDiff, DirectDiff_Var_Map, NO_DERIVATIVE);

  /* DESCRIPTION: Automatic differentiation mode (reverse) */
  addBoolOption("AUTO_DIFF", AD_Mode, NO);

  /* DESCRIPTION: Preaccumulation in the AD mode. */
  addBoolOption("PREACC", AD_Preaccumulation, YES);

  /*--- options that are used in the python optimization scripts. These have no effect on the c++ toolsuite ---*/
  /*!\par CONFIG_CATEGORY:Python Options\ingroup Config*/

  /* DESCRIPTION: Gradient method */
  addPythonOption("GRADIENT_METHOD");

  /* DESCRIPTION: Geometrical Parameter */
  addPythonOption("GEO_PARAM");

  /* DESCRIPTION: Setup for design variables */
  addPythonOption("DEFINITION_DV");

  /* DESCRIPTION: Maximum number of iterations */
  addPythonOption("OPT_ITERATIONS");

  /* DESCRIPTION: Requested accuracy */
  addPythonOption("OPT_ACCURACY");

  /*!\brief OPT_COMBINE_OBJECTIVE
   *  \n DESCRIPTION: Flag specifying whether to internally combine a multi-objective function or treat separately */
  addPythonOption("OPT_COMBINE_OBJECTIVE");

  /* DESCRIPTION: Current value of the design variables */
  addPythonOption("DV_VALUE_NEW");

  /* DESCRIPTION: Previous value of the design variables */
  addPythonOption("DV_VALUE_OLD");

  /* DESCRIPTION: Number of partitions of the mesh */
  addPythonOption("NUMBER_PART");

  /* DESCRIPTION: Optimization objective function with optional scaling factor*/
  addPythonOption("OPT_OBJECTIVE");

  /* DESCRIPTION: Optimization constraint functions with optional scaling factor */
  addPythonOption("OPT_CONSTRAINT");

  /* DESCRIPTION: Finite different step for gradient estimation */
  addPythonOption("FIN_DIFF_STEP");

  /* DESCRIPTION: Verbosity of the python scripts to Stdout */
  addPythonOption("CONSOLE");

  /* DESCRIPTION: Flag specifying if the mesh was decomposed */
  addPythonOption("DECOMPOSED");

  /* DESCRIPTION: Optimization gradient factor */
  addPythonOption("OPT_GRADIENT_FACTOR");

  /* DESCRIPTION: Upper bound for the optimizer */
  addPythonOption("OPT_BOUND_UPPER");

  /* DESCRIPTION: Lower bound for the optimizer */
  addPythonOption("OPT_BOUND_LOWER");

  /* DESCRIPTION: Number of zones of the problem */
  addPythonOption("NZONES");

  /* DESCRIPTION: Activate ParMETIS mode for testing */
  addBoolOption("PARMETIS", ParMETIS, false);

  /*--- options that are used in the Hybrid RANS/LES Simulations  ---*/
  /*!\par CONFIG_CATEGORY:Hybrid_RANSLES Options\ingroup Config*/

  /* DESCRIPTION: Writing surface solution file frequency for dual time */
  addUnsignedLongOption("WRT_SURF_FREQ_DUALTIME", Wrt_Surf_Freq_DualTime, 1);

  /* DESCRIPTION: Starting Iteration for windowing approach */
  addUnsignedLongOption("WINDOW_START_ITER", StartWindowIteration, 0);

  /* DESCRIPTION: Window (weight) function for the cost-functional in the reverse sweep */
  addEnumOption("WINDOW_FUNCTION", Kind_WindowFct,Window_Map, SQUARE);

  /* DESCRIPTION: DES Constant */
  addDoubleOption("DES_CONST", Const_DES, 0.65);

  /* DESCRIPTION: Specify Hybrid RANS/LES model */
  addEnumOption("HYBRID_RANSLES", Kind_HybridRANSLES, HybridRANSLES_Map, NO_HYBRIDRANSLES);

  /* DESCRIPTION: Roe with low dissipation for unsteady flows */
  addEnumOption("ROE_LOW_DISSIPATION", Kind_RoeLowDiss, RoeLowDiss_Map, NO_ROELOWDISS);

  /* DESCRIPTION: Activate SA Quadratic Constitutive Relation, 2000 version */
  addBoolOption("SA_QCR", QCR, false);

  /* DESCRIPTION: Compute Average for unsteady simulations */
  addBoolOption("COMPUTE_AVERAGE", Compute_Average, false);

  /* DESCRIPTION: Multipoint design Mach number*/
  addPythonOption("MULTIPOINT_MACH_NUMBER");

  /* DESCRIPTION: Multipoint design Weight */
  addPythonOption("MULTIPOINT_WEIGHT");

  /* DESCRIPTION: Multipoint design Angle of Attack */
  addPythonOption("MULTIPOINT_AOA");

  /* DESCRIPTION: Multipoint design Sideslip angle */
  addPythonOption("MULTIPOINT_SIDESLIP_ANGLE");

  /* DESCRIPTION: Multipoint design target CL*/
  addPythonOption("MULTIPOINT_TARGET_CL");

  /* DESCRIPTION: Multipoint design Reynolds number */
  addPythonOption("MULTIPOINT_REYNOLDS_NUMBER");

  /* DESCRIPTION: Multipoint design freestream temperature */
  addPythonOption("MULTIPOINT_FREESTREAM_TEMPERATURE");

  /* DESCRIPTION: Multipoint design freestream pressure */
  addPythonOption("MULTIPOINT_FREESTREAM_PRESSURE");

  /* DESCRIPTION: Multipoint design for outlet quantities (varying back pressure or mass flow operating points). */
  addPythonOption("MULTIPOINT_OUTLET_VALUE");

  /* DESCRIPTION: Multipoint mesh filenames, if using different meshes for each point */
  addPythonOption("MULTIPOINT_MESH_FILENAME");

  /*--- options that are used for the output ---*/
  /*!\par CONFIG_CATEGORY:Output Options\ingroup Config*/

  /* DESCRIPTION: Type of screen output */
  addStringListOption("SCREEN_OUTPUT", nScreenOutput, ScreenOutput);
  /* DESCRIPTION: Type of output printed to the history file */
  addStringListOption("HISTORY_OUTPUT", nHistoryOutput, HistoryOutput);
  /* DESCRIPTION: Type of output printed to the volume solution file */
  addStringListOption("VOLUME_OUTPUT", nVolumeOutput, VolumeOutput);

  /* DESCRIPTION: History writing frequency (INNER_ITER) */
  addUnsignedLongOption("HISTORY_WRT_FREQ_INNER", HistoryWrtFreq[2], 1);
  /* DESCRIPTION: History writing frequency (OUTER_ITER) */
  addUnsignedLongOption("HISTORY_WRT_FREQ_OUTER", HistoryWrtFreq[1], 1);
  /* DESCRIPTION: History writing frequency (TIME_ITER) */
  addUnsignedLongOption("HISTORY_WRT_FREQ_TIME", HistoryWrtFreq[0], 1);

  /* DESCRIPTION: Screen writing frequency (INNER_ITER) */
  addUnsignedLongOption("SCREEN_WRT_FREQ_INNER", ScreenWrtFreq[2], 1);
  /* DESCRIPTION: Screen writing frequency (OUTER_ITER) */
  addUnsignedLongOption("SCREEN_WRT_FREQ_OUTER", ScreenWrtFreq[1], 1);
  /* DESCRIPTION: Screen writing frequency (TIME_ITER) */
  addUnsignedLongOption("SCREEN_WRT_FREQ_TIME", ScreenWrtFreq[0], 1);
  /* DESCRIPTION: Volume solution writing frequency */
  addUnsignedLongOption("OUTPUT_WRT_FREQ", VolumeWrtFreq, 250);
  /* DESCRIPTION: Volume solution files */
  addEnumListOption("OUTPUT_FILES", nVolumeOutputFiles, VolumeOutputFiles, Output_Map);

  /* DESCRIPTION: Using Uncertainty Quantification with SST Turbulence Model */
  addBoolOption("USING_UQ", using_uq, false);

  /* DESCRIPTION: Parameter to perturb eigenvalues */
  addDoubleOption("UQ_DELTA_B", uq_delta_b, 1.0);

  /* DESCRIPTION: Parameter to determine kind of perturbation */
  addUnsignedShortOption("UQ_COMPONENT", eig_val_comp, 1);

  /* DESCRIPTION: Parameter to perturb eigenvalues */
  addDoubleOption("UQ_URLX", uq_urlx, 0.1);

  /* DESCRIPTION: Permuting eigenvectors for UQ analysis */
  addBoolOption("UQ_PERMUTE", uq_permute, false);

  /* DESCRIPTION: Number of calls to 'Build' that trigger re-factorization (0 means only once). */
  addUnsignedLongOption("PASTIX_FACTORIZATION_FREQUENCY", pastix_fact_freq, 1);

  /* DESCRIPTION: 0 - Quiet, 1 - During factorization and cleanup, 2 - Even more detail. */
  addUnsignedShortOption("PASTIX_VERBOSITY_LEVEL", pastix_verb_lvl, 0);

  /* DESCRIPTION: Level of fill for PaStiX incomplete LU factorization. */
  addUnsignedShortOption("PASTIX_FILL_LEVEL", pastix_fill_lvl, 1);

  /* END_CONFIG_OPTIONS */

}

void CConfig::SetConfig_Parsing(char case_filename[MAX_STRING_SIZE]) {
  
  ERROR_CONTEXT("Config filename", case_filename);
  
  string text_line, option_name;
  ifstream case_file;
  vector<string> option_value;

  /*--- Read the configuration file ---*/

  case_file.open(case_filename, ios::in);

  if (case_file.fail()) {
    SU2_MPI::Error("The configuration file (.cfg) is missing!!", CURRENT_FUNCTION);
  }

  string errorString;

  int  err_count = 0;  // How many errors have we found in the config file
  int max_err_count = 30; // Maximum number of errors to print before stopping
  int line_number = 0;
  map<string, bool> included_options;

  /*--- Parse the configuration file and set the options ---*/

  while (getline (case_file, text_line)) {
<<<<<<< HEAD
    line_number++;
    
=======

>>>>>>> 0ca9329a
    if (err_count >= max_err_count) {
      errorString.append("too many errors. Stopping parse");

      cout << errorString << endl;
      throw(1);
    }

    if (TokenizeString(text_line, option_name, option_value)) {

      /*--- See if it's a python option ---*/

      if (option_map.find(option_name) == option_map.end()) {
          string newString;
          newString.append(string("Line ") + to_string(line_number) + string(" "));
          newString.append(option_name);
          newString.append(": invalid option name");
          newString.append(". Check current SU2 options in config_template.cfg.");
          newString.append("\n");
          if (!option_name.compare("EXT_ITER")) newString.append("Option EXT_ITER is deprecated as of v7.0. Please use TIME_ITER, OUTER_ITER or ITER \n"
                                                                 "to specify the number of time iterations, outer multizone iterations or iterations, respectively.\n");
          if (!option_name.compare("UNST_TIMESTEP")) newString.append("UNST_TIMESTEP is now TIME_STEP.\n");
          if (!option_name.compare("UNST_TIME")) newString.append("UNST_TIME is now MAX_TIME.\n");
          if (!option_name.compare("UNST_INT_ITER")) newString.append("UNST_INT_ITER is now INNER_ITER.\n");
          if (!option_name.compare("RESIDUAL_MINVAL")) newString.append("RESIDUAL_MINVAL is now CONV_RESIDUAL_MINVAL.\n");
          if (!option_name.compare("STARTCONV_ITER")) newString.append("STARTCONV_ITER is now CONV_STARTITER.\n");
          if (!option_name.compare("CAUCHY_ELEMS")) newString.append("CAUCHY_ELEMS is now CONV_CAUCHY_ELEMS.\n");
          if (!option_name.compare("CAUCHY_EPS")) newString.append("CAUCHY_EPS is now CONV_CAUCHY_EPS.\n");
          if (!option_name.compare("OUTPUT_FORMAT")) newString.append("OUTPUT_FORMAT is now TABULAR_FORMAT.\n");
          if (!option_name.compare("PHYSICAL_PROBLEM")) newString.append("PHYSICAL_PROBLEM is now SOLVER.\n");
          if (!option_name.compare("REGIME_TYPE")) newString.append("REGIME_TYPE has been removed.\n "
                                                                    "If you want use the incompressible solver, \n"
                                                                    "use INC_EULER, INC_NAVIER_STOKES or INC_RANS as value of the SOLVER option.");
          errorString.append(newString);
          err_count++;
        continue;
      }

      /*--- Option exists, check if the option has already been in the config file ---*/

      if (included_options.find(option_name) != included_options.end()) {
        string newString;
        newString.append(string("Line ") + to_string(line_number) + string(" "));
        newString.append(option_name);
        newString.append(option_name);
        newString.append(": option appears twice");
        newString.append("\n");
        errorString.append(newString);
        err_count++;
        continue;
      }


      /*--- New found option. Add it to the map, and delete from all options ---*/

      included_options.insert(pair<string, bool>(option_name, true));
      all_options.erase(option_name);

      /*--- Set the value and check error ---*/

      string out = option_map[option_name]->SetValue(option_value);
      if (out.compare("") != 0) {
        string newString;
        newString.append(string("Line ") + to_string(line_number) + string(" "));
        newString.append(out);
        errorString.append(newString);
        errorString.append("\n");
        err_count++;
      }
    }
  }

  /*--- See if there were any errors parsing the config file ---*/
<<<<<<< HEAD
      
//  if (errorString.size() != 0) {
//    SU2_MPI::Error(errorString, CURRENT_FUNCTION);
//  }
  CHECK_S(errorString.size() == 0) << endl << endl << errorString;
=======

  if (errorString.size() != 0) {
    SU2_MPI::Error(errorString, CURRENT_FUNCTION);
  }
>>>>>>> 0ca9329a

  case_file.close();

}

void CConfig::SetDefaultFromConfig(CConfig *config){

  map<string, bool> noInheritance = {{"SCREEN_OUTPUT", true},{"HISTORY_OUTPUT", true}};

  map<string, bool>::iterator iter = all_options.begin(), curr_iter;

  while (iter != all_options.end()){
    curr_iter = iter++;
    if (config->option_map[curr_iter->first]->GetValue().size() > 0 && !noInheritance[curr_iter->first]){
      option_map[curr_iter->first]->SetValue(config->option_map[curr_iter->first]->GetValue());
      all_options.erase(curr_iter);
    }
  }
}

void CConfig::SetDefault(){

  /*--- Set the default values for all of the options that weren't set ---*/

  for (map<string, bool>::iterator iter = all_options.begin(); iter != all_options.end(); ++iter) {
    if (option_map[iter->first]->GetValue().size() == 0)
      option_map[iter->first]->SetDefault();
  }
}

bool CConfig::SetRunTime_Parsing(char case_filename[MAX_STRING_SIZE]) {
  string text_line, option_name;
  ifstream case_file;
  vector<string> option_value;

  /*--- Read the configuration file ---*/

  case_file.open(case_filename, ios::in);

  if (case_file.fail()) { return false; }

  string errorString;

  int err_count = 0;  // How many errors have we found in the config file
  int max_err_count = 30; // Maximum number of errors to print before stopping

  map<string, bool> included_options;

  /*--- Parse the configuration file and set the options ---*/

  while (getline (case_file, text_line)) {

    if (err_count >= max_err_count) {
      errorString.append("too many errors. Stopping parse");

      cout << errorString << endl;
      throw(1);
    }

    if (TokenizeString(text_line, option_name, option_value)) {

      if (option_map.find(option_name) == option_map.end()) {

        /*--- See if it's a python option ---*/

        string newString;
        newString.append(option_name);
        newString.append(": invalid option name");
        newString.append("\n");
        errorString.append(newString);
        err_count++;
        continue;
      }

      /*--- Option exists, check if the option has already been in the config file ---*/

      if (included_options.find(option_name) != included_options.end()) {
        string newString;
        newString.append(option_name);
        newString.append(": option appears twice");
        newString.append("\n");
        errorString.append(newString);
        err_count++;
        continue;
      }

      /*--- New found option. Add it to the map, and delete from all options ---*/

      included_options.insert(pair<string, bool>(option_name, true));
      all_options.erase(option_name);

      /*--- Set the value and check error ---*/

      string out = option_map[option_name]->SetValue(option_value);
      if (out.compare("") != 0) {
        errorString.append(out);
        errorString.append("\n");
        err_count++;
      }

    }
  }

  /*--- Set the default values for all of the options that weren't set ---*/

  for (map<string, bool>::iterator iter = all_options.begin(); iter != all_options.end(); ++iter) {
    option_map[iter->first]->SetDefault();
  }

  /*--- See if there were any errors parsing the runtime file ---*/

  if (errorString.size() != 0) {
    SU2_MPI::Error(errorString, CURRENT_FUNCTION);
  }

  case_file.close();

  return true;

}

void CConfig::SetHeader(unsigned short val_software){
  /*--- WARNING: when compiling on Windows, ctime() is not available. Comment out
   the two lines below that use the dt variable. ---*/
  //time_t now = time(0);
  //string dt = ctime(&now); dt[24] = '.';
  if ((iZone == 0) && (rank == MASTER_NODE)){
    cout << endl << "-------------------------------------------------------------------------" << endl;
    cout << "|    ___ _   _ ___                                                      |" << endl;
    cout << "|   / __| | | |_  )   Release 7.0.0  \"Blackbird\"                        |" << endl;
    cout << "|   \\__ \\ |_| |/ /                                                      |" << endl;
    switch (val_software) {
    case SU2_CFD: cout << "|   |___/\\___//___|   Suite (Computational Fluid Dynamics Code)         |" << endl; break;
    case SU2_DEF: cout << "|   |___/\\___//___|   Suite (Mesh Deformation Code)                     |" << endl; break;
    case SU2_DOT: cout << "|   |___/\\___//___|   Suite (Gradient Projection Code)                  |" << endl; break;
    case SU2_MSH: cout << "|   |___/\\___//___|   Suite (Mesh Adaptation Code)                      |" << endl; break;
    case SU2_GEO: cout << "|   |___/\\___//___|   Suite (Geometry Definition Code)                  |" << endl; break;
    case SU2_SOL: cout << "|   |___/\\___//___|   Suite (Solution Exporting Code)                   |" << endl; break;
    }

    cout << "|                                                                       |" << endl;
    //cout << "|   Local date and time: " << dt << "                      |" << endl;
    cout <<"-------------------------------------------------------------------------" << endl;
    cout << "| SU2 Project Website: https://su2code.github.io                        |" << endl;
    cout << "|                                                                       |" << endl;
    cout << "| The SU2 Project is maintained by the SU2 Foundation                   |" << endl;
    cout << "| (http://su2foundation.org)                                            |" << endl;
    cout <<"-------------------------------------------------------------------------" << endl;
    cout << "| Copyright 2012-2019, SU2 Contributors                                 |" << endl;
    cout << "|                                                                       |" << endl;
    cout << "| SU2 is free software; you can redistribute it and/or                  |" << endl;
    cout << "| modify it under the terms of the GNU Lesser General Public            |" << endl;
    cout << "| License as published by the Free Software Foundation; either          |" << endl;
    cout << "| version 2.1 of the License, or (at your option) any later version.    |" << endl;
    cout << "|                                                                       |" << endl;
    cout << "| SU2 is distributed in the hope that it will be useful,                |" << endl;
    cout << "| but WITHOUT ANY WARRANTY; without even the implied warranty of        |" << endl;
    cout << "| MERCHANTABILITY or FITNESS FOR A PARTICULAR PURPOSE. See the GNU      |" << endl;
    cout << "| Lesser General Public License for more details.                       |" << endl;
    cout << "|                                                                       |" << endl;
    cout << "| You should have received a copy of the GNU Lesser General Public      |" << endl;
    cout << "| License along with SU2. If not, see <http://www.gnu.org/licenses/>.   |" << endl;
    cout <<"-------------------------------------------------------------------------" << endl;
  }

}

void CConfig::SetnZone(){

  /*--- Just as a clarification --- */

  if (Multizone_Problem == NO && Kind_Solver != MULTIPHYSICS){
    nZone = 1;
  }

  if (Kind_Solver == MULTIPHYSICS){
    Multizone_Problem = YES;
    if (nConfig_Files == 0){
      SU2_MPI::Error("CONFIG_LIST must be provided if PHYSICAL_PROBLEM=MULTIPHYSICS", CURRENT_FUNCTION);
    }
  }

  if (Multizone_Problem == YES){

    /*--- Some basic multizone checks ---*/

    if (nMarker_ZoneInterface % 2 != 0){
      SU2_MPI::Error("Number of markers in MARKER_ZONE_INTERFACE must be a multiple of 2", CURRENT_FUNCTION);
    }

    SinglezoneDriver  = NO;

    if (Multizone_Mesh){

      /*--- Get the number of zones from the mesh file --- */

      nZone = GetnZone(Mesh_FileName, Mesh_FileFormat);

      /*--- If config list is set, make sure number matches number of zones in mesh file --- */

      if (nConfig_Files != 0 && (nZone != nConfig_Files)){
        SU2_MPI::Error("Number of CONFIG_LIST must match number of zones in mesh file.", CURRENT_FUNCTION);
      }
    } else {

      /*--- Number of zones is determined from the number of config files provided --- */

      if (nConfig_Files == 0){
        SU2_MPI::Error("If MULTIZONE_MESH is set to YES, you must provide a list of config files using CONFIG_LIST option", CURRENT_FUNCTION);
      }
      nZone = nConfig_Files;

    }

    /*--- Check if subconfig files exist --- */

    if (nConfig_Files != 0){
      for (unsigned short iConfig = 0; iConfig < nConfig_Files; iConfig++){
        ifstream f(Config_Filenames[iConfig].c_str());
        if (!f.good()){
          SU2_MPI::Error("Config file " + Config_Filenames[iConfig] + " defined in CONFIG_FILES does not exist", CURRENT_FUNCTION);
        }
      }
    }

  }

  /*--- Temporary fix until Multizone Disc. Adj. solver is ready ---- */

  if (Kind_Solver == FLUID_STRUCTURE_INTERACTION){

    nZone = GetnZone(Mesh_FileName, Mesh_FileFormat);

  }
}

void CConfig::SetPostprocessing(unsigned short val_software, unsigned short val_izone, unsigned short val_nDim) {

  unsigned short iCFL, iMarker;
  bool ideal_gas = ((Kind_FluidModel == STANDARD_AIR) ||
                    (Kind_FluidModel == IDEAL_GAS) ||
                    (Kind_FluidModel == INC_IDEAL_GAS) ||
                    (Kind_FluidModel == INC_IDEAL_GAS_POLY) ||
                    (Kind_FluidModel == CONSTANT_DENSITY));
  bool standard_air = ((Kind_FluidModel == STANDARD_AIR));

  if (nZone > 1){
    Multizone_Problem = YES;
  }

  /*--- Set the default output files ---*/
  if (!OptionIsSet("OUTPUT_FILES")){
    nVolumeOutputFiles = 3;
    VolumeOutputFiles = new unsigned short[nVolumeOutputFiles];
    VolumeOutputFiles[0] = RESTART_BINARY;
    VolumeOutputFiles[1] = PARAVIEW_BINARY;
    VolumeOutputFiles[2] = SURFACE_PARAVIEW_BINARY;
  }

  /*--- Check if SU2 was build with TecIO support, as that is required for Tecplot Binary output. ---*/
#ifndef HAVE_TECIO
  for (unsigned short iVolumeFile = 0; iVolumeFile < nVolumeOutputFiles; iVolumeFile++){
    if (VolumeOutputFiles[iVolumeFile] == TECPLOT_BINARY ||
        VolumeOutputFiles[iVolumeFile] == SURFACE_TECPLOT_BINARY) {
      SU2_MPI::Error(string("Tecplot binary file requested in option OUTPUT_FILES but SU2 was built without TecIO support.\n"), CURRENT_FUNCTION);
    }
  }
#endif

  /*--- STL_BINARY output not implelemted yet, but already a value in option_structure.hpp---*/
  for (unsigned short iVolumeFile = 0; iVolumeFile < nVolumeOutputFiles; iVolumeFile++) {
    if (VolumeOutputFiles[iVolumeFile] == STL_BINARY){
      SU2_MPI::Error(string("OUTPUT_FILES: 'STL_BINARY' output not implemented. Use 'STL' for ASCII output.\n"), CURRENT_FUNCTION);
    }
    if (val_nDim == 2 && (VolumeOutputFiles[iVolumeFile] == STL || VolumeOutputFiles[iVolumeFile] == STL_BINARY)) {
      SU2_MPI::Error(string("OUTPUT_FILES: 'STL(_BINARY)' output only reasonable for 3D cases.\n"), CURRENT_FUNCTION);
    }
  }


  if (Kind_Solver == NAVIER_STOKES && Kind_Turb_Model != NONE){
    SU2_MPI::Error("KIND_TURB_MODEL must be NONE if SOLVER= NAVIER_STOKES", CURRENT_FUNCTION);
  }
  if (Kind_Solver == INC_NAVIER_STOKES && Kind_Turb_Model != NONE){
    SU2_MPI::Error("KIND_TURB_MODEL must be NONE if SOLVER= INC_NAVIER_STOKES", CURRENT_FUNCTION);
  }
  if (Kind_Solver == RANS && Kind_Turb_Model == NONE){
    SU2_MPI::Error("A turbulence model must be specified with KIND_TURB_MODEL if SOLVER= RANS", CURRENT_FUNCTION);
  }
  if (Kind_Solver == INC_RANS && Kind_Turb_Model == NONE){
    SU2_MPI::Error("A turbulence model must be specified with KIND_TURB_MODEL if SOLVER= INC_RANS", CURRENT_FUNCTION);
  }

  /*--- Set the boolean Wall_Functions equal to true if there is a
   definition for the wall founctions ---*/

  Wall_Functions = false;
  if (nMarker_WallFunctions > 0) {
    for (iMarker = 0; iMarker < nMarker_WallFunctions; iMarker++) {
      if (Kind_WallFunctions[iMarker] != NO_WALL_FUNCTION)
        Wall_Functions = true;

      if ((Kind_WallFunctions[iMarker] == ADAPTIVE_WALL_FUNCTION) || (Kind_WallFunctions[iMarker] == SCALABLE_WALL_FUNCTION)
        || (Kind_WallFunctions[iMarker] == NONEQUILIBRIUM_WALL_MODEL))

        SU2_MPI::Error(string("For RANS problems, use NO_WALL_FUNCTION, STANDARD_WALL_FUNCTION or EQUILIBRIUM_WALL_MODEL.\n"), CURRENT_FUNCTION);

    }
  }

  /*--- Fixed CM mode requires a static movement of the grid ---*/

  if (Fixed_CM_Mode) {
    Kind_GridMovement = MOVING_HTP;
  }

  /*--- Initialize the AoA and Sideslip variables for the incompressible
   solver. This is typically unused (often internal flows). Also fixed CL
   mode for incompressible flows is not implemented ---*/

  if (Kind_Solver == INC_EULER ||
      Kind_Solver == INC_NAVIER_STOKES ||
      Kind_Solver == INC_RANS) {

    /*--- Compute x-velocity with a safegaurd for 0.0. ---*/

    su2double Vx = 1e-10;
    if (Inc_Velocity_Init[0] != 0.0) {
      Vx = Inc_Velocity_Init[0];
    }

    /*--- Compute the angle-of-attack and sideslip. ---*/

    su2double alpha = 0.0, beta = 0.0;
    if (val_nDim == 2) {
      alpha = atan(Inc_Velocity_Init[1]/Vx)*180.0/PI_NUMBER;
    } else {
      alpha = atan(Inc_Velocity_Init[2]/Vx)*180.0/PI_NUMBER;
      beta  = atan(Inc_Velocity_Init[1]/Vx)*180.0/PI_NUMBER;
    }

    /*--- Set alpha and beta in the config class. ---*/

    SetAoA(alpha);
    SetAoS(beta);

    if (Fixed_CL_Mode) {
      SU2_MPI::Error(string("Fixed CL mode not implemented for the incompressible solver. \n"), CURRENT_FUNCTION);
    }

  }

  /*--- By default, in 2D we should use TWOD_AIRFOIL (independenly from the input file) ---*/

  if (val_nDim == 2) Geo_Description = TWOD_AIRFOIL;

  /*--- Store the SU2 module that we are executing. ---*/

  Kind_SU2 = val_software;

  /*--- Set limiter for no MUSCL reconstructions ---*/

  if ((!MUSCL_Flow) || (Kind_ConvNumScheme_Flow == SPACE_CENTERED)) Kind_SlopeLimit_Flow = NO_LIMITER;
  if ((!MUSCL_Turb) || (Kind_ConvNumScheme_Turb == SPACE_CENTERED)) Kind_SlopeLimit_Turb = NO_LIMITER;
  if ((!MUSCL_AdjFlow) || (Kind_ConvNumScheme_AdjFlow == SPACE_CENTERED)) Kind_SlopeLimit_AdjFlow = NO_LIMITER;
  if ((!MUSCL_AdjTurb) || (Kind_ConvNumScheme_AdjTurb == SPACE_CENTERED)) Kind_SlopeLimit_AdjTurb = NO_LIMITER;

  /*--- Set the default for thrust in ActDisk ---*/

  if ((Kind_ActDisk == NET_THRUST) || (Kind_ActDisk == BC_THRUST)
      || (Kind_ActDisk == DRAG_MINUS_THRUST) || (Kind_ActDisk == MASSFLOW)
      || (Kind_ActDisk == POWER))
    ActDisk_Jump = RATIO;

  /*--- Error-catching and automatic array adjustments for objective, marker, and weights arrays --- */

  /*--- If Kind_Obj has not been specified, these arrays need to take a default --*/

  if (Weight_ObjFunc == NULL && Kind_ObjFunc == NULL) {
    Kind_ObjFunc = new unsigned short[1];
    Kind_ObjFunc[0] = DRAG_COEFFICIENT;
    Weight_ObjFunc = new su2double[1];
    Weight_ObjFunc[0] = 1.0;
    nObj=1;
    nObjW=1;
  }

  /*--- Maker sure that arrays are the same length ---*/

  if (nObj>0) {
    if (nMarker_Monitoring!=nObj && Marker_Monitoring!= NULL) {
      if (nMarker_Monitoring==1) {
        /*-- If only one marker was listed with multiple objectives, set that marker as the marker for each objective ---*/
        nMarker_Monitoring = nObj;
        string marker = Marker_Monitoring[0];
        delete[] Marker_Monitoring;
        Marker_Monitoring = new string[nMarker_Monitoring];
        for (iMarker=0; iMarker<nMarker_Monitoring; iMarker++)
          Marker_Monitoring[iMarker] = marker;
      }
      else if(nObj==1){
        /*--- If one objective and more than one marker: repeat objective over each marker, evenly weighted ---*/
        unsigned int obj = Kind_ObjFunc[0];
        su2double wt=1.0;
        delete[] Kind_ObjFunc;
        if (Weight_ObjFunc!=NULL){
         wt = Weight_ObjFunc[0];
         delete[] Weight_ObjFunc;
        }
        Kind_ObjFunc = new short unsigned int[nMarker_Monitoring];
        Weight_ObjFunc = new su2double[nMarker_Monitoring];
        for (unsigned short iObj=0; iObj<nMarker_Monitoring; iObj++){
          Kind_ObjFunc[iObj] = obj;
          Weight_ObjFunc[iObj] = wt;
        }
        nObjW = nObj;
      }
      else if(nObj>1) {
        SU2_MPI::Error(string("When using more than one OBJECTIVE_FUNCTION, MARKER_MONITORING must be the same length or length 1.\n ") +
                       string("For multiple surfaces per objective, either use one objective or list the objective multiple times.\n") +
                       string("For multiple objectives per marker either use one marker or list the marker multiple times.\n")+
                       string("Similar rules apply for multi-objective optimization using OPT_OBJECTIVE rather than OBJECTIVE_FUNCTION."),
                       CURRENT_FUNCTION);
      }
    }
  }

  /*-- Correct for case where Weight_ObjFunc has not been provided or has length < kind_objfunc---*/

  if (nObjW<nObj) {
    if (Weight_ObjFunc!= NULL && nObjW>1) {
      SU2_MPI::Error(string("The option OBJECTIVE_WEIGHT must either have the same length as OBJECTIVE_FUNCTION,\n") +
                     string("be lenght 1, or be deleted from the config file (equal weights will be applied)."), CURRENT_FUNCTION);
    }
    Weight_ObjFunc = new su2double[nObj];
    for (unsigned short iObj=0; iObj<nObj; iObj++)
      Weight_ObjFunc[iObj] = 1.0;
  }

  /*--- One final check for multi-objective with the set of objectives
   that are not counted per-surface. We will disable multi-objective here. ---*/

  if (nObj > 1) {
    unsigned short Obj_0 = Kind_ObjFunc[0];
    for (unsigned short iObj=1; iObj<nObj; iObj++){
      switch(Kind_ObjFunc[iObj]) {
        case INVERSE_DESIGN_PRESSURE:
        case INVERSE_DESIGN_HEATFLUX:
        case THRUST_COEFFICIENT:
        case TORQUE_COEFFICIENT:
        case FIGURE_OF_MERIT:
        case SURFACE_TOTAL_PRESSURE:
        case SURFACE_STATIC_PRESSURE:
        case SURFACE_MASSFLOW:
        case SURFACE_UNIFORMITY:
        case SURFACE_SECONDARY:
        case SURFACE_MOM_DISTORTION:
        case SURFACE_SECOND_OVER_UNIFORM:
        case SURFACE_PRESSURE_DROP:
        case CUSTOM_OBJFUNC:
          if (Kind_ObjFunc[iObj] != Obj_0) {
            SU2_MPI::Error(string("The following objectives can only be used for the first surface in a multi-objective \n")+
                           string("problem or as a single objective applied to multiple monitoring markers:\n")+
                           string("INVERSE_DESIGN_PRESSURE, INVERSE_DESIGN_HEATFLUX, THRUST_COEFFICIENT, TORQUE_COEFFICIENT\n")+
                           string("FIGURE_OF_MERIT, SURFACE_TOTAL_PRESSURE, SURFACE_STATIC_PRESSURE, SURFACE_MASSFLOW\n")+
                           string("SURFACE_UNIFORMITY, SURFACE_SECONDARY, SURFACE_MOM_DISTORTION, SURFACE_SECOND_OVER_UNIFORM\n")+
                           string("SURFACE_PRESSURE_DROP, CUSTOM_OBJFUNC.\n"), CURRENT_FUNCTION);
          }
          break;
        default:
          break;
      }
    }
  }

  /*--- Check for unsteady problem ---*/

  if ((TimeMarching == TIME_STEPPING ||
       TimeMarching == DT_STEPPING_1ST ||
       TimeMarching == DT_STEPPING_2ND) && !Time_Domain){
    SU2_MPI::Error("TIME_DOMAIN must be set to YES if UNSTEADY_SIMULATION is "
                   "TIME_STEPPING, DUAL_TIME_STEPPING-1ST_ORDER or DUAL_TIME_STEPPING-2ND_ORDER", CURRENT_FUNCTION);
  }

  if (Time_Domain){
    if (TimeMarching == TIME_STEPPING){
      InnerIter = 1;
    }
    if (!OptionIsSet("OUTPUT_WRT_FREQ"))
      VolumeWrtFreq = 1;
    if (Restart == NO){
      Restart_Iter = 0;
    }
    if (!OptionIsSet("HISTORY_WRT_FREQ_INNER")){
      HistoryWrtFreq[2] = 0;
    }
    if (!OptionIsSet("HISTORY_WRT_FREQ_OUTER")){
      HistoryWrtFreq[1] = 0;
    }
  }

  /*--- Ensure that Discard_InFiles is false, owerwise the gradient could be wrong ---*/

  if ((ContinuousAdjoint || DiscreteAdjoint) && Fixed_CL_Mode && !Eval_dOF_dCX)
    Discard_InFiles = false;

  /*--- Deactivate the multigrid in the adjoint problem ---*/

  if ((ContinuousAdjoint && !MG_AdjointFlow) ||
      (TimeMarching == TIME_STEPPING)) { nMGLevels = 0; }

  if (Kind_Solver == EULER ||
      Kind_Solver == NAVIER_STOKES ||
      Kind_Solver == RANS ||
      Kind_Solver == FEM_EULER ||
      Kind_Solver == FEM_NAVIER_STOKES ||
      Kind_Solver == FEM_RANS ||
      Kind_Solver == FEM_LES){
    Kind_Regime = COMPRESSIBLE;
  } else if (Kind_Solver == INC_EULER ||
             Kind_Solver == INC_NAVIER_STOKES ||
             Kind_Solver == INC_RANS){
    Kind_Regime = INCOMPRESSIBLE;
  }  else {
    Kind_Regime = NO_FLOW;
  }

  if ((rank == MASTER_NODE) && ContinuousAdjoint && (Ref_NonDim == DIMENSIONAL) && (Kind_SU2 == SU2_CFD)) {
    cout << "WARNING: The adjoint solver should use a non-dimensional flow solution." << endl;
  }

  /*--- Initialize non-physical points/reconstructions to zero ---*/

  Nonphys_Points   = 0;
  Nonphys_Reconstr = 0;

  /*--- Set the number of external iterations to 1 for the steady state problem ---*/

  if (Kind_Solver == FEM_ELASTICITY) {
    nMGLevels = 0;
  }

  /*--- Initialize the ofstream ConvHistFile. ---*/
//  ofstream ConvHistFile;

//  if (Kind_Solver == FEM_ELASTICITY) {

//	  if (Dynamic_Analysis == STATIC) { Wrt_Dynamic = false; }
//	  else { Wrt_Dynamic = true; }

//  } else {
//    Wrt_Dynamic = false;
//  }

  /*--- Check for unsupported features. ---*/

  if ((Kind_Solver != EULER && Kind_Solver != NAVIER_STOKES && Kind_Solver != RANS) && (TimeMarching == HARMONIC_BALANCE)){
    SU2_MPI::Error("Harmonic Balance not yet implemented for the incompressible solver.", CURRENT_FUNCTION);
  }

  if ((Kind_Solver != NAVIER_STOKES && Kind_Solver != RANS) && (Buffet_Monitoring == true)){
    SU2_MPI::Error("Buffet monitoring incompatible with solvers other than NAVIER_STOKES and RANS", CURRENT_FUNCTION);
  }

  /*--- Check for Fluid model consistency ---*/

  if (standard_air) {
    if (Gamma != 1.4 || Gas_Constant != 287.058) {
      Gamma = 1.4;
      Gas_Constant = 287.058;
    }
  }

  /*--- Overrule the default values for viscosity if the US measurement system is used. ---*/

  if (SystemMeasurements == US) {

    /* Correct the viscosities, if they contain the default SI values. */
    if(fabs(Mu_Constant-1.716E-5) < 1.0E-15) Mu_Constant /= 47.88025898;
    if(fabs(Mu_Ref-1.716E-5)      < 1.0E-15) Mu_Ref      /= 47.88025898;

    /* Correct the values with temperature dimension, if they contain the default SI values. */
    if(fabs(Mu_Temperature_Ref-273.15) < 1.0E-8) Mu_Temperature_Ref *= 1.8;
    if(fabs(Mu_S-110.4)                < 1.0E-8) Mu_S               *= 1.8;

    /* Correct the thermal conductivity, if it contains the default SI value. */
    if(fabs(Kt_Constant-0.0257) < 1.0E-10) Kt_Constant *= 0.577789317;
  }

  /*--- Check for Measurement System ---*/

  if (SystemMeasurements == US && !standard_air) {
    SU2_MPI::Error("Only STANDARD_AIR fluid model can be used with US Measurement System", CURRENT_FUNCTION);
  }

  /*--- Check for Convective scheme available for NICFD ---*/

  if (!ideal_gas) {
    if (Kind_Upwind_Flow != ROE && Kind_Upwind_Flow != HLLC && Kind_Centered_Flow != JST) {
      SU2_MPI::Error("Only ROE Upwind, HLLC Upwind scheme, and JST scheme can be used for Non-Ideal Compressible Fluids", CURRENT_FUNCTION);
    }

  }

  if(GetBoolTurbomachinery()){
    nBlades = new su2double[nZone];
    FreeStreamTurboNormal= new su2double[3];
  }

  /*--- Check if Giles are used with turbo markers ---*/

  if (nMarker_Giles > 0 && !GetBoolTurbomachinery()){
    SU2_MPI::Error("Giles Boundary conditions can only be used with turbomachinery markers", CURRENT_FUNCTION);
  }

  /*--- Check for Boundary condition available for NICFD ---*/

  if (!ideal_gas) {
    if (nMarker_Inlet != 0) {
      SU2_MPI::Error("Riemann Boundary conditions or Giles must be used for inlet and outlet with Not Ideal Compressible Fluids ", CURRENT_FUNCTION);
    }
    if (nMarker_Outlet != 0) {
      SU2_MPI::Error("Riemann Boundary conditions or Giles must be used outlet with Not Ideal Compressible Fluids ", CURRENT_FUNCTION);
    }

    if (nMarker_FarField != 0) {
      SU2_MPI::Error("Riemann Boundary conditions or Giles must be used outlet with Not Ideal Compressible Fluids ", CURRENT_FUNCTION);
    }

  }

  /*--- Check for Boundary condition available for NICF ---*/

  if (ideal_gas && (Kind_Solver != INC_EULER && Kind_Solver != INC_NAVIER_STOKES && Kind_Solver != INC_RANS)) {
    if (SystemMeasurements == US && standard_air) {
      if (Kind_ViscosityModel != SUTHERLAND) {
        SU2_MPI::Error("Only SUTHERLAND viscosity model can be used with US Measurement", CURRENT_FUNCTION);
      }
    }
    if (Kind_ConductivityModel != CONSTANT_PRANDTL ) {
      SU2_MPI::Error("Only CONSTANT_PRANDTL thermal conductivity model can be used with STANDARD_AIR and IDEAL_GAS", CURRENT_FUNCTION);
    }

  }
    /*--- Check for Boundary condition option agreement ---*/
  if (Kind_InitOption == REYNOLDS){
    if ((Kind_Solver == NAVIER_STOKES || Kind_Solver == RANS) && Reynolds <=0){
      SU2_MPI::Error("Reynolds number required for NAVIER_STOKES and RANS !!", CURRENT_FUNCTION);
    }
  }

  if (nKind_SurfaceMovement > 1 && (GetSurface_Movement(FLUID_STRUCTURE) || GetSurface_Movement(FLUID_STRUCTURE_STATIC))){
    SU2_MPI::Error("FSI in combination with moving surfaces is currently not supported.", CURRENT_FUNCTION);
  }

  if (nKind_SurfaceMovement != nMarker_Moving && !(GetSurface_Movement(FLUID_STRUCTURE) || GetSurface_Movement(FLUID_STRUCTURE_STATIC))){
    SU2_MPI::Error("Number of KIND_SURFACE_MOVEMENT must match number of MARKER_MOVING", CURRENT_FUNCTION);
  }

  if (Time_Domain && Time_Step <= 0.0 && Unst_CFL == 0.0){
    SU2_MPI::Error("Invalid value for TIME_STEP.", CURRENT_FUNCTION);
  }

  if (TimeMarching == TIME_STEPPING){
    nIter      = 1;
    nInnerIter  = 1;
  }

  if (!Time_Domain){
    nTimeIter = 1;
    Time_Step = 0;

    ScreenWrtFreq[0]  = 1;
    HistoryWrtFreq[0] = 1;

    if (TimeMarching != HARMONIC_BALANCE)
      TimeMarching = STEADY;
  }

  if (Time_Domain){
    Delta_UnstTime = Time_Step;
    Delta_DynTime  = Time_Step;
    /*--- Set the default write frequency to 1 if unsteady ---*/
    if (!OptionIsSet("OUTPUT_WRT_FREQ")){
      VolumeWrtFreq = 1;
    }
  }

  if (!Multizone_Problem){
    ScreenWrtFreq[1]  = 0;
    HistoryWrtFreq[1] = 0;
    if (!Time_Domain){
      /*--- If not running multizone or unsteady, INNER_ITER and ITER are interchangeable,
       * but precedence will be given to INNER_ITER if both options are present. ---*/
      if (!OptionIsSet("INNER_ITER")){
        nInnerIter = nIter;
      }
    }
  }


  if ((Multizone_Problem || Time_Domain) && OptionIsSet("ITER")){
    SU2_MPI::Error("ITER must not be used when running multizone and/or unsteady problems.\n"
                   "Use TIME_ITER, OUTER_ITER or INNER_ITER to specify number of time iterations,\n"
                   "outer iterations or inner iterations, respectively.", CURRENT_FUNCTION);
  }

  /*--- If we're solving a purely steady problem with no prescribed grid
   movement (both rotating frame and moving walls can be steady), make sure that
   there is no grid motion ---*/

  if (GetGrid_Movement()){
    if ((Kind_SU2 == SU2_CFD || Kind_SU2 == SU2_SOL) &&
        (TimeMarching == STEADY && !Time_Domain)){

      if((Kind_GridMovement != ROTATING_FRAME) &&
         (Kind_GridMovement != STEADY_TRANSLATION) &&
         (Kind_GridMovement != NONE)){
        SU2_MPI::Error("Unsupported kind of grid movement for steady state problems.", CURRENT_FUNCTION);
      }
      for (iMarker = 0; iMarker < nMarker_Moving; iMarker++){
        if (Kind_SurfaceMovement[iMarker] != MOVING_WALL){
          SU2_MPI::Error("Unsupported kind of surface movement for steady state problems.", CURRENT_FUNCTION);
        }
      }
    }
  }

  /*--- The Line Search should be applied only in the deformation stage. ---*/

  if (Kind_SU2 != SU2_DEF) {
  	Opt_RelaxFactor = 1.0;
  }

  /*--- If it is not specified, set the mesh motion mach number
   equal to the freestream value. ---*/

  if (GetGrid_Movement() && Mach_Motion == 0.0)
    Mach_Motion = Mach;

  /*--- Set the boolean flag if we are in a rotating frame (source term). ---*/

  if (Kind_GridMovement == ROTATING_FRAME)
    Rotating_Frame = true;
  else
    Rotating_Frame = false;

  /*--- In case the grid movement parameters have not been declared in the
   config file, set them equal to zero for safety. Also check to make sure
   that for each option, a value has been declared for each moving marker. ---*/

  if (nMarker_Moving > 0){
    unsigned short iDim;
    if (nMarkerMotion_Origin == 0){
      nMarkerMotion_Origin = 3*nMarker_Moving;
      MarkerMotion_Origin = new su2double[nMarkerMotion_Origin];
      for (iMarker = 0; iMarker < nMarker_Moving; iMarker++){
        for (iDim = 0; iDim < 3; iDim++){
          MarkerMotion_Origin[3*iMarker+iDim] = 0.0;
    }
  }
    }
    if (nMarkerMotion_Origin/3 != nMarker_Moving){
      SU2_MPI::Error("Number of SURFACE_MOTION_ORIGIN must be three times the number of MARKER_MOVING, (x,y,z) per marker.", CURRENT_FUNCTION);
  }
    if (nMarkerTranslation == 0){
      nMarkerTranslation = 3*nMarker_Moving;
      MarkerTranslation_Rate = new su2double[nMarkerTranslation];
      for (iMarker = 0; iMarker < nMarker_Moving; iMarker++){
        for (iDim = 0; iDim < 3; iDim++){
          MarkerTranslation_Rate[3*iMarker+iDim] = 0.0;
    }
  }
    }
    if (nMarkerTranslation/3 != nMarker_Moving){
      SU2_MPI::Error("Number of SURFACE_TRANSLATION_RATE must be three times the number of MARKER_MOVING, (x,y,z) per marker.", CURRENT_FUNCTION);
  }
    if (nMarkerRotation_Rate == 0){
      nMarkerRotation_Rate = 3*nMarker_Moving;
      MarkerRotation_Rate = new su2double[nMarkerRotation_Rate];
      for (iMarker = 0; iMarker < nMarker_Moving; iMarker++){
        for (iDim = 0; iDim < 3; iDim++){
          MarkerRotation_Rate[3*iMarker+iDim] = 0.0;
    }
  }
    }
    if (nMarkerRotation_Rate/3 != nMarker_Moving){
      SU2_MPI::Error("Number of SURFACE_ROTATION_RATE must be three times the number of MARKER_MOVING, (x,y,z) per marker.", CURRENT_FUNCTION);
  }
    if (nMarkerPlunging_Ampl == 0){
      nMarkerPlunging_Ampl = 3*nMarker_Moving;
      MarkerPlunging_Ampl = new su2double[nMarkerPlunging_Ampl];
      for (iMarker = 0; iMarker < nMarker_Moving; iMarker++){
        for (iDim = 0; iDim < 3; iDim++){
          MarkerPlunging_Ampl[3*iMarker+iDim] = 0.0;
    }
  }
    }
    if (nMarkerPlunging_Ampl/3 != nMarker_Moving){
      SU2_MPI::Error("Number of SURFACE_PLUNGING_AMPL must be three times the number of MARKER_MOVING, (x,y,z) per marker.", CURRENT_FUNCTION);
  }
    if (nMarkerPlunging_Omega == 0){
      nMarkerPlunging_Omega = 3*nMarker_Moving;
      MarkerPlunging_Omega = new su2double[nMarkerPlunging_Omega];
      for (iMarker = 0; iMarker < nMarker_Moving; iMarker++){
        for (iDim = 0; iDim < 3; iDim++){
          MarkerPlunging_Omega[3*iMarker+iDim] = 0.0;
    }
  }
    }
    if (nMarkerPlunging_Omega/3 != nMarker_Moving){
      SU2_MPI::Error("Number of SURFACE_PLUNGING_OMEGA must be three times the number of MARKER_MOVING, (x,y,z) per marker.", CURRENT_FUNCTION);
  }
    if (nMarkerPitching_Ampl == 0){
      nMarkerPitching_Ampl = 3*nMarker_Moving;
      MarkerPitching_Ampl = new su2double[nMarkerPitching_Ampl];
      for (iMarker = 0; iMarker < nMarker_Moving; iMarker++){
        for (iDim = 0; iDim < 3; iDim++){
          MarkerPitching_Ampl[3*iMarker+iDim] = 0.0;
    }
  }
    }
    if (nMarkerPitching_Ampl/3 != nMarker_Moving){
      SU2_MPI::Error("Number of SURFACE_PITCHING_AMPL must be three times the number of MARKER_MOVING, (x,y,z) per marker.", CURRENT_FUNCTION);
  }
    if (nMarkerPitching_Omega == 0){
      nMarkerPitching_Omega = 3*nMarker_Moving;
      MarkerPitching_Omega = new su2double[nMarkerPitching_Omega];
      for (iMarker = 0; iMarker < nMarker_Moving; iMarker++){
        for (iDim = 0; iDim < 3; iDim++){
          MarkerPitching_Omega[3*iMarker+iDim] = 0.0;
    }
  }
    }
    if (nMarkerPitching_Omega/3 != nMarker_Moving){
      SU2_MPI::Error("Number of SURFACE_PITCHING_OMEGA must be three times the number of MARKER_MOVING, (x,y,z) per marker.", CURRENT_FUNCTION);
  }
    if (nMarkerPitching_Phase == 0){
      nMarkerPitching_Phase = 3*nMarker_Moving;
      MarkerPitching_Phase = new su2double[nMarkerPitching_Phase];
      for (iMarker = 0; iMarker < nMarker_Moving; iMarker++){
        for (iDim = 0; iDim < 3; iDim++){
          MarkerPitching_Phase[3*iMarker+iDim] = 0.0;
    }
  }
    }
    if (nMarkerPitching_Phase/3 != nMarker_Moving){
      SU2_MPI::Error("Number of SURFACE_PITCHING_PHASE must be three times the number of MARKER_MOVING, (x,y,z) per marker.", CURRENT_FUNCTION);
  }

    if (nMoveMotion_Origin == 0){
      nMoveMotion_Origin = nMarker_Moving;
      MoveMotion_Origin = new unsigned short[nMoveMotion_Origin];
      for (iMarker = 0; iMarker < nMarker_Moving; iMarker++){
          MoveMotion_Origin[iMarker] = NO;
      }
    }
    if (nMoveMotion_Origin != nMarker_Moving){
      SU2_MPI::Error("Number of MOVE_MOTION_ORIGIN must match number of MARKER_MOVING.", CURRENT_FUNCTION);
    }
  }

  /*-- Setting Harmonic Balance period from the config file */

  if (TimeMarching == HARMONIC_BALANCE) {
  	HarmonicBalance_Period = GetHarmonicBalance_Period();
  	if (HarmonicBalance_Period < 0)  {
      SU2_MPI::Error("Not a valid value for time period!!", CURRENT_FUNCTION);
  	}
  	/* Initialize the Harmonic balance Frequency pointer */
  	if (Omega_HB == NULL) {
  		Omega_HB = new su2double[nOmega_HB];
  		for (unsigned short iZone = 0; iZone < nOmega_HB; iZone++ )
  			Omega_HB[iZone] = 0.0;
  } else {
  		if (nOmega_HB != nTimeInstances) {
        SU2_MPI::Error("Length of omega_HB  must match the number TIME_INSTANCES!!" , CURRENT_FUNCTION);
      }
  	}
  }

  /*--- Force number of span-wise section to 1 if 2D case ---*/
  if(val_nDim ==2){
    nSpanWiseSections_User=1;
    Kind_SpanWise= EQUISPACED;
  }

  /*--- Set number of TurboPerformance markers ---*/
  if(nMarker_Turbomachinery > 0){
    if(nMarker_Turbomachinery > 1){
      nMarker_TurboPerformance = nMarker_Turbomachinery + SU2_TYPE::Int(nMarker_Turbomachinery/2) + 1;
    }else{
      nMarker_TurboPerformance = nMarker_Turbomachinery;
    }
  } else {
    nMarker_TurboPerformance = 0;
    nSpanWiseSections =1;
  }

  /*--- Set number of TurboPerformance markers ---*/
  if(nMarker_Turbomachinery != 0){
    nSpan_iZones = new unsigned short[nZone];
  }

  /*--- Set number of TurboPerformance markers ---*/
  if(GetGrid_Movement() && RampRotatingFrame && !DiscreteAdjoint){
      FinalRotation_Rate_Z = Rotation_Rate[2];
      if(abs(FinalRotation_Rate_Z) > 0.0){
        Rotation_Rate[2] = RampRotatingFrame_Coeff[0];
      }

  }

  if(RampOutletPressure && !DiscreteAdjoint){
    for (iMarker = 0; iMarker < nMarker_Giles; iMarker++){
      if (Kind_Data_Giles[iMarker] == STATIC_PRESSURE || Kind_Data_Giles[iMarker] == STATIC_PRESSURE_1D || Kind_Data_Giles[iMarker] == RADIAL_EQUILIBRIUM ){
        FinalOutletPressure   = Giles_Var1[iMarker];
        Giles_Var1[iMarker] = RampOutletPressure_Coeff[0];
      }
    }
    for (iMarker = 0; iMarker < nMarker_Riemann; iMarker++){
      if (Kind_Data_Riemann[iMarker] == STATIC_PRESSURE || Kind_Data_Riemann[iMarker] == RADIAL_EQUILIBRIUM){
        FinalOutletPressure      = Riemann_Var1[iMarker];
        Riemann_Var1[iMarker] = RampOutletPressure_Coeff[0];
  	}
      }
  	}

  /*--- Check on extra Relaxation factor for Giles---*/
  if(ExtraRelFacGiles[1] > 0.5){
    ExtraRelFacGiles[1] = 0.5;
  }
    /*--- Use the various rigid-motion input frequencies to determine the period to be used with harmonic balance cases.
     There are THREE types of motion to consider, namely: rotation, pitching, and plunging.
     The largest period of motion is the one to be used for harmonic balance  calculations. ---*/

  /*if (Unsteady_Simulation == HARMONIC_BALANCE) {
      if (!(GetGrid_Movement())) {
          // No grid movement - Time period from config file //
          HarmonicBalance_Period = GetHarmonicBalance_Period();
      }

      else {
          unsigned short N_MOTION_TYPES = 3;
          su2double *periods;
          periods = new su2double[N_MOTION_TYPES];

          //--- rotation: ---//

          su2double Omega_mag_rot = sqrt(pow(Rotation_Rate_X[ZONE_0],2)+pow(Rotation_Rate_Y[ZONE_0],2)+pow(Rotation_Rate_Z[ZONE_0],2));
          if (Omega_mag_rot > 0)
              periods[0] = 2*PI_NUMBER/Omega_mag_rot;
          else
              periods[0] = 0.0;

          //--- pitching: ---//

          su2double Omega_mag_pitch = sqrt(pow(Pitching_Omega_X[ZONE_0],2)+pow(Pitching_Omega_Y[ZONE_0],2)+pow(Pitching_Omega_Z[ZONE_0],2));
          if (Omega_mag_pitch > 0)
              periods[1] = 2*PI_NUMBER/Omega_mag_pitch;
          else
              periods[1] = 0.0;

          //--- plunging: ---//

          su2double Omega_mag_plunge = sqrt(pow(Plunging_Omega_X[ZONE_0],2)+pow(Plunging_Omega_Y[ZONE_0],2)+pow(Plunging_Omega_Z[ZONE_0],2));
          if (Omega_mag_plunge > 0)
              periods[2] = 2*PI_NUMBER/Omega_mag_plunge;
          else
              periods[2] = 0.0;

          //--- determine which period is largest ---//

          unsigned short iVar;
          HarmonicBalance_Period = 0.0;
          for (iVar = 0; iVar < N_MOTION_TYPES; iVar++) {
              if (periods[iVar] > HarmonicBalance_Period)
                  HarmonicBalance_Period = periods[iVar];
          }

          delete periods;
      }

  }*/




  /*--- Initialize the RefOriginMoment Pointer ---*/

  RefOriginMoment = NULL;
  RefOriginMoment = new su2double[3];
  RefOriginMoment[0] = 0.0; RefOriginMoment[1] = 0.0; RefOriginMoment[2] = 0.0;

  /*--- In case the moment origin coordinates have not been declared in the
   config file, set them equal to zero for safety. Also check to make sure
   that for each marker, a value has been declared for the moment origin.
   Unless only one value was specified, then set this value for all the markers
   being monitored. ---*/


  if ((nRefOriginMoment_X != nRefOriginMoment_Y) || (nRefOriginMoment_X != nRefOriginMoment_Z) ) {
    SU2_MPI::Error("ERROR: Length of REF_ORIGIN_MOMENT_X, REF_ORIGIN_MOMENT_Y and REF_ORIGIN_MOMENT_Z must be the same!!", CURRENT_FUNCTION);
  }

  if (RefOriginMoment_X == NULL) {
    RefOriginMoment_X = new su2double[nMarker_Monitoring];
    for (iMarker = 0; iMarker < nMarker_Monitoring; iMarker++ )
      RefOriginMoment_X[iMarker] = 0.0;
  } else {
    if (nRefOriginMoment_X == 1) {

      su2double aux_RefOriginMoment_X = RefOriginMoment_X[0];
      delete [] RefOriginMoment_X;
      RefOriginMoment_X = new su2double[nMarker_Monitoring];
      nRefOriginMoment_X = nMarker_Monitoring;

      for (iMarker = 0; iMarker < nMarker_Monitoring; iMarker++ )
        RefOriginMoment_X[iMarker] = aux_RefOriginMoment_X;
    }
    else if (nRefOriginMoment_X != nMarker_Monitoring) {
      SU2_MPI::Error("ERROR: Length of REF_ORIGIN_MOMENT_X must match number of Monitoring Markers!!", CURRENT_FUNCTION);
    }
  }

  if (RefOriginMoment_Y == NULL) {
    RefOriginMoment_Y = new su2double[nMarker_Monitoring];
    for (iMarker = 0; iMarker < nMarker_Monitoring; iMarker++ )
      RefOriginMoment_Y[iMarker] = 0.0;
  } else {
    if (nRefOriginMoment_Y == 1) {

      su2double aux_RefOriginMoment_Y = RefOriginMoment_Y[0];
      delete [] RefOriginMoment_Y;
      RefOriginMoment_Y = new su2double[nMarker_Monitoring];
      nRefOriginMoment_Y = nMarker_Monitoring;

      for (iMarker = 0; iMarker < nMarker_Monitoring; iMarker++ )
        RefOriginMoment_Y[iMarker] = aux_RefOriginMoment_Y;
    }
    else if (nRefOriginMoment_Y != nMarker_Monitoring) {
      SU2_MPI::Error("ERROR: Length of REF_ORIGIN_MOMENT_Y must match number of Monitoring Markers!!", CURRENT_FUNCTION);
    }
  }

  if (RefOriginMoment_Z == NULL) {
    RefOriginMoment_Z = new su2double[nMarker_Monitoring];
    for (iMarker = 0; iMarker < nMarker_Monitoring; iMarker++ )
      RefOriginMoment_Z[iMarker] = 0.0;
  } else {
    if (nRefOriginMoment_Z == 1) {

      su2double aux_RefOriginMoment_Z = RefOriginMoment_Z[0];
      delete [] RefOriginMoment_Z;
      RefOriginMoment_Z = new su2double[nMarker_Monitoring];
      nRefOriginMoment_Z = nMarker_Monitoring;

      for (iMarker = 0; iMarker < nMarker_Monitoring; iMarker++ )
        RefOriginMoment_Z[iMarker] = aux_RefOriginMoment_Z;
    }
    else if (nRefOriginMoment_Z != nMarker_Monitoring) {
      SU2_MPI::Error("ERROR: Length of REF_ORIGIN_MOMENT_Z must match number of Monitoring Markers!!", CURRENT_FUNCTION);
    }
  }

  /*--- Set the boolean flag if we are carrying out an aeroelastic simulation. ---*/

  if (GetGrid_Movement() && (GetSurface_Movement(AEROELASTIC) || GetSurface_Movement(AEROELASTIC_RIGID_MOTION))) Aeroelastic_Simulation = true;
  else Aeroelastic_Simulation = false;

  /*--- Initializing the size for the solutions of the Aeroelastic problem. ---*/


  if (GetGrid_Movement() && Aeroelastic_Simulation) {
    Aeroelastic_np1.resize(nMarker_Monitoring);
    Aeroelastic_n.resize(nMarker_Monitoring);
    Aeroelastic_n1.resize(nMarker_Monitoring);
    for (iMarker = 0; iMarker < nMarker_Monitoring; iMarker++) {
      Aeroelastic_np1[iMarker].resize(2);
      Aeroelastic_n[iMarker].resize(2);
      Aeroelastic_n1[iMarker].resize(2);
      for (int i =0; i<2; i++) {
        Aeroelastic_np1[iMarker][i].resize(2);
        Aeroelastic_n[iMarker][i].resize(2);
        Aeroelastic_n1[iMarker][i].resize(2);
        for (int j=0; j<2; j++) {
          Aeroelastic_np1[iMarker][i][j] = 0.0;
          Aeroelastic_n[iMarker][i][j] = 0.0;
          Aeroelastic_n1[iMarker][i][j] = 0.0;
        }
      }
    }
  }

  /*--- Allocate memory for the plunge and pitch and initialized them to zero ---*/

  if (GetGrid_Movement() && Aeroelastic_Simulation) {
    Aeroelastic_pitch = new su2double[nMarker_Monitoring];
    Aeroelastic_plunge = new su2double[nMarker_Monitoring];
    for (iMarker = 0; iMarker < nMarker_Monitoring; iMarker++ ) {
      Aeroelastic_pitch[iMarker] = 0.0;
      Aeroelastic_plunge[iMarker] = 0.0;
    }
  }

  FinestMesh = MESH_0;
  if (MGCycle == FULLMG_CYCLE) FinestMesh = nMGLevels;

  if ((Kind_Solver == NAVIER_STOKES) &&
      (Kind_Turb_Model != NONE))
    Kind_Solver = RANS;

  if ((Kind_Solver == INC_NAVIER_STOKES) &&
      (Kind_Turb_Model != NONE))
    Kind_Solver = INC_RANS;

  if (Kind_Solver == EULER ||
      Kind_Solver == INC_EULER ||
      Kind_Solver == FEM_EULER)
    Kind_Turb_Model = NONE;

  Kappa_2nd_Flow    = Kappa_Flow[0];
  Kappa_4th_Flow    = Kappa_Flow[1];
  Kappa_2nd_AdjFlow = Kappa_AdjFlow[0];
  Kappa_4th_AdjFlow = Kappa_AdjFlow[1];
  Kappa_2nd_Heat = Kappa_Heat[0];
  Kappa_4th_Heat = Kappa_Heat[1];

  /*--- Make the MG_PreSmooth, MG_PostSmooth, and MG_CorrecSmooth
   arrays consistent with nMGLevels ---*/

  unsigned short * tmp_smooth = new unsigned short[nMGLevels+1];

  if ((nMG_PreSmooth != nMGLevels+1) && (nMG_PreSmooth != 0)) {
    if (nMG_PreSmooth > nMGLevels+1) {

      /*--- Truncate by removing unnecessary elements at the end ---*/

      for (unsigned int i = 0; i <= nMGLevels; i++)
        tmp_smooth[i] = MG_PreSmooth[i];
      delete [] MG_PreSmooth;
      MG_PreSmooth=NULL;
    } else {

      /*--- Add additional elements equal to last element ---*/

      for (unsigned int i = 0; i < nMG_PreSmooth; i++)
        tmp_smooth[i] = MG_PreSmooth[i];
      for (unsigned int i = nMG_PreSmooth; i <= nMGLevels; i++)
        tmp_smooth[i] = MG_PreSmooth[nMG_PreSmooth-1];
      delete [] MG_PreSmooth;
      MG_PreSmooth=NULL;
    }

    nMG_PreSmooth = nMGLevels+1;
    MG_PreSmooth = new unsigned short[nMG_PreSmooth];
    for (unsigned int i = 0; i < nMG_PreSmooth; i++)
      MG_PreSmooth[i] = tmp_smooth[i];
  }
  if ((nMGLevels != 0) && (nMG_PreSmooth == 0)) {
    delete [] MG_PreSmooth;
    nMG_PreSmooth = nMGLevels+1;
    MG_PreSmooth = new unsigned short[nMG_PreSmooth];
    for (unsigned int i = 0; i < nMG_PreSmooth; i++)
      MG_PreSmooth[i] = i+1;
  }

  if ((nMG_PostSmooth != nMGLevels+1) && (nMG_PostSmooth != 0)) {
    if (nMG_PostSmooth > nMGLevels+1) {

      /*--- Truncate by removing unnecessary elements at the end ---*/

      for (unsigned int i = 0; i <= nMGLevels; i++)
        tmp_smooth[i] = MG_PostSmooth[i];
      delete [] MG_PostSmooth;
      MG_PostSmooth=NULL;
    } else {

      /*--- Add additional elements equal to last element ---*/

      for (unsigned int i = 0; i < nMG_PostSmooth; i++)
        tmp_smooth[i] = MG_PostSmooth[i];
      for (unsigned int i = nMG_PostSmooth; i <= nMGLevels; i++)
        tmp_smooth[i] = MG_PostSmooth[nMG_PostSmooth-1];
      delete [] MG_PostSmooth;
      MG_PostSmooth=NULL;
    }

    nMG_PostSmooth = nMGLevels+1;
    MG_PostSmooth = new unsigned short[nMG_PostSmooth];
    for (unsigned int i = 0; i < nMG_PostSmooth; i++)
      MG_PostSmooth[i] = tmp_smooth[i];

  }

  if ((nMGLevels != 0) && (nMG_PostSmooth == 0)) {
    delete [] MG_PostSmooth;
    nMG_PostSmooth = nMGLevels+1;
    MG_PostSmooth = new unsigned short[nMG_PostSmooth];
    for (unsigned int i = 0; i < nMG_PostSmooth; i++)
      MG_PostSmooth[i] = 0;
  }

  if ((nMG_CorrecSmooth != nMGLevels+1) && (nMG_CorrecSmooth != 0)) {
    if (nMG_CorrecSmooth > nMGLevels+1) {

      /*--- Truncate by removing unnecessary elements at the end ---*/

      for (unsigned int i = 0; i <= nMGLevels; i++)
        tmp_smooth[i] = MG_CorrecSmooth[i];
      delete [] MG_CorrecSmooth;
      MG_CorrecSmooth = NULL;
    } else {

      /*--- Add additional elements equal to last element ---*/

      for (unsigned int i = 0; i < nMG_CorrecSmooth; i++)
        tmp_smooth[i] = MG_CorrecSmooth[i];
      for (unsigned int i = nMG_CorrecSmooth; i <= nMGLevels; i++)
        tmp_smooth[i] = MG_CorrecSmooth[nMG_CorrecSmooth-1];
      delete [] MG_CorrecSmooth;
      MG_CorrecSmooth = NULL;
    }
    nMG_CorrecSmooth = nMGLevels+1;
    MG_CorrecSmooth = new unsigned short[nMG_CorrecSmooth];
    for (unsigned int i = 0; i < nMG_CorrecSmooth; i++)
      MG_CorrecSmooth[i] = tmp_smooth[i];
  }

  if ((nMGLevels != 0) && (nMG_CorrecSmooth == 0)) {
    delete [] MG_CorrecSmooth;
    nMG_CorrecSmooth = nMGLevels+1;
    MG_CorrecSmooth = new unsigned short[nMG_CorrecSmooth];
    for (unsigned int i = 0; i < nMG_CorrecSmooth; i++)
      MG_CorrecSmooth[i] = 0;
  }

  /*--- Override MG Smooth parameters ---*/

  if (nMG_PreSmooth != 0) MG_PreSmooth[MESH_0] = 1;
  if (nMG_PostSmooth != 0) {
    MG_PostSmooth[MESH_0] = 0;
    MG_PostSmooth[nMGLevels] = 0;
  }
  if (nMG_CorrecSmooth != 0) MG_CorrecSmooth[nMGLevels] = 0;

  if (Restart) MGCycle = V_CYCLE;

  if (ContinuousAdjoint) {
    if (Kind_Solver == EULER) Kind_Solver = ADJ_EULER;
    if (Kind_Solver == NAVIER_STOKES) Kind_Solver = ADJ_NAVIER_STOKES;
    if (Kind_Solver == RANS) Kind_Solver = ADJ_RANS;
  }

  nCFL = nMGLevels+1;
  CFL = new su2double[nCFL];
  CFL[0] = CFLFineGrid;

  /*--- Evaluate when the Cl should be evaluated ---*/

  Iter_Fixed_CM        = SU2_TYPE::Int(nInnerIter / (su2double(Update_iH)+1));
  Iter_Fixed_NetThrust = SU2_TYPE::Int(nInnerIter / (su2double(Update_BCThrust)+1));

  /*--- Setting relaxation factor and CFL for the adjoint runs ---*/

  if (ContinuousAdjoint) {
    CFL[0] = CFL[0] * CFLRedCoeff_AdjFlow;
    CFL_AdaptParam[2] *= CFLRedCoeff_AdjFlow;
    CFL_AdaptParam[3] *= CFLRedCoeff_AdjFlow;
    Iter_Fixed_CM = SU2_TYPE::Int(su2double (Iter_Fixed_CM) / CFLRedCoeff_AdjFlow);
    Iter_Fixed_NetThrust = SU2_TYPE::Int(su2double (Iter_Fixed_NetThrust) / CFLRedCoeff_AdjFlow);
  }

  if ((DiscreteAdjoint) && (Inconsistent_Disc)) {
    Kind_ConvNumScheme_Flow = Kind_ConvNumScheme_AdjFlow;
    Kind_Centered_Flow = Kind_Centered_AdjFlow;
    Kind_Upwind_Flow = Kind_Upwind_AdjFlow;
    Kappa_Flow[0] = Kappa_AdjFlow[0];
    Kappa_Flow[1] = Kappa_AdjFlow[1];
  }

  if (Update_AoA_Iter_Limit == 0 && Fixed_CL_Mode) {
    SU2_MPI::Error("ERROR: Please specify non-zero UPDATE_AOA_ITER_LIMIT.", CURRENT_FUNCTION);
  }
  if (Iter_Fixed_CM == 0) { Iter_Fixed_CM = nInnerIter+1; Update_iH = 0; }
  if (Iter_Fixed_NetThrust == 0) { Iter_Fixed_NetThrust = nInnerIter+1; Update_BCThrust = 0; }

  for (iCFL = 1; iCFL < nCFL; iCFL++)
    CFL[iCFL] = CFL[iCFL-1];

  if (nRKStep == 0) {
    nRKStep = 1;
    RK_Alpha_Step = new su2double[1]; RK_Alpha_Step[0] = 1.0;
  }

  /* Check if the byte alignment of the matrix multiplications is a
     multiple of 64. */
  if( byteAlignmentMatMul%64 ) {
    if(rank == MASTER_NODE)
      cout << "ALIGNED_BYTES_MATMUL must be a multiple of 64." << endl;
    exit(EXIT_FAILURE);
  }

  /* Determine the value of sizeMatMulPadding, which is the matrix size in
     the vectorization direction when padding is applied to have optimal
     performance in the matrix multiplications. */
  sizeMatMulPadding = byteAlignmentMatMul/sizeof(passivedouble);

  /* Correct the number of time levels for time accurate local time
     stepping, if needed.  */
  if (nLevels_TimeAccurateLTS == 0)  nLevels_TimeAccurateLTS =  1;
  if (nLevels_TimeAccurateLTS  > 15) nLevels_TimeAccurateLTS = 15;

  /* Check that no time accurate local time stepping is specified for time
     integration schemes other than ADER. */
  if (Kind_TimeIntScheme_FEM_Flow != ADER_DG && nLevels_TimeAccurateLTS != 1) {

    if (rank==MASTER_NODE) {
      cout << endl << "WARNING: "
           << nLevels_TimeAccurateLTS << " levels specified for time accurate local time stepping." << endl
           << "Time accurate local time stepping is only possible for ADER, hence this option is not used." << endl
           << endl;
    }

    nLevels_TimeAccurateLTS = 1;
  }

  if (Kind_TimeIntScheme_FEM_Flow == ADER_DG) {

    TimeMarching = TIME_STEPPING;  // Only time stepping for ADER.

    /* If time accurate local time stepping is used, make sure that an unsteady
       CFL is specified. If not, terminate. */
    if (nLevels_TimeAccurateLTS != 1) {
      if(Unst_CFL == 0.0)
        SU2_MPI::Error("ERROR: Unsteady CFL not specified for time accurate local time stepping.",
                       CURRENT_FUNCTION);
    }

    /* Determine the location of the ADER time DOFs, which are the Gauss-Legendre
       integration points corresponding to the number of time DOFs. */
    vector<passivedouble> GLPoints(nTimeDOFsADER_DG), GLWeights(nTimeDOFsADER_DG);
    CGaussJacobiQuadrature GaussJacobi;
    GaussJacobi.GetQuadraturePoints(0.0, 0.0, -1.0, 1.0, GLPoints, GLWeights);

    TimeDOFsADER_DG = new su2double[nTimeDOFsADER_DG];
    for(unsigned short i=0; i<nTimeDOFsADER_DG; ++i)
      TimeDOFsADER_DG[i] = GLPoints[i];

    /* Determine the number of integration points in time, their locations
       on the interval [-1..1] and their integration weights. */
    unsigned short orderExact = ceil(Quadrature_Factor_Time_ADER_DG*(nTimeDOFsADER_DG-1));
    nTimeIntegrationADER_DG = orderExact/2 + 1;
    nTimeIntegrationADER_DG = max(nTimeIntegrationADER_DG, nTimeDOFsADER_DG);
    GLPoints.resize(nTimeIntegrationADER_DG);
    GLWeights.resize(nTimeIntegrationADER_DG);
    GaussJacobi.GetQuadraturePoints(0.0, 0.0, -1.0, 1.0, GLPoints, GLWeights);

    TimeIntegrationADER_DG    = new su2double[nTimeIntegrationADER_DG];
    WeightsIntegrationADER_DG = new su2double[nTimeIntegrationADER_DG];
    for(unsigned short i=0; i<nTimeIntegrationADER_DG; ++i) {
      TimeIntegrationADER_DG[i]    = GLPoints[i];
      WeightsIntegrationADER_DG[i] = GLWeights[i];
    }
  }

  if (nIntCoeffs == 0) {
    nIntCoeffs = 2;
    Int_Coeffs = new su2double[2]; Int_Coeffs[0] = 0.25; Int_Coeffs[1] = 0.5;
  }

  if (nElasticityMod == 0) {
  nElasticityMod = 1;
  ElasticityMod = new su2double[1]; ElasticityMod[0] = 2E11;
  }

  if (nPoissonRatio == 0) {
  nPoissonRatio = 1;
  PoissonRatio = new su2double[1]; PoissonRatio[0] = 0.30;
  }

  if (nMaterialDensity == 0) {
  nMaterialDensity = 1;
  MaterialDensity = new su2double[1]; MaterialDensity[0] = 7854;
  }

  if (nElectric_Constant == 0) {
  nElectric_Constant = 1;
  Electric_Constant = new su2double[1]; Electric_Constant[0] = 0.0;
  }

  if (nElectric_Field == 0) {
	nElectric_Field = 1;
	Electric_Field_Mod = new su2double[1]; Electric_Field_Mod[0] = 0.0;
  }

  if (nDim_RefNode == 0) {
  nDim_RefNode = 3;
  RefNode_Displacement = new su2double[3];
  RefNode_Displacement[0] = 0.0; RefNode_Displacement[1] = 0.0; RefNode_Displacement[2] = 0.0;
  }

  if (nDim_Electric_Field == 0) {
	nDim_Electric_Field = 2;
	Electric_Field_Dir = new su2double[2]; Electric_Field_Dir[0] = 0.0;  Electric_Field_Dir[1] = 1.0;
  }

  if ((Kind_SU2 == SU2_CFD) && (Kind_Solver == NO_SOLVER)) {
    SU2_MPI::Error("PHYSICAL_PROBLEM must be set in the configuration file", CURRENT_FUNCTION);
  }

  /*--- Set a flag for viscous simulations ---*/

  Viscous = (( Kind_Solver == NAVIER_STOKES          ) ||
             ( Kind_Solver == ADJ_NAVIER_STOKES      ) ||
             ( Kind_Solver == RANS                   ) ||
             ( Kind_Solver == ADJ_RANS               ) ||
             ( Kind_Solver == FEM_NAVIER_STOKES      ) ||
             ( Kind_Solver == FEM_RANS               ) ||
             ( Kind_Solver == FEM_LES                ) ||
             ( Kind_Solver == INC_NAVIER_STOKES      ) ||
             ( Kind_Solver == INC_RANS               ) );

  /*--- To avoid boundary intersections, let's add a small constant to the planes. ---*/

  if (Geo_Description == NACELLE) {
    for (unsigned short iSections = 0; iSections < nLocationStations; iSections++) {
      if (LocationStations[iSections] == 0) LocationStations[iSections] = 1E-6;
      if (LocationStations[iSections] == 360) LocationStations[iSections] = 359.999999;
    }
  }
  else {
    for (unsigned short iSections = 0; iSections < nLocationStations; iSections++) {
      LocationStations[iSections] += EPS;
    }
    Stations_Bounds[0] += EPS;
    Stations_Bounds[1] += EPS;
  }

  /*--- Length based parameter for slope limiters uses a default value of
   0.1m ---*/

  RefElemLength = 1.0;
  if (SystemMeasurements == US) RefElemLength /= 0.3048;

  /*--- Re-scale the length based parameters. The US system uses feet,
   but SU2 assumes that the grid is in inches ---*/

  if ((SystemMeasurements == US) && (Kind_SU2 == SU2_CFD)) {

    for (iMarker = 0; iMarker < nMarker_Monitoring; iMarker++) {
      RefOriginMoment_X[iMarker] = RefOriginMoment_X[iMarker]/12.0;
      RefOriginMoment_Y[iMarker] = RefOriginMoment_Y[iMarker]/12.0;
      RefOriginMoment_Z[iMarker] = RefOriginMoment_Z[iMarker]/12.0;
    }

    for (iMarker = 0; iMarker < nMarker_Moving; iMarker++){
      for (unsigned short iDim = 0; iDim < 3; iDim++){
        MarkerMotion_Origin[3*iMarker+iDim] /= 12.0;
      }
    }

    RefLength = RefLength/12.0;

    if ((val_nDim == 2) && (!Axisymmetric)) RefArea = RefArea/12.0;
    else RefArea = RefArea/144.0;
    Length_Reynolds = Length_Reynolds/12.0;
    Highlite_Area = Highlite_Area/144.0;
    SemiSpan = SemiSpan/12.0;

    EA_IntLimit[0] = EA_IntLimit[0]/12.0;
    EA_IntLimit[1] = EA_IntLimit[1]/12.0;
    EA_IntLimit[2] = EA_IntLimit[2]/12.0;

    if (Geo_Description != NACELLE) {
      for (unsigned short iSections = 0; iSections < nLocationStations; iSections++) {
        LocationStations[iSections] = LocationStations[iSections]/12.0;
      }
      Stations_Bounds[0] = Stations_Bounds[0]/12.0;
      Stations_Bounds[1] = Stations_Bounds[1]/12.0;
    }

    SubsonicEngine_Cyl[0] = SubsonicEngine_Cyl[0]/12.0;
    SubsonicEngine_Cyl[1] = SubsonicEngine_Cyl[1]/12.0;
    SubsonicEngine_Cyl[2] = SubsonicEngine_Cyl[2]/12.0;
    SubsonicEngine_Cyl[3] = SubsonicEngine_Cyl[3]/12.0;
    SubsonicEngine_Cyl[4] = SubsonicEngine_Cyl[4]/12.0;
    SubsonicEngine_Cyl[5] = SubsonicEngine_Cyl[5]/12.0;
    SubsonicEngine_Cyl[6] = SubsonicEngine_Cyl[6]/12.0;

  }

  if ((Kind_Turb_Model != SA) && (Kind_Trans_Model == BC)){
    SU2_MPI::Error("BC transition model currently only available in combination with SA turbulence model!", CURRENT_FUNCTION);
  }

  /*--- Check for constant lift mode. Initialize the update flag for
   the AoA with each iteration to false  ---*/

  if (Fixed_CL_Mode) Update_AoA = false;
  if (Fixed_CM_Mode) Update_HTPIncidence = false;

  if (DirectDiff != NO_DERIVATIVE) {
#if !defined COMPLEX_TYPE && !defined ADOLC_FORWARD_TYPE && !defined CODI_FORWARD_TYPE
      if (Kind_SU2 == SU2_CFD) {
        SU2_MPI::Error(string("SU2_CFD: Config option DIRECT_DIFF= YES requires AD or complex support!\n") +
                       string("Please use SU2_CFD_DIRECTDIFF (configuration/compilation is done using the preconfigure.py script)."),
                       CURRENT_FUNCTION);
      }
#endif
    /*--- Initialize the derivative values ---*/
    switch (DirectDiff) {
      case D_MACH:
        SU2_TYPE::SetDerivative(Mach, 1.0);
        break;
      case D_AOA:
        SU2_TYPE::SetDerivative(AoA, 1.0);
        break;
      case D_SIDESLIP:
        SU2_TYPE::SetDerivative(AoS, 1.0);
        break;
      case D_REYNOLDS:
        SU2_TYPE::SetDerivative(Reynolds, 1.0);
        break;
      case D_TURB2LAM:
       SU2_TYPE::SetDerivative(Turb2LamViscRatio_FreeStream, 1.0);
        break;
      default:
        /*--- All other cases are handled in the specific solver ---*/
        break;
      }
  }

#if defined CODI_REVERSE_TYPE
  AD_Mode = YES;

  AD::PreaccEnabled = AD_Preaccumulation;

#else
  if (AD_Mode == YES) {
    SU2_MPI::Error(string("AUTO_DIFF=YES requires Automatic Differentiation support.\n") +
                   string("Please use correct executables (configuration/compilation is done using the preconfigure.py script)."),
                   CURRENT_FUNCTION);
  }
#endif

  delete [] tmp_smooth;

  /*--- Make sure that implicit time integration is disabled
        for the FEM fluid solver (numerics). ---*/
  if ((Kind_Solver == FEM_EULER)         ||
      (Kind_Solver == FEM_NAVIER_STOKES) ||
      (Kind_Solver == FEM_RANS)          ||
      (Kind_Solver == FEM_LES)) {
     Kind_TimeIntScheme_Flow = Kind_TimeIntScheme_FEM_Flow;
  }

  /*--- Set up the time stepping / unsteady CFL options. ---*/
  if ((TimeMarching == TIME_STEPPING) && (Unst_CFL != 0.0)) {
    for (iCFL = 0; iCFL < nCFL; iCFL++)
      CFL[iCFL] = Unst_CFL;
  }


  /*--- If it is a fixed mode problem, then we will add Iter_dCL_dAlpha iterations to
    evaluate the derivatives with respect to a change in the AoA and CL ---*/

  if (!ContinuousAdjoint & !DiscreteAdjoint) {
    if (Fixed_CL_Mode) nInnerIter += Iter_dCL_dAlpha;

    if (Fixed_CM_Mode) {
      nInnerIter += Iter_dCL_dAlpha;
      ConvCriteria = RESIDUAL;
      MinLogResidual = -24;
    }
  }

  /* --- Set Finite Difference mode to false by default --- */

  Finite_Difference_Mode = false;

  /* --- Throw error if UQ used for any turbulence model other that SST --- */

  if (Kind_Solver == RANS && Kind_Turb_Model != SST && Kind_Turb_Model != SST_SUST && using_uq){
    SU2_MPI::Error("UQ capabilities only implemented for NAVIER_STOKES solver SST turbulence model", CURRENT_FUNCTION);
  }

  /* --- Throw error if invalid componentiality used --- */

  if (using_uq && (eig_val_comp > 3 || eig_val_comp < 1)){
    SU2_MPI::Error("Componentality should be either 1, 2, or 3!", CURRENT_FUNCTION);
  }

  /*--- If there are not design variables defined in the file ---*/

  if (nDV == 0) {
    nDV = 1;
    Design_Variable = new unsigned short [nDV];
    Design_Variable[0] = NO_DEFORMATION;
  }

  /*--- Checks for incompressible flow problems. ---*/

  if (Kind_Solver == INC_EULER) {
    /*--- Force inviscid problems to use constant density and disable energy. ---*/
    if (Kind_DensityModel != CONSTANT || Energy_Equation == true) {
      SU2_MPI::Error("Inviscid incompressible problems must be constant density (no energy eqn.).\n Use DENSITY_MODEL= CONSTANT and ENERGY_EQUATION= NO.", CURRENT_FUNCTION);
    }
  }

  /*--- Default values should recover original incompressible behavior (for old config files). ---*/

  if (Kind_Solver == INC_EULER || Kind_Solver == INC_NAVIER_STOKES || Kind_Solver == INC_RANS) {
    if ((Kind_DensityModel == CONSTANT) || (Kind_DensityModel == BOUSSINESQ))
      Kind_FluidModel = CONSTANT_DENSITY;
  }

  /*--- Energy equation must be active for any fluid models other than constant density. ---*/

  if (Kind_DensityModel != CONSTANT) Energy_Equation = true;

  if (Kind_DensityModel == BOUSSINESQ) {
    Energy_Equation = true;
    if (Body_Force) {
      SU2_MPI::Error("Body force and Boussinesq source terms are not currently compatible.", CURRENT_FUNCTION);
    }
  }

  if (Kind_DensityModel == VARIABLE) {
    if (Kind_FluidModel != INC_IDEAL_GAS && Kind_FluidModel != INC_IDEAL_GAS_POLY) {
      SU2_MPI::Error("Variable density incompressible solver limited to ideal gases.\n Check the fluid model options (use INC_IDEAL_GAS, INC_IDEAL_GAS_POLY).", CURRENT_FUNCTION);
    }
  }

  if (Kind_Solver != INC_EULER && Kind_Solver != INC_NAVIER_STOKES && Kind_Solver != INC_RANS) {
    if ((Kind_FluidModel == CONSTANT_DENSITY) || (Kind_FluidModel == INC_IDEAL_GAS) || (Kind_FluidModel == INC_IDEAL_GAS_POLY)) {
      SU2_MPI::Error("Fluid model not compatible with compressible flows.\n CONSTANT_DENSITY/INC_IDEAL_GAS/INC_IDEAL_GAS_POLY are for incompressible only.", CURRENT_FUNCTION);
    }
  }

  if (Kind_Solver == INC_NAVIER_STOKES || Kind_Solver == INC_RANS) {
    if (Kind_ViscosityModel == SUTHERLAND) {
      if ((Kind_FluidModel != INC_IDEAL_GAS) && (Kind_FluidModel != INC_IDEAL_GAS_POLY)) {
        SU2_MPI::Error("Sutherland's law only valid for ideal gases in incompressible flows.\n Must use VISCOSITY_MODEL=CONSTANT_VISCOSITY and set viscosity with\n MU_CONSTANT, or use DENSITY_MODEL= VARIABLE with FLUID_MODEL= INC_IDEAL_GAS or INC_IDEAL_GAS_POLY for VISCOSITY_MODEL=SUTHERLAND.\n NOTE: FREESTREAM_VISCOSITY is no longer used for incompressible flows!", CURRENT_FUNCTION);
      }
    }
  }

  /*--- Check the coefficients for the polynomial models. ---*/

  if (Kind_Solver != INC_EULER && Kind_Solver != INC_NAVIER_STOKES && Kind_Solver != INC_RANS) {
    if ((Kind_ViscosityModel == POLYNOMIAL_VISCOSITY) || (Kind_ConductivityModel == POLYNOMIAL_CONDUCTIVITY) || (Kind_FluidModel == INC_IDEAL_GAS_POLY)) {
      SU2_MPI::Error("POLYNOMIAL_VISCOSITY and POLYNOMIAL_CONDUCTIVITY are for incompressible only currently.", CURRENT_FUNCTION);
    }
  }

  if ((Kind_Solver == INC_EULER || Kind_Solver == INC_NAVIER_STOKES || Kind_Solver == INC_RANS) && (Kind_FluidModel == INC_IDEAL_GAS_POLY)) {
    su2double sum = 0.0;
    for (unsigned short iVar = 0; iVar < nPolyCoeffs; iVar++) {
      sum += GetCp_PolyCoeff(iVar);
    }
    if ((nPolyCoeffs < 1) || (sum == 0.0))
      SU2_MPI::Error(string("CP_POLYCOEFFS not set for fluid model INC_IDEAL_GAS_POLY. \n"), CURRENT_FUNCTION);
  }

  if (((Kind_Solver == INC_EULER || Kind_Solver == INC_NAVIER_STOKES || Kind_Solver == INC_RANS)) && (Kind_ViscosityModel == POLYNOMIAL_VISCOSITY)) {
    su2double sum = 0.0;
    for (unsigned short iVar = 0; iVar < nPolyCoeffs; iVar++) {
      sum += GetMu_PolyCoeff(iVar);
    }
    if ((nPolyCoeffs < 1) || (sum == 0.0))
      SU2_MPI::Error(string("MU_POLYCOEFFS not set for viscosity model POLYNOMIAL_VISCOSITY. \n"), CURRENT_FUNCTION);
  }

  if ((Kind_Solver == INC_EULER || Kind_Solver == INC_NAVIER_STOKES || Kind_Solver == INC_RANS) && (Kind_ConductivityModel == POLYNOMIAL_CONDUCTIVITY)) {
    su2double sum = 0.0;
    for (unsigned short iVar = 0; iVar < nPolyCoeffs; iVar++) {
      sum += GetKt_PolyCoeff(iVar);
    }
    if ((nPolyCoeffs < 1) || (sum == 0.0))
      SU2_MPI::Error(string("KT_POLYCOEFFS not set for conductivity model POLYNOMIAL_CONDUCTIVITY. \n"), CURRENT_FUNCTION);
  }

  /*--- Incompressible solver currently limited to SI units. ---*/

  if ((Kind_Solver == INC_EULER || Kind_Solver == INC_NAVIER_STOKES || Kind_Solver == INC_RANS) && (SystemMeasurements == US)) {
    SU2_MPI::Error("Must use SI units for incompressible solver.", CURRENT_FUNCTION);
  }

  /*--- Check that the non-dim type is valid. ---*/

  if ((Kind_Solver == INC_EULER || Kind_Solver == INC_NAVIER_STOKES || Kind_Solver == INC_RANS)) {
    if ((Ref_Inc_NonDim != INITIAL_VALUES) && (Ref_Inc_NonDim != REFERENCE_VALUES) && (Ref_Inc_NonDim != DIMENSIONAL)) {
      SU2_MPI::Error("Incompressible non-dim. scheme invalid.\n Must use INITIAL_VALUES, REFERENCE_VALUES, or DIMENSIONAL.", CURRENT_FUNCTION);
    }
  }

  /*--- Check that the incompressible inlets are correctly specified. ---*/

  if ((Kind_Solver == INC_EULER || Kind_Solver == INC_NAVIER_STOKES || Kind_Solver == INC_RANS) && (nMarker_Inlet != 0)) {
    if (nMarker_Inlet != nInc_Inlet) {
      SU2_MPI::Error("Inlet types for incompressible problem improperly specified.\n Use INC_INLET_TYPE= VELOCITY_INLET or PRESSURE_INLET.\n Must list a type for each inlet marker, including duplicates, e.g.,\n INC_INLET_TYPE= VELOCITY_INLET VELOCITY_INLET PRESSURE_INLET", CURRENT_FUNCTION);
    }
    for (unsigned short iInlet = 0; iInlet < nInc_Inlet; iInlet++){
      if ((Kind_Inc_Inlet[iInlet] != VELOCITY_INLET) && (Kind_Inc_Inlet[iInlet] != PRESSURE_INLET)) {
        SU2_MPI::Error("Undefined incompressible inlet type. VELOCITY_INLET or PRESSURE_INLET possible.", CURRENT_FUNCTION);
      }
    }
  }

  /*--- Check that the incompressible inlets are correctly specified. ---*/

  if ((Kind_Solver == INC_EULER || Kind_Solver == INC_NAVIER_STOKES || Kind_Solver == INC_RANS) && (nMarker_Outlet != 0)) {
    if (nMarker_Outlet != nInc_Outlet) {
      SU2_MPI::Error("Outlet types for incompressible problem improperly specified.\n Use INC_OUTLET_TYPE= PRESSURE_OUTLET or MASS_FLOW_OUTLET.\n Must list a type for each inlet marker, including duplicates, e.g.,\n INC_OUTLET_TYPE= PRESSURE_OUTLET PRESSURE_OUTLET MASS_FLOW_OUTLET", CURRENT_FUNCTION);
    }
    for (unsigned short iInlet = 0; iInlet < nInc_Outlet; iInlet++){
      if ((Kind_Inc_Outlet[iInlet] != PRESSURE_OUTLET) && (Kind_Inc_Outlet[iInlet] != MASS_FLOW_OUTLET)) {
        SU2_MPI::Error("Undefined incompressible outlet type. PRESSURE_OUTLET or MASS_FLOW_OUTLET possible.", CURRENT_FUNCTION);
      }
    }
  }

  /*--- Rotating frame is not yet supported with the incompressible solver. ---*/

  if ((Kind_Solver == INC_EULER || Kind_Solver == INC_NAVIER_STOKES || Kind_Solver == INC_RANS) && (Kind_GridMovement == ROTATING_FRAME)) {
    SU2_MPI::Error("Support for rotating frame simulation not yet implemented for incompressible flows.", CURRENT_FUNCTION);
  }

  /*--- Assert that there are two markers being analyzed if the
   pressure drop objective function is selected. ---*/

  for (unsigned short iObj = 0; iObj < nObj; iObj++) {
    if ((Kind_ObjFunc[iObj] == SURFACE_PRESSURE_DROP) && (nMarker_Analyze != 2)) {
      SU2_MPI::Error("Must list two markers for the pressure drop objective function.\n Expected format: MARKER_ANALYZE= (outlet_name, inlet_name).", CURRENT_FUNCTION);
    }
  }

  /*--- Handle default options for topology optimization ---*/

  if (topology_optimization && top_optim_nKernel==0) {
    top_optim_nKernel = 1;
    top_optim_kernels = new unsigned short [1];
    top_optim_kernels[0] = CONICAL_WEIGHT_FILTER;
  }

  if (top_optim_nKernel != 0) {
    /*--- Set default value of kernel parameters ---*/
    if (top_optim_nKernelParams == 0) {
      top_optim_nKernelParams = top_optim_nKernel;
      top_optim_kernel_params = new su2double [top_optim_nKernel];
      for (unsigned short i=0; i<top_optim_nKernel; ++i) top_optim_kernel_params[i] = 1.0;
    }
    /*--- Broadcast the only value provided ---*/
    else if (top_optim_nKernelParams==1 && top_optim_nKernel>1) {
      su2double tmp = top_optim_kernel_params[0];
      delete [] top_optim_kernel_params;
      top_optim_nKernelParams = top_optim_nKernel;
      top_optim_kernel_params = new su2double [top_optim_nKernel];
      for (unsigned short i=0; i<top_optim_nKernel; ++i) top_optim_kernel_params[i] = tmp;
    }
    /*--- Numbers do not match ---*/
    else if (top_optim_nKernelParams != top_optim_nKernel) {
      SU2_MPI::Error("Different number of topology filter kernels and respective parameters.", CURRENT_FUNCTION);
    }

    /*--- Set default value of filter radius ---*/
    if (top_optim_nRadius == 0) {
      top_optim_nRadius = top_optim_nKernel;
      top_optim_filter_radius = new su2double [top_optim_nKernel];
      for (unsigned short i=0; i<top_optim_nKernel; ++i) top_optim_filter_radius[i] = 1.0e-6;
    }
    /*--- Broadcast the only value provided ---*/
    else if (top_optim_nRadius==1 && top_optim_nKernel>1) {
      su2double tmp = top_optim_filter_radius[0];
      delete [] top_optim_filter_radius;
      top_optim_nRadius = top_optim_nKernel;
      top_optim_filter_radius = new su2double [top_optim_nKernel];
      for (unsigned short i=0; i<top_optim_nKernel; ++i) top_optim_filter_radius[i] = tmp;
    }
    /*--- Numbers do not match ---*/
    else if (top_optim_nRadius != top_optim_nKernel) {
      SU2_MPI::Error("Different number of topology filter kernels and respective radii.", CURRENT_FUNCTION);
    }
  }

  /*--- If we are executing SU2_DOT in surface file mode, then
   force the projected surface sensitivity file to be written. ---*/

  Wrt_Projected_Sensitivity = false;
  if ((Kind_SU2 == SU2_DOT) && (Design_Variable[0] == SURFACE_FILE)) {
    Wrt_Projected_Sensitivity = true;
  }

  /*--- Delay the output until exit for minimal communication mode. ---*/

  if (Comm_Level != COMM_FULL) {

    /*--- Disable the use of Comm_Level = NONE until we have properly
     implemented it. ---*/

    if (Comm_Level == COMM_NONE)
      SU2_MPI::Error("COMM_LEVEL = NONE not yet implemented.", CURRENT_FUNCTION);

    Wrt_Sol_Freq          = nTimeIter+1;
    Wrt_Sol_Freq_DualTime = nTimeIter+1;

    /*--- Write only the restart. ---*/

    Wrt_Slice   = false;
    Wrt_Vol_Sol = false;
    Wrt_Srf_Sol = false;
    Wrt_Csv_Sol = false;
  }

  /*--- Check the conductivity model. Deactivate the turbulent component
   if we are not running RANS. ---*/

  if ((Kind_Solver != RANS) &&
      (Kind_Solver != ADJ_RANS) &&
      (Kind_Solver != DISC_ADJ_RANS) &&
      (Kind_Solver != INC_RANS) &&
      (Kind_Solver != DISC_ADJ_INC_RANS)){
    Kind_ConductivityModel_Turb = NO_CONDUCTIVITY_TURB;
  }

  /*--- Check for running SU2_MSH for periodic preprocessing, and throw
   an error to report that this is no longer necessary. ---*/

  if ((Kind_SU2 == SU2_MSH) &&
      (Kind_Adaptation == PERIODIC)) {
    SU2_MPI::Error(string("For SU2 v7.0.0 and later, preprocessing of periodic grids by SU2_MSH\n") +
                   string("is no longer necessary. Please use the original mesh file (prior to SU2_MSH)\n") +
                   string("with the same MARKER_PERIODIC definition in the configuration file.") , CURRENT_FUNCTION);
  }


  /* Set a default for the size of the RECTANGLE / BOX grid sizes. */

  if (nMesh_Box_Size == 0) {
    nMesh_Box_Size = 3;
    Mesh_Box_Size = new short [nMesh_Box_Size];
    Mesh_Box_Size[0] = 33;
    Mesh_Box_Size[1] = 33;
    Mesh_Box_Size[2] = 33;
  } else if (nMesh_Box_Size != 3) {
    SU2_MPI::Error(string("MESH_BOX_SIZE specified without 3 values.\n"),
                   CURRENT_FUNCTION);
  }

  if (DiscreteAdjoint) {
#if !defined CODI_REVERSE_TYPE
    if (Kind_SU2 == SU2_CFD) {
      SU2_MPI::Error(string("SU2_CFD: Config option MATH_PROBLEM= DISCRETE_ADJOINT requires AD support!\n") +
                     string("Please use SU2_CFD_AD (configuration/compilation is done using the preconfigure.py script)."),
                     CURRENT_FUNCTION);
    }
#endif

    /*--- Disable writing of limiters if enabled ---*/
    Wrt_Limiters = false;

    if (TimeMarching) {

      Restart_Flow = false;

      if (GetKind_GridMovement() != RIGID_MOTION &&
          GetKind_GridMovement() != NO_MOVEMENT) {
        SU2_MPI::Error(string("Dynamic mesh movement currently only supported for the discrete adjoint solver for\n") +
                       string("GRID_MOVEMENT = RIGID_MOTION."), CURRENT_FUNCTION);
      }

      if (Unst_AdjointIter- long(nTimeIter) < 0){
        SU2_MPI::Error(string("Invalid iteration number requested for unsteady adjoint.\n" ) +
                       string("Make sure EXT_ITER is larger or equal than UNST_ADJOINT_ITER."),
                       CURRENT_FUNCTION);
      }

      /*--- If the averaging interval is not set, we average over all time-steps ---*/

      if (Iter_Avg_Objective == 0.0) {
        Iter_Avg_Objective = nTimeIter;
      }

    }

    /*--- Note that this is deliberatly done at the end of this routine! ---*/
    switch(Kind_Solver) {
      case EULER:
        Kind_Solver = DISC_ADJ_EULER;
        break;
      case RANS:
        Kind_Solver = DISC_ADJ_RANS;
        break;
      case NAVIER_STOKES:
        Kind_Solver = DISC_ADJ_NAVIER_STOKES;
        break;
      case INC_EULER:
        Kind_Solver = DISC_ADJ_INC_EULER;
        break;
      case INC_RANS:
        Kind_Solver = DISC_ADJ_INC_RANS;
        break;
      case INC_NAVIER_STOKES:
        Kind_Solver = DISC_ADJ_INC_NAVIER_STOKES;
        break;
      case FEM_EULER :
        Kind_Solver = DISC_ADJ_FEM_EULER;
        break;
      case FEM_RANS :
        Kind_Solver = DISC_ADJ_FEM_RANS;
        break;
      case FEM_NAVIER_STOKES :
        Kind_Solver = DISC_ADJ_FEM_NS;
        break;
      case FEM_ELASTICITY:
        Kind_Solver = DISC_ADJ_FEM;
        break;
      case HEAT_EQUATION_FVM:
        Kind_Solver = DISC_ADJ_HEAT;
        break;
      default:
        break;
    }

    RampOutletPressure = false;
    RampRotatingFrame = false;
  }

  /* 2nd-order MUSCL is not possible for the continuous adjoint
   turbulence model. */

  if (MUSCL_AdjTurb) {
    SU2_MPI::Error(string("MUSCL_ADJTURB= YES not currently supported.\n") +
                   string("Please select MUSCL_ADJTURB= NO (first-order)."),
                   CURRENT_FUNCTION);
  }

  /* Check for whether we need a second gradient method to calculate
   gradients for uwpind reconstruction. Set additional booleans to
   minimize overhead as appropriate. */

  if (MUSCL_Flow || MUSCL_Turb || MUSCL_Heat || MUSCL_AdjFlow) {

    ReconstructionGradientRequired = true;

    if ((Kind_Gradient_Method_Recon == NO_GRADIENT) ||
        (Kind_Gradient_Method_Recon == Kind_Gradient_Method)) {

      /* The default behavior if no reconstruction gradient is specified
       is to use the same gradient as needed for the viscous/source terms
       without recomputation. If they are using the same method, then
       we also want to avoid recomputation. */

      ReconstructionGradientRequired = false;
      Kind_Gradient_Method_Recon     = Kind_Gradient_Method;
    }

  }

  /* Simpler boolean to control allocation of least-squares memory. */

  LeastSquaresRequired = false;
  if ((Kind_Gradient_Method_Recon == LEAST_SQUARES) ||
      (Kind_Gradient_Method_Recon == WEIGHTED_LEAST_SQUARES) ||
      (Kind_Gradient_Method       == LEAST_SQUARES) ||
      (Kind_Gradient_Method       == WEIGHTED_LEAST_SQUARES)) {
    LeastSquaresRequired = true;
  }

  if (Kind_Gradient_Method == LEAST_SQUARES) {
    SU2_MPI::Error(string("LEAST_SQUARES gradient method not allowed for viscous / source terms.\n") +
                   string("Please select either WEIGHTED_LEAST_SQUARES or GREEN_GAUSS."),
                   CURRENT_FUNCTION);
  }

  /* Protect against using CFL adaption for non-flow or certain
   unsteady flow problems. */

  bool fvm_flow = ((Kind_Solver == INC_EULER) ||
                   (Kind_Solver == INC_NAVIER_STOKES) ||
                   (Kind_Solver == INC_RANS) ||
                   (Kind_Solver == EULER) ||
                   (Kind_Solver == NAVIER_STOKES) ||
                   (Kind_Solver == RANS) ||
                   (Kind_Solver == DISC_ADJ_EULER) ||
                   (Kind_Solver == DISC_ADJ_RANS) ||
                   (Kind_Solver == DISC_ADJ_NAVIER_STOKES) ||
                   (Kind_Solver == DISC_ADJ_INC_EULER) ||
                   (Kind_Solver == DISC_ADJ_INC_RANS) ||
                   (Kind_Solver == DISC_ADJ_INC_NAVIER_STOKES));
  if (CFL_Adapt && !fvm_flow) {
    SU2_MPI::Error(string("CFL adaption only available for finite-volume fluid solvers.\n") +
                   string("Please select CFL_ADAPT = NO."),
                   CURRENT_FUNCTION);
  }

  if (CFL_Adapt && (TimeMarching == TIME_STEPPING)) {
    SU2_MPI::Error(string("CFL adaption not available for TIME_STEPPING integration.\n") +
                   string("Please select CFL_ADAPT = NO."),
                   CURRENT_FUNCTION);
  }

}

void CConfig::SetMarkers(unsigned short val_software) {

  unsigned short iMarker_All, iMarker_CfgFile, iMarker_Euler, iMarker_Custom,
  iMarker_FarField, iMarker_SymWall, iMarker_PerBound,
  iMarker_NearFieldBound, iMarker_Fluid_InterfaceBound,
  iMarker_Inlet, iMarker_Riemann, iMarker_Giles, iMarker_Outlet, iMarker_Isothermal,
  iMarker_HeatFlux, iMarker_EngineInflow, iMarker_EngineExhaust, iMarker_Damper,
  iMarker_Displacement, iMarker_Load, iMarker_FlowLoad, iMarker_Internal,
  iMarker_Monitoring, iMarker_Designing, iMarker_GeoEval, iMarker_Plotting, iMarker_Analyze,
  iMarker_DV, iMarker_Moving, iMarker_PyCustom, iMarker_Supersonic_Inlet, iMarker_Supersonic_Outlet,
  iMarker_Clamped, iMarker_ZoneInterface, iMarker_CHTInterface, iMarker_Load_Dir, iMarker_Disp_Dir, iMarker_Load_Sine,
  iMarker_Fluid_Load, iMarker_Deform_Mesh,
  iMarker_ActDiskInlet, iMarker_ActDiskOutlet,
  iMarker_Turbomachinery, iMarker_MixingPlaneInterface;

  int size = SINGLE_NODE;

#ifdef HAVE_MPI
  if (val_software != SU2_MSH)
    SU2_MPI::Comm_size(MPI_COMM_WORLD, &size);
#endif

  /*--- Compute the total number of markers in the config file ---*/

  nMarker_CfgFile = nMarker_Euler + nMarker_FarField + nMarker_SymWall +
  nMarker_PerBound + nMarker_NearFieldBound + nMarker_Fluid_InterfaceBound +
  nMarker_CHTInterface + nMarker_Inlet + nMarker_Riemann +
  nMarker_Giles + nMarker_Outlet + nMarker_Isothermal + nMarker_HeatFlux +
  nMarker_EngineInflow + nMarker_EngineExhaust + nMarker_Internal +
  nMarker_Supersonic_Inlet + nMarker_Supersonic_Outlet + nMarker_Displacement + nMarker_Load +
  nMarker_FlowLoad + nMarker_Custom + nMarker_Damper + nMarker_Fluid_Load +
  nMarker_Clamped + nMarker_Load_Sine + nMarker_Load_Dir + nMarker_Disp_Dir +
  nMarker_ActDiskInlet + nMarker_ActDiskOutlet + nMarker_ZoneInterface;

  /*--- Add the possible send/receive domains ---*/

  nMarker_Max = nMarker_CfgFile + OVERHEAD*size;

  /*--- Basic dimensionalization of the markers (worst scenario) ---*/

  nMarker_All = nMarker_Max;

  /*--- Allocate the memory (markers in each domain) ---*/

  Marker_All_TagBound       = new string[nMarker_All];		// Store the tag that correspond with each marker.
  Marker_All_SendRecv       = new short[nMarker_All];		// +#domain (send), -#domain (receive).
  Marker_All_KindBC         = new unsigned short[nMarker_All];	// Store the kind of boundary condition.
  Marker_All_Monitoring     = new unsigned short[nMarker_All];	// Store whether the boundary should be monitored.
  Marker_All_Designing      = new unsigned short[nMarker_All];  // Store whether the boundary should be designed.
  Marker_All_Plotting       = new unsigned short[nMarker_All];	// Store whether the boundary should be plotted.
  Marker_All_Analyze  = new unsigned short[nMarker_All];	// Store whether the boundary should be plotted.
  Marker_All_ZoneInterface   = new unsigned short[nMarker_All];	// Store whether the boundary is in the FSI interface.
  Marker_All_GeoEval        = new unsigned short[nMarker_All];	// Store whether the boundary should be geometry evaluation.
  Marker_All_DV             = new unsigned short[nMarker_All];	// Store whether the boundary should be affected by design variables.
  Marker_All_Moving         = new unsigned short[nMarker_All];	// Store whether the boundary should be in motion.
  Marker_All_Deform_Mesh    = new unsigned short[nMarker_All];	// Store whether the boundary is deformable.
  Marker_All_Fluid_Load     = new unsigned short[nMarker_All];	// Store whether the boundary computes/applies fluid loads.
  Marker_All_PyCustom       = new unsigned short[nMarker_All];  // Store whether the boundary is Python customizable.
  Marker_All_PerBound       = new short[nMarker_All];		// Store whether the boundary belongs to a periodic boundary.
  Marker_All_Turbomachinery       = new unsigned short[nMarker_All];	// Store whether the boundary is in needed for Turbomachinery computations.
  Marker_All_TurbomachineryFlag   = new unsigned short[nMarker_All];	// Store whether the boundary has a flag for Turbomachinery computations.
  Marker_All_MixingPlaneInterface = new unsigned short[nMarker_All];	// Store whether the boundary has a in the MixingPlane interface.


  for (iMarker_All = 0; iMarker_All < nMarker_All; iMarker_All++) {
    Marker_All_TagBound[iMarker_All]             = "SEND_RECEIVE";
    Marker_All_SendRecv[iMarker_All]             = 0;
    Marker_All_KindBC[iMarker_All]               = 0;
    Marker_All_Monitoring[iMarker_All]           = 0;
    Marker_All_GeoEval[iMarker_All]              = 0;
    Marker_All_Designing[iMarker_All]            = 0;
    Marker_All_Plotting[iMarker_All]             = 0;
    Marker_All_Analyze[iMarker_All]              = 0;
    Marker_All_ZoneInterface[iMarker_All]        = 0;
    Marker_All_DV[iMarker_All]                   = 0;
    Marker_All_Moving[iMarker_All]               = 0;
    Marker_All_Deform_Mesh[iMarker_All]          = 0;
    Marker_All_Fluid_Load[iMarker_All]           = 0;
    Marker_All_PerBound[iMarker_All]             = 0;
    Marker_All_Turbomachinery[iMarker_All]       = 0;
    Marker_All_TurbomachineryFlag[iMarker_All]   = 0;
    Marker_All_MixingPlaneInterface[iMarker_All] = 0;
    Marker_All_PyCustom[iMarker_All]             = 0;
  }

  /*--- Allocate the memory (markers in the config file) ---*/

  Marker_CfgFile_TagBound             = new string[nMarker_CfgFile];
  Marker_CfgFile_KindBC               = new unsigned short[nMarker_CfgFile];
  Marker_CfgFile_Monitoring           = new unsigned short[nMarker_CfgFile];
  Marker_CfgFile_Designing            = new unsigned short[nMarker_CfgFile];
  Marker_CfgFile_Plotting             = new unsigned short[nMarker_CfgFile];
  Marker_CfgFile_Analyze              = new unsigned short[nMarker_CfgFile];
  Marker_CfgFile_GeoEval              = new unsigned short[nMarker_CfgFile];
  Marker_CfgFile_ZoneInterface        = new unsigned short[nMarker_CfgFile];
  Marker_CfgFile_DV                   = new unsigned short[nMarker_CfgFile];
  Marker_CfgFile_Moving               = new unsigned short[nMarker_CfgFile];
  Marker_CfgFile_Deform_Mesh          = new unsigned short[nMarker_CfgFile];
  Marker_CfgFile_Fluid_Load           = new unsigned short[nMarker_CfgFile];
  Marker_CfgFile_PerBound             = new unsigned short[nMarker_CfgFile];
  Marker_CfgFile_Turbomachinery       = new unsigned short[nMarker_CfgFile];
  Marker_CfgFile_TurbomachineryFlag   = new unsigned short[nMarker_CfgFile];
  Marker_CfgFile_MixingPlaneInterface = new unsigned short[nMarker_CfgFile];
  Marker_CfgFile_PyCustom             = new unsigned short[nMarker_CfgFile];

  for (iMarker_CfgFile = 0; iMarker_CfgFile < nMarker_CfgFile; iMarker_CfgFile++) {
    Marker_CfgFile_TagBound[iMarker_CfgFile]             = "SEND_RECEIVE";
    Marker_CfgFile_KindBC[iMarker_CfgFile]               = 0;
    Marker_CfgFile_Monitoring[iMarker_CfgFile]           = 0;
    Marker_CfgFile_GeoEval[iMarker_CfgFile]              = 0;
    Marker_CfgFile_Designing[iMarker_CfgFile]            = 0;
    Marker_CfgFile_Plotting[iMarker_CfgFile]             = 0;
    Marker_CfgFile_Analyze[iMarker_CfgFile]              = 0;
    Marker_CfgFile_ZoneInterface[iMarker_CfgFile]        = 0;
    Marker_CfgFile_DV[iMarker_CfgFile]                   = 0;
    Marker_CfgFile_Moving[iMarker_CfgFile]               = 0;
    Marker_CfgFile_Deform_Mesh[iMarker_CfgFile]          = 0;
    Marker_CfgFile_Fluid_Load[iMarker_CfgFile]           = 0;
    Marker_CfgFile_PerBound[iMarker_CfgFile]             = 0;
    Marker_CfgFile_Turbomachinery[iMarker_CfgFile]       = 0;
    Marker_CfgFile_TurbomachineryFlag[iMarker_CfgFile]   = 0;
    Marker_CfgFile_MixingPlaneInterface[iMarker_CfgFile] = 0;
    Marker_CfgFile_PyCustom[iMarker_CfgFile]             = 0;
  }

  /*--- Allocate memory to store surface information (Analyze BC) ---*/

  Surface_MassFlow = new su2double[nMarker_Analyze];
  Surface_Mach = new su2double[nMarker_Analyze];
  Surface_Temperature = new su2double[nMarker_Analyze];
  Surface_Pressure = new su2double[nMarker_Analyze];
  Surface_Density = new su2double[nMarker_Analyze];
  Surface_Enthalpy = new su2double[nMarker_Analyze];
  Surface_NormalVelocity = new su2double[nMarker_Analyze];
  Surface_Uniformity = new su2double[nMarker_Analyze];
  Surface_SecondaryStrength = new su2double[nMarker_Analyze];
  Surface_SecondOverUniform = new su2double[nMarker_Analyze];
  Surface_MomentumDistortion = new su2double[nMarker_Analyze];
  Surface_TotalTemperature = new su2double[nMarker_Analyze];
  Surface_TotalPressure = new su2double[nMarker_Analyze];
  Surface_PressureDrop = new su2double[nMarker_Analyze];
  Surface_DC60 = new su2double[nMarker_Analyze];
  Surface_IDC = new su2double[nMarker_Analyze];
  Surface_IDC_Mach = new su2double[nMarker_Analyze];
  Surface_IDR = new su2double[nMarker_Analyze];
  for (iMarker_Analyze = 0; iMarker_Analyze < nMarker_Analyze; iMarker_Analyze++) {
    Surface_MassFlow[iMarker_Analyze] = 0.0;
    Surface_Mach[iMarker_Analyze] = 0.0;
    Surface_Temperature[iMarker_Analyze] = 0.0;
    Surface_Pressure[iMarker_Analyze] = 0.0;
    Surface_Density[iMarker_Analyze] = 0.0;
    Surface_Enthalpy[iMarker_Analyze] = 0.0;
    Surface_NormalVelocity[iMarker_Analyze] = 0.0;
    Surface_Uniformity[iMarker_Analyze] = 0.0;
    Surface_SecondaryStrength[iMarker_Analyze] = 0.0;
    Surface_SecondOverUniform[iMarker_Analyze] = 0.0;
    Surface_MomentumDistortion[iMarker_Analyze] = 0.0;
    Surface_TotalTemperature[iMarker_Analyze] = 0.0;
    Surface_TotalPressure[iMarker_Analyze] = 0.0;
    Surface_PressureDrop[iMarker_Analyze] = 0.0;
    Surface_DC60[iMarker_Analyze] = 0.0;
    Surface_IDC[iMarker_Analyze] = 0.0;
    Surface_IDC_Mach[iMarker_Analyze] = 0.0;
    Surface_IDR[iMarker_Analyze] = 0.0;
  }

  /*--- Populate the marker information in the config file (all domains) ---*/

  iMarker_CfgFile = 0;
  for (iMarker_Euler = 0; iMarker_Euler < nMarker_Euler; iMarker_Euler++) {
    Marker_CfgFile_TagBound[iMarker_CfgFile] = Marker_Euler[iMarker_Euler];
    Marker_CfgFile_KindBC[iMarker_CfgFile] = EULER_WALL;
    iMarker_CfgFile++;
  }

  for (iMarker_FarField = 0; iMarker_FarField < nMarker_FarField; iMarker_FarField++) {
    Marker_CfgFile_TagBound[iMarker_CfgFile] = Marker_FarField[iMarker_FarField];
    Marker_CfgFile_KindBC[iMarker_CfgFile] = FAR_FIELD;
    iMarker_CfgFile++;
  }

  for (iMarker_SymWall = 0; iMarker_SymWall < nMarker_SymWall; iMarker_SymWall++) {
    Marker_CfgFile_TagBound[iMarker_CfgFile] = Marker_SymWall[iMarker_SymWall];
    Marker_CfgFile_KindBC[iMarker_CfgFile] = SYMMETRY_PLANE;
    iMarker_CfgFile++;
  }

  for (iMarker_PerBound = 0; iMarker_PerBound < nMarker_PerBound; iMarker_PerBound++) {
    Marker_CfgFile_TagBound[iMarker_CfgFile] = Marker_PerBound[iMarker_PerBound];
    Marker_CfgFile_KindBC[iMarker_CfgFile] = PERIODIC_BOUNDARY;
    Marker_CfgFile_PerBound[iMarker_CfgFile] = iMarker_PerBound + 1;
    iMarker_CfgFile++;
  }

  ActDisk_DeltaPress = new su2double[nMarker_ActDiskInlet];
  ActDisk_DeltaTemp = new su2double[nMarker_ActDiskInlet];
  ActDisk_TotalPressRatio = new su2double[nMarker_ActDiskInlet];
  ActDisk_TotalTempRatio = new su2double[nMarker_ActDiskInlet];
  ActDisk_StaticPressRatio = new su2double[nMarker_ActDiskInlet];
  ActDisk_StaticTempRatio = new su2double[nMarker_ActDiskInlet];
  ActDisk_Power = new su2double[nMarker_ActDiskInlet];
  ActDisk_MassFlow = new su2double[nMarker_ActDiskInlet];
  ActDisk_Mach = new su2double[nMarker_ActDiskInlet];
  ActDisk_Force = new su2double[nMarker_ActDiskInlet];
  ActDisk_NetThrust = new su2double[nMarker_ActDiskInlet];
  ActDisk_BCThrust = new su2double[nMarker_ActDiskInlet];
  ActDisk_BCThrust_Old = new su2double[nMarker_ActDiskInlet];
  ActDisk_GrossThrust = new su2double[nMarker_ActDiskInlet];
  ActDisk_Area = new su2double[nMarker_ActDiskInlet];
  ActDisk_ReverseMassFlow = new su2double[nMarker_ActDiskInlet];

  for (iMarker_ActDiskInlet = 0; iMarker_ActDiskInlet < nMarker_ActDiskInlet; iMarker_ActDiskInlet++) {
    ActDisk_DeltaPress[iMarker_ActDiskInlet] = 0.0;
    ActDisk_DeltaTemp[iMarker_ActDiskInlet] = 0.0;
    ActDisk_TotalPressRatio[iMarker_ActDiskInlet] = 0.0;
    ActDisk_TotalTempRatio[iMarker_ActDiskInlet] = 0.0;
    ActDisk_StaticPressRatio[iMarker_ActDiskInlet] = 0.0;
    ActDisk_StaticTempRatio[iMarker_ActDiskInlet] = 0.0;
    ActDisk_Power[iMarker_ActDiskInlet] = 0.0;
    ActDisk_MassFlow[iMarker_ActDiskInlet] = 0.0;
    ActDisk_Mach[iMarker_ActDiskInlet] = 0.0;
    ActDisk_Force[iMarker_ActDiskInlet] = 0.0;
    ActDisk_NetThrust[iMarker_ActDiskInlet] = 0.0;
    ActDisk_BCThrust[iMarker_ActDiskInlet] = 0.0;
    ActDisk_BCThrust_Old[iMarker_ActDiskInlet] = 0.0;
    ActDisk_GrossThrust[iMarker_ActDiskInlet] = 0.0;
    ActDisk_Area[iMarker_ActDiskInlet] = 0.0;
    ActDisk_ReverseMassFlow[iMarker_ActDiskInlet] = 0.0;
  }


  ActDiskInlet_MassFlow = new su2double[nMarker_ActDiskInlet];
  ActDiskInlet_Temperature = new su2double[nMarker_ActDiskInlet];
  ActDiskInlet_TotalTemperature = new su2double[nMarker_ActDiskInlet];
  ActDiskInlet_Pressure = new su2double[nMarker_ActDiskInlet];
  ActDiskInlet_TotalPressure = new su2double[nMarker_ActDiskInlet];
  ActDiskInlet_RamDrag = new su2double[nMarker_ActDiskInlet];
  ActDiskInlet_Force = new su2double[nMarker_ActDiskInlet];
  ActDiskInlet_Power = new su2double[nMarker_ActDiskInlet];

  for (iMarker_ActDiskInlet = 0; iMarker_ActDiskInlet < nMarker_ActDiskInlet; iMarker_ActDiskInlet++) {
    Marker_CfgFile_TagBound[iMarker_CfgFile] = Marker_ActDiskInlet[iMarker_ActDiskInlet];
    Marker_CfgFile_KindBC[iMarker_CfgFile] = ACTDISK_INLET;
    ActDiskInlet_MassFlow[iMarker_ActDiskInlet] = 0.0;
    ActDiskInlet_Temperature[iMarker_ActDiskInlet] = 0.0;
    ActDiskInlet_TotalTemperature[iMarker_ActDiskInlet] = 0.0;
    ActDiskInlet_Pressure[iMarker_ActDiskInlet] = 0.0;
    ActDiskInlet_TotalPressure[iMarker_ActDiskInlet] = 0.0;
    ActDiskInlet_RamDrag[iMarker_ActDiskInlet] = 0.0;
    ActDiskInlet_Force[iMarker_ActDiskInlet] = 0.0;
    ActDiskInlet_Power[iMarker_ActDiskInlet] = 0.0;
    iMarker_CfgFile++;
  }

  ActDiskOutlet_MassFlow = new su2double[nMarker_ActDiskOutlet];
  ActDiskOutlet_Temperature = new su2double[nMarker_ActDiskOutlet];
  ActDiskOutlet_TotalTemperature = new su2double[nMarker_ActDiskOutlet];
  ActDiskOutlet_Pressure = new su2double[nMarker_ActDiskOutlet];
  ActDiskOutlet_TotalPressure = new su2double[nMarker_ActDiskOutlet];
  ActDiskOutlet_GrossThrust = new su2double[nMarker_ActDiskOutlet];
  ActDiskOutlet_Force = new su2double[nMarker_ActDiskOutlet];
  ActDiskOutlet_Power = new su2double[nMarker_ActDiskOutlet];

  for (iMarker_ActDiskOutlet = 0; iMarker_ActDiskOutlet < nMarker_ActDiskOutlet; iMarker_ActDiskOutlet++) {
    Marker_CfgFile_TagBound[iMarker_CfgFile] = Marker_ActDiskOutlet[iMarker_ActDiskOutlet];
    Marker_CfgFile_KindBC[iMarker_CfgFile] = ACTDISK_OUTLET;
    ActDiskOutlet_MassFlow[iMarker_ActDiskOutlet] = 0.0;
    ActDiskOutlet_Temperature[iMarker_ActDiskOutlet] = 0.0;
    ActDiskOutlet_TotalTemperature[iMarker_ActDiskOutlet] = 0.0;
    ActDiskOutlet_Pressure[iMarker_ActDiskOutlet] = 0.0;
    ActDiskOutlet_TotalPressure[iMarker_ActDiskOutlet] = 0.0;
    ActDiskOutlet_GrossThrust[iMarker_ActDiskOutlet] = 0.0;
    ActDiskOutlet_Force[iMarker_ActDiskOutlet] = 0.0;
    ActDiskOutlet_Power[iMarker_ActDiskOutlet] = 0.0;
    iMarker_CfgFile++;
  }

  Outlet_MassFlow = new su2double[nMarker_Outlet];
  Outlet_Density  = new su2double[nMarker_Outlet];
  Outlet_Area     = new su2double[nMarker_Outlet];
  for (iMarker_Outlet = 0; iMarker_Outlet < nMarker_Outlet; iMarker_Outlet++) {
    Outlet_MassFlow[iMarker_Outlet] = 0.0;
    Outlet_Density[iMarker_Outlet]  = 0.0;
    Outlet_Area[iMarker_Outlet]     = 0.0;
  }

  for (iMarker_NearFieldBound = 0; iMarker_NearFieldBound < nMarker_NearFieldBound; iMarker_NearFieldBound++) {
    Marker_CfgFile_TagBound[iMarker_CfgFile] = Marker_NearFieldBound[iMarker_NearFieldBound];
    Marker_CfgFile_KindBC[iMarker_CfgFile] = NEARFIELD_BOUNDARY;
    iMarker_CfgFile++;
  }

  for (iMarker_Fluid_InterfaceBound = 0; iMarker_Fluid_InterfaceBound < nMarker_Fluid_InterfaceBound; iMarker_Fluid_InterfaceBound++) {
    Marker_CfgFile_TagBound[iMarker_CfgFile] = Marker_Fluid_InterfaceBound[iMarker_Fluid_InterfaceBound];
    Marker_CfgFile_KindBC[iMarker_CfgFile] = FLUID_INTERFACE;
    iMarker_CfgFile++;
  }

  for (iMarker_CHTInterface = 0; iMarker_CHTInterface < nMarker_CHTInterface; iMarker_CHTInterface++) {
    Marker_CfgFile_TagBound[iMarker_CfgFile] = Marker_CHTInterface[iMarker_CHTInterface];
    Marker_CfgFile_KindBC[iMarker_CfgFile] = CHT_WALL_INTERFACE;
    iMarker_CfgFile++;
  }

  for (iMarker_Inlet = 0; iMarker_Inlet < nMarker_Inlet; iMarker_Inlet++) {
    Marker_CfgFile_TagBound[iMarker_CfgFile] = Marker_Inlet[iMarker_Inlet];
    Marker_CfgFile_KindBC[iMarker_CfgFile] = INLET_FLOW;
    iMarker_CfgFile++;
  }

  for (iMarker_Riemann = 0; iMarker_Riemann < nMarker_Riemann; iMarker_Riemann++) {
    Marker_CfgFile_TagBound[iMarker_CfgFile] = Marker_Riemann[iMarker_Riemann];
    Marker_CfgFile_KindBC[iMarker_CfgFile] = RIEMANN_BOUNDARY;
    iMarker_CfgFile++;
  }

  for (iMarker_Giles = 0; iMarker_Giles < nMarker_Giles; iMarker_Giles++) {
    Marker_CfgFile_TagBound[iMarker_CfgFile] = Marker_Giles[iMarker_Giles];
    Marker_CfgFile_KindBC[iMarker_CfgFile] = GILES_BOUNDARY;
    iMarker_CfgFile++;
  }

  Engine_Power       = new su2double[nMarker_EngineInflow];
  Engine_Mach        = new su2double[nMarker_EngineInflow];
  Engine_Force       = new su2double[nMarker_EngineInflow];
  Engine_NetThrust   = new su2double[nMarker_EngineInflow];
  Engine_GrossThrust = new su2double[nMarker_EngineInflow];
  Engine_Area        = new su2double[nMarker_EngineInflow];

  for (iMarker_EngineInflow = 0; iMarker_EngineInflow < nMarker_EngineInflow; iMarker_EngineInflow++) {
    Engine_Power[iMarker_EngineInflow] = 0.0;
    Engine_Mach[iMarker_EngineInflow] = 0.0;
    Engine_Force[iMarker_EngineInflow] = 0.0;
    Engine_NetThrust[iMarker_EngineInflow] = 0.0;
    Engine_GrossThrust[iMarker_EngineInflow] = 0.0;
    Engine_Area[iMarker_EngineInflow] = 0.0;
  }

  Inflow_Mach = new su2double[nMarker_EngineInflow];
  Inflow_Pressure = new su2double[nMarker_EngineInflow];
  Inflow_MassFlow = new su2double[nMarker_EngineInflow];
  Inflow_ReverseMassFlow = new su2double[nMarker_EngineInflow];
  Inflow_TotalPressure = new su2double[nMarker_EngineInflow];
  Inflow_Temperature = new su2double[nMarker_EngineInflow];
  Inflow_TotalTemperature = new su2double[nMarker_EngineInflow];
  Inflow_RamDrag = new su2double[nMarker_EngineInflow];
  Inflow_Force = new su2double[nMarker_EngineInflow];
  Inflow_Power = new su2double[nMarker_EngineInflow];

  for (iMarker_EngineInflow = 0; iMarker_EngineInflow < nMarker_EngineInflow; iMarker_EngineInflow++) {
    Marker_CfgFile_TagBound[iMarker_CfgFile] = Marker_EngineInflow[iMarker_EngineInflow];
    Marker_CfgFile_KindBC[iMarker_CfgFile] = ENGINE_INFLOW;
    Inflow_Mach[iMarker_EngineInflow] = 0.0;
    Inflow_Pressure[iMarker_EngineInflow] = 0.0;
    Inflow_MassFlow[iMarker_EngineInflow] = 0.0;
    Inflow_ReverseMassFlow[iMarker_EngineInflow] = 0.0;
    Inflow_TotalPressure[iMarker_EngineInflow] = 0.0;
    Inflow_Temperature[iMarker_EngineInflow] = 0.0;
    Inflow_TotalTemperature[iMarker_EngineInflow] = 0.0;
    Inflow_RamDrag[iMarker_EngineInflow] = 0.0;
    Inflow_Force[iMarker_EngineInflow] = 0.0;
    Inflow_Power[iMarker_EngineInflow] = 0.0;
    iMarker_CfgFile++;
  }

  Exhaust_Pressure = new su2double[nMarker_EngineExhaust];
  Exhaust_Temperature = new su2double[nMarker_EngineExhaust];
  Exhaust_MassFlow = new su2double[nMarker_EngineExhaust];
  Exhaust_TotalPressure = new su2double[nMarker_EngineExhaust];
  Exhaust_TotalTemperature = new su2double[nMarker_EngineExhaust];
  Exhaust_GrossThrust = new su2double[nMarker_EngineExhaust];
  Exhaust_Force = new su2double[nMarker_EngineExhaust];
  Exhaust_Power = new su2double[nMarker_EngineExhaust];

  for (iMarker_EngineExhaust = 0; iMarker_EngineExhaust < nMarker_EngineExhaust; iMarker_EngineExhaust++) {
    Marker_CfgFile_TagBound[iMarker_CfgFile] = Marker_EngineExhaust[iMarker_EngineExhaust];
    Marker_CfgFile_KindBC[iMarker_CfgFile] = ENGINE_EXHAUST;
    Exhaust_Pressure[iMarker_EngineExhaust] = 0.0;
    Exhaust_Temperature[iMarker_EngineExhaust] = 0.0;
    Exhaust_MassFlow[iMarker_EngineExhaust] = 0.0;
    Exhaust_TotalPressure[iMarker_EngineExhaust] = 0.0;
    Exhaust_TotalTemperature[iMarker_EngineExhaust] = 0.0;
    Exhaust_GrossThrust[iMarker_EngineExhaust] = 0.0;
    Exhaust_Force[iMarker_EngineExhaust] = 0.0;
    Exhaust_Power[iMarker_EngineExhaust] = 0.0;
    iMarker_CfgFile++;
  }

  for (iMarker_Supersonic_Inlet = 0; iMarker_Supersonic_Inlet < nMarker_Supersonic_Inlet; iMarker_Supersonic_Inlet++) {
    Marker_CfgFile_TagBound[iMarker_CfgFile] = Marker_Supersonic_Inlet[iMarker_Supersonic_Inlet];
    Marker_CfgFile_KindBC[iMarker_CfgFile] = SUPERSONIC_INLET;
    iMarker_CfgFile++;
  }

  for (iMarker_Supersonic_Outlet = 0; iMarker_Supersonic_Outlet < nMarker_Supersonic_Outlet; iMarker_Supersonic_Outlet++) {
    Marker_CfgFile_TagBound[iMarker_CfgFile] = Marker_Supersonic_Outlet[iMarker_Supersonic_Outlet];
    Marker_CfgFile_KindBC[iMarker_CfgFile] = SUPERSONIC_OUTLET;
    iMarker_CfgFile++;
  }

  for (iMarker_Internal = 0; iMarker_Internal < nMarker_Internal; iMarker_Internal++) {
    Marker_CfgFile_TagBound[iMarker_CfgFile] = Marker_Internal[iMarker_Internal];
    Marker_CfgFile_KindBC[iMarker_CfgFile] = INTERNAL_BOUNDARY;
    iMarker_CfgFile++;
  }

  for (iMarker_Custom = 0; iMarker_Custom < nMarker_Custom; iMarker_Custom++) {
    Marker_CfgFile_TagBound[iMarker_CfgFile] = Marker_Custom[iMarker_Custom];
    Marker_CfgFile_KindBC[iMarker_CfgFile] = CUSTOM_BOUNDARY;
    iMarker_CfgFile++;
  }

  for (iMarker_Outlet = 0; iMarker_Outlet < nMarker_Outlet; iMarker_Outlet++) {
    Marker_CfgFile_TagBound[iMarker_CfgFile] = Marker_Outlet[iMarker_Outlet];
    Marker_CfgFile_KindBC[iMarker_CfgFile] = OUTLET_FLOW;
    iMarker_CfgFile++;
  }

  for (iMarker_Isothermal = 0; iMarker_Isothermal < nMarker_Isothermal; iMarker_Isothermal++) {
    Marker_CfgFile_TagBound[iMarker_CfgFile] = Marker_Isothermal[iMarker_Isothermal];
    Marker_CfgFile_KindBC[iMarker_CfgFile] = ISOTHERMAL;
    iMarker_CfgFile++;
  }

  for (iMarker_HeatFlux = 0; iMarker_HeatFlux < nMarker_HeatFlux; iMarker_HeatFlux++) {
    Marker_CfgFile_TagBound[iMarker_CfgFile] = Marker_HeatFlux[iMarker_HeatFlux];
    Marker_CfgFile_KindBC[iMarker_CfgFile] = HEAT_FLUX;
    iMarker_CfgFile++;
  }

  for (iMarker_Clamped = 0; iMarker_Clamped < nMarker_Clamped; iMarker_Clamped++) {
    Marker_CfgFile_TagBound[iMarker_CfgFile] = Marker_Clamped[iMarker_Clamped];
    Marker_CfgFile_KindBC[iMarker_CfgFile] = CLAMPED_BOUNDARY;
    iMarker_CfgFile++;
  }

  for (iMarker_Displacement = 0; iMarker_Displacement < nMarker_Displacement; iMarker_Displacement++) {
    Marker_CfgFile_TagBound[iMarker_CfgFile] = Marker_Displacement[iMarker_Displacement];
    Marker_CfgFile_KindBC[iMarker_CfgFile] = DISPLACEMENT_BOUNDARY;
    iMarker_CfgFile++;
  }

  for (iMarker_Load = 0; iMarker_Load < nMarker_Load; iMarker_Load++) {
    Marker_CfgFile_TagBound[iMarker_CfgFile] = Marker_Load[iMarker_Load];
    Marker_CfgFile_KindBC[iMarker_CfgFile] = LOAD_BOUNDARY;
    iMarker_CfgFile++;
  }

  for (iMarker_Damper = 0; iMarker_Damper < nMarker_Damper; iMarker_Damper++) {
    Marker_CfgFile_TagBound[iMarker_CfgFile] = Marker_Damper[iMarker_Damper];
    Marker_CfgFile_KindBC[iMarker_CfgFile] = DAMPER_BOUNDARY;
    iMarker_CfgFile++;
  }

  for (iMarker_Load_Dir = 0; iMarker_Load_Dir < nMarker_Load_Dir; iMarker_Load_Dir++) {
    Marker_CfgFile_TagBound[iMarker_CfgFile] = Marker_Load_Dir[iMarker_Load_Dir];
    Marker_CfgFile_KindBC[iMarker_CfgFile] = LOAD_DIR_BOUNDARY;
    iMarker_CfgFile++;
  }

  for (iMarker_Disp_Dir = 0; iMarker_Disp_Dir < nMarker_Disp_Dir; iMarker_Disp_Dir++) {
    Marker_CfgFile_TagBound[iMarker_CfgFile] = Marker_Disp_Dir[iMarker_Disp_Dir];
    Marker_CfgFile_KindBC[iMarker_CfgFile] = DISP_DIR_BOUNDARY;
    iMarker_CfgFile++;
  }

  for (iMarker_Load_Sine = 0; iMarker_Load_Sine < nMarker_Load_Sine; iMarker_Load_Sine++) {
    Marker_CfgFile_TagBound[iMarker_CfgFile] = Marker_Load_Sine[iMarker_Load_Sine];
    Marker_CfgFile_KindBC[iMarker_CfgFile] = LOAD_SINE_BOUNDARY;
    iMarker_CfgFile++;
  }

  for (iMarker_Fluid_Load = 0; iMarker_Fluid_Load < nMarker_Fluid_Load; iMarker_Fluid_Load++) {
    Marker_CfgFile_TagBound[iMarker_CfgFile] = Marker_Fluid_Load[iMarker_Fluid_Load];
    iMarker_CfgFile++;
  }

  for (iMarker_FlowLoad = 0; iMarker_FlowLoad < nMarker_FlowLoad; iMarker_FlowLoad++) {
    Marker_CfgFile_TagBound[iMarker_CfgFile] = Marker_FlowLoad[iMarker_FlowLoad];
    Marker_CfgFile_KindBC[iMarker_CfgFile] = FLOWLOAD_BOUNDARY;
    iMarker_CfgFile++;
  }

  for (iMarker_CfgFile = 0; iMarker_CfgFile < nMarker_CfgFile; iMarker_CfgFile++) {
    Marker_CfgFile_Monitoring[iMarker_CfgFile] = NO;
    for (iMarker_Monitoring = 0; iMarker_Monitoring < nMarker_Monitoring; iMarker_Monitoring++)
      if (Marker_CfgFile_TagBound[iMarker_CfgFile] == Marker_Monitoring[iMarker_Monitoring])
        Marker_CfgFile_Monitoring[iMarker_CfgFile] = YES;
  }

  for (iMarker_CfgFile = 0; iMarker_CfgFile < nMarker_CfgFile; iMarker_CfgFile++) {
    Marker_CfgFile_GeoEval[iMarker_CfgFile] = NO;
    for (iMarker_GeoEval = 0; iMarker_GeoEval < nMarker_GeoEval; iMarker_GeoEval++)
      if (Marker_CfgFile_TagBound[iMarker_CfgFile] == Marker_GeoEval[iMarker_GeoEval])
        Marker_CfgFile_GeoEval[iMarker_CfgFile] = YES;
  }

  for (iMarker_CfgFile = 0; iMarker_CfgFile < nMarker_CfgFile; iMarker_CfgFile++) {
    Marker_CfgFile_Designing[iMarker_CfgFile] = NO;
    for (iMarker_Designing = 0; iMarker_Designing < nMarker_Designing; iMarker_Designing++)
      if (Marker_CfgFile_TagBound[iMarker_CfgFile] == Marker_Designing[iMarker_Designing])
        Marker_CfgFile_Designing[iMarker_CfgFile] = YES;
  }

  for (iMarker_CfgFile = 0; iMarker_CfgFile < nMarker_CfgFile; iMarker_CfgFile++) {
    Marker_CfgFile_Plotting[iMarker_CfgFile] = NO;
    for (iMarker_Plotting = 0; iMarker_Plotting < nMarker_Plotting; iMarker_Plotting++)
      if (Marker_CfgFile_TagBound[iMarker_CfgFile] == Marker_Plotting[iMarker_Plotting])
        Marker_CfgFile_Plotting[iMarker_CfgFile] = YES;
  }

  for (iMarker_CfgFile = 0; iMarker_CfgFile < nMarker_CfgFile; iMarker_CfgFile++) {
    Marker_CfgFile_Analyze[iMarker_CfgFile] = NO;
    for (iMarker_Analyze = 0; iMarker_Analyze < nMarker_Analyze; iMarker_Analyze++)
      if (Marker_CfgFile_TagBound[iMarker_CfgFile] == Marker_Analyze[iMarker_Analyze])
        Marker_CfgFile_Analyze[iMarker_CfgFile] = YES;
  }

  /*--- Identification of Fluid-Structure interface markers ---*/

  for (iMarker_CfgFile = 0; iMarker_CfgFile < nMarker_CfgFile; iMarker_CfgFile++) {
    unsigned short indexMarker = 0;
    Marker_CfgFile_ZoneInterface[iMarker_CfgFile] = NO;
    for (iMarker_ZoneInterface = 0; iMarker_ZoneInterface < nMarker_ZoneInterface; iMarker_ZoneInterface++)
      if (Marker_CfgFile_TagBound[iMarker_CfgFile] == Marker_ZoneInterface[iMarker_ZoneInterface])
            indexMarker = (int)(iMarker_ZoneInterface/2+1);
    Marker_CfgFile_ZoneInterface[iMarker_CfgFile] = indexMarker;
  }

/*--- Identification of Turbomachinery markers and flag them---*/

  for (iMarker_CfgFile = 0; iMarker_CfgFile < nMarker_CfgFile; iMarker_CfgFile++) {
    unsigned short indexMarker=0;
    Marker_CfgFile_Turbomachinery[iMarker_CfgFile] = NO;
    Marker_CfgFile_TurbomachineryFlag[iMarker_CfgFile] = NO;
    for (iMarker_Turbomachinery = 0; iMarker_Turbomachinery < nMarker_Turbomachinery; iMarker_Turbomachinery++){
      if (Marker_CfgFile_TagBound[iMarker_CfgFile] == Marker_TurboBoundIn[iMarker_Turbomachinery]){
        indexMarker=(iMarker_Turbomachinery+1);
        Marker_CfgFile_Turbomachinery[iMarker_CfgFile] = indexMarker;
        Marker_CfgFile_TurbomachineryFlag[iMarker_CfgFile] = INFLOW;
      }
      if (Marker_CfgFile_TagBound[iMarker_CfgFile] == Marker_TurboBoundOut[iMarker_Turbomachinery]){
        indexMarker=(iMarker_Turbomachinery+1);
        Marker_CfgFile_Turbomachinery[iMarker_CfgFile] = indexMarker;
        Marker_CfgFile_TurbomachineryFlag[iMarker_CfgFile] = OUTFLOW;
      }
    }
  }

  /*--- Identification of MixingPlane interface markers ---*/

  for (iMarker_CfgFile = 0; iMarker_CfgFile < nMarker_CfgFile; iMarker_CfgFile++) {
  	unsigned short indexMarker=0;
    Marker_CfgFile_MixingPlaneInterface[iMarker_CfgFile] = NO;
    for (iMarker_MixingPlaneInterface = 0; iMarker_MixingPlaneInterface < nMarker_MixingPlaneInterface; iMarker_MixingPlaneInterface++)
      if (Marker_CfgFile_TagBound[iMarker_CfgFile] == Marker_MixingPlaneInterface[iMarker_MixingPlaneInterface])
      	indexMarker=(int)(iMarker_MixingPlaneInterface/2+1);
    Marker_CfgFile_MixingPlaneInterface[iMarker_CfgFile] = indexMarker;
  }

  for (iMarker_CfgFile = 0; iMarker_CfgFile < nMarker_CfgFile; iMarker_CfgFile++) {
    Marker_CfgFile_DV[iMarker_CfgFile] = NO;
    for (iMarker_DV = 0; iMarker_DV < nMarker_DV; iMarker_DV++)
      if (Marker_CfgFile_TagBound[iMarker_CfgFile] == Marker_DV[iMarker_DV])
        Marker_CfgFile_DV[iMarker_CfgFile] = YES;
  }

  /*--- Add an extra check for DV_MARKER to make sure that any given marker
   *    name is recognized as an existing boundary in the problem. ---*/

  for (iMarker_DV = 0; iMarker_DV < nMarker_DV; iMarker_DV++) {
    bool found = false;
    for (iMarker_CfgFile = 0; iMarker_CfgFile < nMarker_CfgFile; iMarker_CfgFile++) {
      if (Marker_CfgFile_TagBound[iMarker_CfgFile] == Marker_DV[iMarker_DV]) {
        found = true;
        break;
      }
    }
    if(!found) {
      SU2_MPI::Error("DV_MARKER contains marker names that do not exist in the lists of BCs in the config file.", CURRENT_FUNCTION);
    }
  }

  for (iMarker_CfgFile = 0; iMarker_CfgFile < nMarker_CfgFile; iMarker_CfgFile++) {
    Marker_CfgFile_Moving[iMarker_CfgFile] = NO;
    for (iMarker_Moving = 0; iMarker_Moving < nMarker_Moving; iMarker_Moving++)
      if (Marker_CfgFile_TagBound[iMarker_CfgFile] == Marker_Moving[iMarker_Moving])
        Marker_CfgFile_Moving[iMarker_CfgFile] = YES;
  }

  for (iMarker_CfgFile = 0; iMarker_CfgFile < nMarker_CfgFile; iMarker_CfgFile++) {
    Marker_CfgFile_Deform_Mesh[iMarker_CfgFile] = NO;
    for (iMarker_Deform_Mesh = 0; iMarker_Deform_Mesh < nMarker_Deform_Mesh; iMarker_Deform_Mesh++)
      if (Marker_CfgFile_TagBound[iMarker_CfgFile] == Marker_Deform_Mesh[iMarker_Deform_Mesh])
        Marker_CfgFile_Deform_Mesh[iMarker_CfgFile] = YES;
  }

  for (iMarker_CfgFile = 0; iMarker_CfgFile < nMarker_CfgFile; iMarker_CfgFile++) {
    Marker_CfgFile_Fluid_Load[iMarker_CfgFile] = NO;
    for (iMarker_Fluid_Load = 0; iMarker_Fluid_Load < nMarker_Fluid_Load; iMarker_Fluid_Load++)
      if (Marker_CfgFile_TagBound[iMarker_CfgFile] == Marker_Fluid_Load[iMarker_Fluid_Load])
        Marker_CfgFile_Fluid_Load[iMarker_CfgFile] = YES;
  }

  for (iMarker_CfgFile=0; iMarker_CfgFile < nMarker_CfgFile; iMarker_CfgFile++) {
    Marker_CfgFile_PyCustom[iMarker_CfgFile] = NO;
    for(iMarker_PyCustom=0; iMarker_PyCustom < nMarker_PyCustom; iMarker_PyCustom++)
      if (Marker_CfgFile_TagBound[iMarker_CfgFile] == Marker_PyCustom[iMarker_PyCustom])
        Marker_CfgFile_PyCustom[iMarker_CfgFile] = YES;
  }

}

void CConfig::SetOutput(unsigned short val_software, unsigned short val_izone) {

  unsigned short iMarker_Euler, iMarker_Custom, iMarker_FarField,
  iMarker_SymWall, iMarker_PerBound, iMarker_NearFieldBound,
  iMarker_Fluid_InterfaceBound, iMarker_Inlet, iMarker_Riemann,
  iMarker_Deform_Mesh, iMarker_Fluid_Load,
  iMarker_Giles, iMarker_Outlet, iMarker_Isothermal, iMarker_HeatFlux,
  iMarker_EngineInflow, iMarker_EngineExhaust, iMarker_Displacement, iMarker_Damper,
  iMarker_Load, iMarker_FlowLoad, iMarker_Internal, iMarker_Monitoring,
  iMarker_Designing, iMarker_GeoEval, iMarker_Plotting, iMarker_Analyze, iMarker_DV, iDV_Value,
  iMarker_ZoneInterface, iMarker_PyCustom, iMarker_Load_Dir, iMarker_Disp_Dir, iMarker_Load_Sine, iMarker_Clamped,
  iMarker_Moving, iMarker_Supersonic_Inlet, iMarker_Supersonic_Outlet, iMarker_ActDiskInlet,
  iMarker_ActDiskOutlet, iMarker_MixingPlaneInterface;

  bool fea = ((Kind_Solver == FEM_ELASTICITY) || (Kind_Solver == DISC_ADJ_FEM));

  cout << endl <<"----------------- Physical Case Definition ( Zone "  << iZone << " ) -------------------" << endl;
  if (val_software == SU2_CFD) {
	if (FSI_Problem) {
	   cout << "Fluid-Structure Interaction." << endl;
	}

  if (DiscreteAdjoint) {
     cout <<"Discrete Adjoint equations using Algorithmic Differentiation " << endl;
     cout <<"based on the physical case: ";
  }
    switch (Kind_Solver) {
      case EULER: case DISC_ADJ_EULER: case FEM_EULER: case DISC_ADJ_FEM_EULER:
        if (Kind_Regime == COMPRESSIBLE) cout << "Compressible Euler equations." << endl;
        if (Kind_Regime == INCOMPRESSIBLE) cout << "Incompressible Euler equations." << endl;
        break;
      case NAVIER_STOKES: case DISC_ADJ_NAVIER_STOKES: case FEM_NAVIER_STOKES: case DISC_ADJ_FEM_NS:
        if (Kind_Regime == COMPRESSIBLE) cout << "Compressible Laminar Navier-Stokes' equations." << endl;
        if (Kind_Regime == INCOMPRESSIBLE) cout << "Incompressible Laminar Navier-Stokes' equations." << endl;
        break;
      case RANS: case DISC_ADJ_RANS: case FEM_RANS: case DISC_ADJ_FEM_RANS:
        if (Kind_Regime == COMPRESSIBLE) cout << "Compressible RANS equations." << endl;
        if (Kind_Regime == INCOMPRESSIBLE) cout << "Incompressible RANS equations." << endl;
        cout << "Turbulence model: ";
        switch (Kind_Turb_Model) {
          case SA:        cout << "Spalart Allmaras" << endl; break;
          case SA_NEG:    cout << "Negative Spalart Allmaras" << endl; break;
          case SA_E:      cout << "Edwards Spalart Allmaras" << endl; break;
          case SA_COMP:   cout << "Compressibility Correction Spalart Allmaras" << endl; break;
          case SA_E_COMP: cout << "Compressibility Correction Edwards Spalart Allmaras" << endl; break;
          case SST:       cout << "Menter's SST"     << endl; break;
          case SST_SUST:  cout << "Menter's SST with sustaining terms" << endl; break;
        }
        if (QCR) cout << "Using Quadratic Constitutive Relation, 2000 version (QCR2000)" << endl;
        cout << "Hybrid RANS/LES: ";
        switch (Kind_HybridRANSLES){
          case NO_HYBRIDRANSLES: cout <<  "No Hybrid RANS/LES" << endl; break;
          case SA_DES:   cout << "Detached Eddy Simulation (DES97) " << endl; break;
          case SA_DDES:  cout << "Delayed Detached Eddy Simulation (DDES) with Standard SGS" << endl; break;
          case SA_ZDES:  cout << "Delayed Detached Eddy Simulation (DDES) with Vorticity-based SGS" << endl; break;
          case SA_EDDES: cout << "Delayed Detached Eddy Simulation (DDES) with Shear-layer Adapted SGS" << endl; break;
        }
        if (using_uq){
          cout << "Perturbing Reynold's Stress Matrix towards "<< eig_val_comp << " component turbulence"<< endl;
          if (uq_permute) cout << "Permuting eigenvectors" << endl;
        }
        break;
      case FEM_LES:
        if (Kind_Regime == COMPRESSIBLE)   cout << "Compressible LES equations." << endl;
        if (Kind_Regime == INCOMPRESSIBLE) cout << "Incompressible LES equations." << endl;
        cout << "Subgrid Scale model: ";
        switch (Kind_SGS_Model) {
          case IMPLICIT_LES: cout << "Implicit LES" << endl; break;
          case SMAGORINSKY:  cout << "Smagorinsky " << endl; break;
          case WALE:         cout << "WALE"         << endl; break;
          case VREMAN:       cout << "VREMAN"         << endl; break;
          default:
            SU2_MPI::Error("Subgrid Scale model not specified.", CURRENT_FUNCTION);

        }
        break;
      case FEM_ELASTICITY: case DISC_ADJ_FEM:
    	  if (Kind_Struct_Solver == SMALL_DEFORMATIONS) cout << "Geometrically linear elasticity solver." << endl;
    	  if (Kind_Struct_Solver == LARGE_DEFORMATIONS) cout << "Geometrically non-linear elasticity solver." << endl;
    	  if (Kind_Material == LINEAR_ELASTIC) cout << "Linear elastic material." << endl;
    	  if (Kind_Material == NEO_HOOKEAN) {
    		  if (Kind_Material_Compress == COMPRESSIBLE_MAT) cout << "Compressible Neo-Hookean material model." << endl;
    	  }
    	  break;
      case ADJ_EULER: cout << "Continuous Euler adjoint equations." << endl; break;
      case ADJ_NAVIER_STOKES:
        if (Frozen_Visc_Cont)
          cout << "Continuous Navier-Stokes adjoint equations with frozen (laminar) viscosity." << endl;
        else
          cout << "Continuous Navier-Stokes adjoint equations." << endl;
        break;
      case ADJ_RANS:
        if (Frozen_Visc_Cont)
          cout << "Continuous RANS adjoint equations with frozen (laminar and eddy) viscosity." << endl;
        else
          cout << "Continuous RANS adjoint equations." << endl;

        break;

    }

    if ((Kind_Regime == COMPRESSIBLE) && (Kind_Solver != FEM_ELASTICITY)) {
      cout << "Mach number: " << Mach <<"."<< endl;
      cout << "Angle of attack (AoA): " << AoA <<" deg, and angle of sideslip (AoS): " << AoS <<" deg."<< endl;
      if ((Kind_Solver == NAVIER_STOKES) || (Kind_Solver == ADJ_NAVIER_STOKES) ||
          (Kind_Solver == RANS) || (Kind_Solver == ADJ_RANS))
        cout << "Reynolds number: " << Reynolds <<". Reference length "  << Length_Reynolds << "." << endl;
      if (Fixed_CL_Mode) {
      	cout << "Fixed CL mode, target value: " << Target_CL << "." << endl;
      }
      if (Fixed_CM_Mode) {
      		cout << "Fixed CM mode, target value:  " << Target_CM << "." << endl;
      		cout << "HTP rotation axis (X,Z): ("<< HTP_Axis[0] <<", "<< HTP_Axis[1] <<")."<< endl;
      }
    }

    if (EquivArea) {
      cout <<"The equivalent area is going to be evaluated on the near-field."<< endl;
      cout <<"The lower integration limit is "<<EA_IntLimit[0]<<", and the upper is "<<EA_IntLimit[1]<<"."<< endl;
      cout <<"The near-field is situated at "<<EA_IntLimit[2]<<"."<< endl;
    }

    if (GetGrid_Movement()) {
      cout << "Performing a dynamic mesh simulation: ";
      switch (Kind_GridMovement) {
        case NO_MOVEMENT:     cout << "no direct movement." << endl; break;
        case RIGID_MOTION:    cout << "rigid mesh motion." << endl; break;
        case MOVING_HTP:      cout << "HTP moving." << endl; break;
        case ROTATING_FRAME:  cout << "rotating reference frame." << endl; break;
        case FLUID_STRUCTURE: cout << "fluid-structure motion." << endl; break;
        case EXTERNAL:        cout << "externally prescribed motion." << endl; break;
      }
    }

    if (Restart) {
      if (Read_Binary_Restart) cout << "Reading and writing binary SU2 native restart files." << endl;
      else cout << "Reading and writing ASCII SU2 native restart files." << endl;
      if (!ContinuousAdjoint && Kind_Solver != FEM_ELASTICITY) cout << "Read flow solution from: " << Solution_FileName << "." << endl;
      if (ContinuousAdjoint) cout << "Read adjoint solution from: " << Solution_AdjFileName << "." << endl;
    }
    else {
        if (fea) cout << "No restart solution, initialize from undeformed configuration." << endl;
        else cout << "No restart solution, use the values at infinity (freestream)." << endl;
    }

    if (ContinuousAdjoint)
      cout << "Read flow solution from: " << Solution_FileName << "." << endl;

    if (!fea){
      if (Kind_Regime == COMPRESSIBLE) {
        if (Ref_NonDim == DIMENSIONAL) { cout << "Dimensional simulation." << endl; }
        else if (Ref_NonDim == FREESTREAM_PRESS_EQ_ONE) { cout << "Non-Dimensional simulation (P=1.0, Rho=1.0, T=1.0 at the farfield)." << endl; }
        else if (Ref_NonDim == FREESTREAM_VEL_EQ_MACH) { cout << "Non-Dimensional simulation (V=Mach, Rho=1.0, T=1.0 at the farfield)." << endl; }
        else if (Ref_NonDim == FREESTREAM_VEL_EQ_ONE) { cout << "Non-Dimensional simulation (V=1.0, Rho=1.0, T=1.0 at the farfield)." << endl; }
    } else if (Kind_Regime == INCOMPRESSIBLE) {
        if (Ref_Inc_NonDim == DIMENSIONAL) { cout << "Dimensional simulation." << endl; }
        else if (Ref_Inc_NonDim == INITIAL_VALUES) { cout << "Non-Dimensional simulation using intialization values." << endl; }
        else if (Ref_Inc_NonDim == REFERENCE_VALUES) { cout << "Non-Dimensional simulation using user-specified reference values." << endl; }
      }

      if (RefArea == 0.0) cout << "The reference area will be computed using y(2D) or z(3D) projection." << endl;
      else { cout << "The reference area is " << RefArea;
        if (SystemMeasurements == US) cout << " ft^2." << endl; else cout << " m^2." << endl;
      }

      if (SemiSpan == 0.0) cout << "The semi-span will be computed using the max y(3D) value." << endl;
      else { cout << "The semi-span length area is " << SemiSpan;
        if (SystemMeasurements == US) cout << " ft." << endl; else cout << " m." << endl;
      }

      cout << "The reference length is " << RefLength;
      if (SystemMeasurements == US) cout << " ft." << endl; else cout << " m." << endl;

      if (nMarker_Monitoring != 0){
        if ((nRefOriginMoment_X > 1) || (nRefOriginMoment_Y > 1) || (nRefOriginMoment_Z > 1)) {
          cout << "Surface(s) where the force coefficients are evaluated and \n";
          cout << "their reference origin for moment computation: \n";

          for (iMarker_Monitoring = 0; iMarker_Monitoring < nMarker_Monitoring; iMarker_Monitoring++) {
            cout << "   - " << Marker_Monitoring[iMarker_Monitoring] << " (" << RefOriginMoment_X[iMarker_Monitoring] <<", "<<RefOriginMoment_Y[iMarker_Monitoring] <<", "<< RefOriginMoment_Z[iMarker_Monitoring] << ")";
            if (iMarker_Monitoring < nMarker_Monitoring-1) cout << ".\n";
            else {
              if (SystemMeasurements == US) cout <<" ft."<< endl;
              else cout <<" m."<< endl;
            }

          }
        }
        else {
          cout << "Reference origin for moment evaluation is (" << RefOriginMoment_X[0] << ", " << RefOriginMoment_Y[0] << ", " << RefOriginMoment_Z[0] << ")." << endl;
          cout << "Surface(s) where the force coefficients are evaluated: ";
          for (iMarker_Monitoring = 0; iMarker_Monitoring < nMarker_Monitoring; iMarker_Monitoring++) {
            cout << Marker_Monitoring[iMarker_Monitoring];
            if (iMarker_Monitoring < nMarker_Monitoring-1) cout << ", ";
            else cout <<"."<< endl;
          }
          cout<< endl;
        }
      }
    }

    if (nMarker_Designing != 0) {
      cout << "Surface(s) where the objective function is evaluated: ";
      for (iMarker_Designing = 0; iMarker_Designing < nMarker_Designing; iMarker_Designing++) {
        cout << Marker_Designing[iMarker_Designing];
        if (iMarker_Designing < nMarker_Designing-1) cout << ", ";
        else cout <<".";
      }
      cout<< endl;
    }

    if (nMarker_Plotting != 0) {
      cout << "Surface(s) plotted in the output file: ";
      for (iMarker_Plotting = 0; iMarker_Plotting < nMarker_Plotting; iMarker_Plotting++) {
        cout << Marker_Plotting[iMarker_Plotting];
        if (iMarker_Plotting < nMarker_Plotting-1) cout << ", ";
        else cout <<".";
      }
      cout<< endl;
    }

    if (nMarker_Analyze != 0) {
      cout << "Surface(s) to be analyzed in detail: ";
      for (iMarker_Analyze = 0; iMarker_Analyze < nMarker_Analyze; iMarker_Analyze++) {
        cout << Marker_Analyze[iMarker_Analyze];
        if (iMarker_Analyze < nMarker_Analyze-1) cout << ", ";
        else cout <<".";
      }
      cout<< endl;
    }

    if (nMarker_ZoneInterface != 0) {
      cout << "Surface(s) acting as an interface among zones: ";
      for (iMarker_ZoneInterface = 0; iMarker_ZoneInterface < nMarker_ZoneInterface; iMarker_ZoneInterface++) {
        cout << Marker_ZoneInterface[iMarker_ZoneInterface];
        if (iMarker_ZoneInterface < nMarker_ZoneInterface-1) cout << ", ";
        else cout <<".";
      }
      cout<<endl;
    }

    if(nMarker_PyCustom != 0) {
      cout << "Surface(s) that are customizable in Python: ";
      for(iMarker_PyCustom=0; iMarker_PyCustom < nMarker_PyCustom; iMarker_PyCustom++){
        cout << Marker_PyCustom[iMarker_PyCustom];
        if (iMarker_PyCustom < nMarker_PyCustom-1) cout << ", ";
        else cout << ".";
      }
      cout << endl;
    }

    if (nMarker_DV != 0) {
      cout << "Surface(s) affected by the design variables: ";
      for (iMarker_DV = 0; iMarker_DV < nMarker_DV; iMarker_DV++) {
        cout << Marker_DV[iMarker_DV];
        if (iMarker_DV < nMarker_DV-1) cout << ", ";
        else cout <<".";
      }
      cout<< endl;
    }

    if (nMarker_Moving != 0) {
      cout << "Surface(s) in motion: ";
      for (iMarker_Moving = 0; iMarker_Moving < nMarker_Moving; iMarker_Moving++) {
        cout << Marker_Moving[iMarker_Moving];
        if (iMarker_Moving < nMarker_Moving-1) cout << ", ";
        else cout <<".";
      }
      cout<< endl;
    }

  }

  if (val_software == SU2_GEO) {
    if (nMarker_GeoEval != 0) {
      cout << "Surface(s) where the geometrical based functions is evaluated: ";
      for (iMarker_GeoEval = 0; iMarker_GeoEval < nMarker_GeoEval; iMarker_GeoEval++) {
        cout << Marker_GeoEval[iMarker_GeoEval];
        if (iMarker_GeoEval < nMarker_GeoEval-1) cout << ", ";
        else cout <<".";
      }
      cout<< endl;
    }
  }

  cout << "Input mesh file name: " << Mesh_FileName << endl;

	if (val_software == SU2_DOT) {
    if (DiscreteAdjoint) {
      cout << "Input sensitivity file name: " << GetObjFunc_Extension(Solution_AdjFileName) << "." << endl;
    }else {
		cout << "Input sensitivity file name: " << SurfAdjCoeff_FileName << "." << endl;
	}
  }

	if (val_software == SU2_MSH) {
		switch (Kind_Adaptation) {
		case FULL: case WAKE: case FULL_FLOW: case FULL_ADJOINT: case SMOOTHING: case SUPERSONIC_SHOCK:
			break;
		case GRAD_FLOW:
			cout << "Read flow solution from: " << Solution_FileName << "." << endl;
			break;
		case GRAD_ADJOINT:
			cout << "Read adjoint flow solution from: " << Solution_AdjFileName << "." << endl;
			break;
		case GRAD_FLOW_ADJ: case COMPUTABLE: case REMAINING:
			cout << "Read flow solution from: " << Solution_FileName << "." << endl;
			cout << "Read adjoint flow solution from: " << Solution_AdjFileName << "." << endl;
			break;
		}
	}

	if (val_software == SU2_DEF) {
		cout << endl <<"---------------- Grid deformation parameters ( Zone "  << iZone << " )  ----------------" << endl;
		cout << "Grid deformation using a linear elasticity method." << endl;

    if (Hold_GridFixed == YES) cout << "Hold some regions of the mesh fixed (hardcode implementation)." << endl;
  }

  if (val_software == SU2_DOT) {
  cout << endl <<"-------------- Surface deformation parameters ( Zone "  << iZone << " ) ----------------" << endl;
  }

  if (((val_software == SU2_DEF) || (val_software == SU2_DOT)) && (Design_Variable[0] != NO_DEFORMATION)) {

    for (unsigned short iDV = 0; iDV < nDV; iDV++) {


      if ((Design_Variable[iDV] != NO_DEFORMATION) &&
          (Design_Variable[iDV] != FFD_SETTING) &&
          (Design_Variable[iDV] != SCALE_GRID) &&
          (Design_Variable[iDV] != TRANSLATE_GRID) &&
          (Design_Variable[iDV] != ROTATE_GRID) &&
          (Design_Variable[iDV] != SURFACE_FILE)) {

        if (iDV == 0)
          cout << "Design variables definition (markers <-> value <-> param):" << endl;

        switch (Design_Variable[iDV]) {
          case FFD_CONTROL_POINT_2D:  cout << "FFD 2D (control point) <-> "; break;
          case FFD_CAMBER_2D:         cout << "FFD 2D (camber) <-> "; break;
          case FFD_THICKNESS_2D:      cout << "FFD 2D (thickness) <-> "; break;
          case FFD_TWIST_2D:          cout << "FFD 2D (twist) <-> "; break;
          case HICKS_HENNE:           cout << "Hicks Henne <-> " ; break;
          case SURFACE_BUMP:          cout << "Surface bump <-> " ; break;
          case ANGLE_OF_ATTACK:       cout << "Angle of attack <-> " ; break;
          case CST:           	      cout << "Kulfan parameter number (CST) <-> " ; break;
          case TRANSLATION:           cout << "Translation design variable."; break;
          case SCALE:                 cout << "Scale design variable."; break;
          case NACA_4DIGITS:          cout << "NACA four digits <-> "; break;
          case PARABOLIC:             cout << "Parabolic <-> "; break;
          case AIRFOIL:               cout << "Airfoil <-> "; break;
          case ROTATION:              cout << "Rotation <-> "; break;
          case FFD_CONTROL_POINT:     cout << "FFD (control point) <-> "; break;
          case FFD_NACELLE:           cout << "FFD (nacelle) <-> "; break;
          case FFD_GULL:              cout << "FFD (gull) <-> "; break;
          case FFD_TWIST:             cout << "FFD (twist) <-> "; break;
          case FFD_ROTATION:          cout << "FFD (rotation) <-> "; break;
          case FFD_CONTROL_SURFACE:   cout << "FFD (control surface) <-> "; break;
          case FFD_CAMBER:            cout << "FFD (camber) <-> "; break;
          case FFD_THICKNESS:         cout << "FFD (thickness) -> "; break;
          case FFD_ANGLE_OF_ATTACK:   cout << "FFD (angle of attack) <-> "; break;
        }

        for (iMarker_DV = 0; iMarker_DV < nMarker_DV; iMarker_DV++) {
          cout << Marker_DV[iMarker_DV];
          if (iMarker_DV < nMarker_DV-1) cout << ", ";
          else cout << " <-> ";
        }

        for (iDV_Value = 0; iDV_Value < nDV_Value[iDV]; iDV_Value++) {
          cout << DV_Value[iDV][iDV_Value];
          if (iDV_Value != nDV_Value[iDV]-1) cout << ", ";
        }
        cout << " <-> ";

        if ((Design_Variable[iDV] == NO_DEFORMATION) ||
            (Design_Variable[iDV] == FFD_SETTING) ||
            (Design_Variable[iDV] == SCALE) ) nParamDV = 0;
        if (Design_Variable[iDV] == ANGLE_OF_ATTACK) nParamDV = 1;
        if ((Design_Variable[iDV] == FFD_CAMBER_2D) ||
            (Design_Variable[iDV] == FFD_THICKNESS_2D) ||
            (Design_Variable[iDV] == HICKS_HENNE) ||
            (Design_Variable[iDV] == PARABOLIC) ||
            (Design_Variable[iDV] == AIRFOIL) ||
            (Design_Variable[iDV] == FFD_GULL) ||
            (Design_Variable[iDV] == FFD_ANGLE_OF_ATTACK) ) nParamDV = 2;
        if ((Design_Variable[iDV] ==  TRANSLATION) ||
            (Design_Variable[iDV] ==  NACA_4DIGITS) ||
            (Design_Variable[iDV] ==  CST) ||
            (Design_Variable[iDV] ==  SURFACE_BUMP) ||
            (Design_Variable[iDV] ==  FFD_CAMBER) ||
            (Design_Variable[iDV] ==  FFD_TWIST_2D) ||
            (Design_Variable[iDV] ==  FFD_THICKNESS) ) nParamDV = 3;
        if (Design_Variable[iDV] == FFD_CONTROL_POINT_2D) nParamDV = 5;
        if (Design_Variable[iDV] == ROTATION) nParamDV = 6;
        if ((Design_Variable[iDV] ==  FFD_CONTROL_POINT) ||
            (Design_Variable[iDV] ==  FFD_ROTATION) ||
            (Design_Variable[iDV] ==  FFD_CONTROL_SURFACE) ) nParamDV = 7;
        if (Design_Variable[iDV] == FFD_TWIST) nParamDV = 8;

        for (unsigned short iParamDV = 0; iParamDV < nParamDV; iParamDV++) {

          if (iParamDV == 0) cout << "( ";

          if ((iParamDV == 0) &&
              ((Design_Variable[iDV] == NO_DEFORMATION) ||
               (Design_Variable[iDV] == FFD_SETTING) ||
               (Design_Variable[iDV] == FFD_ANGLE_OF_ATTACK) ||
               (Design_Variable[iDV] == FFD_CONTROL_POINT_2D) ||
               (Design_Variable[iDV] == FFD_CAMBER_2D) ||
               (Design_Variable[iDV] == FFD_THICKNESS_2D) ||
               (Design_Variable[iDV] == FFD_TWIST_2D) ||
               (Design_Variable[iDV] == FFD_CONTROL_POINT) ||
               (Design_Variable[iDV] == FFD_NACELLE) ||
               (Design_Variable[iDV] == FFD_GULL) ||
               (Design_Variable[iDV] == FFD_TWIST) ||
               (Design_Variable[iDV] == FFD_ROTATION) ||
               (Design_Variable[iDV] == FFD_CONTROL_SURFACE) ||
               (Design_Variable[iDV] == FFD_CAMBER) ||
               (Design_Variable[iDV] == FFD_THICKNESS))) cout << FFDTag[iDV];
          else cout << ParamDV[iDV][iParamDV];

          if (iParamDV < nParamDV-1) cout << ", ";
          else cout <<" )"<< endl;

        }

      }

      else if (Design_Variable[iDV] == NO_DEFORMATION) {
        cout << "No deformation of the numerical grid. Just output .su2 file." << endl;
      }

      else if (Design_Variable[iDV] == SCALE_GRID) {
        nParamDV = 0;
        cout << "Scaling of the volume grid by a constant factor." << endl;
      }

      else if (Design_Variable[iDV] == TRANSLATE_GRID) {
        nParamDV = 3;
        cout << "Rigid translation of the volume grid." << endl;
      }

      else if (Design_Variable[iDV] == ROTATE_GRID) {
        nParamDV = 6;
        cout << "Rigid rotation of the volume grid." << endl;
      }

      else if (Design_Variable[iDV] == FFD_SETTING) {

        cout << "Setting the FFD box structure." << endl;
        cout << "FFD boxes definition (FFD tag <-> degree <-> coord):" << endl;

        for (unsigned short iFFDBox = 0; iFFDBox < nFFDBox; iFFDBox++) {

          cout << TagFFDBox[iFFDBox] << " <-> ";

          for (unsigned short iDegreeFFD = 0; iDegreeFFD < 3; iDegreeFFD++) {
            if (iDegreeFFD == 0) cout << "( ";
            cout << DegreeFFDBox[iFFDBox][iDegreeFFD];
            if (iDegreeFFD < 2) cout << ", ";
            else cout <<" )";
          }

          cout << " <-> ";

          for (unsigned short iCoordFFD = 0; iCoordFFD < 24; iCoordFFD++) {
            if (iCoordFFD == 0) cout << "( ";
            cout << CoordFFDBox[iFFDBox][iCoordFFD];
            if (iCoordFFD < 23) cout << ", ";
            else cout <<" )"<< endl;
          }

        }

      }

      else cout << endl;

		}
	}

	if (((val_software == SU2_CFD) && ( ContinuousAdjoint || DiscreteAdjoint)) || (val_software == SU2_DOT)) {

		cout << endl <<"---------------- Design problem definition  ( Zone "  << iZone << " ) ------------------" << endl;
		if (nObj==1) {
      switch (Kind_ObjFunc[0]) {
        case DRAG_COEFFICIENT:           cout << "CD objective function";
          if (Fixed_CL_Mode) {           cout << " using fixed CL mode, dCD/dCL = " << dCD_dCL << "." << endl; }
          else if (Fixed_CM_Mode) {      cout << " using fixed CMy mode, dCD/dCMy = " << dCD_dCMy << "." << endl; }
          else {                         cout << "." << endl; }
          break;
        case LIFT_COEFFICIENT:           cout << "CL objective function." << endl; break;
        case MOMENT_X_COEFFICIENT:       cout << "CMx objective function" << endl;
          if (Fixed_CL_Mode) {           cout << " using fixed CL mode, dCMx/dCL = " << dCMx_dCL << "." << endl; }
          else {                         cout << "." << endl; }
          break;
        case MOMENT_Y_COEFFICIENT:       cout << "CMy objective function" << endl;
          if (Fixed_CL_Mode) {           cout << " using fixed CL mode, dCMy/dCL = " << dCMy_dCL << "." << endl; }
          else {                         cout << "." << endl; }
          break;
        case MOMENT_Z_COEFFICIENT:       cout << "CMz objective function" << endl;
          if (Fixed_CL_Mode) {           cout << " using fixed CL mode, dCMz/dCL = " << dCMz_dCL << "." << endl; }
          else {                         cout << "." << endl; }
          break;
        case INVERSE_DESIGN_PRESSURE:    cout << "Inverse design (Cp) objective function." << endl; break;
        case INVERSE_DESIGN_HEATFLUX:    cout << "Inverse design (Heat Flux) objective function." << endl; break;
        case SIDEFORCE_COEFFICIENT:      cout << "Side force objective function." << endl; break;
        case EFFICIENCY:                 cout << "CL/CD objective function." << endl; break;
        case EQUIVALENT_AREA:            cout << "Equivalent area objective function. CD weight: " << WeightCd <<"."<< endl;  break;
        case NEARFIELD_PRESSURE:         cout << "Nearfield pressure objective function. CD weight: " << WeightCd <<"."<< endl;  break;
        case FORCE_X_COEFFICIENT:        cout << "X-force objective function." << endl; break;
        case FORCE_Y_COEFFICIENT:        cout << "Y-force objective function." << endl; break;
        case FORCE_Z_COEFFICIENT:        cout << "Z-force objective function." << endl; break;
        case THRUST_COEFFICIENT:         cout << "Thrust objective function." << endl; break;
        case TORQUE_COEFFICIENT:         cout << "Torque efficiency objective function." << endl; break;
        case TOTAL_HEATFLUX:             cout << "Total heat flux objective function." << endl; break;
        case MAXIMUM_HEATFLUX:           cout << "Maximum heat flux objective function." << endl; break;
        case FIGURE_OF_MERIT:            cout << "Rotor Figure of Merit objective function." << endl; break;
        case BUFFET_SENSOR:              cout << "Buffet sensor objective function." << endl; break;
        case SURFACE_TOTAL_PRESSURE:         cout << "Average total pressure objective function." << endl; break;
        case SURFACE_STATIC_PRESSURE:        cout << "Average static pressure objective function." << endl; break;
        case SURFACE_MASSFLOW:             cout << "Mass flow rate objective function." << endl; break;
        case SURFACE_MACH:             cout << "Mach number objective function." << endl; break;
        case CUSTOM_OBJFUNC:        		cout << "Custom objective function." << endl; break;
        case REFERENCE_GEOMETRY:        cout << "Target geometry objective function." << endl; break;
        case REFERENCE_NODE:            cout << "Target node displacement objective function." << endl; break;
        case VOLUME_FRACTION:           cout << "Volume fraction objective function." << endl; break;
        case TOPOL_DISCRETENESS:        cout << "Topology discreteness objective function." << endl; break;
        case TOPOL_COMPLIANCE:          cout << "Topology compliance objective function." << endl; break;
      }
		}
		else {
		  cout << "Weighted sum objective function." << endl;
		}

	}

	if (val_software == SU2_CFD) {
		cout << endl <<"--------------- Space Numerical Integration ( Zone "  << iZone << " ) ------------------" << endl;

		if (SmoothNumGrid) cout << "There are some smoothing iterations on the grid coordinates." << endl;

    if ((Kind_Solver == EULER)          || (Kind_Solver == NAVIER_STOKES)          || (Kind_Solver == RANS) ||
        (Kind_Solver == INC_EULER)      || (Kind_Solver == INC_NAVIER_STOKES)      || (Kind_Solver == INC_RANS) ||
        (Kind_Solver == DISC_ADJ_EULER) || (Kind_Solver == DISC_ADJ_NAVIER_STOKES) || (Kind_Solver == DISC_ADJ_RANS) ) {

      if (Kind_ConvNumScheme_Flow == SPACE_CENTERED) {
        if (Kind_Centered_Flow == JST) {
          cout << "Jameson-Schmidt-Turkel scheme (2nd order in space) for the flow inviscid terms."<< endl;
          cout << "JST viscous coefficients (2nd & 4th): " << Kappa_2nd_Flow << ", " << Kappa_4th_Flow <<"." << endl;
          cout << "The method includes a grid stretching correction (p = 0.3)."<< endl;
        }
        if (Kind_Centered_Flow == JST_KE) {
          cout << "Jameson-Schmidt-Turkel scheme (2nd order in space) for the flow inviscid terms."<< endl;
          cout << "JST viscous coefficients (2nd & 4th): " << Kappa_2nd_Flow << ", " << Kappa_4th_Flow << "." << endl;
          cout << "The method includes a grid stretching correction (p = 0.3)."<< endl;
        }
        if (Kind_Centered_Flow == LAX) {
          cout << "Lax-Friedrich scheme (1st order in space) for the flow inviscid terms."<< endl;
          cout << "Lax viscous coefficients (1st): " << Kappa_1st_Flow << "." << endl;
          cout << "First order integration." << endl;
        }
      }

      if (Kind_ConvNumScheme_Flow == SPACE_UPWIND) {
        if (Kind_Upwind_Flow == ROE)   cout << "Roe (with entropy fix = "<< EntropyFix_Coeff <<") solver for the flow inviscid terms."<< endl;
        if (Kind_Upwind_Flow == TURKEL) cout << "Roe-Turkel solver for the flow inviscid terms."<< endl;
        if (Kind_Upwind_Flow == AUSM)  cout << "AUSM solver for the flow inviscid terms."<< endl;
        if (Kind_Upwind_Flow == HLLC)  cout << "HLLC solver for the flow inviscid terms."<< endl;
        if (Kind_Upwind_Flow == SW)  cout << "Steger-Warming solver for the flow inviscid terms."<< endl;
        if (Kind_Upwind_Flow == MSW)  cout << "Modified Steger-Warming solver for the flow inviscid terms."<< endl;
        if (Kind_Upwind_Flow == CUSP)  cout << "CUSP solver for the flow inviscid terms."<< endl;
        if (Kind_Upwind_Flow == L2ROE) cout << "L2ROE Low Mach ROE solver for the flow inviscid terms."<< endl;
        if (Kind_Upwind_Flow == LMROE) cout << "Rieper Low Mach ROE solver for the flow inviscid terms."<< endl;
        if (Kind_Upwind_Flow == SLAU) cout << "Simple Low-Dissipation AUSM solver for the flow inviscid terms."<< endl;
        if (Kind_Upwind_Flow == SLAU2) cout << "Simple Low-Dissipation AUSM 2 solver for the flow inviscid terms."<< endl;
        if (Kind_Upwind_Flow == FDS)   cout << "Flux difference splitting (FDS) upwind scheme for the flow inviscid terms."<< endl;
        if (Kind_Upwind_Flow == AUSMPLUSUP)  cout << "AUSM+-up solver for the flow inviscid terms."<< endl;
	if (Kind_Upwind_Flow == AUSMPLUSUP2)  cout << "AUSM+-up2 solver for the flow inviscid terms."<< endl;

  if (Kind_Solver == EULER         || Kind_Solver == DISC_ADJ_EULER ||
      Kind_Solver == NAVIER_STOKES || Kind_Solver == DISC_ADJ_NAVIER_STOKES ||
      Kind_Solver == RANS          || Kind_Solver == DISC_ADJ_RANS) {
          switch (Kind_RoeLowDiss) {
            case NO_ROELOWDISS: cout << "Standard Roe without low-dissipation function."<< endl; break;
            case NTS: cout << "Roe with NTS low-dissipation function."<< endl; break;
            case FD: cout << "Roe with DDES's FD low-dissipation function."<< endl; break;
            case NTS_DUCROS: cout << "Roe with NTS low-dissipation function + Ducros shock sensor."<< endl; break;
            case FD_DUCROS: cout << "Roe with DDES's FD low-dissipation function + Ducros shock sensor."<< endl; break;
          }
        }

        if (MUSCL_Flow) {
          cout << "Second order integration in space, with slope limiter." << endl;
            switch (Kind_SlopeLimit_Flow) {
              case NO_LIMITER:
                cout << "No slope-limiting method. "<< endl;
                break;
              case VENKATAKRISHNAN:
                cout << "Venkatakrishnan slope-limiting method, with constant: " << Venkat_LimiterCoeff <<". "<< endl;
                cout << "The reference element size is: " << RefElemLength <<". "<< endl;
                break;
              case VENKATAKRISHNAN_WANG:
                cout << "Venkatakrishnan-Wang slope-limiting method, with constant: " << Venkat_LimiterCoeff <<". "<< endl;
                break;
              case BARTH_JESPERSEN:
                cout << "Barth-Jespersen slope-limiting method." << endl;
                break;
              case VAN_ALBADA_EDGE:
                cout << "Van Albada slope-limiting method implemented by edges." << endl;
                break;
            }
        }
        else {
          cout << "First order integration in space." << endl;
        }

      }

    }

    if ((Kind_Solver == RANS) || (Kind_Solver == DISC_ADJ_RANS)) {
      if (Kind_ConvNumScheme_Turb == SPACE_UPWIND) {
        if (Kind_Upwind_Turb == SCALAR_UPWIND) cout << "Scalar upwind solver for the turbulence model."<< endl;
        if (MUSCL_Turb) {
          cout << "Second order integration in space with slope limiter." << endl;
            switch (Kind_SlopeLimit_Turb) {
              case NO_LIMITER:
                cout << "No slope-limiting method. "<< endl;
                break;
              case VENKATAKRISHNAN:
                cout << "Venkatakrishnan slope-limiting method, with constant: " << Venkat_LimiterCoeff <<". "<< endl;
                cout << "The reference element size is: " << RefElemLength <<". "<< endl;
                break;
              case VENKATAKRISHNAN_WANG:
                cout << "Venkatakrishnan-Wang slope-limiting method, with constant: " << Venkat_LimiterCoeff <<". "<< endl;
                break;
              case BARTH_JESPERSEN:
                cout << "Barth-Jespersen slope-limiting method." << endl;
                break;
              case VAN_ALBADA_EDGE:
                cout << "Van Albada slope-limiting method implemented by edges." << endl;
                break;
            }
        }
        else {
          cout << "First order integration in space." << endl;
        }
      }
    }

    if ((Kind_Solver == ADJ_EULER) || (Kind_Solver == ADJ_NAVIER_STOKES) || (Kind_Solver == ADJ_RANS)) {

      if (Kind_ConvNumScheme_AdjFlow == SPACE_CENTERED) {
        if (Kind_Centered_AdjFlow == JST) {
          cout << "Jameson-Schmidt-Turkel scheme for the adjoint inviscid terms."<< endl;
          cout << "JST viscous coefficients (1st, 2nd, & 4th): " << Kappa_1st_AdjFlow
          << ", " << Kappa_2nd_AdjFlow << ", " << Kappa_4th_AdjFlow <<"."<< endl;
          cout << "The method includes a grid stretching correction (p = 0.3)."<< endl;
          cout << "Second order integration." << endl;
        }
        if (Kind_Centered_AdjFlow == LAX) {
          cout << "Lax-Friedrich scheme for the adjoint inviscid terms."<< endl;
          cout << "First order integration." << endl;
        }
      }

      if (Kind_ConvNumScheme_AdjFlow == SPACE_UPWIND) {
        if (Kind_Upwind_AdjFlow == ROE) cout << "Roe (with entropy fix = "<< EntropyFix_Coeff <<") solver for the adjoint inviscid terms."<< endl;
        if (MUSCL_AdjFlow) {
          cout << "Second order integration with slope limiter." << endl;
            switch (Kind_SlopeLimit_AdjFlow) {
              case NO_LIMITER:
                cout << "No slope-limiting method. "<< endl;
                break;
              case VENKATAKRISHNAN:
                cout << "Venkatakrishnan slope-limiting method, with constant: " << Venkat_LimiterCoeff <<". "<< endl;
                cout << "The reference element size is: " << RefElemLength <<". "<< endl;
                break;
              case VENKATAKRISHNAN_WANG:
                cout << "Venkatakrishnan-Wang slope-limiting method, with constant: " << Venkat_LimiterCoeff <<". "<< endl;
                break;
              case BARTH_JESPERSEN:
                cout << "Barth-Jespersen slope-limiting method." << endl;
                break;
              case VAN_ALBADA_EDGE:
                cout << "Van Albada slope-limiting method implemented by edges." << endl;
                break;
              case SHARP_EDGES:
                cout << "Sharp edges slope-limiting method, with constant: " << Venkat_LimiterCoeff <<". "<< endl;
                cout << "The reference element size is: " << RefElemLength <<". "<< endl;
                cout << "The reference sharp edge distance is: " << AdjSharp_LimiterCoeff*RefElemLength*Venkat_LimiterCoeff <<". "<< endl;
                break;
              case WALL_DISTANCE:
                cout << "Wall distance slope-limiting method, with constant: " << Venkat_LimiterCoeff <<". "<< endl;
                cout << "The reference element size is: " << RefElemLength <<". "<< endl;
                cout << "The reference wall distance is: " << AdjSharp_LimiterCoeff*RefElemLength*Venkat_LimiterCoeff <<". "<< endl;
                break;
            }
        }
        else {
          cout << "First order integration." << endl;
        }
      }

      cout << "The reference sharp edge distance is: " << AdjSharp_LimiterCoeff*RefElemLength*Venkat_LimiterCoeff <<". "<< endl;

    }

    if ((Kind_Solver == ADJ_RANS) && (!Frozen_Visc_Cont)) {
      if (Kind_ConvNumScheme_AdjTurb == SPACE_UPWIND) {
        if (Kind_Upwind_Turb == SCALAR_UPWIND) cout << "Scalar upwind solver (first order) for the adjoint turbulence model."<< endl;
        if (MUSCL_AdjTurb) {
          cout << "Second order integration with slope limiter." << endl;
            switch (Kind_SlopeLimit_AdjTurb) {
              case NO_LIMITER:
                cout << "No slope-limiting method. "<< endl;
                break;
              case VENKATAKRISHNAN:
                cout << "Venkatakrishnan slope-limiting method, with constant: " << Venkat_LimiterCoeff <<". "<< endl;
                cout << "The reference element size is: " << RefElemLength <<". "<< endl;
                break;
              case VENKATAKRISHNAN_WANG:
                cout << "Venkatakrishnan-Wang slope-limiting method, with constant: " << Venkat_LimiterCoeff <<". "<< endl;
                break;
              case BARTH_JESPERSEN:
                cout << "Barth-Jespersen slope-limiting method." << endl;
                break;
              case VAN_ALBADA_EDGE:
                cout << "Van Albada slope-limiting method implemented by edges." << endl;
                break;
              case SHARP_EDGES:
                cout << "Sharp edges slope-limiting method, with constant: " << Venkat_LimiterCoeff <<". "<< endl;
                cout << "The reference element size is: " << RefElemLength <<". "<< endl;
                cout << "The reference sharp edge distance is: " << AdjSharp_LimiterCoeff*RefElemLength*Venkat_LimiterCoeff <<". "<< endl;
                break;
              case WALL_DISTANCE:
                cout << "Wall distance slope-limiting method, with constant: " << Venkat_LimiterCoeff <<". "<< endl;
                cout << "The reference element size is: " << RefElemLength <<". "<< endl;
                cout << "The reference wall distance is: " << AdjSharp_LimiterCoeff*RefElemLength*Venkat_LimiterCoeff <<". "<< endl;
                break;
            }
        }
        else {
          cout << "First order integration." << endl;
        }
      }
    }

    if ((Kind_Solver == NAVIER_STOKES) || (Kind_Solver == RANS) ||
        (Kind_Solver == INC_NAVIER_STOKES) || (Kind_Solver == INC_RANS) ||
        (Kind_Solver == DISC_ADJ_INC_NAVIER_STOKES) || (Kind_Solver == DISC_ADJ_INC_RANS) ||
        (Kind_Solver == DISC_ADJ_NAVIER_STOKES) || (Kind_Solver == DISC_ADJ_RANS)) {
        cout << "Average of gradients with correction (viscous flow terms)." << endl;
    }

    if ((Kind_Solver == ADJ_NAVIER_STOKES) || (Kind_Solver == ADJ_RANS)) {
      cout << "Average of gradients with correction (viscous adjoint terms)." << endl;
    }

    if ((Kind_Solver == RANS) || (Kind_Solver == DISC_ADJ_RANS) || (Kind_Solver == INC_RANS) || (Kind_Solver == DISC_ADJ_INC_RANS) ) {
      cout << "Average of gradients with correction (viscous turbulence terms)." << endl;
    }

    if ((Kind_Solver == ADJ_RANS) && (!Frozen_Visc_Cont)) {
      cout << "Average of gradients with correction (2nd order) for computation of adjoint viscous turbulence terms." << endl;
      if (Kind_TimeIntScheme_AdjTurb == EULER_IMPLICIT) cout << "Euler implicit method for the turbulent adjoint equation." << endl;
    }

    if(Kind_Solver != FEM_EULER && Kind_Solver != FEM_NAVIER_STOKES &&
       Kind_Solver != FEM_RANS  && Kind_Solver != FEM_LES &&
       Kind_Solver != DISC_ADJ_FEM_EULER && Kind_Solver != DISC_ADJ_FEM_NS &&
       Kind_Solver != DISC_ADJ_FEM_RANS) {
      if (!fea){
        switch (Kind_Gradient_Method_Recon) {
          case GREEN_GAUSS: cout << "Gradient for upwind reconstruction: Green-Gauss." << endl; break;
          case LEAST_SQUARES: cout << "Gradient for upwind reconstruction: unweighted Least-Squares." << endl; break;
          case WEIGHTED_LEAST_SQUARES: cout << "Gradient for upwind reconstruction: inverse-distance weighted Least-Squares." << endl; break;
        }
        switch (Kind_Gradient_Method) {
          case GREEN_GAUSS: cout << "Gradient for viscous and source terms: Green-Gauss." << endl; break;
          case LEAST_SQUARES: cout << "Gradient for viscous and source terms: unweighted Least-Squares." << endl; break;
          case WEIGHTED_LEAST_SQUARES: cout << "Gradient for viscous and source terms: inverse-distance weighted Least-Squares." << endl; break;
        }
      }
      else{
        cout << "Spatial discretization using the Finite Element Method." << endl;
      }
    }

    if(Kind_Solver == FEM_EULER || Kind_Solver == FEM_NAVIER_STOKES ||
       Kind_Solver == FEM_RANS  || Kind_Solver == FEM_LES ||
       Kind_Solver == DISC_ADJ_FEM_EULER || Kind_Solver == DISC_ADJ_FEM_NS ||
       Kind_Solver == DISC_ADJ_FEM_RANS) {
      if(Kind_FEM_Flow == DG) {
        cout << "Discontinuous Galerkin Finite element solver" << endl;

        switch( Riemann_Solver_FEM ) {
          case ROE:           cout << "Roe (with entropy fix) solver for inviscid fluxes over the faces" << endl; break;
          case LAX_FRIEDRICH: cout << "Lax-Friedrich solver for inviscid fluxes over the faces" << endl; break;
          case AUSM:          cout << "AUSM solver inviscid fluxes over the faces" << endl; break;
          case HLLC:          cout << "HLLC solver inviscid fluxes over the faces" << endl; break;
        }

        if(Kind_Solver != FEM_EULER && Kind_Solver != DISC_ADJ_FEM_EULER) {
          cout << "Theta symmetrizing terms interior penalty: " << Theta_Interior_Penalty_DGFEM << endl;
        }
      }

      cout << "Quadrature factor for elements with constant Jacobian:     " << Quadrature_Factor_Straight << endl;
      cout << "Quadrature factor for elements with non-constant Jacobian: " << Quadrature_Factor_Curved << endl;

      cout << "Byte alignment matrix multiplications:      " << byteAlignmentMatMul << endl;
      cout << "Padded matrix size for optimal performance: " << sizeMatMulPadding << endl;
    }

    cout << endl <<"--------------- Time Numerical Integration  ( Zone "  << iZone << " ) ------------------" << endl;

    if (!fea) {
		switch (TimeMarching) {
		  case NO:
			cout << "Local time stepping (steady state simulation)." << endl; break;
		  case TIME_STEPPING:
			cout << "Unsteady simulation using a time stepping strategy."<< endl;
			if (Unst_CFL != 0.0) {
                          cout << "Time step computed by the code. Unsteady CFL number: " << Unst_CFL <<"."<< endl;
                          if (Delta_UnstTime != 0.0) {
                            cout << "Synchronization time provided by the user (s): "<< Delta_UnstTime << "." << endl;
                          }
                        }
			else cout << "Unsteady time step provided by the user (s): "<< Delta_UnstTime << "." << endl;
			break;
		  case DT_STEPPING_1ST: case DT_STEPPING_2ND:
			if (TimeMarching == DT_STEPPING_1ST) cout << "Unsteady simulation, dual time stepping strategy (first order in time)."<< endl;
			if (TimeMarching == DT_STEPPING_2ND) cout << "Unsteady simulation, dual time stepping strategy (second order in time)."<< endl;
			if (Unst_CFL != 0.0) cout << "Time step computed by the code. Unsteady CFL number: " << Unst_CFL <<"."<< endl;
			else cout << "Unsteady time step provided by the user (s): "<< Delta_UnstTime << "." << endl;
			cout << "Total number of internal Dual Time iterations: "<< Unst_nIntIter <<"." << endl;
			break;
		}
  }
	else {
		if (Time_Domain) {
            cout << "Dynamic structural analysis."<< endl;
            cout << "Time step provided by the user for the dynamic analysis(s): "<< Delta_DynTime << "." << endl;
		 } else {
            cout << "Static structural analysis." << endl;
		}
	}

    if ((Kind_Solver == EULER) || (Kind_Solver == NAVIER_STOKES) || (Kind_Solver == RANS) ||
        (Kind_Solver == INC_EULER) || (Kind_Solver == INC_NAVIER_STOKES) || (Kind_Solver == INC_RANS) ||
        (Kind_Solver == DISC_ADJ_INC_EULER) || (Kind_Solver == DISC_ADJ_INC_NAVIER_STOKES) || (Kind_Solver == DISC_ADJ_INC_RANS) ||
        (Kind_Solver == DISC_ADJ_EULER) || (Kind_Solver == DISC_ADJ_NAVIER_STOKES) || (Kind_Solver == DISC_ADJ_RANS) ||
        (Kind_Solver == DISC_ADJ_FEM_EULER) || (Kind_Solver == DISC_ADJ_FEM_NS) || (Kind_Solver == DISC_ADJ_FEM_RANS)) {
      switch (Kind_TimeIntScheme_Flow) {
        case RUNGE_KUTTA_EXPLICIT:
          cout << "Runge-Kutta explicit method for the flow equations." << endl;
          cout << "Number of steps: " << nRKStep << endl;
          cout << "Alpha coefficients: ";
          for (unsigned short iRKStep = 0; iRKStep < nRKStep; iRKStep++) {
            cout << "\t" << RK_Alpha_Step[iRKStep];
          }
          cout << endl;
          break;
        case EULER_EXPLICIT:
          cout << "Euler explicit method for the flow equations." << endl;
          break;
        case EULER_IMPLICIT:
          cout << "Euler implicit method for the flow equations." << endl;
          switch (Kind_Linear_Solver) {
            case BCGSTAB:
            case FGMRES:
            case RESTARTED_FGMRES:
              if (Kind_Linear_Solver == BCGSTAB)
                cout << "BCGSTAB is used for solving the linear system." << endl;
              else
                cout << "FGMRES is used for solving the linear system." << endl;
              switch (Kind_Linear_Solver_Prec) {
                case ILU: cout << "Using a ILU("<< Linear_Solver_ILU_n <<") preconditioning."<< endl; break;
                case LINELET: cout << "Using a linelet preconditioning."<< endl; break;
                case LU_SGS:  cout << "Using a LU-SGS preconditioning."<< endl; break;
                case JACOBI:  cout << "Using a Jacobi preconditioning."<< endl; break;
              }
              break;
            case SMOOTHER:
              switch (Kind_Linear_Solver_Prec) {
                case ILU:     cout << "A ILU(" << Linear_Solver_ILU_n << ")"; break;
                case LINELET: cout << "A Linelet"; break;
                case LU_SGS:  cout << "A LU-SGS"; break;
                case JACOBI:  cout << "A Jacobi"; break;
              }
              cout << " method is used for smoothing the linear system." << endl;
              break;
          }
          cout << "Convergence criteria of the linear solver: "<< Linear_Solver_Error <<"."<< endl;
          cout << "Max number of linear iterations: "<< Linear_Solver_Iter <<"."<< endl;
          break;
        case CLASSICAL_RK4_EXPLICIT:
          cout << "Classical RK4 explicit method for the flow equations." << endl;
          cout << "Number of steps: " << 4 << endl;
          cout << "Time coefficients: {0.5, 0.5, 1, 1}" << endl;
          cout << "Function coefficients: {1/6, 1/3, 1/3, 1/6}" << endl;
          break;
      }
    }

    if (fea) {
      switch (Kind_TimeIntScheme_FEA) {
        case CD_EXPLICIT:
          cout << "Explicit time integration (NOT IMPLEMENTED YET)." << endl;
          break;
        case GENERALIZED_ALPHA:
          cout << "Generalized-alpha method." << endl;
          break;
        case NEWMARK_IMPLICIT:
          if (Dynamic_Analysis) cout << "Newmark implicit method for the structural time integration." << endl;
          switch (Kind_Linear_Solver) {
            case BCGSTAB:
              cout << "BCGSTAB is used for solving the linear system." << endl;
              cout << "Convergence criteria of the linear solver: "<< Linear_Solver_Error <<"."<< endl;
              cout << "Max number of iterations: "<< Linear_Solver_Iter <<"."<< endl;
              break;
            case FGMRES: case RESTARTED_FGMRES:
              cout << "FGMRES is used for solving the linear system." << endl;
              cout << "Convergence criteria of the linear solver: "<< Linear_Solver_Error <<"."<< endl;
              cout << "Max number of iterations: "<< Linear_Solver_Iter <<"."<< endl;
              break;
            case CONJUGATE_GRADIENT:
              cout << "A Conjugate Gradient method is used for solving the linear system." << endl;
              cout << "Convergence criteria of the linear solver: "<< Linear_Solver_Error <<"."<< endl;
              cout << "Max number of iterations: "<< Linear_Solver_Iter <<"."<< endl;
              break;
          }
          break;
      }
    }

    if ((Kind_Solver == ADJ_EULER) || (Kind_Solver == ADJ_NAVIER_STOKES) || (Kind_Solver == ADJ_RANS)) {
      switch (Kind_TimeIntScheme_AdjFlow) {
        case RUNGE_KUTTA_EXPLICIT:
          cout << "Runge-Kutta explicit method for the adjoint equations." << endl;
          cout << "Number of steps: " << nRKStep << endl;
          cout << "Alpha coefficients: ";
          for (unsigned short iRKStep = 0; iRKStep < nRKStep; iRKStep++) {
            cout << "\t" << RK_Alpha_Step[iRKStep];
          }
          cout << endl;
          break;
        case EULER_EXPLICIT: cout << "Euler explicit method for the adjoint equations." << endl; break;
        case EULER_IMPLICIT: cout << "Euler implicit method for the adjoint equations." << endl; break;
      }
    }

    if(Kind_Solver == FEM_EULER || Kind_Solver == FEM_NAVIER_STOKES ||
       Kind_Solver == FEM_RANS  || Kind_Solver == FEM_LES) {
      switch (Kind_TimeIntScheme_FEM_Flow) {
        case RUNGE_KUTTA_EXPLICIT:
          cout << "Runge-Kutta explicit method for the flow equations." << endl;
          cout << "Number of steps: " << nRKStep << endl;
          cout << "Alpha coefficients: ";
          for (unsigned short iRKStep = 0; iRKStep < nRKStep; iRKStep++) {
            cout << "\t" << RK_Alpha_Step[iRKStep];
          }
          cout << endl;
          break;
        case CLASSICAL_RK4_EXPLICIT:
          cout << "Classical RK4 explicit method for the flow equations." << endl;
          cout << "Number of steps: " << 4 << endl;
          cout << "Time coefficients: {0.5, 0.5, 1, 1}" << endl;
          cout << "Function coefficients: {1/6, 1/3, 1/3, 1/6}" << endl;
          break;

        case ADER_DG:
          if(nLevels_TimeAccurateLTS == 1)
            cout << "ADER-DG for the flow equations with global time stepping." << endl;
          else
            cout << "ADER-DG for the flow equations with " << nLevels_TimeAccurateLTS
                 << " levels for time accurate local time stepping." << endl;

          switch( Kind_ADER_Predictor ) {
            case ADER_ALIASED_PREDICTOR:
              cout << "An aliased approach is used in the predictor step. " << endl;
              break;
            case ADER_NON_ALIASED_PREDICTOR:
              cout << "A non-aliased approach is used in the predictor step. " << endl;
              break;
          }
          cout << "Number of time DOFs ADER-DG predictor step: " << nTimeDOFsADER_DG << endl;
          cout << "Location of time DOFs ADER-DG on the interval [-1,1]: ";
          for (unsigned short iDOF=0; iDOF<nTimeDOFsADER_DG; iDOF++) {
            cout << "\t" << TimeDOFsADER_DG[iDOF];
          }
          cout << endl;
          cout << "Time quadrature factor for ADER-DG: " << Quadrature_Factor_Time_ADER_DG << endl;
          cout << "Number of time integration points ADER-DG: " << nTimeIntegrationADER_DG << endl;
          cout << "Location of time integration points ADER-DG on the interval [-1,1]: ";
          for (unsigned short iDOF=0; iDOF<nTimeIntegrationADER_DG; iDOF++) {
            cout << "\t" << TimeIntegrationADER_DG[iDOF];
          }
          cout << endl;
          cout << "Weights of time integration points ADER-DG on the interval [-1,1]: ";
          for (unsigned short iDOF=0; iDOF<nTimeIntegrationADER_DG; iDOF++) {
            cout << "\t" << WeightsIntegrationADER_DG[iDOF];
          }
          cout << endl;
          break;
      }
    }

    if (nMGLevels !=0) {

      if (nStartUpIter != 0) cout << "A total of " << nStartUpIter << " start up iterations on the fine grid."<< endl;
      if (MGCycle == V_CYCLE) cout << "V Multigrid Cycle, with " << nMGLevels << " multigrid levels."<< endl;
      if (MGCycle == W_CYCLE) cout << "W Multigrid Cycle, with " << nMGLevels << " multigrid levels."<< endl;
      if (MGCycle == FULLMG_CYCLE) cout << "Full Multigrid Cycle, with " << nMGLevels << " multigrid levels."<< endl;

      cout << "Damping factor for the residual restriction: " << Damp_Res_Restric <<"."<< endl;
      cout << "Damping factor for the correction prolongation: " << Damp_Correc_Prolong <<"."<< endl;
    }

    if ((Kind_Solver != FEM_ELASTICITY) && (Kind_Solver != DISC_ADJ_FEM)) {

      if (!CFL_Adapt) cout << "No CFL adaptation." << endl;
      else cout << "CFL adaptation. Factor down: "<< CFL_AdaptParam[0] <<", factor up: "<< CFL_AdaptParam[1]
        <<",\n                lower limit: "<< CFL_AdaptParam[2] <<", upper limit: " << CFL_AdaptParam[3] <<"."<< endl;

      if (nMGLevels !=0) {
        PrintingToolbox::CTablePrinter MGTable(&std::cout);

        MGTable.AddColumn("MG Level",         10);
        MGTable.AddColumn("Presmooth",     10);
        MGTable.AddColumn("PostSmooth",    10);
        MGTable.AddColumn("CorrectSmooth", 10);
        MGTable.SetAlign(PrintingToolbox::CTablePrinter::RIGHT);
        MGTable.PrintHeader();
        for (unsigned short iLevel = 0; iLevel < nMGLevels+1; iLevel++) {
          MGTable << iLevel << MG_PreSmooth[iLevel] << MG_PostSmooth[iLevel] << MG_CorrecSmooth[iLevel];
        }
        MGTable.PrintFooter();
      }
			if (TimeMarching != TIME_STEPPING) {
				cout << "Courant-Friedrichs-Lewy number:   ";
				cout.precision(3);
				cout.width(6); cout << CFL[0];
				cout << endl;
			}

    }

    if ((Kind_Solver == RANS) || (Kind_Solver == DISC_ADJ_RANS) ||
        (Kind_Solver == INC_RANS) || (Kind_Solver == DISC_ADJ_INC_RANS))
      if (Kind_TimeIntScheme_Turb == EULER_IMPLICIT)
        cout << "Euler implicit time integration for the turbulence model." << endl;
  }

  if (val_software == SU2_CFD) {

    cout << endl <<"------------------ Convergence Criteria  ( Zone "  << iZone << " ) ---------------------" << endl;

    cout << "Maximum number of solver subiterations: " << nInnerIter <<"."<< endl;
    if (Multizone_Problem)
      cout << "Maximum number of solver outer iterations: " << nOuterIter <<"."<< endl;
    if (Time_Domain)
      cout << "Maximum number of physical time-steps: " << nTimeIter <<"."<< endl;

    cout << "Begin convergence monitoring at iteration " << StartConv_Iter << "." << endl;
    cout << "Residual minimum value: 1e" << MinLogResidual << "." << endl;
    cout << "Cauchy series min. value: " << Cauchy_Eps << "." << endl;
    cout << "Number of Cauchy elements: " << Cauchy_Elems << "." << endl;
    if(Cauchy_Elems <1){
      SU2_MPI::Error(to_string(Cauchy_Elems) + string(" Cauchy elements are no viable input. Please check your configuration file."), CURRENT_FUNCTION);
    }
    cout << "Begin windowed time average at iteration " << Wnd_StartConv_Iter << "." << endl;

    if(Wnd_Cauchy_Crit){
      cout << "Begin time convergence monitoring at iteration " << Wnd_StartConv_Iter + StartWindowIteration << "." << endl;
      cout << "Time cauchy series min. value: " << Wnd_Cauchy_Eps << "." << endl;
      cout << "Number of Cauchy elements: " << Wnd_Cauchy_Elems << "." << endl;
      if(Wnd_Cauchy_Elems <1){
        SU2_MPI::Error(to_string(Wnd_Cauchy_Elems) +string(" Cauchy elements are no viable input. Please check your configuration file."), CURRENT_FUNCTION);
      }
    }
  }

  if (val_software == SU2_MSH) {
    cout << endl <<"----------------- Grid adaptation strategy ( Zone "  << iZone << " ) -------------------" << endl;

    switch (Kind_Adaptation) {
      case NONE: break;
      case PERIODIC: cout << "Grid modification to run periodic bc problems." << endl; break;
      case FULL: cout << "Grid adaptation using a complete refinement." << endl; break;
      case WAKE: cout << "Grid adaptation of the wake." << endl; break;
      case FULL_FLOW: cout << "Flow grid adaptation using a complete refinement." << endl; break;
      case FULL_ADJOINT: cout << "Adjoint grid adaptation using a complete refinement." << endl; break;
      case GRAD_FLOW: cout << "Grid adaptation using gradient based strategy (density)." << endl; break;
      case GRAD_ADJOINT: cout << "Grid adaptation using gradient based strategy (adjoint density)." << endl; break;
      case GRAD_FLOW_ADJ: cout << "Grid adaptation using gradient based strategy (density and adjoint density)." << endl; break;
      case COMPUTABLE: cout << "Grid adaptation using computable correction."<< endl; break;
      case REMAINING: cout << "Grid adaptation using remaining error."<< endl; break;
      case SMOOTHING: cout << "Grid smoothing using an implicit method."<< endl; break;
      case SUPERSONIC_SHOCK: cout << "Grid adaptation for a supersonic shock at Mach: " << Mach <<"."<< endl; break;
    }

    switch (Kind_Adaptation) {
      case GRAD_FLOW: case GRAD_ADJOINT: case GRAD_FLOW_ADJ: case COMPUTABLE: case REMAINING:
        cout << "Power of the dual volume in the adaptation sensor: " << DualVol_Power << endl;
        cout << "Percentage of new elements in the adaptation process: " << New_Elem_Adapt << "."<< endl;
        break;
    }

    if (Analytical_Surface != NONE)
      cout << "Use analytical definition for including points in the surfaces." << endl;

  }

  cout << endl <<"-------------------- Output Information ( Zone "  << iZone << " ) ----------------------" << endl;

  if (val_software == SU2_CFD) {

    cout << "Writing solution files every " << VolumeWrtFreq <<" iterations."<< endl;
    cout << "Writing the convergence history file every " << HistoryWrtFreq[2] <<" inner iterations."<< endl;
    if (Multizone_Problem){
      cout << "Writing the convergence history file every " << HistoryWrtFreq[1] <<" outer iterations."<< endl;
    }
    if (Time_Domain) {
      cout << "Writing the convergence history file every " << HistoryWrtFreq[0] <<" time iterations."<< endl;
    }
    cout << "Writing the screen convergence history every " << ScreenWrtFreq[2] <<" inner iterations."<< endl;
    if (Multizone_Problem){
      cout << "Writing the screen convergence history every " << ScreenWrtFreq[1] <<" outer iterations."<< endl;
    }
    if (Time_Domain) {
      cout << "Writing the screen convergence history every " << ScreenWrtFreq[0] <<" time iterations."<< endl;
    }

    switch (Tab_FileFormat) {
      case TAB_CSV: cout << "The tabular file format is CSV (.csv)." << endl; break;
      case TAB_TECPLOT: cout << "The tabular file format is Tecplot (.dat)." << endl; break;
    }

    cout << "Convergence history file name: " << Conv_FileName << "." << endl;

    cout << "Forces breakdown file name: " << Breakdown_FileName << "." << endl;


    if (!ContinuousAdjoint && !DiscreteAdjoint) {
      cout << "Surface file name: " << SurfCoeff_FileName << "." << endl;
      cout << "Volume file name: " << Volume_FileName << "." << endl;
      cout << "Restart file name: " << Restart_FileName << "." << endl;
    }

    if (ContinuousAdjoint || DiscreteAdjoint) {
      cout << "Adjoint solution file name: " << Solution_AdjFileName << "." << endl;
      cout << "Restart adjoint file name: " << Restart_AdjFileName << "." << endl;
      cout << "Adjoint variables file name: " << Adj_FileName << "." << endl;
      cout << "Surface adjoint file name: " << SurfAdjCoeff_FileName << "." << endl;
    }

  }

  if (val_software == SU2_SOL) {
    switch (Tab_FileFormat) {
      case TAB_CSV: cout << "The tabular file format is CSV (.csv)." << endl; break;
      case TAB_TECPLOT: cout << "The tabular file format is Tecplot (.dat)." << endl; break;
    }
    cout << "Flow variables file name: " << Volume_FileName << "." << endl;
  }

  if (val_software == SU2_DEF) {
    cout << "Output mesh file name: " << Mesh_Out_FileName << ". " << endl;
    if (Visualize_Surface_Def) cout << "A file will be created to visualize the surface deformation." << endl;
    if (Visualize_Volume_Def) cout << "A file will be created to visualize the volume deformation." << endl;
    else cout << "No file for visualizing the deformation." << endl;
    switch (GetDeform_Stiffness_Type()) {
      case INVERSE_VOLUME:
        cout << "Cell stiffness scaled by inverse of the cell volume." << endl;
        break;
      case SOLID_WALL_DISTANCE:
        cout << "Cell stiffness scaled by distance to nearest solid surface." << endl;
        break;
      case CONSTANT_STIFFNESS:
        cout << "Imposing constant cell stiffness." << endl;
        break;
    }
  }

  if (val_software == SU2_MSH) {
    cout << "Output mesh file name: " << Mesh_Out_FileName << ". " << endl;
  }

  if (val_software == SU2_DOT) {
    if (DiscreteAdjoint) {
      cout << "Output Volume Sensitivity file name: " << VolSens_FileName << ". " << endl;
      cout << "Output Surface Sensitivity file name: " << SurfSens_FileName << ". " << endl;
    }
    cout << "Output gradient file name: " << ObjFunc_Grad_FileName << ". " << endl;
  }

  if (val_software == SU2_MSH) {
    cout << "Output mesh file name: " << Mesh_Out_FileName << ". " << endl;
    cout << "Restart flow file name: " << Restart_FileName << "." << endl;
    if ((Kind_Adaptation == FULL_ADJOINT) || (Kind_Adaptation == GRAD_ADJOINT) || (Kind_Adaptation == GRAD_FLOW_ADJ) ||
        (Kind_Adaptation == COMPUTABLE) || (Kind_Adaptation == REMAINING)) {
      if (Kind_ObjFunc[0] == DRAG_COEFFICIENT) cout << "Restart adjoint file name: " << Restart_AdjFileName << "." << endl;
      if (Kind_ObjFunc[0] == EQUIVALENT_AREA) cout << "Restart adjoint file name: " << Restart_AdjFileName << "." << endl;
      if (Kind_ObjFunc[0] == NEARFIELD_PRESSURE) cout << "Restart adjoint file name: " << Restart_AdjFileName << "." << endl;
      if (Kind_ObjFunc[0] == LIFT_COEFFICIENT) cout << "Restart adjoint file name: " << Restart_AdjFileName << "." << endl;
    }
  }

  cout << endl <<"------------- Config File Boundary Information ( Zone "  << iZone << " ) ---------------" << endl;

  PrintingToolbox::CTablePrinter BoundaryTable(&std::cout);
  BoundaryTable.AddColumn("Marker Type", 35);
  BoundaryTable.AddColumn("Marker Name", 35);

  BoundaryTable.PrintHeader();

  if (nMarker_Euler != 0) {
    BoundaryTable << "Euler wall";
    for (iMarker_Euler = 0; iMarker_Euler < nMarker_Euler; iMarker_Euler++) {
      BoundaryTable << Marker_Euler[iMarker_Euler];
      if (iMarker_Euler < nMarker_Euler-1)  BoundaryTable << " ";
    }
    BoundaryTable.PrintFooter();
  }

  if (nMarker_FarField != 0) {
    BoundaryTable << "Far-field";
    for (iMarker_FarField = 0; iMarker_FarField < nMarker_FarField; iMarker_FarField++) {
      BoundaryTable << Marker_FarField[iMarker_FarField];
      if (iMarker_FarField < nMarker_FarField-1)  BoundaryTable << " ";
    }
    BoundaryTable.PrintFooter();
  }

  if (nMarker_SymWall != 0) {
    BoundaryTable << "Symmetry plane";
    for (iMarker_SymWall = 0; iMarker_SymWall < nMarker_SymWall; iMarker_SymWall++) {
      BoundaryTable << Marker_SymWall[iMarker_SymWall];
      if (iMarker_SymWall < nMarker_SymWall-1)  BoundaryTable << " ";
    }
    BoundaryTable.PrintFooter();
  }

  if (nMarker_PerBound != 0) {
    BoundaryTable << "Periodic boundary";
    for (iMarker_PerBound = 0; iMarker_PerBound < nMarker_PerBound; iMarker_PerBound++) {
      BoundaryTable << Marker_PerBound[iMarker_PerBound];
      if (iMarker_PerBound < nMarker_PerBound-1)  BoundaryTable << " ";
    }
    BoundaryTable.PrintFooter();
  }

  if (nMarker_NearFieldBound != 0) {
    BoundaryTable << "Near-field boundary";
    for (iMarker_NearFieldBound = 0; iMarker_NearFieldBound < nMarker_NearFieldBound; iMarker_NearFieldBound++) {
      BoundaryTable << Marker_NearFieldBound[iMarker_NearFieldBound];
      if (iMarker_NearFieldBound < nMarker_NearFieldBound-1)  BoundaryTable << " ";
    }
    BoundaryTable.PrintFooter();
  }

  if (nMarker_Deform_Mesh != 0) {
    BoundaryTable << "Deformable mesh boundary";
    for (iMarker_Deform_Mesh = 0; iMarker_Deform_Mesh < nMarker_Deform_Mesh; iMarker_Deform_Mesh++) {
      BoundaryTable << Marker_Deform_Mesh[iMarker_Deform_Mesh];
      if (iMarker_Deform_Mesh < nMarker_Deform_Mesh-1)  BoundaryTable << " ";
    }
    BoundaryTable.PrintFooter();
  }

  if (nMarker_Fluid_Load != 0) {
    BoundaryTable << "Fluid loads boundary";
    for (iMarker_Fluid_Load = 0; iMarker_Fluid_Load < nMarker_Fluid_Load; iMarker_Fluid_Load++) {
      BoundaryTable << Marker_Fluid_Load[iMarker_Fluid_Load];
      if (iMarker_Fluid_Load < nMarker_Fluid_Load-1)  BoundaryTable << " ";
    }
    BoundaryTable.PrintFooter();
  }

  if (nMarker_Fluid_InterfaceBound != 0) {
    BoundaryTable << "Fluid interface boundary";
    for (iMarker_Fluid_InterfaceBound = 0; iMarker_Fluid_InterfaceBound < nMarker_Fluid_InterfaceBound; iMarker_Fluid_InterfaceBound++) {
      BoundaryTable << Marker_Fluid_InterfaceBound[iMarker_Fluid_InterfaceBound];
      if (iMarker_Fluid_InterfaceBound < nMarker_Fluid_InterfaceBound-1)  BoundaryTable << " ";
    }
    BoundaryTable.PrintFooter();
  }

  if (nMarker_FlowLoad != 0) {
    BoundaryTable << "Flow load boundary";
    for (iMarker_FlowLoad = 0; iMarker_FlowLoad < nMarker_FlowLoad; iMarker_FlowLoad++) {
      BoundaryTable << Marker_FlowLoad[iMarker_FlowLoad];
      if (iMarker_FlowLoad < nMarker_FlowLoad-1)  BoundaryTable << " ";
    }
    BoundaryTable.PrintFooter();
  }

  if (nMarker_Internal != 0) {
    BoundaryTable << "Internal boundary";
    for (iMarker_Internal = 0; iMarker_Internal < nMarker_Internal; iMarker_Internal++) {
      BoundaryTable << Marker_Internal[iMarker_Internal];
      if (iMarker_Internal < nMarker_Internal-1)  BoundaryTable << " ";
    }
    BoundaryTable.PrintFooter();
  }

  if (nMarker_Inlet != 0) {
    BoundaryTable << "Inlet boundary";
    for (iMarker_Inlet = 0; iMarker_Inlet < nMarker_Inlet; iMarker_Inlet++) {
      BoundaryTable << Marker_Inlet[iMarker_Inlet];
      if (iMarker_Inlet < nMarker_Inlet-1)  BoundaryTable << " ";
    }
    BoundaryTable.PrintFooter();
  }

  if (nMarker_Riemann != 0) {
    BoundaryTable << "Riemann boundary";
    for (iMarker_Riemann = 0; iMarker_Riemann < nMarker_Riemann; iMarker_Riemann++) {
      BoundaryTable << Marker_Riemann[iMarker_Riemann];
      if (iMarker_Riemann < nMarker_Riemann-1)  BoundaryTable << " ";
    }
    BoundaryTable.PrintFooter();
  }

  if (nMarker_Giles != 0) {
    BoundaryTable << "Giles boundary";
    for (iMarker_Giles = 0; iMarker_Giles < nMarker_Giles; iMarker_Giles++) {
      BoundaryTable << Marker_Giles[iMarker_Giles];
      if (iMarker_Giles < nMarker_Giles-1)  BoundaryTable << " ";
    }
    BoundaryTable.PrintFooter();
  }

  if (nMarker_MixingPlaneInterface != 0) {
    BoundaryTable << "MixingPlane boundary";
    for (iMarker_MixingPlaneInterface = 0; iMarker_MixingPlaneInterface < nMarker_MixingPlaneInterface; iMarker_MixingPlaneInterface++) {
      BoundaryTable << Marker_MixingPlaneInterface[iMarker_MixingPlaneInterface];
      if (iMarker_MixingPlaneInterface < nMarker_MixingPlaneInterface-1)  BoundaryTable << " ";
    }
    BoundaryTable.PrintFooter();
  }

  if (nMarker_EngineInflow != 0) {
    BoundaryTable << "Engine inflow boundary";
    for (iMarker_EngineInflow = 0; iMarker_EngineInflow < nMarker_EngineInflow; iMarker_EngineInflow++) {
      BoundaryTable << Marker_EngineInflow[iMarker_EngineInflow];
      if (iMarker_EngineInflow < nMarker_EngineInflow-1)  BoundaryTable << " ";
    }
    BoundaryTable.PrintFooter();
  }

  if (nMarker_EngineExhaust != 0) {
    BoundaryTable << "Engine exhaust boundary";
    for (iMarker_EngineExhaust = 0; iMarker_EngineExhaust < nMarker_EngineExhaust; iMarker_EngineExhaust++) {
      BoundaryTable << Marker_EngineExhaust[iMarker_EngineExhaust];
      if (iMarker_EngineExhaust < nMarker_EngineExhaust-1)  BoundaryTable << " ";
    }
    BoundaryTable.PrintFooter();
  }

  if (nMarker_Supersonic_Inlet != 0) {
    BoundaryTable << "Supersonic inlet boundary";
    for (iMarker_Supersonic_Inlet = 0; iMarker_Supersonic_Inlet < nMarker_Supersonic_Inlet; iMarker_Supersonic_Inlet++) {
      BoundaryTable << Marker_Supersonic_Inlet[iMarker_Supersonic_Inlet];
      if (iMarker_Supersonic_Inlet < nMarker_Supersonic_Inlet-1)  BoundaryTable << " ";
    }
    BoundaryTable.PrintFooter();
  }

  if (nMarker_Supersonic_Outlet != 0) {
    BoundaryTable << "Supersonic outlet boundary";
    for (iMarker_Supersonic_Outlet = 0; iMarker_Supersonic_Outlet < nMarker_Supersonic_Outlet; iMarker_Supersonic_Outlet++) {
      BoundaryTable << Marker_Supersonic_Outlet[iMarker_Supersonic_Outlet];
      if (iMarker_Supersonic_Outlet < nMarker_Supersonic_Outlet-1)  BoundaryTable << " ";
    }
    BoundaryTable.PrintFooter();
  }

  if (nMarker_Outlet != 0) {
    BoundaryTable << "Outlet boundary";
    for (iMarker_Outlet = 0; iMarker_Outlet < nMarker_Outlet; iMarker_Outlet++) {
      BoundaryTable << Marker_Outlet[iMarker_Outlet];
      if (iMarker_Outlet < nMarker_Outlet-1)  BoundaryTable << " ";
    }
    BoundaryTable.PrintFooter();
  }

  if (nMarker_Isothermal != 0) {
    BoundaryTable << "Isothermal wall";
    for (iMarker_Isothermal = 0; iMarker_Isothermal < nMarker_Isothermal; iMarker_Isothermal++) {
      BoundaryTable << Marker_Isothermal[iMarker_Isothermal];
      if (iMarker_Isothermal < nMarker_Isothermal-1)  BoundaryTable << " ";
    }
    BoundaryTable.PrintFooter();
  }

  if (nMarker_HeatFlux != 0) {
    BoundaryTable << "Heat flux wall";
    for (iMarker_HeatFlux = 0; iMarker_HeatFlux < nMarker_HeatFlux; iMarker_HeatFlux++) {
      BoundaryTable << Marker_HeatFlux[iMarker_HeatFlux];
      if (iMarker_HeatFlux < nMarker_HeatFlux-1)  BoundaryTable << " ";
    }
    BoundaryTable.PrintFooter();
  }

  if (nMarker_Clamped != 0) {
    BoundaryTable << "Clamped boundary";
    for (iMarker_Clamped = 0; iMarker_Clamped < nMarker_Clamped; iMarker_Clamped++) {
      BoundaryTable << Marker_Clamped[iMarker_Clamped];
      if (iMarker_Clamped < nMarker_Clamped-1)  BoundaryTable << " ";
    }
    BoundaryTable.PrintFooter();
  }

  if (nMarker_Displacement != 0) {
    BoundaryTable << "Displacement boundary";
    for (iMarker_Displacement = 0; iMarker_Displacement < nMarker_Displacement; iMarker_Displacement++) {
      BoundaryTable << Marker_Displacement[iMarker_Displacement];
      if (iMarker_Displacement < nMarker_Displacement-1)  BoundaryTable << " ";
    }
    BoundaryTable.PrintFooter();
  }

  if (nMarker_Load != 0) {
    BoundaryTable << "Normal load boundary";
    for (iMarker_Load = 0; iMarker_Load < nMarker_Load; iMarker_Load++) {
      BoundaryTable << Marker_Load[iMarker_Load];
      if (iMarker_Load < nMarker_Load-1)  BoundaryTable << " ";
    }
    BoundaryTable.PrintFooter();
  }

  if (nMarker_Damper != 0) {
    BoundaryTable << "Damper boundary";
    for (iMarker_Damper = 0; iMarker_Damper < nMarker_Damper; iMarker_Damper++) {
      BoundaryTable << Marker_Damper[iMarker_Damper];
      if (iMarker_Damper < nMarker_Damper-1)  BoundaryTable << " ";
    }
    BoundaryTable.PrintFooter();
  }

  if (nMarker_Load_Dir != 0) {
    BoundaryTable << "Load boundary";
    for (iMarker_Load_Dir = 0; iMarker_Load_Dir < nMarker_Load_Dir; iMarker_Load_Dir++) {
      BoundaryTable << Marker_Load_Dir[iMarker_Load_Dir];
      if (iMarker_Load_Dir < nMarker_Load_Dir-1)  BoundaryTable << " ";
    }
    BoundaryTable.PrintFooter();
  }

  if (nMarker_Disp_Dir != 0) {
    BoundaryTable << "Disp boundary";
    for (iMarker_Disp_Dir = 0; iMarker_Disp_Dir < nMarker_Disp_Dir; iMarker_Disp_Dir++) {
      BoundaryTable << Marker_Disp_Dir[iMarker_Disp_Dir];
      if (iMarker_Disp_Dir < nMarker_Disp_Dir-1)  BoundaryTable << " ";
    }
    BoundaryTable.PrintFooter();
  }

  if (nMarker_Load_Sine != 0) {
    BoundaryTable << "Sine-Wave boundary";
    for (iMarker_Load_Sine = 0; iMarker_Load_Sine < nMarker_Load_Sine; iMarker_Load_Sine++) {
      BoundaryTable << Marker_Load_Sine[iMarker_Load_Sine];
      if (iMarker_Load_Sine < nMarker_Load_Sine-1)  BoundaryTable << " ";
    }
    BoundaryTable.PrintFooter();
  }

  if (nMarker_Custom != 0) {
    BoundaryTable << "Custom boundary";
    for (iMarker_Custom = 0; iMarker_Custom < nMarker_Custom; iMarker_Custom++) {
      BoundaryTable << Marker_Custom[iMarker_Custom];
      if (iMarker_Custom < nMarker_Custom-1)  BoundaryTable << " ";
    }
    BoundaryTable.PrintFooter();
  }

  if (nMarker_ActDiskInlet != 0) {
    BoundaryTable << "Actuator disk (inlet) boundary";
    for (iMarker_ActDiskInlet = 0; iMarker_ActDiskInlet < nMarker_ActDiskInlet; iMarker_ActDiskInlet++) {
      BoundaryTable << Marker_ActDiskInlet[iMarker_ActDiskInlet];
      if (iMarker_ActDiskInlet < nMarker_ActDiskInlet-1)  BoundaryTable << " ";
    }
    BoundaryTable.PrintFooter();
  }

  if (nMarker_ActDiskOutlet != 0) {
    BoundaryTable << "Actuator disk (outlet) boundary";
    for (iMarker_ActDiskOutlet = 0; iMarker_ActDiskOutlet < nMarker_ActDiskOutlet; iMarker_ActDiskOutlet++) {
      BoundaryTable << Marker_ActDiskOutlet[iMarker_ActDiskOutlet];
      if (iMarker_ActDiskOutlet < nMarker_ActDiskOutlet-1)  BoundaryTable << " ";
    }
    BoundaryTable.PrintFooter();
  }

}

bool CConfig::TokenizeString(string & str, string & option_name,
                             vector<string> & option_value) {
  const string delimiters(" (){}:,\t\n\v\f\r");
  // check for comments or empty string
  string::size_type pos, last_pos;
  pos = str.find_first_of("%");
  if ( (str.length() == 0) || (pos == 0) ) {
    // str is empty or a comment line, so no option here
    return false;
  }
  if (pos != string::npos) {
    // remove comment at end if necessary
    str.erase(pos);
  }

  // look for line composed on only delimiters (usually whitespace)
  pos = str.find_first_not_of(delimiters);
  if (pos == string::npos) {
    return false;
  }

  // find the equals sign and split string
  string name_part, value_part;
  pos = str.find("=");
  if (pos == string::npos) {
    cerr << "Error in TokenizeString(): "
    << "line in the configuration file with no \"=\" sign."
    << endl;
    cout << "Look for: " << str << endl;
    cout << "str.length() = " << str.length() << endl;
    throw(-1);
  }
  name_part = str.substr(0, pos);
  value_part = str.substr(pos+1, string::npos);
  //cout << "name_part  = |" << name_part  << "|" << endl;
  //cout << "value_part = |" << value_part << "|" << endl;

  // the first_part should consist of one string with no interior delimiters
  last_pos = name_part.find_first_not_of(delimiters, 0);
  pos = name_part.find_first_of(delimiters, last_pos);
  if ( (name_part.length() == 0) || (last_pos == string::npos) ) {
    cerr << "Error in CConfig::TokenizeString(): "
    << "line in the configuration file with no name before the \"=\" sign."
    << endl;
    throw(-1);
  }
  if (pos == string::npos) pos = name_part.length();
  option_name = name_part.substr(last_pos, pos - last_pos);
  last_pos = name_part.find_first_not_of(delimiters, pos);
  if (last_pos != string::npos) {
    cerr << "Error in TokenizeString(): "
    << "two or more options before an \"=\" sign in the configuration file."
    << endl;
    throw(-1);
  }
  StringToUpperCase(option_name);

  //cout << "option_name = |" << option_name << "|" << endl;
  //cout << "pos = " << pos << ": last_pos = " << last_pos << endl;

  // now fill the option value vector
  option_value.clear();
  last_pos = value_part.find_first_not_of(delimiters, 0);
  pos = value_part.find_first_of(delimiters, last_pos);
  while (string::npos != pos || string::npos != last_pos) {
    // add token to the vector<string>
    option_value.push_back(value_part.substr(last_pos, pos - last_pos));
    // skip delimiters
    last_pos = value_part.find_first_not_of(delimiters, pos);
    // find next "non-delimiter"
    pos = value_part.find_first_of(delimiters, last_pos);
  }
  if (option_value.size() == 0) {
    cerr << "Error in TokenizeString(): "
    << "option " << option_name << " in configuration file with no value assigned."
    << endl;
    throw(-1);
  }

#if 0
  cout << "option value(s) = ";
  for (unsigned int i = 0; i < option_value.size(); i++)
    cout << option_value[i] << " ";
  cout << endl;
#endif

  // look for ';' DV delimiters attached to values
  vector<string>::iterator it;
  it = option_value.begin();
  while (it != option_value.end()) {
    if (it->compare(";") == 0) {
      it++;
      continue;
    }

    pos = it->find(';');
    if (pos != string::npos) {
      string before_semi = it->substr(0, pos);
      string after_semi= it->substr(pos+1, string::npos);
      if (before_semi.empty()) {
        *it = ";";
        it++;
        option_value.insert(it, after_semi);
      } else {
        *it = before_semi;
        it++;
        vector<string> to_insert;
        to_insert.push_back(";");
        if (!after_semi.empty())
          to_insert.push_back(after_semi);
        option_value.insert(it, to_insert.begin(), to_insert.end());
      }
      it = option_value.begin(); // go back to beginning; not efficient
      continue;
    } else {
      it++;
    }
  }
#if 0
  cout << "option value(s) = ";
  for (unsigned int i = 0; i < option_value.size(); i++)
    cout << option_value[i] << " ";
  cout << endl;
#endif
  // remove any consecutive ";"
  it = option_value.begin();
  bool semi_at_prev = false;
  while (it != option_value.end()) {
    if (semi_at_prev) {
      if (it->compare(";") == 0) {
        option_value.erase(it);
        it = option_value.begin();
        semi_at_prev = false;
        continue;
      }
    }
    if (it->compare(";") == 0) {
      semi_at_prev = true;
    } else {
      semi_at_prev = false;
    }
    it++;
  }

#if 0
  cout << "option value(s) = ";
  for (unsigned int i = 0; i < option_value.size(); i++)
    cout << option_value[i] << " ";
  cout << endl;
#endif
  return true;
}

unsigned short CConfig::GetMarker_CfgFile_TagBound(string val_marker) {

  unsigned short iMarker_CfgFile;

  for (iMarker_CfgFile = 0; iMarker_CfgFile < nMarker_CfgFile; iMarker_CfgFile++)
    if (Marker_CfgFile_TagBound[iMarker_CfgFile] == val_marker)
      return iMarker_CfgFile;

  SU2_MPI::Error(string("The configuration file doesn't have any definition for marker ") + val_marker, CURRENT_FUNCTION);
  return 0;
}

string CConfig::GetMarker_CfgFile_TagBound(unsigned short val_marker) {
  return Marker_CfgFile_TagBound[val_marker];
}

unsigned short CConfig::GetMarker_CfgFile_KindBC(string val_marker) {
  unsigned short iMarker_CfgFile;
  for (iMarker_CfgFile = 0; iMarker_CfgFile < nMarker_CfgFile; iMarker_CfgFile++)
    if (Marker_CfgFile_TagBound[iMarker_CfgFile] == val_marker) break;
  return Marker_CfgFile_KindBC[iMarker_CfgFile];
}

unsigned short CConfig::GetMarker_CfgFile_Monitoring(string val_marker) {
  unsigned short iMarker_CfgFile;
  for (iMarker_CfgFile = 0; iMarker_CfgFile < nMarker_CfgFile; iMarker_CfgFile++)
    if (Marker_CfgFile_TagBound[iMarker_CfgFile] == val_marker) break;
  return Marker_CfgFile_Monitoring[iMarker_CfgFile];
}

unsigned short CConfig::GetMarker_CfgFile_GeoEval(string val_marker) {
  unsigned short iMarker_CfgFile;
  for (iMarker_CfgFile = 0; iMarker_CfgFile < nMarker_CfgFile; iMarker_CfgFile++)
    if (Marker_CfgFile_TagBound[iMarker_CfgFile] == val_marker) break;
  return Marker_CfgFile_GeoEval[iMarker_CfgFile];
}

unsigned short CConfig::GetMarker_CfgFile_Designing(string val_marker) {
  unsigned short iMarker_CfgFile;
  for (iMarker_CfgFile = 0; iMarker_CfgFile < nMarker_CfgFile; iMarker_CfgFile++)
    if (Marker_CfgFile_TagBound[iMarker_CfgFile] == val_marker) break;
  return Marker_CfgFile_Designing[iMarker_CfgFile];
}

unsigned short CConfig::GetMarker_CfgFile_Plotting(string val_marker) {
  unsigned short iMarker_CfgFile;
  for (iMarker_CfgFile = 0; iMarker_CfgFile < nMarker_CfgFile; iMarker_CfgFile++)
    if (Marker_CfgFile_TagBound[iMarker_CfgFile] == val_marker) break;
  return Marker_CfgFile_Plotting[iMarker_CfgFile];
}

unsigned short CConfig::GetMarker_CfgFile_Analyze(string val_marker) {
  unsigned short iMarker_CfgFile;
  for (iMarker_CfgFile = 0; iMarker_CfgFile < nMarker_CfgFile; iMarker_CfgFile++)
    if (Marker_CfgFile_TagBound[iMarker_CfgFile] == val_marker) break;
  return Marker_CfgFile_Analyze[iMarker_CfgFile];
}


unsigned short CConfig::GetMarker_CfgFile_ZoneInterface(string val_marker) {
  unsigned short iMarker_CfgFile;
  for (iMarker_CfgFile = 0; iMarker_CfgFile < nMarker_CfgFile; iMarker_CfgFile++)
    if (Marker_CfgFile_TagBound[iMarker_CfgFile] == val_marker) break;
  return Marker_CfgFile_ZoneInterface[iMarker_CfgFile];
}

unsigned short CConfig::GetMarker_CfgFile_Turbomachinery(string val_marker) {
  unsigned short iMarker_CfgFile;
  for (iMarker_CfgFile = 0; iMarker_CfgFile < nMarker_CfgFile; iMarker_CfgFile++)
    if (Marker_CfgFile_TagBound[iMarker_CfgFile] == val_marker) break;
  return Marker_CfgFile_Turbomachinery[iMarker_CfgFile];
}

unsigned short CConfig::GetMarker_CfgFile_TurbomachineryFlag(string val_marker) {
  unsigned short iMarker_CfgFile;
  for (iMarker_CfgFile = 0; iMarker_CfgFile < nMarker_CfgFile; iMarker_CfgFile++)
    if (Marker_CfgFile_TagBound[iMarker_CfgFile] == val_marker) break;
  return Marker_CfgFile_TurbomachineryFlag[iMarker_CfgFile];
}

unsigned short CConfig::GetMarker_CfgFile_MixingPlaneInterface(string val_marker) {
  unsigned short iMarker_CfgFile;
  for (iMarker_CfgFile = 0; iMarker_CfgFile < nMarker_CfgFile; iMarker_CfgFile++)
    if (Marker_CfgFile_TagBound[iMarker_CfgFile] == val_marker) break;
  return Marker_CfgFile_MixingPlaneInterface[iMarker_CfgFile];
}

unsigned short CConfig::GetMarker_CfgFile_DV(string val_marker) {
  unsigned short iMarker_CfgFile;
  for (iMarker_CfgFile = 0; iMarker_CfgFile < nMarker_CfgFile; iMarker_CfgFile++)
    if (Marker_CfgFile_TagBound[iMarker_CfgFile] == val_marker) break;
  return Marker_CfgFile_DV[iMarker_CfgFile];
}

unsigned short CConfig::GetMarker_CfgFile_Moving(string val_marker) {
  unsigned short iMarker_CfgFile;
  for (iMarker_CfgFile = 0; iMarker_CfgFile < nMarker_CfgFile; iMarker_CfgFile++)
    if (Marker_CfgFile_TagBound[iMarker_CfgFile] == val_marker) break;
  return Marker_CfgFile_Moving[iMarker_CfgFile];
}

unsigned short CConfig::GetMarker_CfgFile_Deform_Mesh(string val_marker) {
  unsigned short iMarker_CfgFile;
  for (iMarker_CfgFile = 0; iMarker_CfgFile < nMarker_CfgFile; iMarker_CfgFile++)
    if (Marker_CfgFile_TagBound[iMarker_CfgFile] == val_marker) break;
  return Marker_CfgFile_Deform_Mesh[iMarker_CfgFile];
}

unsigned short CConfig::GetMarker_CfgFile_Fluid_Load(string val_marker) {
  unsigned short iMarker_CfgFile;
  for (iMarker_CfgFile = 0; iMarker_CfgFile < nMarker_CfgFile; iMarker_CfgFile++)
    if (Marker_CfgFile_TagBound[iMarker_CfgFile] == val_marker) break;
  return Marker_CfgFile_Fluid_Load[iMarker_CfgFile];
}

unsigned short CConfig::GetMarker_CfgFile_PyCustom(string val_marker){
  unsigned short iMarker_CfgFile;
  for (iMarker_CfgFile=0; iMarker_CfgFile < nMarker_CfgFile; iMarker_CfgFile++)
    if (Marker_CfgFile_TagBound[iMarker_CfgFile] == val_marker) break;
  return Marker_CfgFile_PyCustom[iMarker_CfgFile];
}

unsigned short CConfig::GetMarker_CfgFile_PerBound(string val_marker) {
  unsigned short iMarker_CfgFile;
  for (iMarker_CfgFile = 0; iMarker_CfgFile < nMarker_CfgFile; iMarker_CfgFile++)
    if (Marker_CfgFile_TagBound[iMarker_CfgFile] == val_marker) break;
  return Marker_CfgFile_PerBound[iMarker_CfgFile];
}

int CConfig::GetMarker_ZoneInterface(string val_marker) {
	  unsigned short iMarker_CfgFile;
	  for (iMarker_CfgFile = 0; iMarker_CfgFile < nMarker_CfgFile; iMarker_CfgFile++)

		  if (Marker_CfgFile_TagBound[iMarker_CfgFile] == val_marker)
				return  Marker_CfgFile_ZoneInterface[iMarker_CfgFile];
    return 0;
}


bool CConfig::GetSolid_Wall(unsigned short iMarker){

  if (Marker_All_KindBC[iMarker] == HEAT_FLUX  ||
      Marker_All_KindBC[iMarker] == ISOTHERMAL ||
      Marker_All_KindBC[iMarker] == CHT_WALL_INTERFACE ||
      Marker_All_KindBC[iMarker] == EULER_WALL){
    return true;
  }

  return false;
}

bool CConfig::GetViscous_Wall(unsigned short iMarker){

  if (Marker_All_KindBC[iMarker] == HEAT_FLUX  ||
      Marker_All_KindBC[iMarker] == ISOTHERMAL ||
      Marker_All_KindBC[iMarker] == CHT_WALL_INTERFACE){
    return true;
  }

  return false;
}

void CConfig::SetSurface_Movement(unsigned short iMarker, unsigned short kind_movement){

  unsigned short* new_surface_movement = new unsigned short[nMarker_Moving + 1];
  string* new_marker_moving = new string[nMarker_Moving+1];

  for (unsigned short iMarker_Moving = 0; iMarker_Moving < nMarker_Moving; iMarker_Moving++){
    new_surface_movement[iMarker_Moving] = Kind_SurfaceMovement[iMarker_Moving];
    new_marker_moving[iMarker_Moving] = Marker_Moving[iMarker_Moving];
  }

  if (nKind_SurfaceMovement > 0){
    delete [] Marker_Moving;
    delete [] Kind_SurfaceMovement;
  }

  Kind_SurfaceMovement = new_surface_movement;
  Marker_Moving        = new_marker_moving;

  Kind_SurfaceMovement[nMarker_Moving] = kind_movement;
  Marker_Moving[nMarker_Moving] = Marker_All_TagBound[iMarker];

  nMarker_Moving++;
  nKind_SurfaceMovement++;

}
CConfig::~CConfig(void) {

  unsigned long iDV, iMarker, iPeriodic, iFFD;

  /*--- Delete all of the option objects in the global option map ---*/

  for(map<string, COptionBase*>::iterator itr = option_map.begin(); itr != option_map.end(); itr++) {
    delete itr->second;
  }

  if (TimeDOFsADER_DG           != NULL) delete [] TimeDOFsADER_DG;
  if (TimeIntegrationADER_DG    != NULL) delete [] TimeIntegrationADER_DG;
  if (WeightsIntegrationADER_DG != NULL) delete [] WeightsIntegrationADER_DG;
  if (RK_Alpha_Step             != NULL) delete [] RK_Alpha_Step;
  if (MG_PreSmooth              != NULL) delete [] MG_PreSmooth;
  if (MG_PostSmooth             != NULL) delete [] MG_PostSmooth;

  /*--- Free memory for Aeroelastic problems. ---*/

  if (Aeroelastic_pitch  != NULL) delete[] Aeroelastic_pitch;
  if (Aeroelastic_plunge != NULL) delete[] Aeroelastic_plunge;

 /*--- Free memory for airfoil sections ---*/

 if (LocationStations   != NULL) delete [] LocationStations;

  /*--- motion origin: ---*/

  if (MarkerMotion_Origin   != NULL) delete [] MarkerMotion_Origin;

  if (MoveMotion_Origin != NULL) delete [] MoveMotion_Origin;

  /*--- translation: ---*/

  if (MarkerTranslation_Rate != NULL) delete [] MarkerTranslation_Rate;

  /*--- rotation: ---*/

  if (MarkerRotation_Rate != NULL) delete [] MarkerRotation_Rate;

  /*--- pitching: ---*/

  if (MarkerPitching_Omega != NULL) delete [] MarkerPitching_Omega;

  /*--- pitching amplitude: ---*/

  if (MarkerPitching_Ampl != NULL) delete [] MarkerPitching_Ampl;

  /*--- pitching phase: ---*/

  if (MarkerPitching_Phase != NULL) delete [] MarkerPitching_Phase;

  /*--- plunging: ---*/

  if (MarkerPlunging_Omega != NULL) delete [] MarkerPlunging_Omega;

  /*--- plunging amplitude: ---*/
  if (MarkerPlunging_Ampl != NULL) delete [] MarkerPlunging_Ampl;

  /*--- reference origin for moments ---*/

  if (RefOriginMoment   != NULL) delete [] RefOriginMoment;
  if (RefOriginMoment_X != NULL) delete [] RefOriginMoment_X;
  if (RefOriginMoment_Y != NULL) delete [] RefOriginMoment_Y;
  if (RefOriginMoment_Z != NULL) delete [] RefOriginMoment_Z;

  /*--- Free memory for Harmonic Blance Frequency  pointer ---*/

  if (Omega_HB != NULL) delete [] Omega_HB;

  /*--- Marker pointers ---*/

  if (Marker_CfgFile_GeoEval != NULL) delete[] Marker_CfgFile_GeoEval;
  if (Marker_All_GeoEval     != NULL) delete[] Marker_All_GeoEval;

  if (Marker_CfgFile_TagBound != NULL) delete[] Marker_CfgFile_TagBound;
  if (Marker_All_TagBound     != NULL) delete[] Marker_All_TagBound;

  if (Marker_CfgFile_KindBC != NULL) delete[] Marker_CfgFile_KindBC;
  if (Marker_All_KindBC     != NULL) delete[] Marker_All_KindBC;

  if (Marker_CfgFile_Monitoring != NULL) delete[] Marker_CfgFile_Monitoring;
  if (Marker_All_Monitoring     != NULL) delete[] Marker_All_Monitoring;

  if (Marker_CfgFile_Designing != NULL) delete[] Marker_CfgFile_Designing;
  if (Marker_All_Designing     != NULL) delete[] Marker_All_Designing;

  if (Marker_CfgFile_Plotting != NULL) delete[] Marker_CfgFile_Plotting;
  if (Marker_All_Plotting     != NULL) delete[] Marker_All_Plotting;

  if (Marker_CfgFile_Analyze != NULL) delete[] Marker_CfgFile_Analyze;
  if (Marker_All_Analyze  != NULL) delete[] Marker_All_Analyze;

  if (Marker_CfgFile_ZoneInterface != NULL) delete[] Marker_CfgFile_ZoneInterface;
  if (Marker_All_ZoneInterface     != NULL) delete[] Marker_All_ZoneInterface;

  if (Marker_CfgFile_DV != NULL) delete[] Marker_CfgFile_DV;
  if (Marker_All_DV     != NULL) delete[] Marker_All_DV;

  if (Marker_CfgFile_Moving != NULL) delete[] Marker_CfgFile_Moving;
  if (Marker_All_Moving     != NULL) delete[] Marker_All_Moving;

  if (Marker_CfgFile_Deform_Mesh != NULL) delete[] Marker_CfgFile_Deform_Mesh;
  if (Marker_All_Deform_Mesh     != NULL) delete[] Marker_All_Deform_Mesh;

  if (Marker_CfgFile_Fluid_Load != NULL) delete[] Marker_CfgFile_Fluid_Load;
  if (Marker_All_Fluid_Load     != NULL) delete[] Marker_All_Fluid_Load;

  if (Marker_CfgFile_PyCustom    != NULL) delete[] Marker_CfgFile_PyCustom;
  if (Marker_All_PyCustom != NULL) delete[] Marker_All_PyCustom;

  if (Marker_CfgFile_PerBound != NULL) delete[] Marker_CfgFile_PerBound;
  if (Marker_All_PerBound     != NULL) delete[] Marker_All_PerBound;

  if (Marker_CfgFile_Turbomachinery != NULL) delete [] Marker_CfgFile_Turbomachinery;
  if (Marker_All_Turbomachinery     != NULL) delete [] Marker_All_Turbomachinery;

  if (Marker_CfgFile_TurbomachineryFlag != NULL) delete [] Marker_CfgFile_TurbomachineryFlag;
  if (Marker_All_TurbomachineryFlag     != NULL) delete [] Marker_All_TurbomachineryFlag;

  if (Marker_CfgFile_MixingPlaneInterface != NULL) delete [] Marker_CfgFile_MixingPlaneInterface;
  if (Marker_All_MixingPlaneInterface     != NULL) delete [] Marker_All_MixingPlaneInterface;

  if (Marker_DV!= NULL)               delete[] Marker_DV;
  if (Marker_Moving != NULL)           delete[] Marker_Moving;
  if (Marker_Monitoring != NULL)      delete[] Marker_Monitoring;
  if (Marker_Designing != NULL)       delete[] Marker_Designing;
  if (Marker_GeoEval != NULL)         delete[] Marker_GeoEval;
  if (Marker_Plotting != NULL)        delete[] Marker_Plotting;
  if (Marker_Analyze != NULL)        delete[] Marker_Analyze;
  if (Marker_WallFunctions != NULL)  delete[] Marker_WallFunctions;
  if (Marker_ZoneInterface != NULL)        delete[] Marker_ZoneInterface;
  if (Marker_PyCustom != NULL)             delete [] Marker_PyCustom;
  if (Marker_All_SendRecv != NULL)    delete[] Marker_All_SendRecv;

  if (Kind_Inc_Inlet != NULL)      delete[] Kind_Inc_Inlet;
  if (Kind_Inc_Outlet != NULL)      delete[] Kind_Inc_Outlet;

  if (Kind_WallFunctions != NULL) delete[] Kind_WallFunctions;

  if (Config_Filenames != NULL) delete[] Config_Filenames;

  if (IntInfo_WallFunctions != NULL) {
    for (iMarker = 0; iMarker < nMarker_WallFunctions; ++iMarker) {
      if (IntInfo_WallFunctions[iMarker] != NULL)
        delete[] IntInfo_WallFunctions[iMarker];
    }
    delete[] IntInfo_WallFunctions;
  }

  if (DoubleInfo_WallFunctions != NULL) {
    for (iMarker = 0; iMarker < nMarker_WallFunctions; ++iMarker) {
      if (DoubleInfo_WallFunctions[iMarker] != NULL)
        delete[] DoubleInfo_WallFunctions[iMarker];
    }
    delete[] DoubleInfo_WallFunctions;
  }

  if (Kind_ObjFunc != NULL)      delete[] Kind_ObjFunc;
  if (Weight_ObjFunc != NULL)      delete[] Weight_ObjFunc;

  if (DV_Value != NULL) {
    for (iDV = 0; iDV < nDV; iDV++) delete[] DV_Value[iDV];
    delete [] DV_Value;
  }

  if (ParamDV != NULL) {
    for (iDV = 0; iDV < nDV; iDV++) delete[] ParamDV[iDV];
    delete [] ParamDV;
  }

  if (CoordFFDBox != NULL) {
    for (iFFD = 0; iFFD < nFFDBox; iFFD++) delete[] CoordFFDBox[iFFD];
    delete [] CoordFFDBox;
  }

  if (DegreeFFDBox != NULL) {
    for (iFFD = 0; iFFD < nFFDBox; iFFD++) delete[] DegreeFFDBox[iFFD];
    delete [] DegreeFFDBox;
  }

  if (Design_Variable != NULL)    delete[] Design_Variable;

  if (Exhaust_Temperature_Target != NULL)    delete[]  Exhaust_Temperature_Target;
  if (Exhaust_Pressure_Target != NULL)    delete[]  Exhaust_Pressure_Target;
  if (Exhaust_Pressure != NULL)    delete[] Exhaust_Pressure;
  if (Exhaust_Temperature != NULL)    delete[] Exhaust_Temperature;
  if (Exhaust_MassFlow != NULL)    delete[] Exhaust_MassFlow;
  if (Exhaust_TotalPressure != NULL)    delete[] Exhaust_TotalPressure;
  if (Exhaust_TotalTemperature != NULL)    delete[] Exhaust_TotalTemperature;
  if (Exhaust_GrossThrust != NULL)    delete[] Exhaust_GrossThrust;
  if (Exhaust_Force != NULL)    delete[] Exhaust_Force;
  if (Exhaust_Power != NULL)    delete[] Exhaust_Power;

  if (Inflow_Mach != NULL)    delete[]  Inflow_Mach;
  if (Inflow_Pressure != NULL)    delete[] Inflow_Pressure;
  if (Inflow_MassFlow != NULL)    delete[] Inflow_MassFlow;
  if (Inflow_ReverseMassFlow != NULL)    delete[] Inflow_ReverseMassFlow;
  if (Inflow_TotalPressure != NULL)    delete[] Inflow_TotalPressure;
  if (Inflow_Temperature != NULL)    delete[] Inflow_Temperature;
  if (Inflow_TotalTemperature != NULL)    delete[] Inflow_TotalTemperature;
  if (Inflow_RamDrag != NULL)    delete[] Inflow_RamDrag;
  if (Inflow_Force != NULL)    delete[]  Inflow_Force;
  if (Inflow_Power != NULL)    delete[] Inflow_Power;

  if (Engine_Power != NULL)    delete[]  Engine_Power;
  if (Engine_Mach != NULL)    delete[]  Engine_Mach;
  if (Engine_Force != NULL)    delete[]  Engine_Force;
  if (Engine_NetThrust != NULL)    delete[]  Engine_NetThrust;
  if (Engine_GrossThrust != NULL)    delete[]  Engine_GrossThrust;
  if (Engine_Area != NULL)    delete[]  Engine_Area;
  if (EngineInflow_Target != NULL)    delete[] EngineInflow_Target;

  if (ActDiskInlet_MassFlow != NULL)    delete[]  ActDiskInlet_MassFlow;
  if (ActDiskInlet_Temperature != NULL)    delete[]  ActDiskInlet_Temperature;
  if (ActDiskInlet_TotalTemperature != NULL)    delete[]  ActDiskInlet_TotalTemperature;
  if (ActDiskInlet_Pressure != NULL)    delete[]  ActDiskInlet_Pressure;
  if (ActDiskInlet_TotalPressure != NULL)    delete[]  ActDiskInlet_TotalPressure;
  if (ActDiskInlet_RamDrag != NULL)    delete[]  ActDiskInlet_RamDrag;
  if (ActDiskInlet_Force != NULL)    delete[]  ActDiskInlet_Force;
  if (ActDiskInlet_Power != NULL)    delete[]  ActDiskInlet_Power;

  if (ActDiskOutlet_MassFlow != NULL)    delete[]  ActDiskOutlet_MassFlow;
  if (ActDiskOutlet_Temperature != NULL)    delete[]  ActDiskOutlet_Temperature;
  if (ActDiskOutlet_TotalTemperature != NULL)    delete[]  ActDiskOutlet_TotalTemperature;
  if (ActDiskOutlet_Pressure != NULL)    delete[]  ActDiskOutlet_Pressure;
  if (ActDiskOutlet_TotalPressure != NULL)    delete[]  ActDiskOutlet_TotalPressure;
  if (ActDiskOutlet_GrossThrust != NULL)    delete[]  ActDiskOutlet_GrossThrust;
  if (ActDiskOutlet_Force != NULL)    delete[]  ActDiskOutlet_Force;
  if (ActDiskOutlet_Power != NULL)    delete[]  ActDiskOutlet_Power;

  if (Outlet_MassFlow != NULL)    delete[]  Outlet_MassFlow;
  if (Outlet_Density != NULL)    delete[]  Outlet_Density;
  if (Outlet_Area != NULL)    delete[]  Outlet_Area;

  if (ActDisk_DeltaPress != NULL)    delete[]  ActDisk_DeltaPress;
  if (ActDisk_DeltaTemp != NULL)    delete[]  ActDisk_DeltaTemp;
  if (ActDisk_TotalPressRatio != NULL)    delete[]  ActDisk_TotalPressRatio;
  if (ActDisk_TotalTempRatio != NULL)    delete[]  ActDisk_TotalTempRatio;
  if (ActDisk_StaticPressRatio != NULL)    delete[]  ActDisk_StaticPressRatio;
  if (ActDisk_StaticTempRatio != NULL)    delete[]  ActDisk_StaticTempRatio;
  if (ActDisk_Power != NULL)    delete[]  ActDisk_Power;
  if (ActDisk_MassFlow != NULL)    delete[]  ActDisk_MassFlow;
  if (ActDisk_Mach != NULL)    delete[]  ActDisk_Mach;
  if (ActDisk_Force != NULL)    delete[]  ActDisk_Force;
  if (ActDisk_NetThrust != NULL)    delete[]  ActDisk_NetThrust;
  if (ActDisk_BCThrust != NULL)    delete[]  ActDisk_BCThrust;
  if (ActDisk_BCThrust_Old != NULL)    delete[]  ActDisk_BCThrust_Old;
  if (ActDisk_GrossThrust != NULL)    delete[]  ActDisk_GrossThrust;
  if (ActDisk_Area != NULL)    delete[]  ActDisk_Area;
  if (ActDisk_ReverseMassFlow != NULL)    delete[]  ActDisk_ReverseMassFlow;

  if (Surface_MassFlow != NULL)    delete[]  Surface_MassFlow;
  if (Surface_Mach != NULL)    delete[]  Surface_Mach;
  if (Surface_Temperature != NULL)    delete[]  Surface_Temperature;
  if (Surface_Pressure != NULL)    delete[]  Surface_Pressure;
  if (Surface_Density != NULL)    delete[]  Surface_Density;
  if (Surface_Enthalpy != NULL)    delete[]  Surface_Enthalpy;
  if (Surface_NormalVelocity != NULL)    delete[]  Surface_NormalVelocity;
  if (Surface_Uniformity != NULL)    delete[]  Surface_Uniformity;
  if (Surface_SecondaryStrength != NULL)    delete[]  Surface_SecondaryStrength;
  if (Surface_SecondOverUniform != NULL)    delete[]  Surface_SecondOverUniform;
  if (Surface_MomentumDistortion != NULL)    delete[]  Surface_MomentumDistortion;
  if (Surface_TotalTemperature != NULL)    delete[]  Surface_TotalTemperature;
  if (Surface_TotalPressure!= NULL)    delete[]  Surface_TotalPressure;
  if (Surface_PressureDrop!= NULL)    delete[]  Surface_PressureDrop;
  if (Surface_DC60 != NULL)    delete[]  Surface_DC60;
  if (Surface_IDC != NULL)    delete[]  Surface_IDC;
  if (Surface_IDC_Mach != NULL)    delete[]  Surface_IDC_Mach;
  if (Surface_IDR != NULL)    delete[]  Surface_IDR;

  if (Inlet_Ttotal != NULL) delete[]  Inlet_Ttotal;
  if (Inlet_Ptotal != NULL) delete[]  Inlet_Ptotal;
  if (Inlet_FlowDir != NULL) {
    for (iMarker = 0; iMarker < nMarker_Inlet; iMarker++)
      delete [] Inlet_FlowDir[iMarker];
    delete [] Inlet_FlowDir;
  }

  if (Inlet_Velocity != NULL) {
    for (iMarker = 0; iMarker < nMarker_Supersonic_Inlet; iMarker++)
      delete [] Inlet_Velocity[iMarker];
    delete [] Inlet_Velocity;
  }

  if (Riemann_FlowDir != NULL) {
    for (iMarker = 0; iMarker < nMarker_Riemann; iMarker++)
      delete [] Riemann_FlowDir[iMarker];
    delete [] Riemann_FlowDir;
  }

  if (Giles_FlowDir != NULL) {
    for (iMarker = 0; iMarker < nMarker_Giles; iMarker++)
      delete [] Giles_FlowDir[iMarker];
    delete [] Giles_FlowDir;
  }

  if (Load_Sine_Dir != NULL) {
    for (iMarker = 0; iMarker < nMarker_Load_Sine; iMarker++)
      delete [] Load_Sine_Dir[iMarker];
    delete [] Load_Sine_Dir;
  }

  if (Load_Dir != NULL) {
    for (iMarker = 0; iMarker < nMarker_Load_Dir; iMarker++)
      delete [] Load_Dir[iMarker];
    delete [] Load_Dir;
  }

  if (Inlet_Temperature != NULL)    delete[] Inlet_Temperature;
  if (Inlet_Pressure != NULL)    delete[] Inlet_Pressure;
  if (Outlet_Pressure != NULL)    delete[] Outlet_Pressure;
  if (Isothermal_Temperature != NULL)    delete[] Isothermal_Temperature;
  if (Heat_Flux != NULL)    delete[] Heat_Flux;
  if (Displ_Value != NULL)    delete[] Displ_Value;
  if (Load_Value != NULL)    delete[] Load_Value;
  if (Damper_Constant != NULL)    delete[] Damper_Constant;
  if (Load_Dir_Multiplier != NULL)    delete[] Load_Dir_Multiplier;
  if (Load_Dir_Value != NULL)    delete[] Load_Dir_Value;
  if (Disp_Dir != NULL)    delete[] Disp_Dir;
  if (Disp_Dir_Multiplier != NULL)    delete[] Disp_Dir_Multiplier;
  if (Disp_Dir_Value != NULL)    delete[] Disp_Dir_Value;
  if (Load_Sine_Amplitude != NULL)    delete[] Load_Sine_Amplitude;
  if (Load_Sine_Frequency != NULL)    delete[] Load_Sine_Frequency;
  if (FlowLoad_Value != NULL)    delete[] FlowLoad_Value;

  /*--- related to periodic boundary conditions ---*/

  for (iMarker = 0; iMarker < nMarker_PerBound; iMarker++) {
    if (Periodic_RotCenter   != NULL) delete [] Periodic_RotCenter[iMarker];
    if (Periodic_RotAngles   != NULL) delete [] Periodic_RotAngles[iMarker];
    if (Periodic_Translation != NULL) delete [] Periodic_Translation[iMarker];
  }
  if (Periodic_RotCenter   != NULL) delete[] Periodic_RotCenter;
  if (Periodic_RotAngles   != NULL) delete[] Periodic_RotAngles;
  if (Periodic_Translation != NULL) delete[] Periodic_Translation;

  for (iPeriodic = 0; iPeriodic < nPeriodic_Index; iPeriodic++) {
    if (Periodic_Center    != NULL) delete [] Periodic_Center[iPeriodic];
    if (Periodic_Rotation  != NULL) delete [] Periodic_Rotation[iPeriodic];
    if (Periodic_Translate != NULL) delete [] Periodic_Translate[iPeriodic];
  }
  if (Periodic_Center      != NULL) delete[] Periodic_Center;
  if (Periodic_Rotation    != NULL) delete[] Periodic_Rotation;
  if (Periodic_Translate   != NULL) delete[] Periodic_Translate;

  if (MG_CorrecSmooth != NULL) delete[] MG_CorrecSmooth;
  if (PlaneTag != NULL)        delete[] PlaneTag;
  if (CFL != NULL)             delete[] CFL;

  /*--- String markers ---*/

  if (Marker_Euler != NULL )              delete[] Marker_Euler;
  if (Marker_FarField != NULL )           delete[] Marker_FarField;
  if (Marker_Custom != NULL )             delete[] Marker_Custom;
  if (Marker_SymWall != NULL )            delete[] Marker_SymWall;
  if (Marker_PerBound != NULL )           delete[] Marker_PerBound;
  if (Marker_PerDonor != NULL )           delete[] Marker_PerDonor;
  if (Marker_NearFieldBound != NULL )     delete[] Marker_NearFieldBound;
  if (Marker_Deform_Mesh != NULL )        delete[] Marker_Deform_Mesh;
  if (Marker_Fluid_Load != NULL )         delete[] Marker_Fluid_Load;
  if (Marker_Fluid_InterfaceBound != NULL )     delete[] Marker_Fluid_InterfaceBound;
  if (Marker_Inlet != NULL )              delete[] Marker_Inlet;
  if (Marker_Supersonic_Inlet != NULL )   delete[] Marker_Supersonic_Inlet;
  if (Marker_Supersonic_Outlet != NULL )   delete[] Marker_Supersonic_Outlet;
  if (Marker_Outlet != NULL )             delete[] Marker_Outlet;
  if (Marker_Isothermal != NULL )         delete[] Marker_Isothermal;
  if (Marker_EngineInflow != NULL )      delete[] Marker_EngineInflow;
  if (Marker_EngineExhaust != NULL )     delete[] Marker_EngineExhaust;
  if (Marker_Displacement != NULL )       delete[] Marker_Displacement;
  if (Marker_Load != NULL )               delete[] Marker_Load;
  if (Marker_Damper != NULL )               delete[] Marker_Damper;
  if (Marker_Load_Dir != NULL )               delete[] Marker_Load_Dir;
  if (Marker_Disp_Dir != NULL )               delete[] Marker_Disp_Dir;
  if (Marker_Load_Sine != NULL )               delete[] Marker_Load_Sine;
  if (Marker_FlowLoad != NULL )           delete[] Marker_FlowLoad;
  if (Marker_Internal != NULL )            delete[] Marker_Internal;
  if (Marker_HeatFlux != NULL )               delete[] Marker_HeatFlux;

  if (Int_Coeffs != NULL) delete [] Int_Coeffs;

  if (ElasticityMod        != NULL) delete [] ElasticityMod;
  if (PoissonRatio         != NULL) delete [] PoissonRatio;
  if (MaterialDensity      != NULL) delete [] MaterialDensity;
  if (Electric_Constant    != NULL) delete [] Electric_Constant;
  if (Electric_Field_Mod   != NULL) delete [] Electric_Field_Mod;
  if (RefNode_Displacement != NULL) delete [] RefNode_Displacement;
  if (Electric_Field_Dir   != NULL) delete [] Electric_Field_Dir;

  /*--- Delete some arrays needed just for initializing options. ---*/

  if (default_vel_inf       != NULL) delete [] default_vel_inf;
  if (default_ffd_axis      != NULL) delete [] default_ffd_axis;
  if (default_eng_cyl       != NULL) delete [] default_eng_cyl;
  if (default_eng_val       != NULL) delete [] default_eng_val;
  if (default_cfl_adapt     != NULL) delete [] default_cfl_adapt;
  if (default_jst_coeff != NULL) delete [] default_jst_coeff;
  if (default_ffd_coeff != NULL) delete [] default_ffd_coeff;
  if (default_mixedout_coeff!= NULL) delete [] default_mixedout_coeff;
  if (default_extrarelfac!= NULL) delete [] default_extrarelfac;
  if (default_rampRotFrame_coeff!= NULL) delete [] default_rampRotFrame_coeff;
  if (default_rampOutPres_coeff!= NULL) delete[] default_rampOutPres_coeff;
  if (default_jst_adj_coeff  != NULL) delete [] default_jst_adj_coeff;
  if (default_ad_coeff_heat  != NULL) delete [] default_ad_coeff_heat;
  if (default_obj_coeff     != NULL) delete [] default_obj_coeff;
  if (default_geo_loc       != NULL) delete [] default_geo_loc;
  if (default_distortion    != NULL) delete [] default_distortion;
  if (default_ea_lim        != NULL) delete [] default_ea_lim;
  if (default_grid_fix      != NULL) delete [] default_grid_fix;
  if (default_inc_crit      != NULL) delete [] default_inc_crit;
  if (default_htp_axis      != NULL) delete [] default_htp_axis;
  if (default_body_force    != NULL) delete [] default_body_force;
  if (default_sineload_coeff!= NULL) delete [] default_sineload_coeff;
  if (default_nacelle_location    != NULL) delete [] default_nacelle_location;
  if (default_wrt_freq != NULL) delete [] default_wrt_freq;

  if (default_cp_polycoeffs != NULL) delete [] default_cp_polycoeffs;
  if (default_mu_polycoeffs != NULL) delete [] default_mu_polycoeffs;
  if (default_kt_polycoeffs != NULL) delete [] default_kt_polycoeffs;
  if (CpPolyCoefficientsND  != NULL) delete [] CpPolyCoefficientsND;
  if (MuPolyCoefficientsND  != NULL) delete [] MuPolyCoefficientsND;
  if (KtPolyCoefficientsND  != NULL) delete [] KtPolyCoefficientsND;

  if (FFDTag != NULL) delete [] FFDTag;
  if (nDV_Value != NULL) delete [] nDV_Value;
  if (TagFFDBox != NULL) delete [] TagFFDBox;

  if (Kind_Data_Riemann != NULL) delete [] Kind_Data_Riemann;
  if (Riemann_Var1 != NULL) delete [] Riemann_Var1;
  if (Riemann_Var2 != NULL) delete [] Riemann_Var2;
  if (Kind_Data_Giles != NULL) delete [] Kind_Data_Giles;
  if (Giles_Var1 != NULL) delete [] Giles_Var1;
  if (Giles_Var2 != NULL) delete [] Giles_Var2;
  if (RelaxFactorAverage != NULL) delete [] RelaxFactorAverage;
  if (RelaxFactorFourier != NULL) delete [] RelaxFactorFourier;
  if (nSpan_iZones != NULL) delete [] nSpan_iZones;
  if (Kind_TurboMachinery != NULL) delete [] Kind_TurboMachinery;

  if (Marker_MixingPlaneInterface !=NULL) delete [] Marker_MixingPlaneInterface;
  if (Marker_TurboBoundIn != NULL) delete [] Marker_TurboBoundIn;
  if (Marker_TurboBoundOut != NULL) delete [] Marker_TurboBoundOut;
  if (Marker_Riemann != NULL) delete [] Marker_Riemann;
  if (Marker_Giles != NULL) delete [] Marker_Giles;
  if (Marker_Shroud != NULL) delete [] Marker_Shroud;

  if (nBlades != NULL) delete [] nBlades;
  if (FreeStreamTurboNormal != NULL) delete [] FreeStreamTurboNormal;

  if (top_optim_kernels != NULL) delete [] top_optim_kernels;
  if (top_optim_kernel_params != NULL) delete [] top_optim_kernel_params;
  if (top_optim_filter_radius != NULL) delete [] top_optim_filter_radius;

  if (ScreenOutput != NULL) delete [] ScreenOutput;
  if (HistoryOutput != NULL) delete [] HistoryOutput;
  if (VolumeOutput != NULL) delete [] VolumeOutput;
  if (Mesh_Box_Size != NULL) delete [] Mesh_Box_Size;
  if (VolumeOutputFiles != NULL) delete [] VolumeOutputFiles;
  
  if (ConvField != NULL) delete [] ConvField;

}

string CConfig::GetFilename(string filename, string ext, unsigned long Iter){

  /*--- Remove any extension --- */

  unsigned short lastindex = filename.find_last_of(".");
  filename = filename.substr(0, lastindex);

  /*--- Add the extension --- */

  filename = filename + string(ext);

  /*--- Append the zone number if multizone problems ---*/
  if (Multizone_Problem)
    filename = GetMultizone_FileName(filename, GetiZone(), ext);

  /*--- Append the zone number if multiple instance problems ---*/
  if (GetnTimeInstances() > 1)
    filename = GetMultiInstance_FileName(filename, GetiInst(), ext);

  if (GetTime_Domain()){
    filename = GetUnsteady_FileName(filename, (int)Iter, ext);
  }

  return filename;
}

string CConfig::GetUnsteady_FileName(string val_filename, int val_iter, string ext) {

  string UnstExt="", UnstFilename = val_filename;
  char buffer[50];

  /*--- Check that a positive value iteration is requested (for now). ---*/

  if (val_iter < 0) {
    SU2_MPI::Error("Requesting a negative iteration number for the restart file!!", CURRENT_FUNCTION);
  }

  unsigned short lastindex = UnstFilename.find_last_of(".");
  UnstFilename = UnstFilename.substr(0, lastindex);

  /*--- Append iteration number for unsteady cases ---*/

  if (Time_Domain) {

    if ((val_iter >= 0)    && (val_iter < 10))    SPRINTF (buffer, "_0000%d", val_iter);
    if ((val_iter >= 10)   && (val_iter < 100))   SPRINTF (buffer, "_000%d",  val_iter);
    if ((val_iter >= 100)  && (val_iter < 1000))  SPRINTF (buffer, "_00%d",   val_iter);
    if ((val_iter >= 1000) && (val_iter < 10000)) SPRINTF (buffer, "_0%d",    val_iter);
    if (val_iter >= 10000) SPRINTF (buffer, "_%d", val_iter);
    UnstExt = string(buffer);
  }
  UnstExt += ext;
  UnstFilename.append(UnstExt);

  return UnstFilename;
}

string CConfig::GetMultizone_FileName(string val_filename, int val_iZone, string ext) {

    string multizone_filename = val_filename;
    char buffer[50];

    unsigned short lastindex = multizone_filename.find_last_of(".");
    multizone_filename = multizone_filename.substr(0, lastindex);

    if (Multizone_Problem) {
        SPRINTF (buffer, "_%d", SU2_TYPE::Int(val_iZone));
        multizone_filename.append(string(buffer));
    }

    multizone_filename += ext;
    return multizone_filename;
}

string CConfig::GetMultizone_HistoryFileName(string val_filename, int val_iZone, string ext) {

    string multizone_filename = val_filename;
    char buffer[50];
    unsigned short lastindex = multizone_filename.find_last_of(".");
    multizone_filename = multizone_filename.substr(0, lastindex);
    if (Multizone_Problem) {
        SPRINTF (buffer, "_%d", SU2_TYPE::Int(val_iZone));
        multizone_filename.append(string(buffer));
    }
    multizone_filename += ext;
    return multizone_filename;
}

string CConfig::GetMultiInstance_FileName(string val_filename, int val_iInst, string ext) {

    string multizone_filename = val_filename;
    char buffer[50];

    unsigned short lastindex = multizone_filename.find_last_of(".");
    multizone_filename = multizone_filename.substr(0, lastindex);
    SPRINTF (buffer, "_%d", SU2_TYPE::Int(val_iInst));
    multizone_filename.append(string(buffer));
    multizone_filename += ext;
    return multizone_filename;
}

string CConfig::GetMultiInstance_HistoryFileName(string val_filename, int val_iInst) {

    string multizone_filename = val_filename;
    char buffer[50];

    unsigned short lastindex = multizone_filename.find_last_of(".");
    multizone_filename = multizone_filename.substr(0, lastindex);
    SPRINTF (buffer, "_%d", SU2_TYPE::Int(val_iInst));
    multizone_filename.append(string(buffer));

    return multizone_filename;
}

string CConfig::GetObjFunc_Extension(string val_filename) {

  string AdjExt, Filename = val_filename;

  if (ContinuousAdjoint || DiscreteAdjoint) {

    /*--- Remove filename extension (.dat) ---*/

    unsigned short lastindex = Filename.find_last_of(".");
    Filename = Filename.substr(0, lastindex);

    if (nObj==1) {
      switch (Kind_ObjFunc[0]) {
        case DRAG_COEFFICIENT:            AdjExt = "_cd";       break;
        case LIFT_COEFFICIENT:            AdjExt = "_cl";       break;
        case SIDEFORCE_COEFFICIENT:       AdjExt = "_csf";      break;
        case INVERSE_DESIGN_PRESSURE:     AdjExt = "_invpress"; break;
        case INVERSE_DESIGN_HEATFLUX:     AdjExt = "_invheat";  break;
        case MOMENT_X_COEFFICIENT:        AdjExt = "_cmx";      break;
        case MOMENT_Y_COEFFICIENT:        AdjExt = "_cmy";      break;
        case MOMENT_Z_COEFFICIENT:        AdjExt = "_cmz";      break;
        case EFFICIENCY:                  AdjExt = "_eff";      break;
        case EQUIVALENT_AREA:             AdjExt = "_ea";       break;
        case NEARFIELD_PRESSURE:          AdjExt = "_nfp";      break;
        case FORCE_X_COEFFICIENT:         AdjExt = "_cfx";      break;
        case FORCE_Y_COEFFICIENT:         AdjExt = "_cfy";      break;
        case FORCE_Z_COEFFICIENT:         AdjExt = "_cfz";      break;
        case THRUST_COEFFICIENT:          AdjExt = "_ct";       break;
        case TORQUE_COEFFICIENT:          AdjExt = "_cq";       break;
        case TOTAL_HEATFLUX:              AdjExt = "_totheat";  break;
        case MAXIMUM_HEATFLUX:            AdjExt = "_maxheat";  break;
        case TOTAL_AVG_TEMPERATURE:       AdjExt = "_avtp";     break;
        case FIGURE_OF_MERIT:             AdjExt = "_merit";    break;
        case BUFFET_SENSOR:               AdjExt = "_buffet";    break;
        case SURFACE_TOTAL_PRESSURE:      AdjExt = "_pt";       break;
        case SURFACE_STATIC_PRESSURE:     AdjExt = "_pe";       break;
        case SURFACE_MASSFLOW:            AdjExt = "_mfr";      break;
        case SURFACE_UNIFORMITY:          AdjExt = "_uniform";  break;
        case SURFACE_SECONDARY:           AdjExt = "_second";   break;
        case SURFACE_MOM_DISTORTION:      AdjExt = "_distort";  break;
        case SURFACE_SECOND_OVER_UNIFORM: AdjExt = "_sou";      break;
        case SURFACE_PRESSURE_DROP:       AdjExt = "_dp";       break;
        case SURFACE_MACH:                AdjExt = "_mach";     break;
        case CUSTOM_OBJFUNC:        		  AdjExt = "_custom";   break;
        case KINETIC_ENERGY_LOSS:         AdjExt = "_ke";       break;
        case TOTAL_PRESSURE_LOSS:         AdjExt = "_pl";       break;
        case FLOW_ANGLE_OUT:              AdjExt = "_fao";      break;
        case FLOW_ANGLE_IN:               AdjExt = "_fai";      break;
        case TOTAL_EFFICIENCY:            AdjExt = "_teff";     break;
        case TOTAL_STATIC_EFFICIENCY:     AdjExt = "_tseff";    break;
        case EULERIAN_WORK:               AdjExt = "_ew";       break;
        case MASS_FLOW_IN:                AdjExt = "_mfi";      break;
        case MASS_FLOW_OUT:               AdjExt = "_mfo";      break;
        case ENTROPY_GENERATION:          AdjExt = "_entg";     break;
        case REFERENCE_GEOMETRY:          AdjExt = "_refgeom";  break;
        case REFERENCE_NODE:              AdjExt = "_refnode";  break;
        case VOLUME_FRACTION:             AdjExt = "_volfrac";  break;
        case TOPOL_DISCRETENESS:          AdjExt = "_topdisc";  break;
        case TOPOL_COMPLIANCE:            AdjExt = "_topcomp";  break;
      }
    }
    else{
      AdjExt = "_combo";
    }
    Filename.append(AdjExt);

    /*--- Lastly, add the .dat extension ---*/
    Filename.append(".dat");

  }

  return Filename;
}

unsigned short CConfig::GetContainerPosition(unsigned short val_eqsystem) {

  switch (val_eqsystem) {
    case RUNTIME_FLOW_SYS:      return FLOW_SOL;
    case RUNTIME_TURB_SYS:      return TURB_SOL;
    case RUNTIME_TRANS_SYS:     return TRANS_SOL;
    case RUNTIME_HEAT_SYS:      return HEAT_SOL;
    case RUNTIME_FEA_SYS:       return FEA_SOL;
    case RUNTIME_ADJPOT_SYS:    return ADJFLOW_SOL;
    case RUNTIME_ADJFLOW_SYS:   return ADJFLOW_SOL;
    case RUNTIME_ADJTURB_SYS:   return ADJTURB_SOL;
    case RUNTIME_ADJFEA_SYS:    return ADJFEA_SOL;
    case RUNTIME_MULTIGRID_SYS: return 0;
  }
  return 0;
}

void CConfig::SetKind_ConvNumScheme(unsigned short val_kind_convnumscheme,
                                    unsigned short val_kind_centered, unsigned short val_kind_upwind,
                                    unsigned short val_kind_slopelimit, bool val_muscl,
                                    unsigned short val_kind_fem) {

  Kind_ConvNumScheme = val_kind_convnumscheme;
  Kind_Centered = val_kind_centered;
  Kind_Upwind = val_kind_upwind;
  Kind_FEM = val_kind_fem;
  Kind_SlopeLimit = val_kind_slopelimit;
  MUSCL = val_muscl;

}

void CConfig::SetGlobalParam(unsigned short val_solver,
                             unsigned short val_system) {

  /*--- Set the simulation global time ---*/

  Current_UnstTime = static_cast<su2double>(TimeIter)*Delta_UnstTime;
  Current_UnstTimeND = static_cast<su2double>(TimeIter)*Delta_UnstTimeND;

  /*--- Set the solver methods ---*/

  switch (val_solver) {
    case EULER: case INC_EULER:
      if (val_system == RUNTIME_FLOW_SYS) {
        SetKind_ConvNumScheme(Kind_ConvNumScheme_Flow, Kind_Centered_Flow,
                              Kind_Upwind_Flow, Kind_SlopeLimit_Flow,
                              MUSCL_Flow, NONE);
        SetKind_TimeIntScheme(Kind_TimeIntScheme_Flow);
      }
      break;
    case NAVIER_STOKES: case INC_NAVIER_STOKES:
      if (val_system == RUNTIME_FLOW_SYS) {
        SetKind_ConvNumScheme(Kind_ConvNumScheme_Flow, Kind_Centered_Flow,
                              Kind_Upwind_Flow, Kind_SlopeLimit_Flow,
                              MUSCL_Flow, NONE);
        SetKind_TimeIntScheme(Kind_TimeIntScheme_Flow);
      }
      if (val_system == RUNTIME_HEAT_SYS) {
        SetKind_ConvNumScheme(Kind_ConvNumScheme_Heat, NONE, NONE, NONE, NONE, NONE);
        SetKind_TimeIntScheme(Kind_TimeIntScheme_Heat);
      }
      break;
    case RANS: case INC_RANS:
      if (val_system == RUNTIME_FLOW_SYS) {
        SetKind_ConvNumScheme(Kind_ConvNumScheme_Flow, Kind_Centered_Flow,
                              Kind_Upwind_Flow, Kind_SlopeLimit_Flow,
                              MUSCL_Flow, NONE);
        SetKind_TimeIntScheme(Kind_TimeIntScheme_Flow);
      }
      if (val_system == RUNTIME_TURB_SYS) {
        SetKind_ConvNumScheme(Kind_ConvNumScheme_Turb, Kind_Centered_Turb,
                              Kind_Upwind_Turb, Kind_SlopeLimit_Turb,
                              MUSCL_Turb, NONE);
        SetKind_TimeIntScheme(Kind_TimeIntScheme_Turb);
      }
      if (val_system == RUNTIME_TRANS_SYS) {
        SetKind_ConvNumScheme(Kind_ConvNumScheme_Turb, Kind_Centered_Turb,
                              Kind_Upwind_Turb, Kind_SlopeLimit_Turb,
                              MUSCL_Turb, NONE);
        SetKind_TimeIntScheme(Kind_TimeIntScheme_Turb);
      }
      if (val_system == RUNTIME_HEAT_SYS) {
        SetKind_ConvNumScheme(Kind_ConvNumScheme_Heat, NONE, NONE, NONE, NONE, NONE);
        SetKind_TimeIntScheme(Kind_TimeIntScheme_Heat);
      }
      break;
    case FEM_EULER:
      if (val_system == RUNTIME_FLOW_SYS) {
        SetKind_ConvNumScheme(Kind_ConvNumScheme_FEM_Flow, Kind_Centered_Flow,
                              Kind_Upwind_Flow, Kind_SlopeLimit_Flow,
                              MUSCL_Flow, Kind_FEM_Flow);
        SetKind_TimeIntScheme(Kind_TimeIntScheme_FEM_Flow);
      }
      break;
    case FEM_NAVIER_STOKES:
      if (val_system == RUNTIME_FLOW_SYS) {
        SetKind_ConvNumScheme(Kind_ConvNumScheme_Flow, Kind_Centered_Flow,
                              Kind_Upwind_Flow, Kind_SlopeLimit_Flow,
                              MUSCL_Flow, Kind_FEM_Flow);
        SetKind_TimeIntScheme(Kind_TimeIntScheme_FEM_Flow);
      }
      break;
    case FEM_LES:
      if (val_system == RUNTIME_FLOW_SYS) {
        SetKind_ConvNumScheme(Kind_ConvNumScheme_Flow, Kind_Centered_Flow,
                              Kind_Upwind_Flow, Kind_SlopeLimit_Flow,
                              MUSCL_Flow, Kind_FEM_Flow);
        SetKind_TimeIntScheme(Kind_TimeIntScheme_FEM_Flow);
      }
      break;
    case ADJ_EULER:
      if (val_system == RUNTIME_FLOW_SYS) {
        SetKind_ConvNumScheme(Kind_ConvNumScheme_Flow, Kind_Centered_Flow,
                              Kind_Upwind_Flow, Kind_SlopeLimit_Flow,
                              MUSCL_Flow, NONE);
        SetKind_TimeIntScheme(Kind_TimeIntScheme_Flow);
      }
      if (val_system == RUNTIME_ADJFLOW_SYS) {
        SetKind_ConvNumScheme(Kind_ConvNumScheme_AdjFlow, Kind_Centered_AdjFlow,
                              Kind_Upwind_AdjFlow, Kind_SlopeLimit_AdjFlow,
                              MUSCL_AdjFlow, NONE);
        SetKind_TimeIntScheme(Kind_TimeIntScheme_AdjFlow);
      }
      break;
    case ADJ_NAVIER_STOKES:
      if (val_system == RUNTIME_FLOW_SYS) {
        SetKind_ConvNumScheme(Kind_ConvNumScheme_Flow, Kind_Centered_Flow,
                              Kind_Upwind_Flow, Kind_SlopeLimit_Flow,
                              MUSCL_Flow, NONE);
        SetKind_TimeIntScheme(Kind_TimeIntScheme_Flow);
      }
      if (val_system == RUNTIME_ADJFLOW_SYS) {
        SetKind_ConvNumScheme(Kind_ConvNumScheme_AdjFlow, Kind_Centered_AdjFlow,
                              Kind_Upwind_AdjFlow, Kind_SlopeLimit_AdjFlow,
                              MUSCL_AdjFlow, NONE);
        SetKind_TimeIntScheme(Kind_TimeIntScheme_AdjFlow);
      }
      break;
    case ADJ_RANS:
      if (val_system == RUNTIME_FLOW_SYS) {
        SetKind_ConvNumScheme(Kind_ConvNumScheme_Flow, Kind_Centered_Flow,
                              Kind_Upwind_Flow, Kind_SlopeLimit_Flow,
                              MUSCL_Flow, NONE);
        SetKind_TimeIntScheme(Kind_TimeIntScheme_Flow);
      }
      if (val_system == RUNTIME_ADJFLOW_SYS) {
        SetKind_ConvNumScheme(Kind_ConvNumScheme_AdjFlow, Kind_Centered_AdjFlow,
                              Kind_Upwind_AdjFlow, Kind_SlopeLimit_AdjFlow,
                              MUSCL_AdjFlow, NONE);
        SetKind_TimeIntScheme(Kind_TimeIntScheme_AdjFlow);
      }
      if (val_system == RUNTIME_TURB_SYS) {
        SetKind_ConvNumScheme(Kind_ConvNumScheme_Turb, Kind_Centered_Turb,
                              Kind_Upwind_Turb, Kind_SlopeLimit_Turb,
                              MUSCL_Turb, NONE);
        SetKind_TimeIntScheme(Kind_TimeIntScheme_Turb);
      }
      if (val_system == RUNTIME_ADJTURB_SYS) {
        SetKind_ConvNumScheme(Kind_ConvNumScheme_AdjTurb, Kind_Centered_AdjTurb,
                              Kind_Upwind_AdjTurb, Kind_SlopeLimit_AdjTurb,
                              MUSCL_AdjTurb, NONE);
        SetKind_TimeIntScheme(Kind_TimeIntScheme_AdjTurb);
      }
      break;
    case HEAT_EQUATION_FVM:
      if (val_system == RUNTIME_HEAT_SYS) {
        SetKind_ConvNumScheme(NONE, NONE, NONE, NONE, NONE, NONE);
        SetKind_TimeIntScheme(Kind_TimeIntScheme_Heat);
      }
      break;

    case FEM_ELASTICITY:

      Current_DynTime = static_cast<su2double>(TimeIter)*Delta_DynTime;

      if (val_system == RUNTIME_FEA_SYS) {
        SetKind_ConvNumScheme(NONE, NONE, NONE, NONE, NONE, NONE);
        SetKind_TimeIntScheme(Kind_TimeIntScheme_FEA);
      }
      break;
  }
}

su2double* CConfig::GetPeriodicRotCenter(string val_marker) {
  unsigned short iMarker_PerBound;
  for (iMarker_PerBound = 0; iMarker_PerBound < nMarker_PerBound; iMarker_PerBound++)
    if (Marker_PerBound[iMarker_PerBound] == val_marker) break;
  return Periodic_RotCenter[iMarker_PerBound];
}

su2double* CConfig::GetPeriodicRotAngles(string val_marker) {
  unsigned short iMarker_PerBound;
  for (iMarker_PerBound = 0; iMarker_PerBound < nMarker_PerBound; iMarker_PerBound++)
    if (Marker_PerBound[iMarker_PerBound] == val_marker) break;
  return Periodic_RotAngles[iMarker_PerBound];
}

su2double* CConfig::GetPeriodicTranslation(string val_marker) {
  unsigned short iMarker_PerBound;
  for (iMarker_PerBound = 0; iMarker_PerBound < nMarker_PerBound; iMarker_PerBound++)
    if (Marker_PerBound[iMarker_PerBound] == val_marker) break;
  return Periodic_Translation[iMarker_PerBound];
}

unsigned short CConfig::GetMarker_Periodic_Donor(string val_marker) {
  unsigned short iMarker_PerBound, jMarker_PerBound, kMarker_All;

  /*--- Find the marker for this periodic boundary. ---*/
  for (iMarker_PerBound = 0; iMarker_PerBound < nMarker_PerBound; iMarker_PerBound++)
    if (Marker_PerBound[iMarker_PerBound] == val_marker) break;

  /*--- Find corresponding donor. ---*/
  for (jMarker_PerBound = 0; jMarker_PerBound < nMarker_PerBound; jMarker_PerBound++)
    if (Marker_PerBound[jMarker_PerBound] == Marker_PerDonor[iMarker_PerBound]) break;

  /*--- Find and return global marker index for donor boundary. ---*/
  for (kMarker_All = 0; kMarker_All < nMarker_CfgFile; kMarker_All++)
    if (Marker_PerBound[jMarker_PerBound] == Marker_All_TagBound[kMarker_All]) break;

  return kMarker_All;
}

su2double CConfig::GetActDisk_NetThrust(string val_marker) {
  unsigned short iMarker_ActDisk;
  for (iMarker_ActDisk = 0; iMarker_ActDisk < nMarker_ActDiskInlet; iMarker_ActDisk++)
    if ((Marker_ActDiskInlet[iMarker_ActDisk] == val_marker) ||
        (Marker_ActDiskOutlet[iMarker_ActDisk] == val_marker)) break;
  return ActDisk_NetThrust[iMarker_ActDisk];
}

su2double CConfig::GetActDisk_Power(string val_marker) {
  unsigned short iMarker_ActDisk;
  for (iMarker_ActDisk = 0; iMarker_ActDisk < nMarker_ActDiskInlet; iMarker_ActDisk++)
    if ((Marker_ActDiskInlet[iMarker_ActDisk] == val_marker) ||
        (Marker_ActDiskOutlet[iMarker_ActDisk] == val_marker)) break;
  return ActDisk_Power[iMarker_ActDisk];
}

su2double CConfig::GetActDisk_MassFlow(string val_marker) {
  unsigned short iMarker_ActDisk;
  for (iMarker_ActDisk = 0; iMarker_ActDisk < nMarker_ActDiskInlet; iMarker_ActDisk++)
    if ((Marker_ActDiskInlet[iMarker_ActDisk] == val_marker) ||
        (Marker_ActDiskOutlet[iMarker_ActDisk] == val_marker)) break;
  return ActDisk_MassFlow[iMarker_ActDisk];
}

su2double CConfig::GetActDisk_Mach(string val_marker) {
  unsigned short iMarker_ActDisk;
  for (iMarker_ActDisk = 0; iMarker_ActDisk < nMarker_ActDiskInlet; iMarker_ActDisk++)
    if ((Marker_ActDiskInlet[iMarker_ActDisk] == val_marker) ||
        (Marker_ActDiskOutlet[iMarker_ActDisk] == val_marker)) break;
  return ActDisk_Mach[iMarker_ActDisk];
}

su2double CConfig::GetActDisk_Force(string val_marker) {
  unsigned short iMarker_ActDisk;
  for (iMarker_ActDisk = 0; iMarker_ActDisk < nMarker_ActDiskInlet; iMarker_ActDisk++)
    if ((Marker_ActDiskInlet[iMarker_ActDisk] == val_marker) ||
        (Marker_ActDiskOutlet[iMarker_ActDisk] == val_marker)) break;
  return ActDisk_Force[iMarker_ActDisk];
}

su2double CConfig::GetActDisk_BCThrust(string val_marker) {
  unsigned short iMarker_ActDisk;
  for (iMarker_ActDisk = 0; iMarker_ActDisk < nMarker_ActDiskInlet; iMarker_ActDisk++)
    if ((Marker_ActDiskInlet[iMarker_ActDisk] == val_marker) ||
        (Marker_ActDiskOutlet[iMarker_ActDisk] == val_marker)) break;
  return ActDisk_BCThrust[iMarker_ActDisk];
}

su2double CConfig::GetActDisk_BCThrust_Old(string val_marker) {
  unsigned short iMarker_ActDisk;
  for (iMarker_ActDisk = 0; iMarker_ActDisk < nMarker_ActDiskInlet; iMarker_ActDisk++)
    if ((Marker_ActDiskInlet[iMarker_ActDisk] == val_marker) ||
        (Marker_ActDiskOutlet[iMarker_ActDisk] == val_marker)) break;
  return ActDisk_BCThrust_Old[iMarker_ActDisk];
}

void CConfig::SetActDisk_BCThrust(string val_marker, su2double val_actdisk_bcthrust) {
  unsigned short iMarker_ActDisk;
  for (iMarker_ActDisk = 0; iMarker_ActDisk < nMarker_ActDiskInlet; iMarker_ActDisk++)
    if ((Marker_ActDiskInlet[iMarker_ActDisk] == val_marker) ||
        (Marker_ActDiskOutlet[iMarker_ActDisk] == val_marker)) break;
  ActDisk_BCThrust[iMarker_ActDisk] = val_actdisk_bcthrust;
}

void CConfig::SetActDisk_BCThrust_Old(string val_marker, su2double val_actdisk_bcthrust_old) {
  unsigned short iMarker_ActDisk;
  for (iMarker_ActDisk = 0; iMarker_ActDisk < nMarker_ActDiskInlet; iMarker_ActDisk++)
    if ((Marker_ActDiskInlet[iMarker_ActDisk] == val_marker) ||
        (Marker_ActDiskOutlet[iMarker_ActDisk] == val_marker)) break;
  ActDisk_BCThrust_Old[iMarker_ActDisk] = val_actdisk_bcthrust_old;
}

su2double CConfig::GetActDisk_Area(string val_marker) {
  unsigned short iMarker_ActDisk;
  for (iMarker_ActDisk = 0; iMarker_ActDisk < nMarker_ActDiskInlet; iMarker_ActDisk++)
    if ((Marker_ActDiskInlet[iMarker_ActDisk] == val_marker) ||
        (Marker_ActDiskOutlet[iMarker_ActDisk] == val_marker)) break;
  return ActDisk_Area[iMarker_ActDisk];
}

su2double CConfig::GetActDisk_ReverseMassFlow(string val_marker) {
  unsigned short iMarker_ActDisk;
  for (iMarker_ActDisk = 0; iMarker_ActDisk < nMarker_ActDiskInlet; iMarker_ActDisk++)
    if ((Marker_ActDiskInlet[iMarker_ActDisk] == val_marker) ||
        (Marker_ActDiskOutlet[iMarker_ActDisk] == val_marker)) break;
  return ActDisk_ReverseMassFlow[iMarker_ActDisk];
}

su2double CConfig::GetActDisk_PressJump(string val_marker, unsigned short val_value) {
  unsigned short iMarker_ActDisk;
  for (iMarker_ActDisk = 0; iMarker_ActDisk < nMarker_ActDiskInlet; iMarker_ActDisk++)
    if ((Marker_ActDiskInlet[iMarker_ActDisk] == val_marker) ||
        (Marker_ActDiskOutlet[iMarker_ActDisk] == val_marker)) break;
  return ActDisk_PressJump[iMarker_ActDisk][val_value];
}

su2double CConfig::GetActDisk_TempJump(string val_marker, unsigned short val_value) {
  unsigned short iMarker_ActDisk;
  for (iMarker_ActDisk = 0; iMarker_ActDisk < nMarker_ActDiskInlet; iMarker_ActDisk++)
    if ((Marker_ActDiskInlet[iMarker_ActDisk] == val_marker) ||
        (Marker_ActDiskOutlet[iMarker_ActDisk] == val_marker)) break;
  return ActDisk_TempJump[iMarker_ActDisk][val_value];;
}

su2double CConfig::GetActDisk_Omega(string val_marker, unsigned short val_value) {
  unsigned short iMarker_ActDisk;
  for (iMarker_ActDisk = 0; iMarker_ActDisk < nMarker_ActDiskInlet; iMarker_ActDisk++)
    if ((Marker_ActDiskInlet[iMarker_ActDisk] == val_marker) ||
        (Marker_ActDiskOutlet[iMarker_ActDisk] == val_marker)) break;
  return ActDisk_Omega[iMarker_ActDisk][val_value];;
}

su2double CConfig::GetOutlet_MassFlow(string val_marker) {
  unsigned short iMarker_Outlet;
  for (iMarker_Outlet = 0; iMarker_Outlet < nMarker_Outlet; iMarker_Outlet++)
    if ((Marker_Outlet[iMarker_Outlet] == val_marker)) break;
  return Outlet_MassFlow[iMarker_Outlet];
}

su2double CConfig::GetOutlet_Density(string val_marker) {
  unsigned short iMarker_Outlet;
  for (iMarker_Outlet = 0; iMarker_Outlet < nMarker_Outlet; iMarker_Outlet++)
    if ((Marker_Outlet[iMarker_Outlet] == val_marker)) break;
  return Outlet_Density[iMarker_Outlet];
}

su2double CConfig::GetOutlet_Area(string val_marker) {
  unsigned short iMarker_Outlet;
  for (iMarker_Outlet = 0; iMarker_Outlet < nMarker_Outlet; iMarker_Outlet++)
    if ((Marker_Outlet[iMarker_Outlet] == val_marker)) break;
  return Outlet_Area[iMarker_Outlet];
}

unsigned short CConfig::GetMarker_CfgFile_ActDiskOutlet(string val_marker) {
  unsigned short iMarker_ActDisk, kMarker_All;

  /*--- Find the marker for this actuator disk inlet. ---*/

  for (iMarker_ActDisk = 0; iMarker_ActDisk < nMarker_ActDiskInlet; iMarker_ActDisk++)
    if (Marker_ActDiskInlet[iMarker_ActDisk] == val_marker) break;

  /*--- Find and return global marker index for the actuator disk outlet. ---*/

  for (kMarker_All = 0; kMarker_All < nMarker_CfgFile; kMarker_All++)
    if (Marker_ActDiskOutlet[iMarker_ActDisk] == Marker_CfgFile_TagBound[kMarker_All]) break;

  return kMarker_All;
}

unsigned short CConfig::GetMarker_CfgFile_EngineExhaust(string val_marker) {
  unsigned short iMarker_Engine, kMarker_All;

  /*--- Find the marker for this engine inflow. ---*/

  for (iMarker_Engine = 0; iMarker_Engine < nMarker_EngineInflow; iMarker_Engine++)
    if (Marker_EngineInflow[iMarker_Engine] == val_marker) break;

  /*--- Find and return global marker index for the engine exhaust. ---*/

  for (kMarker_All = 0; kMarker_All < nMarker_CfgFile; kMarker_All++)
    if (Marker_EngineExhaust[iMarker_Engine] == Marker_CfgFile_TagBound[kMarker_All]) break;

  return kMarker_All;
}

bool CConfig::GetVolumetric_Movement(){
  bool volumetric_movement = false;

  if (GetSurface_Movement(AEROELASTIC) ||
      GetSurface_Movement(DEFORMING) ||
      GetSurface_Movement(AEROELASTIC_RIGID_MOTION)||
      GetSurface_Movement(FLUID_STRUCTURE) ||
      GetSurface_Movement(FLUID_STRUCTURE_STATIC) ||
      GetSurface_Movement(EXTERNAL) ||
      GetSurface_Movement(EXTERNAL_ROTATION)){
    volumetric_movement = true;
  }

  if (Kind_SU2 == SU2_DEF ||
      Kind_SU2 == SU2_DOT ||
      DirectDiff)
  { volumetric_movement = true;}
  return volumetric_movement;
}

bool CConfig::GetSurface_Movement(unsigned short kind_movement) const {
  for (unsigned short iMarkerMoving = 0; iMarkerMoving < nKind_SurfaceMovement; iMarkerMoving++){
    if (Kind_SurfaceMovement[iMarkerMoving] == kind_movement){
      return true;
    }
  }
  return false;
}

unsigned short CConfig::GetMarker_Moving(string val_marker) {
  unsigned short iMarker_Moving;

  /*--- Find the marker for this moving boundary. ---*/
  for (iMarker_Moving = 0; iMarker_Moving < nMarker_Moving; iMarker_Moving++)
    if (Marker_Moving[iMarker_Moving] == val_marker) break;

  return iMarker_Moving;
}

bool CConfig::GetMarker_Moving_Bool(string val_marker) {
  unsigned short iMarker_Moving;

  /*--- Find the marker for this moving boundary, if it exists. ---*/
  for (iMarker_Moving = 0; iMarker_Moving < nMarker_Moving; iMarker_Moving++)
    if (Marker_Moving[iMarker_Moving] == val_marker) return true;

  return false;
}

unsigned short CConfig::GetMarker_Deform_Mesh(string val_marker) {
  unsigned short iMarker_Deform_Mesh;

  /*--- Find the marker for this interface boundary. ---*/
  for (iMarker_Deform_Mesh = 0; iMarker_Deform_Mesh < nMarker_Deform_Mesh; iMarker_Deform_Mesh++)
    if (Marker_Deform_Mesh[iMarker_Deform_Mesh] == val_marker) break;

  return iMarker_Deform_Mesh;
}

unsigned short CConfig::GetMarker_Fluid_Load(string val_marker) {
  unsigned short iMarker_Fluid_Load;

  /*--- Find the marker for this interface boundary. ---*/
  for (iMarker_Fluid_Load = 0; iMarker_Fluid_Load < nMarker_Fluid_Load; iMarker_Fluid_Load++)
    if (Marker_Fluid_Load[iMarker_Fluid_Load] == val_marker) break;

  return iMarker_Fluid_Load;
}

su2double CConfig::GetExhaust_Temperature_Target(string val_marker) {
  unsigned short iMarker_EngineExhaust;
  for (iMarker_EngineExhaust = 0; iMarker_EngineExhaust < nMarker_EngineExhaust; iMarker_EngineExhaust++)
    if (Marker_EngineExhaust[iMarker_EngineExhaust] == val_marker) break;
  return Exhaust_Temperature_Target[iMarker_EngineExhaust];
}

su2double CConfig::GetExhaust_Pressure_Target(string val_marker) {
  unsigned short iMarker_EngineExhaust;
  for (iMarker_EngineExhaust = 0; iMarker_EngineExhaust < nMarker_EngineExhaust; iMarker_EngineExhaust++)
    if (Marker_EngineExhaust[iMarker_EngineExhaust] == val_marker) break;
  return Exhaust_Pressure_Target[iMarker_EngineExhaust];
}

unsigned short CConfig::GetKind_Inc_Inlet(string val_marker) {
  unsigned short iMarker_Inlet;
  for (iMarker_Inlet = 0; iMarker_Inlet < nMarker_Inlet; iMarker_Inlet++)
    if (Marker_Inlet[iMarker_Inlet] == val_marker) break;
  return Kind_Inc_Inlet[iMarker_Inlet];
}

unsigned short CConfig::GetKind_Inc_Outlet(string val_marker) {
  unsigned short iMarker_Outlet;
  for (iMarker_Outlet = 0; iMarker_Outlet < nMarker_Outlet; iMarker_Outlet++)
    if (Marker_Outlet[iMarker_Outlet] == val_marker) break;
  return Kind_Inc_Outlet[iMarker_Outlet];
}

su2double CConfig::GetInlet_Ttotal(string val_marker) {
  unsigned short iMarker_Inlet;
  for (iMarker_Inlet = 0; iMarker_Inlet < nMarker_Inlet; iMarker_Inlet++)
    if (Marker_Inlet[iMarker_Inlet] == val_marker) break;
  return Inlet_Ttotal[iMarker_Inlet];
}

su2double CConfig::GetInlet_Ptotal(string val_marker) {
  unsigned short iMarker_Inlet;
  for (iMarker_Inlet = 0; iMarker_Inlet < nMarker_Inlet; iMarker_Inlet++)
    if (Marker_Inlet[iMarker_Inlet] == val_marker) break;
  return Inlet_Ptotal[iMarker_Inlet];
}

void CConfig::SetInlet_Ptotal(su2double val_pressure, string val_marker) {
  unsigned short iMarker_Inlet;
  for (iMarker_Inlet = 0; iMarker_Inlet < nMarker_Inlet; iMarker_Inlet++)
    if (Marker_Inlet[iMarker_Inlet] == val_marker)
      Inlet_Ptotal[iMarker_Inlet] = val_pressure;
}

su2double* CConfig::GetInlet_FlowDir(string val_marker) {
  unsigned short iMarker_Inlet;
  for (iMarker_Inlet = 0; iMarker_Inlet < nMarker_Inlet; iMarker_Inlet++)
    if (Marker_Inlet[iMarker_Inlet] == val_marker) break;
  return Inlet_FlowDir[iMarker_Inlet];
}

su2double CConfig::GetInlet_Temperature(string val_marker) {
  unsigned short iMarker_Supersonic_Inlet;
  for (iMarker_Supersonic_Inlet = 0; iMarker_Supersonic_Inlet < nMarker_Supersonic_Inlet; iMarker_Supersonic_Inlet++)
    if (Marker_Supersonic_Inlet[iMarker_Supersonic_Inlet] == val_marker) break;
  return Inlet_Temperature[iMarker_Supersonic_Inlet];
}

su2double CConfig::GetInlet_Pressure(string val_marker) {
  unsigned short iMarker_Supersonic_Inlet;
  for (iMarker_Supersonic_Inlet = 0; iMarker_Supersonic_Inlet < nMarker_Supersonic_Inlet; iMarker_Supersonic_Inlet++)
    if (Marker_Supersonic_Inlet[iMarker_Supersonic_Inlet] == val_marker) break;
  return Inlet_Pressure[iMarker_Supersonic_Inlet];
}

su2double* CConfig::GetInlet_Velocity(string val_marker) {
  unsigned short iMarker_Supersonic_Inlet;
  for (iMarker_Supersonic_Inlet = 0; iMarker_Supersonic_Inlet < nMarker_Supersonic_Inlet; iMarker_Supersonic_Inlet++)
    if (Marker_Supersonic_Inlet[iMarker_Supersonic_Inlet] == val_marker) break;
  return Inlet_Velocity[iMarker_Supersonic_Inlet];
}

su2double CConfig::GetOutlet_Pressure(string val_marker) {
  unsigned short iMarker_Outlet;
  for (iMarker_Outlet = 0; iMarker_Outlet < nMarker_Outlet; iMarker_Outlet++)
    if (Marker_Outlet[iMarker_Outlet] == val_marker) break;
  return Outlet_Pressure[iMarker_Outlet];
}

void CConfig::SetOutlet_Pressure(su2double val_pressure, string val_marker) {
  unsigned short iMarker_Outlet;
  for (iMarker_Outlet = 0; iMarker_Outlet < nMarker_Outlet; iMarker_Outlet++)
    if (Marker_Outlet[iMarker_Outlet] == val_marker)
      Outlet_Pressure[iMarker_Outlet] = val_pressure;
}

su2double CConfig::GetRiemann_Var1(string val_marker) {
  unsigned short iMarker_Riemann;
  for (iMarker_Riemann = 0; iMarker_Riemann < nMarker_Riemann; iMarker_Riemann++)
    if (Marker_Riemann[iMarker_Riemann] == val_marker) break;
  return Riemann_Var1[iMarker_Riemann];
}

su2double CConfig::GetRiemann_Var2(string val_marker) {
  unsigned short iMarker_Riemann;
  for (iMarker_Riemann = 0; iMarker_Riemann < nMarker_Riemann; iMarker_Riemann++)
    if (Marker_Riemann[iMarker_Riemann] == val_marker) break;
  return Riemann_Var2[iMarker_Riemann];
}

su2double* CConfig::GetRiemann_FlowDir(string val_marker) {
  unsigned short iMarker_Riemann;
  for (iMarker_Riemann = 0; iMarker_Riemann < nMarker_Riemann; iMarker_Riemann++)
    if (Marker_Riemann[iMarker_Riemann] == val_marker) break;
  return Riemann_FlowDir[iMarker_Riemann];
}

unsigned short CConfig::GetKind_Data_Riemann(string val_marker) {
  unsigned short iMarker_Riemann;
  for (iMarker_Riemann = 0; iMarker_Riemann < nMarker_Riemann; iMarker_Riemann++)
    if (Marker_Riemann[iMarker_Riemann] == val_marker) break;
  return Kind_Data_Riemann[iMarker_Riemann];
}


su2double CConfig::GetGiles_Var1(string val_marker) {
  unsigned short iMarker_Giles;
  for (iMarker_Giles = 0; iMarker_Giles < nMarker_Giles; iMarker_Giles++)
    if (Marker_Giles[iMarker_Giles] == val_marker) break;
  return Giles_Var1[iMarker_Giles];
}

void CConfig::SetGiles_Var1(su2double newVar1, string val_marker) {
  unsigned short iMarker_Giles;
  for (iMarker_Giles = 0; iMarker_Giles < nMarker_Giles; iMarker_Giles++)
    if (Marker_Giles[iMarker_Giles] == val_marker) break;
  Giles_Var1[iMarker_Giles] = newVar1;
}

su2double CConfig::GetGiles_Var2(string val_marker) {
  unsigned short iMarker_Giles;
  for (iMarker_Giles = 0; iMarker_Giles < nMarker_Giles; iMarker_Giles++)
    if (Marker_Giles[iMarker_Giles] == val_marker) break;
  return Giles_Var2[iMarker_Giles];
}

su2double CConfig::GetGiles_RelaxFactorAverage(string val_marker) {
  unsigned short iMarker_Giles;
  for (iMarker_Giles = 0; iMarker_Giles < nMarker_Giles; iMarker_Giles++)
    if (Marker_Giles[iMarker_Giles] == val_marker) break;
  return RelaxFactorAverage[iMarker_Giles];
}

su2double CConfig::GetGiles_RelaxFactorFourier(string val_marker) {
  unsigned short iMarker_Giles;
  for (iMarker_Giles = 0; iMarker_Giles < nMarker_Giles; iMarker_Giles++)
    if (Marker_Giles[iMarker_Giles] == val_marker) break;
  return RelaxFactorFourier[iMarker_Giles];
}

su2double* CConfig::GetGiles_FlowDir(string val_marker) {
  unsigned short iMarker_Giles;
  for (iMarker_Giles = 0; iMarker_Giles < nMarker_Giles; iMarker_Giles++)
    if (Marker_Giles[iMarker_Giles] == val_marker) break;
  return Giles_FlowDir[iMarker_Giles];
}

unsigned short CConfig::GetKind_Data_Giles(string val_marker) {
  unsigned short iMarker_Giles;
  for (iMarker_Giles = 0; iMarker_Giles < nMarker_Giles; iMarker_Giles++)
    if (Marker_Giles[iMarker_Giles] == val_marker) break;
  return Kind_Data_Giles[iMarker_Giles];
}


su2double CConfig::GetPressureOut_BC() {
  unsigned short iMarker_BC;
  su2double pres_out = 0.0;
  for (iMarker_BC = 0; iMarker_BC < nMarker_Giles; iMarker_BC++){
    if (Kind_Data_Giles[iMarker_BC] == STATIC_PRESSURE || Kind_Data_Giles[iMarker_BC] == STATIC_PRESSURE_1D || Kind_Data_Giles[iMarker_BC] == RADIAL_EQUILIBRIUM ){
      pres_out = Giles_Var1[iMarker_BC];
    }
  }
  for (iMarker_BC = 0; iMarker_BC < nMarker_Riemann; iMarker_BC++){
    if (Kind_Data_Riemann[iMarker_BC] == STATIC_PRESSURE || Kind_Data_Riemann[iMarker_BC] == RADIAL_EQUILIBRIUM){
      pres_out = Riemann_Var1[iMarker_BC];
    }
  }
  return pres_out/Pressure_Ref;
}


void CConfig::SetPressureOut_BC(su2double val_press) {
  unsigned short iMarker_BC;
  for (iMarker_BC = 0; iMarker_BC < nMarker_Giles; iMarker_BC++){
    if (Kind_Data_Giles[iMarker_BC] == STATIC_PRESSURE || Kind_Data_Giles[iMarker_BC] == STATIC_PRESSURE_1D || Kind_Data_Giles[iMarker_BC] == RADIAL_EQUILIBRIUM ){
      Giles_Var1[iMarker_BC] = val_press*Pressure_Ref;
    }
  }
  for (iMarker_BC = 0; iMarker_BC < nMarker_Riemann; iMarker_BC++){
    if (Kind_Data_Riemann[iMarker_BC] == STATIC_PRESSURE || Kind_Data_Riemann[iMarker_BC] == RADIAL_EQUILIBRIUM){
      Riemann_Var1[iMarker_BC] = val_press*Pressure_Ref;
    }
  }
}

su2double CConfig::GetTotalPressureIn_BC() {
  unsigned short iMarker_BC;
  su2double tot_pres_in = 0.0;
  for (iMarker_BC = 0; iMarker_BC < nMarker_Giles; iMarker_BC++){
    if (Kind_Data_Giles[iMarker_BC] == TOTAL_CONDITIONS_PT || Kind_Data_Giles[iMarker_BC] == TOTAL_CONDITIONS_PT_1D){
      tot_pres_in = Giles_Var1[iMarker_BC];
    }
  }
  for (iMarker_BC = 0; iMarker_BC < nMarker_Riemann; iMarker_BC++){
    if (Kind_Data_Riemann[iMarker_BC] == TOTAL_CONDITIONS_PT ){
      tot_pres_in = Riemann_Var1[iMarker_BC];
    }
  }
  if(nMarker_Inlet == 1 && Kind_Inlet == TOTAL_CONDITIONS){
    tot_pres_in = Inlet_Ptotal[0];
  }
  return tot_pres_in/Pressure_Ref;
}

su2double CConfig::GetTotalTemperatureIn_BC() {
  unsigned short iMarker_BC;
  su2double tot_temp_in = 0.0;
  for (iMarker_BC = 0; iMarker_BC < nMarker_Giles; iMarker_BC++){
    if (Kind_Data_Giles[iMarker_BC] == TOTAL_CONDITIONS_PT || Kind_Data_Giles[iMarker_BC] == TOTAL_CONDITIONS_PT_1D){
      tot_temp_in = Giles_Var2[iMarker_BC];
    }
  }
  for (iMarker_BC = 0; iMarker_BC < nMarker_Riemann; iMarker_BC++){
    if (Kind_Data_Riemann[iMarker_BC] == TOTAL_CONDITIONS_PT ){
      tot_temp_in = Riemann_Var2[iMarker_BC];
    }
  }

  if(nMarker_Inlet == 1 && Kind_Inlet == TOTAL_CONDITIONS){
    tot_temp_in = Inlet_Ttotal[0];
  }
  return tot_temp_in/Temperature_Ref;
}

void CConfig::SetTotalTemperatureIn_BC(su2double val_temp) {
  unsigned short iMarker_BC;
  for (iMarker_BC = 0; iMarker_BC < nMarker_Giles; iMarker_BC++){
    if (Kind_Data_Giles[iMarker_BC] == TOTAL_CONDITIONS_PT || Kind_Data_Giles[iMarker_BC] == TOTAL_CONDITIONS_PT_1D){
      Giles_Var2[iMarker_BC] = val_temp*Temperature_Ref;
    }
  }
  for (iMarker_BC = 0; iMarker_BC < nMarker_Riemann; iMarker_BC++){
    if (Kind_Data_Riemann[iMarker_BC] == TOTAL_CONDITIONS_PT ){
      Riemann_Var2[iMarker_BC] = val_temp*Temperature_Ref;
    }
  }

  if(nMarker_Inlet == 1 && Kind_Inlet == TOTAL_CONDITIONS){
    Inlet_Ttotal[0] = val_temp*Temperature_Ref;
  }
}

su2double CConfig::GetFlowAngleIn_BC() {
  unsigned short iMarker_BC;
  su2double alpha_in = 0.0;
  for (iMarker_BC = 0; iMarker_BC < nMarker_Giles; iMarker_BC++){
    if (Kind_Data_Giles[iMarker_BC] == TOTAL_CONDITIONS_PT || Kind_Data_Giles[iMarker_BC] == TOTAL_CONDITIONS_PT_1D){
      alpha_in = atan(Giles_FlowDir[iMarker_BC][1]/Giles_FlowDir[iMarker_BC][0]);
    }
  }
  for (iMarker_BC = 0; iMarker_BC < nMarker_Riemann; iMarker_BC++){
  	if (Kind_Data_Riemann[iMarker_BC] == TOTAL_CONDITIONS_PT ){
  		alpha_in = atan(Riemann_FlowDir[iMarker_BC][1]/Riemann_FlowDir[iMarker_BC][0]);
  	}
  }

  if(nMarker_Inlet == 1 && Kind_Inlet == TOTAL_CONDITIONS){
  	alpha_in = atan(Inlet_FlowDir[0][1]/Inlet_FlowDir[0][0]);
  }

  return alpha_in;
}

su2double CConfig::GetIncInlet_BC() {

  su2double val_out = 0.0;

  if (nMarker_Inlet > 0) {
    if (Kind_Inc_Inlet[0] == VELOCITY_INLET)
      val_out = Inlet_Ptotal[0]/Velocity_Ref;
    else if (Kind_Inc_Inlet[0] == PRESSURE_INLET)
      val_out = Inlet_Ptotal[0]/Pressure_Ref;
  }

  return val_out;
}

void CConfig::SetIncInlet_BC(su2double val_in) {

  if (nMarker_Inlet > 0) {
    if (Kind_Inc_Inlet[0] == VELOCITY_INLET)
      Inlet_Ptotal[0] = val_in*Velocity_Ref;
    else if (Kind_Inc_Inlet[0] == PRESSURE_INLET)
      Inlet_Ptotal[0] = val_in*Pressure_Ref;
  }

}

su2double CConfig::GetIncTemperature_BC() {

  su2double val_out = 0.0;

  if (nMarker_Inlet > 0) {
      val_out = Inlet_Ttotal[0]/Temperature_Ref;
  }

  return val_out;
}

void CConfig::SetIncTemperature_BC(su2double val_temperature) {

  if (nMarker_Inlet > 0) {
      Inlet_Ttotal[0] = val_temperature*Temperature_Ref;
  }

}

su2double CConfig::GetIncPressureOut_BC() {

  su2double pressure_out = 0.0;

  if (nMarker_FarField > 0){
    pressure_out = Pressure_FreeStreamND;
  } else if (nMarker_Outlet > 0) {
    pressure_out = Outlet_Pressure[0]/Pressure_Ref;
  }

  return pressure_out;
}

void CConfig::SetIncPressureOut_BC(su2double val_pressure) {

  if (nMarker_FarField > 0){
    Pressure_FreeStreamND = val_pressure;
  } else if (nMarker_Outlet > 0) {
    Outlet_Pressure[0] = val_pressure*Pressure_Ref;
  }

}

su2double CConfig::GetIsothermal_Temperature(string val_marker) {

  unsigned short iMarker_Isothermal = 0;

  if (nMarker_Isothermal > 0) {
    for (iMarker_Isothermal = 0; iMarker_Isothermal < nMarker_Isothermal; iMarker_Isothermal++)
      if (Marker_Isothermal[iMarker_Isothermal] == val_marker) break;
  }

  return Isothermal_Temperature[iMarker_Isothermal];
}

su2double CConfig::GetWall_HeatFlux(string val_marker) {
  unsigned short iMarker_HeatFlux = 0;

  if (nMarker_HeatFlux > 0) {
  for (iMarker_HeatFlux = 0; iMarker_HeatFlux < nMarker_HeatFlux; iMarker_HeatFlux++)
    if (Marker_HeatFlux[iMarker_HeatFlux] == val_marker) break;
  }

  return Heat_Flux[iMarker_HeatFlux];
}

unsigned short CConfig::GetWallFunction_Treatment(string val_marker) {
  unsigned short WallFunction = NO_WALL_FUNCTION;

  for(unsigned short iMarker=0; iMarker<nMarker_WallFunctions; iMarker++) {
    if(Marker_WallFunctions[iMarker] == val_marker) {
      WallFunction = Kind_WallFunctions[iMarker];
      break;
    }
  }

  return WallFunction;
}

unsigned short* CConfig::GetWallFunction_IntInfo(string val_marker) {
  unsigned short *intInfo = NULL;

  for(unsigned short iMarker=0; iMarker<nMarker_WallFunctions; iMarker++) {
    if(Marker_WallFunctions[iMarker] == val_marker) {
      intInfo = IntInfo_WallFunctions[iMarker];
      break;
    }
  }

  return intInfo;
}

su2double* CConfig::GetWallFunction_DoubleInfo(string val_marker) {
  su2double *doubleInfo = NULL;

  for(unsigned short iMarker=0; iMarker<nMarker_WallFunctions; iMarker++) {
    if(Marker_WallFunctions[iMarker] == val_marker) {
      doubleInfo = DoubleInfo_WallFunctions[iMarker];
      break;
    }
  }

  return doubleInfo;
}

su2double CConfig::GetEngineInflow_Target(string val_marker) {
  unsigned short iMarker_EngineInflow;
  for (iMarker_EngineInflow = 0; iMarker_EngineInflow < nMarker_EngineInflow; iMarker_EngineInflow++)
    if (Marker_EngineInflow[iMarker_EngineInflow] == val_marker) break;
  return EngineInflow_Target[iMarker_EngineInflow];
}

su2double CConfig::GetInflow_Pressure(string val_marker) {
  unsigned short iMarker_EngineInflow;
  for (iMarker_EngineInflow = 0; iMarker_EngineInflow < nMarker_EngineInflow; iMarker_EngineInflow++)
    if (Marker_EngineInflow[iMarker_EngineInflow] == val_marker) break;
  return Inflow_Pressure[iMarker_EngineInflow];
}

su2double CConfig::GetInflow_MassFlow(string val_marker) {
  unsigned short iMarker_EngineInflow;
  for (iMarker_EngineInflow = 0; iMarker_EngineInflow < nMarker_EngineInflow; iMarker_EngineInflow++)
    if (Marker_EngineInflow[iMarker_EngineInflow] == val_marker) break;
  return Inflow_MassFlow[iMarker_EngineInflow];
}

su2double CConfig::GetInflow_ReverseMassFlow(string val_marker) {
  unsigned short iMarker_EngineInflow;
  for (iMarker_EngineInflow = 0; iMarker_EngineInflow < nMarker_EngineInflow; iMarker_EngineInflow++)
    if (Marker_EngineInflow[iMarker_EngineInflow] == val_marker) break;
  return Inflow_ReverseMassFlow[iMarker_EngineInflow];
}

su2double CConfig::GetInflow_TotalPressure(string val_marker) {
  unsigned short iMarker_EngineInflow;
  for (iMarker_EngineInflow = 0; iMarker_EngineInflow < nMarker_EngineInflow; iMarker_EngineInflow++)
    if (Marker_EngineInflow[iMarker_EngineInflow] == val_marker) break;
  return Inflow_TotalPressure[iMarker_EngineInflow];
}

su2double CConfig::GetInflow_Temperature(string val_marker) {
  unsigned short iMarker_EngineInflow;
  for (iMarker_EngineInflow = 0; iMarker_EngineInflow < nMarker_EngineInflow; iMarker_EngineInflow++)
    if (Marker_EngineInflow[iMarker_EngineInflow] == val_marker) break;
  return Inflow_Temperature[iMarker_EngineInflow];
}

su2double CConfig::GetInflow_TotalTemperature(string val_marker) {
  unsigned short iMarker_EngineInflow;
  for (iMarker_EngineInflow = 0; iMarker_EngineInflow < nMarker_EngineInflow; iMarker_EngineInflow++)
    if (Marker_EngineInflow[iMarker_EngineInflow] == val_marker) break;
  return Inflow_TotalTemperature[iMarker_EngineInflow];
}

su2double CConfig::GetInflow_RamDrag(string val_marker) {
  unsigned short iMarker_EngineInflow;
  for (iMarker_EngineInflow = 0; iMarker_EngineInflow < nMarker_EngineInflow; iMarker_EngineInflow++)
    if (Marker_EngineInflow[iMarker_EngineInflow] == val_marker) break;
  return Inflow_RamDrag[iMarker_EngineInflow];
}

su2double CConfig::GetInflow_Force(string val_marker) {
  unsigned short iMarker_EngineInflow;
  for (iMarker_EngineInflow = 0; iMarker_EngineInflow < nMarker_EngineInflow; iMarker_EngineInflow++)
    if (Marker_EngineInflow[iMarker_EngineInflow] == val_marker) break;
  return Inflow_Force[iMarker_EngineInflow];
}

su2double CConfig::GetInflow_Power(string val_marker) {
  unsigned short iMarker_EngineInflow;
  for (iMarker_EngineInflow = 0; iMarker_EngineInflow < nMarker_EngineInflow; iMarker_EngineInflow++)
    if (Marker_EngineInflow[iMarker_EngineInflow] == val_marker) break;
  return Inflow_Power[iMarker_EngineInflow];
}

su2double CConfig::GetInflow_Mach(string val_marker) {
  unsigned short iMarker_EngineInflow;
  for (iMarker_EngineInflow = 0; iMarker_EngineInflow < nMarker_EngineInflow; iMarker_EngineInflow++)
    if (Marker_EngineInflow[iMarker_EngineInflow] == val_marker) break;
  return Inflow_Mach[iMarker_EngineInflow];
}

su2double CConfig::GetExhaust_Pressure(string val_marker) {
  unsigned short iMarker_EngineExhaust;
  for (iMarker_EngineExhaust = 0; iMarker_EngineExhaust < nMarker_EngineExhaust; iMarker_EngineExhaust++)
    if (Marker_EngineExhaust[iMarker_EngineExhaust] == val_marker) break;
  return Exhaust_Pressure[iMarker_EngineExhaust];
}

su2double CConfig::GetExhaust_Temperature(string val_marker) {
  unsigned short iMarker_EngineExhaust;
  for (iMarker_EngineExhaust = 0; iMarker_EngineExhaust < nMarker_EngineExhaust; iMarker_EngineExhaust++)
    if (Marker_EngineExhaust[iMarker_EngineExhaust] == val_marker) break;
  return Exhaust_Temperature[iMarker_EngineExhaust];
}

su2double CConfig::GetExhaust_MassFlow(string val_marker) {
  unsigned short iMarker_EngineExhaust;
  for (iMarker_EngineExhaust = 0; iMarker_EngineExhaust < nMarker_EngineExhaust; iMarker_EngineExhaust++)
    if (Marker_EngineExhaust[iMarker_EngineExhaust] == val_marker) break;
  return Exhaust_MassFlow[iMarker_EngineExhaust];
}

su2double CConfig::GetExhaust_TotalPressure(string val_marker) {
  unsigned short iMarker_EngineExhaust;
  for (iMarker_EngineExhaust = 0; iMarker_EngineExhaust < nMarker_EngineExhaust; iMarker_EngineExhaust++)
    if (Marker_EngineExhaust[iMarker_EngineExhaust] == val_marker) break;
  return Exhaust_TotalPressure[iMarker_EngineExhaust];
}

su2double CConfig::GetExhaust_TotalTemperature(string val_marker) {
  unsigned short iMarker_EngineExhaust;
  for (iMarker_EngineExhaust = 0; iMarker_EngineExhaust < nMarker_EngineExhaust; iMarker_EngineExhaust++)
    if (Marker_EngineExhaust[iMarker_EngineExhaust] == val_marker) break;
  return Exhaust_TotalTemperature[iMarker_EngineExhaust];
}

su2double CConfig::GetExhaust_GrossThrust(string val_marker) {
  unsigned short iMarker_EngineExhaust;
  for (iMarker_EngineExhaust = 0; iMarker_EngineExhaust < nMarker_EngineExhaust; iMarker_EngineExhaust++)
    if (Marker_EngineExhaust[iMarker_EngineExhaust] == val_marker) break;
  return Exhaust_GrossThrust[iMarker_EngineExhaust];
}

su2double CConfig::GetExhaust_Force(string val_marker) {
  unsigned short iMarker_EngineExhaust;
  for (iMarker_EngineExhaust = 0; iMarker_EngineExhaust < nMarker_EngineExhaust; iMarker_EngineExhaust++)
    if (Marker_EngineExhaust[iMarker_EngineExhaust] == val_marker) break;
  return Exhaust_Force[iMarker_EngineExhaust];
}

su2double CConfig::GetExhaust_Power(string val_marker) {
  unsigned short iMarker_EngineExhaust;
  for (iMarker_EngineExhaust = 0; iMarker_EngineExhaust < nMarker_EngineExhaust; iMarker_EngineExhaust++)
    if (Marker_EngineExhaust[iMarker_EngineExhaust] == val_marker) break;
  return Exhaust_Power[iMarker_EngineExhaust];
}

su2double CConfig::GetActDiskInlet_Pressure(string val_marker) {
  unsigned short iMarker_ActDiskInlet;
  for (iMarker_ActDiskInlet = 0; iMarker_ActDiskInlet < nMarker_ActDiskInlet; iMarker_ActDiskInlet++)
    if (Marker_ActDiskInlet[iMarker_ActDiskInlet] == val_marker) break;
  return ActDiskInlet_Pressure[iMarker_ActDiskInlet];
}

su2double CConfig::GetActDiskInlet_TotalPressure(string val_marker) {
  unsigned short iMarker_ActDiskInlet;
  for (iMarker_ActDiskInlet = 0; iMarker_ActDiskInlet < nMarker_ActDiskInlet; iMarker_ActDiskInlet++)
    if (Marker_ActDiskInlet[iMarker_ActDiskInlet] == val_marker) break;
  return ActDiskInlet_TotalPressure[iMarker_ActDiskInlet];
}

su2double CConfig::GetActDiskInlet_RamDrag(string val_marker) {
  unsigned short iMarker_ActDiskInlet;
  for (iMarker_ActDiskInlet = 0; iMarker_ActDiskInlet < nMarker_ActDiskInlet; iMarker_ActDiskInlet++)
    if (Marker_ActDiskInlet[iMarker_ActDiskInlet] == val_marker) break;
  return ActDiskInlet_RamDrag[iMarker_ActDiskInlet];
}

su2double CConfig::GetActDiskInlet_Force(string val_marker) {
  unsigned short iMarker_ActDiskInlet;
  for (iMarker_ActDiskInlet = 0; iMarker_ActDiskInlet < nMarker_ActDiskInlet; iMarker_ActDiskInlet++)
    if (Marker_ActDiskInlet[iMarker_ActDiskInlet] == val_marker) break;
  return ActDiskInlet_Force[iMarker_ActDiskInlet];
}

su2double CConfig::GetActDiskInlet_Power(string val_marker) {
  unsigned short iMarker_ActDiskInlet;
  for (iMarker_ActDiskInlet = 0; iMarker_ActDiskInlet < nMarker_ActDiskInlet; iMarker_ActDiskInlet++)
    if (Marker_ActDiskInlet[iMarker_ActDiskInlet] == val_marker) break;
  return ActDiskInlet_Power[iMarker_ActDiskInlet];
}

su2double CConfig::GetActDiskOutlet_Pressure(string val_marker) {
  unsigned short iMarker_ActDiskOutlet;
  for (iMarker_ActDiskOutlet = 0; iMarker_ActDiskOutlet < nMarker_ActDiskOutlet; iMarker_ActDiskOutlet++)
    if (Marker_ActDiskOutlet[iMarker_ActDiskOutlet] == val_marker) break;
  return ActDiskOutlet_Pressure[iMarker_ActDiskOutlet];
}

su2double CConfig::GetActDiskOutlet_TotalPressure(string val_marker) {
  unsigned short iMarker_ActDiskOutlet;
  for (iMarker_ActDiskOutlet = 0; iMarker_ActDiskOutlet < nMarker_ActDiskOutlet; iMarker_ActDiskOutlet++)
    if (Marker_ActDiskOutlet[iMarker_ActDiskOutlet] == val_marker) break;
  return ActDiskOutlet_TotalPressure[iMarker_ActDiskOutlet];
}

su2double CConfig::GetActDiskOutlet_GrossThrust(string val_marker) {
  unsigned short iMarker_ActDiskOutlet;
  for (iMarker_ActDiskOutlet = 0; iMarker_ActDiskOutlet < nMarker_ActDiskOutlet; iMarker_ActDiskOutlet++)
    if (Marker_ActDiskOutlet[iMarker_ActDiskOutlet] == val_marker) break;
  return ActDiskOutlet_GrossThrust[iMarker_ActDiskOutlet];
}

su2double CConfig::GetActDiskOutlet_Force(string val_marker) {
  unsigned short iMarker_ActDiskOutlet;
  for (iMarker_ActDiskOutlet = 0; iMarker_ActDiskOutlet < nMarker_ActDiskOutlet; iMarker_ActDiskOutlet++)
    if (Marker_ActDiskOutlet[iMarker_ActDiskOutlet] == val_marker) break;
  return ActDiskOutlet_Force[iMarker_ActDiskOutlet];
}

su2double CConfig::GetActDiskOutlet_Power(string val_marker) {
  unsigned short iMarker_ActDiskOutlet;
  for (iMarker_ActDiskOutlet = 0; iMarker_ActDiskOutlet < nMarker_ActDiskOutlet; iMarker_ActDiskOutlet++)
    if (Marker_ActDiskOutlet[iMarker_ActDiskOutlet] == val_marker) break;
  return ActDiskOutlet_Power[iMarker_ActDiskOutlet];
}

su2double CConfig::GetActDiskInlet_Temperature(string val_marker) {
  unsigned short iMarker_ActDiskInlet;
  for (iMarker_ActDiskInlet = 0; iMarker_ActDiskInlet < nMarker_ActDiskInlet; iMarker_ActDiskInlet++)
    if (Marker_ActDiskInlet[iMarker_ActDiskInlet] == val_marker) break;
  return ActDiskInlet_Temperature[iMarker_ActDiskInlet];
}

su2double CConfig::GetActDiskInlet_TotalTemperature(string val_marker) {
  unsigned short iMarker_ActDiskInlet;
  for (iMarker_ActDiskInlet = 0; iMarker_ActDiskInlet < nMarker_ActDiskInlet; iMarker_ActDiskInlet++)
    if (Marker_ActDiskInlet[iMarker_ActDiskInlet] == val_marker) break;
  return ActDiskInlet_TotalTemperature[iMarker_ActDiskInlet];
}

su2double CConfig::GetActDiskOutlet_Temperature(string val_marker) {
  unsigned short iMarker_ActDiskOutlet;
  for (iMarker_ActDiskOutlet = 0; iMarker_ActDiskOutlet < nMarker_ActDiskOutlet; iMarker_ActDiskOutlet++)
    if (Marker_ActDiskOutlet[iMarker_ActDiskOutlet] == val_marker) break;
  return ActDiskOutlet_Temperature[iMarker_ActDiskOutlet];
}

su2double CConfig::GetActDiskOutlet_TotalTemperature(string val_marker) {
  unsigned short iMarker_ActDiskOutlet;
  for (iMarker_ActDiskOutlet = 0; iMarker_ActDiskOutlet < nMarker_ActDiskOutlet; iMarker_ActDiskOutlet++)
    if (Marker_ActDiskOutlet[iMarker_ActDiskOutlet] == val_marker) break;
  return ActDiskOutlet_TotalTemperature[iMarker_ActDiskOutlet];
}

su2double CConfig::GetActDiskInlet_MassFlow(string val_marker) {
  unsigned short iMarker_ActDiskInlet;
  for (iMarker_ActDiskInlet = 0; iMarker_ActDiskInlet < nMarker_ActDiskInlet; iMarker_ActDiskInlet++)
    if (Marker_ActDiskInlet[iMarker_ActDiskInlet] == val_marker) break;
  return ActDiskInlet_MassFlow[iMarker_ActDiskInlet];
}

su2double CConfig::GetActDiskOutlet_MassFlow(string val_marker) {
  unsigned short iMarker_ActDiskOutlet;
  for (iMarker_ActDiskOutlet = 0; iMarker_ActDiskOutlet < nMarker_ActDiskOutlet; iMarker_ActDiskOutlet++)
    if (Marker_ActDiskOutlet[iMarker_ActDiskOutlet] == val_marker) break;
  return ActDiskOutlet_MassFlow[iMarker_ActDiskOutlet];
}

su2double CConfig::GetDispl_Value(string val_marker) {
  unsigned short iMarker_Displacement;
  for (iMarker_Displacement = 0; iMarker_Displacement < nMarker_Displacement; iMarker_Displacement++)
    if (Marker_Displacement[iMarker_Displacement] == val_marker) break;
  return Displ_Value[iMarker_Displacement];
}

su2double CConfig::GetLoad_Value(string val_marker) {
  unsigned short iMarker_Load;
  for (iMarker_Load = 0; iMarker_Load < nMarker_Load; iMarker_Load++)
    if (Marker_Load[iMarker_Load] == val_marker) break;
  return Load_Value[iMarker_Load];
}

su2double CConfig::GetDamper_Constant(string val_marker) {
  unsigned short iMarker_Damper;
  for (iMarker_Damper = 0; iMarker_Damper < nMarker_Damper; iMarker_Damper++)
    if (Marker_Damper[iMarker_Damper] == val_marker) break;
  return Damper_Constant[iMarker_Damper];
}

su2double CConfig::GetLoad_Dir_Value(string val_marker) {
  unsigned short iMarker_Load_Dir;
  for (iMarker_Load_Dir = 0; iMarker_Load_Dir < nMarker_Load_Dir; iMarker_Load_Dir++)
    if (Marker_Load_Dir[iMarker_Load_Dir] == val_marker) break;
  return Load_Dir_Value[iMarker_Load_Dir];
}

su2double CConfig::GetLoad_Dir_Multiplier(string val_marker) {
  unsigned short iMarker_Load_Dir;
  for (iMarker_Load_Dir = 0; iMarker_Load_Dir < nMarker_Load_Dir; iMarker_Load_Dir++)
    if (Marker_Load_Dir[iMarker_Load_Dir] == val_marker) break;
  return Load_Dir_Multiplier[iMarker_Load_Dir];
}

su2double CConfig::GetDisp_Dir_Value(string val_marker) {
  unsigned short iMarker_Disp_Dir;
  for (iMarker_Disp_Dir = 0; iMarker_Disp_Dir < nMarker_Disp_Dir; iMarker_Disp_Dir++)
    if (Marker_Disp_Dir[iMarker_Disp_Dir] == val_marker) break;
  return Disp_Dir_Value[iMarker_Disp_Dir];
}

su2double CConfig::GetDisp_Dir_Multiplier(string val_marker) {
  unsigned short iMarker_Disp_Dir;
  for (iMarker_Disp_Dir = 0; iMarker_Disp_Dir < nMarker_Disp_Dir; iMarker_Disp_Dir++)
    if (Marker_Disp_Dir[iMarker_Disp_Dir] == val_marker) break;
  return Disp_Dir_Multiplier[iMarker_Disp_Dir];
}

su2double* CConfig::GetLoad_Dir(string val_marker) {
  unsigned short iMarker_Load_Dir;
  for (iMarker_Load_Dir = 0; iMarker_Load_Dir < nMarker_Load_Dir; iMarker_Load_Dir++)
    if (Marker_Load_Dir[iMarker_Load_Dir] == val_marker) break;
  return Load_Dir[iMarker_Load_Dir];
}

su2double* CConfig::GetDisp_Dir(string val_marker) {
  unsigned short iMarker_Disp_Dir;
  for (iMarker_Disp_Dir = 0; iMarker_Disp_Dir < nMarker_Disp_Dir; iMarker_Disp_Dir++)
    if (Marker_Disp_Dir[iMarker_Disp_Dir] == val_marker) break;
  return Disp_Dir[iMarker_Disp_Dir];
}

su2double CConfig::GetLoad_Sine_Amplitude(string val_marker) {
  unsigned short iMarker_Load_Sine;
  for (iMarker_Load_Sine = 0; iMarker_Load_Sine < nMarker_Load_Sine; iMarker_Load_Sine++)
    if (Marker_Load_Sine[iMarker_Load_Sine] == val_marker) break;
  return Load_Sine_Amplitude[iMarker_Load_Sine];
}

su2double CConfig::GetLoad_Sine_Frequency(string val_marker) {
  unsigned short iMarker_Load_Sine;
  for (iMarker_Load_Sine = 0; iMarker_Load_Sine < nMarker_Load_Sine; iMarker_Load_Sine++)
    if (Marker_Load_Sine[iMarker_Load_Sine] == val_marker) break;
  return Load_Sine_Frequency[iMarker_Load_Sine];
}

su2double* CConfig::GetLoad_Sine_Dir(string val_marker) {
  unsigned short iMarker_Load_Sine;
  for (iMarker_Load_Sine = 0; iMarker_Load_Sine < nMarker_Load_Sine; iMarker_Load_Sine++)
    if (Marker_Load_Sine[iMarker_Load_Sine] == val_marker) break;
  return Load_Sine_Dir[iMarker_Load_Sine];
}

su2double CConfig::GetFlowLoad_Value(string val_marker) {
  unsigned short iMarker_FlowLoad;
  for (iMarker_FlowLoad = 0; iMarker_FlowLoad < nMarker_FlowLoad; iMarker_FlowLoad++)
    if (Marker_FlowLoad[iMarker_FlowLoad] == val_marker) break;
  return FlowLoad_Value[iMarker_FlowLoad];
}

void CConfig::SetSpline(vector<su2double> &x, vector<su2double> &y, unsigned long n, su2double yp1, su2double ypn, vector<su2double> &y2) {
  unsigned long i, k;
  su2double p, qn, sig, un, *u;

  u = new su2double [n];

  if (yp1 > 0.99e30)			// The lower boundary condition is set either to be "nat
    y2[0]=u[0]=0.0;			  // -ural"
  else {									// or else to have a specified first derivative.
    y2[0] = -0.5;
    u[0]=(3.0/(x[1]-x[0]))*((y[1]-y[0])/(x[1]-x[0])-yp1);
  }

  for (i=2; i<=n-1; i++) {									//  This is the decomposition loop of the tridiagonal al-
    sig=(x[i-1]-x[i-2])/(x[i]-x[i-2]);		//	gorithm. y2 and u are used for tem-
    p=sig*y2[i-2]+2.0;										//	porary storage of the decomposed
    y2[i-1]=(sig-1.0)/p;										//	factors.
    u[i-1]=(y[i]-y[i-1])/(x[i]-x[i-1]) - (y[i-1]-y[i-2])/(x[i-1]-x[i-2]);
    u[i-1]=(6.0*u[i-1]/(x[i]-x[i-2])-sig*u[i-2])/p;
  }

  if (ypn > 0.99e30)						// The upper boundary condition is set either to be
    qn=un=0.0;									// "natural"
  else {												// or else to have a specified first derivative.
    qn=0.5;
    un=(3.0/(x[n-1]-x[n-2]))*(ypn-(y[n-1]-y[n-2])/(x[n-1]-x[n-2]));
  }
  y2[n-1]=(un-qn*u[n-2])/(qn*y2[n-2]+1.0);
  for (k=n-1; k>=1; k--)					// This is the backsubstitution loop of the tridiagonal
    y2[k-1]=y2[k-1]*y2[k]+u[k-1];	  // algorithm.

  delete[] u;

}

su2double CConfig::GetSpline(vector<su2double>&xa, vector<su2double>&ya, vector<su2double>&y2a, unsigned long n, su2double x) {
  unsigned long klo, khi, k;
  su2double h, b, a, y;

  klo=1;										// We will find the right place in the table by means of
  khi=n;										// bisection. This is optimal if sequential calls to this
  while (khi-klo > 1) {			// routine are at random values of x. If sequential calls
    k=(khi+klo) >> 1;				// are in order, and closely spaced, one would do better
    if (xa[k-1] > x) khi=k;		// to store previous values of klo and khi and test if
    else klo=k;							// they remain appropriate on the next call.
  }								// klo and khi now bracket the input value of x
  h=xa[khi-1]-xa[klo-1];
  if (h == 0.0) cout << "Bad xa input to routine splint" << endl;	// The xa?s must be dis-
  a=(xa[khi-1]-x)/h;																					      // tinct.
  b=(x-xa[klo-1])/h;				// Cubic spline polynomial is now evaluated.
  y=a*ya[klo-1]+b*ya[khi-1]+((a*a*a-a)*y2a[klo-1]+(b*b*b-b)*y2a[khi-1])*(h*h)/6.0;

  return y;
}

void CConfig::Tick(double *val_start_time) {

#ifdef PROFILE
#ifndef HAVE_MPI
  *val_start_time = double(clock())/double(CLOCKS_PER_SEC);
#else
  *val_start_time = MPI_Wtime();
#endif

#endif

}

void CConfig::Tock(double val_start_time, string val_function_name, int val_group_id) {

#ifdef PROFILE

  double val_stop_time = 0.0, val_elapsed_time = 0.0;

#ifndef HAVE_MPI
  val_stop_time = double(clock())/double(CLOCKS_PER_SEC);
#else
  val_stop_time = MPI_Wtime();
#endif

  /*--- Compute the elapsed time for this subroutine ---*/
  val_elapsed_time = val_stop_time - val_start_time;

  /*--- Store the subroutine name and the elapsed time ---*/
  Profile_Function_tp.push_back(val_function_name);
  Profile_Time_tp.push_back(val_elapsed_time);
  Profile_ID_tp.push_back(val_group_id);

#endif

}

void CConfig::SetProfilingCSV(void) {

#ifdef PROFILE

  int rank = MASTER_NODE;
  int size = SINGLE_NODE;
#ifdef HAVE_MPI
  SU2_MPI::Comm_rank(MPI_COMM_WORLD, &rank);
  SU2_MPI::Comm_size(MPI_COMM_WORLD, &size);
#endif

  /*--- Each rank has the same stack trace, so the they have the same
   function calls and ordering in the vectors. We're going to reduce
   the timings from each rank and extract the avg, min, and max timings. ---*/

  /*--- First, create a local mapping, so that we can extract the
   min and max values for each function. ---*/

  for (unsigned int i = 0; i < Profile_Function_tp.size(); i++) {

    /*--- Add the function and initialize if not already stored (the ID
     only needs to be stored the first time).---*/
    if (Profile_Map_tp.find(Profile_Function_tp[i]) == Profile_Map_tp.end()) {

      vector<int> profile; profile.push_back(i);
      Profile_Map_tp.insert(pair<string,vector<int> >(Profile_Function_tp[i],profile));

    } else {

      /*--- This function has already been added, so simply increment the
       number of calls and total time for this function. ---*/

      Profile_Map_tp[Profile_Function_tp[i]].push_back(i);

    }
  }

  /*--- We now have everything gathered by function name, so we can loop over
   each function and store the min/max times. ---*/

  int map_size = 0;
  for (map<string,vector<int> >::iterator it=Profile_Map_tp.begin(); it!=Profile_Map_tp.end(); ++it) {
    map_size++;
  }

  /*--- Allocate and initialize memory ---*/

  double *l_min_red = NULL, *l_max_red = NULL, *l_tot_red = NULL, *l_avg_red = NULL;
  int *n_calls_red = NULL;
  double* l_min = new double[map_size];
  double* l_max = new double[map_size];
  double* l_tot = new double[map_size];
  double* l_avg = new double[map_size];
  int* n_calls  = new int[map_size];
  for (int i = 0; i < map_size; i++)
  {
    l_min[i]   = 1e10;
    l_max[i]   = 0.0;
    l_tot[i]   = 0.0;
    l_avg[i]   = 0.0;
    n_calls[i] = 0;
  }

  /*--- Collect the info for each function from the current rank ---*/

  int func_counter = 0;
  for (map<string,vector<int> >::iterator it=Profile_Map_tp.begin(); it!=Profile_Map_tp.end(); ++it) {

    for (unsigned int i = 0; i < (it->second).size(); i++) {
      n_calls[func_counter]++;
      l_tot[func_counter] += Profile_Time_tp[(it->second)[i]];
      if (Profile_Time_tp[(it->second)[i]] < l_min[func_counter])
        l_min[func_counter] = Profile_Time_tp[(it->second)[i]];
      if (Profile_Time_tp[(it->second)[i]] > l_max[func_counter])
        l_max[func_counter] = Profile_Time_tp[(it->second)[i]];

    }
    l_avg[func_counter] = l_tot[func_counter]/((double)n_calls[func_counter]);
    func_counter++;
  }

  /*--- Now reduce the data ---*/

  if (rank == MASTER_NODE) {
    l_min_red = new double[map_size];
    l_max_red = new double[map_size];
    l_tot_red = new double[map_size];
    l_avg_red = new double[map_size];
    n_calls_red  = new int[map_size];
  }

#ifdef HAVE_MPI
  MPI_Reduce(n_calls, n_calls_red, map_size, MPI_INT, MPI_SUM, MASTER_NODE, MPI_COMM_WORLD);
  MPI_Reduce(l_tot, l_tot_red, map_size, MPI_DOUBLE, MPI_SUM, MASTER_NODE, MPI_COMM_WORLD);
  MPI_Reduce(l_avg, l_avg_red, map_size, MPI_DOUBLE, MPI_SUM, MASTER_NODE, MPI_COMM_WORLD);
  MPI_Reduce(l_min, l_min_red, map_size, MPI_DOUBLE, MPI_MIN, MASTER_NODE, MPI_COMM_WORLD);
  MPI_Reduce(l_max, l_max_red, map_size, MPI_DOUBLE, MPI_MAX, MASTER_NODE, MPI_COMM_WORLD);
#else
  memcpy(n_calls_red, n_calls, map_size*sizeof(int));
  memcpy(l_tot_red,   l_tot,   map_size*sizeof(double));
  memcpy(l_avg_red,   l_avg,   map_size*sizeof(double));
  memcpy(l_min_red,   l_min,   map_size*sizeof(double));
  memcpy(l_max_red,   l_max,   map_size*sizeof(double));
#endif

  /*--- The master rank will write the file ---*/

  if (rank == MASTER_NODE) {

    /*--- Take averages over all ranks on the master ---*/

    for (int i = 0; i < map_size; i++) {
      l_tot_red[i]   = l_tot_red[i]/(double)size;
      l_avg_red[i]   = l_avg_red[i]/(double)size;
      n_calls_red[i] = n_calls_red[i]/size;
    }

    /*--- Now write a CSV file with the processed results ---*/

    char cstr[200];
    ofstream Profile_File;
    strcpy (cstr, "profiling.csv");

    /*--- Prepare and open the file ---*/

    Profile_File.precision(15);
    Profile_File.open(cstr, ios::out);

    /*--- Create the CSV header ---*/

    Profile_File << "\"Function_Name\", \"N_Calls\", \"Avg_Total_Time\", \"Avg_Time\", \"Min_Time\", \"Max_Time\", \"Function_ID\"" << endl;

    /*--- Loop through the map and write the results to the file ---*/

    func_counter = 0;
    for (map<string,vector<int> >::iterator it=Profile_Map_tp.begin(); it!=Profile_Map_tp.end(); ++it) {

      Profile_File << scientific << it->first << ", " << n_calls_red[func_counter] << ", " << l_tot_red[func_counter] << ", " << l_avg_red[func_counter] << ", " << l_min_red[func_counter] << ", " << l_max_red[func_counter] << ", " << (int)Profile_ID_tp[(it->second)[0]] << endl;
      func_counter++;
    }

    Profile_File.close();

  }

  delete [] l_min;
  delete [] l_max;
  delete [] l_avg;
  delete [] l_tot;
  delete [] n_calls;
  if (rank == MASTER_NODE) {
    delete [] l_min_red;
    delete [] l_max_red;
    delete [] l_avg_red;
    delete [] l_tot_red;
    delete [] n_calls_red;
  }

#endif

}

void CConfig::GEMM_Tick(double *val_start_time) {

#ifdef PROFILE

#ifdef HAVE_MKL
  *val_start_time = dsecnd();
#elif HAVE_MPI
  *val_start_time = MPI_Wtime();
#else
  *val_start_time = double(clock())/double(CLOCKS_PER_SEC);
#endif

#endif

}

void CConfig::GEMM_Tock(double val_start_time, int M, int N, int K) {

#ifdef PROFILE

  /* Determine the timing value. The actual function called depends on
     the type of executable. */
  double val_stop_time = 0.0;

#ifdef HAVE_MKL
  val_stop_time = dsecnd();
#elif HAVE_MPI
  val_stop_time = MPI_Wtime();
#else
  val_stop_time = double(clock())/double(CLOCKS_PER_SEC);
#endif

  /* Compute the elapsed time. */
  const double val_elapsed_time = val_stop_time - val_start_time;

  /* Create the CLong3T from the M-N-K values and check if it is already
     stored in the map GEMM_Profile_MNK. */
  CLong3T MNK(M, N, K);
  map<CLong3T, int>::iterator MI = GEMM_Profile_MNK.find(MNK);

  if(MI == GEMM_Profile_MNK.end()) {

    /* Entry is not present yet. Create it. */
    const int ind = GEMM_Profile_MNK.size();
    GEMM_Profile_MNK[MNK] = ind;

    GEMM_Profile_NCalls.push_back(1);
    GEMM_Profile_TotTime.push_back(val_elapsed_time);
    GEMM_Profile_MinTime.push_back(val_elapsed_time);
    GEMM_Profile_MaxTime.push_back(val_elapsed_time);
  }
  else {

    /* Entry is already present. Determine its index in the
       map and update the corresponding vectors. */
    const int ind = MI->second;
    ++GEMM_Profile_NCalls[ind];
    GEMM_Profile_TotTime[ind] += val_elapsed_time;
    GEMM_Profile_MinTime[ind]  = min(GEMM_Profile_MinTime[ind], val_elapsed_time);
    GEMM_Profile_MaxTime[ind]  = max(GEMM_Profile_MaxTime[ind], val_elapsed_time);
  }

#endif

}

void CConfig::GEMMProfilingCSV(void) {

#ifdef PROFILE

  /* Initialize the rank to the master node. */
  int rank = MASTER_NODE;

#ifdef HAVE_MPI
  /* Parallel executable. The profiling data must be sent to the master node.
     First determine the rank and size. */
  int size;
  SU2_MPI::Comm_rank(MPI_COMM_WORLD, &rank);
  SU2_MPI::Comm_size(MPI_COMM_WORLD, &size);

  /* Check for the master node. */
  if(rank == MASTER_NODE) {

    /* Master node. Loop over the other ranks to receive their data. */
    for(int proc=1; proc<size; ++proc) {

      /* Block until a message from this processor arrives. Determine
         the number of entries in the receive buffers. */
      SU2_MPI::Status status;
      SU2_MPI::Probe(proc, 0, MPI_COMM_WORLD, &status);

      int nEntries;
      SU2_MPI::Get_count(&status, MPI_LONG, &nEntries);

      /* Allocate the memory for the receive buffers and receive the
         three messages using blocking receives. */
      vector<long>   recvBufNCalls(nEntries);
      vector<double> recvBufTotTime(nEntries);
      vector<double> recvBufMinTime(nEntries);
      vector<double> recvBufMaxTime(nEntries);
      vector<long>   recvBufMNK(3*nEntries);

      SU2_MPI::Recv(recvBufNCalls.data(), recvBufNCalls.size(),
                    MPI_LONG, proc, 0, MPI_COMM_WORLD, &status);
      SU2_MPI::Recv(recvBufTotTime.data(), recvBufTotTime.size(),
                    MPI_DOUBLE, proc, 1, MPI_COMM_WORLD, &status);
      SU2_MPI::Recv(recvBufMinTime.data(), recvBufMinTime.size(),
                    MPI_DOUBLE, proc, 2, MPI_COMM_WORLD, &status);
      SU2_MPI::Recv(recvBufMaxTime.data(), recvBufMaxTime.size(),
                    MPI_DOUBLE, proc, 3, MPI_COMM_WORLD, &status);
      SU2_MPI::Recv(recvBufMNK.data(), recvBufMNK.size(),
                    MPI_LONG, proc, 4, MPI_COMM_WORLD, &status);

      /* Loop over the number of entries. */
      for(int i=0; i<nEntries; ++i) {

        /* Create the CLong3T from the M-N-K values and check if it is already
           stored in the map GEMM_Profile_MNK. */
        CLong3T MNK(recvBufMNK[3*i], recvBufMNK[3*i+1], recvBufMNK[3*i+2]);
        map<CLong3T, int>::iterator MI = GEMM_Profile_MNK.find(MNK);

        if(MI == GEMM_Profile_MNK.end()) {

          /* Entry is not present yet. Create it. */
          const int ind = GEMM_Profile_MNK.size();
          GEMM_Profile_MNK[MNK] = ind;

          GEMM_Profile_NCalls.push_back(recvBufNCalls[i]);
          GEMM_Profile_TotTime.push_back(recvBufTotTime[i]);
          GEMM_Profile_MinTime.push_back(recvBufMinTime[i]);
          GEMM_Profile_MaxTime.push_back(recvBufMaxTime[i]);
        }
        else {

          /* Entry is already present. Determine its index in the
             map and update the corresponding vectors. */
          const int ind = MI->second;
          GEMM_Profile_NCalls[ind]  += recvBufNCalls[i];
          GEMM_Profile_TotTime[ind] += recvBufTotTime[i];
          GEMM_Profile_MinTime[ind]  = min(GEMM_Profile_MinTime[ind], recvBufMinTime[i]);
          GEMM_Profile_MaxTime[ind]  = max(GEMM_Profile_MaxTime[ind], recvBufMaxTime[i]);
        }
      }
    }
  }
  else {

    /* Not the master node. Create the send buffer for the MNK data. */
    vector<long> sendBufMNK(3*GEMM_Profile_NCalls.size());
    for(map<CLong3T, int>::iterator MI =GEMM_Profile_MNK.begin();
                                    MI!=GEMM_Profile_MNK.end(); ++MI) {

      const int ind = 3*MI->second;
      sendBufMNK[ind]   = MI->first.long0;
      sendBufMNK[ind+1] = MI->first.long1;
      sendBufMNK[ind+2] = MI->first.long2;
    }

    /* Send the data to the master node using blocking sends. */
    SU2_MPI::Send(GEMM_Profile_NCalls.data(), GEMM_Profile_NCalls.size(),
                  MPI_LONG, MASTER_NODE, 0, MPI_COMM_WORLD);
    SU2_MPI::Send(GEMM_Profile_TotTime.data(), GEMM_Profile_TotTime.size(),
                  MPI_DOUBLE, MASTER_NODE, 1, MPI_COMM_WORLD);
    SU2_MPI::Send(GEMM_Profile_MinTime.data(), GEMM_Profile_MinTime.size(),
                  MPI_DOUBLE, MASTER_NODE, 2, MPI_COMM_WORLD);
    SU2_MPI::Send(GEMM_Profile_MaxTime.data(), GEMM_Profile_MaxTime.size(),
                  MPI_DOUBLE, MASTER_NODE, 3, MPI_COMM_WORLD);
    SU2_MPI::Send(sendBufMNK.data(), sendBufMNK.size(),
                  MPI_LONG, MASTER_NODE, 4, MPI_COMM_WORLD);
  }

#endif

  /*--- The master rank will write the file ---*/
  if (rank == MASTER_NODE) {

    /* Store the elements of the map GEMM_Profile_MNK in
       vectors for post processing reasons. */
    const unsigned int nItems = GEMM_Profile_MNK.size();
    vector<long> M(nItems), N(nItems), K(nItems);
    for(map<CLong3T, int>::iterator MI =GEMM_Profile_MNK.begin();
                                    MI!=GEMM_Profile_MNK.end(); ++MI) {

      const int ind = MI->second;
      M[ind] = MI->first.long0;
      N[ind] = MI->first.long1;
      K[ind] = MI->first.long2;
    }

    /* In order to create a nicer output the profiling data is sorted in
       terms of CPU time spent. Create a vector of pairs for carrying
       out this sort. */
    vector<pair<double, unsigned int> > sortedTime;

    for(unsigned int i=0; i<GEMM_Profile_TotTime.size(); ++i)
      sortedTime.push_back(make_pair(GEMM_Profile_TotTime[i], i));

    sort(sortedTime.begin(), sortedTime.end());

    /* Open the profiling file. */
    char cstr[200];
    ofstream Profile_File;
    strcpy (cstr, "gemm_profiling.csv");

    Profile_File.precision(15);
    Profile_File.open(cstr, ios::out);

    /* Create the CSV header */
    Profile_File << "\"Total_Time\", \"N_Calls\", \"Avg_Time\", \"Min_Time\", \"Max_Time\", \"M\", \"N\", \"K\", \"Avg GFLOPs\"" << endl;

    /* Loop through the different items, where the item with the largest total time is
       written first. As sortedTime is sorted in increasing order, the sequence of
       sortedTime must be reversed. */
    for(vector<pair<double, unsigned int> >::reverse_iterator rit =sortedTime.rbegin();
                                                              rit!=sortedTime.rend(); ++rit) {
      /* Determine the original index in the profiling vectors. */
      const unsigned int ind = rit->second;
      const double AvgTime = GEMM_Profile_TotTime[ind]/GEMM_Profile_NCalls[ind];
      const double GFlops   = 2.0e-9*M[ind]*N[ind]*K[ind]/AvgTime;

      /* Write the data. */
      Profile_File << scientific << GEMM_Profile_TotTime[ind] << ", " << GEMM_Profile_NCalls[ind] << ", "
                   << AvgTime << ", " << GEMM_Profile_MinTime[ind] << ", " << GEMM_Profile_MaxTime[ind] << ", "
                   << M[ind] << ", " << N[ind] << ", " << K[ind] << ", " << GFlops << endl;
    }

    /* Close the file. */
    Profile_File.close();
  }

#endif

}

void CConfig::SetFreeStreamTurboNormal(su2double* turboNormal){

  FreeStreamTurboNormal[0] = turboNormal[0];
  FreeStreamTurboNormal[1] = turboNormal[1];
  FreeStreamTurboNormal[2] = 0.0;

}

void CConfig::SetMultizone(CConfig *driver_config, CConfig **config_container){

  for (unsigned short iZone = 0; iZone < nZone; iZone++){

    if (config_container[iZone]->GetTime_Domain() != GetTime_Domain()){
      SU2_MPI::Error("Option TIME_DOMAIN must be the same in all zones.", CURRENT_FUNCTION);
    }
    if (config_container[iZone]->GetnTime_Iter() != GetnTime_Iter()){
      SU2_MPI::Error("Option TIME_ITER must be the same in all zones.", CURRENT_FUNCTION);
    }
    if (config_container[iZone]->GetnOuter_Iter() != GetnOuter_Iter()){
      SU2_MPI::Error("Option OUTER_ITER must be the same in all zones.", CURRENT_FUNCTION);
    }
    if (config_container[iZone]->GetTime_Step() != GetTime_Step()){
      SU2_MPI::Error("Option TIME_STEP must be the same in all zones.", CURRENT_FUNCTION);
    }
    if (config_container[iZone]->GetMultizone_Problem() != GetMultizone_Problem()){
      SU2_MPI::Error("Option MULTIZONE must be the same in all zones.", CURRENT_FUNCTION);
    }
    if (config_container[iZone]->GetMultizone_Mesh() != GetMultizone_Mesh()){
      SU2_MPI::Error("Option MULTIZONE_MESH must be the same in all zones.", CURRENT_FUNCTION);
    }
    if(config_container[iZone]->GetWnd_Cauchy_Crit() == true){
      SU2_MPI::Error("Option WINDOW_CAUCHY_CRIT must be deactivated for multizone problems.", CURRENT_FUNCTION);
    }
  }
  if(driver_config->GetWnd_Cauchy_Crit() == true){
    SU2_MPI::Error("Option WINDOW_CAUCHY_CRIT must be deactivated for multizone problems.", CURRENT_FUNCTION);
  }
  
  bool multiblockDriver = false;  
  for (unsigned short iFiles = 0; iFiles < driver_config->GetnVolumeOutputFiles(); iFiles++){
    if (driver_config->GetVolumeOutputFiles()[iFiles] == PARAVIEW_MULTIBLOCK){
      multiblockDriver = true;
    }
  }
  
  bool multiblockZone = false;
  for (unsigned short iZone = 0; iZone < nZone; iZone++){
    multiblockZone = false;
    for (unsigned short iFiles = 0; iFiles < config_container[iZone]->GetnVolumeOutputFiles(); iFiles++){
      if (config_container[iZone]->GetVolumeOutputFiles()[iFiles] == PARAVIEW_MULTIBLOCK){
        multiblockZone = true;
      }
    }
    if (multiblockZone != multiblockDriver){
      SU2_MPI::Error("To enable PARAVIEW_MULTIBLOCK output, add it to OUTPUT_FILES option in main config and\n"
                     "remove option from sub-config files.", CURRENT_FUNCTION);
    }
  }
  
  /*--- Set the Restart iter for time dependent problems ---*/
  if (driver_config->GetRestart()){
    Unst_RestartIter = driver_config->GetRestart_Iter();
    Dyn_RestartIter  = driver_config->GetRestart_Iter();
  }

  /*--- Fix the Time Step for all subdomains, for the case of time-dependent problems ---*/
  if (driver_config->GetTime_Domain()){
    Delta_UnstTime = driver_config->GetTime_Step();
    Delta_DynTime  = driver_config->GetTime_Step();

    Time_Domain = true;
  }

  /*------------------------------------------------------------*/
  /*------ Determine the special properties of the problem -----*/
  /*------------------------------------------------------------*/

  bool structural_zone = false;
  bool fluid_zone = false;

  unsigned short iZone = 0;

  /*--- If there is at least a fluid and a structural zone ---*/
  for (iZone = 0; iZone < nZone; iZone++){
    switch (config_container[iZone]->GetKind_Solver()) {
    case EULER: case NAVIER_STOKES: case RANS:
    case INC_EULER: case INC_NAVIER_STOKES: case INC_RANS:
      fluid_zone = true;
      break;
    case FEM_ELASTICITY:
      structural_zone = true;
      Relaxation = true;
      break;
    }
  }

  /*--- If the problem has FSI properties ---*/
  if (fluid_zone && structural_zone) FSI_Problem = true;

  Multizone_Residual = true;

}
<|MERGE_RESOLUTION|>--- conflicted
+++ resolved
@@ -2841,12 +2841,8 @@
   /*--- Parse the configuration file and set the options ---*/
 
   while (getline (case_file, text_line)) {
-<<<<<<< HEAD
     line_number++;
     
-=======
-
->>>>>>> 0ca9329a
     if (err_count >= max_err_count) {
       errorString.append("too many errors. Stopping parse");
 
@@ -2919,18 +2915,11 @@
   }
 
   /*--- See if there were any errors parsing the config file ---*/
-<<<<<<< HEAD
       
 //  if (errorString.size() != 0) {
 //    SU2_MPI::Error(errorString, CURRENT_FUNCTION);
 //  }
   CHECK_S(errorString.size() == 0) << endl << endl << errorString;
-=======
-
-  if (errorString.size() != 0) {
-    SU2_MPI::Error(errorString, CURRENT_FUNCTION);
-  }
->>>>>>> 0ca9329a
 
   case_file.close();
 

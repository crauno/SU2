--- conflicted
+++ resolved
@@ -1925,10 +1925,7 @@
       Weight_ObjFunc[0] = 1.0;
 
   /*--- Maker sure that nMarker = nObj ---*/
-<<<<<<< HEAD
-
-=======
->>>>>>> 835353ed
+
   if (nObj>0) {
     if (nMarker_Monitoring!=nObj and Marker_Monitoring!= NULL) {
       if (nMarker_Monitoring==1) {

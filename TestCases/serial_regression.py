--- conflicted
+++ resolved
@@ -945,13 +945,8 @@
     channel_2D           = TestCase('channel_2D')
     channel_2D.cfg_dir   = "sliding_interface/channel_2D"
     channel_2D.cfg_file  = "channel_2D_WA.cfg"
-<<<<<<< HEAD
     channel_2D.test_iter = 2
     channel_2D.test_vals = [2.000000, 0.000000, 0.400174, 0.352029, 0.407521] #last 4 columns
-=======
-    channel_2D.test_iter = 4
-    channel_2D.test_vals = [-1.656891, 4.263153, 0.000000, 0.000000] #last 4 columns
->>>>>>> 27882a4d
     channel_2D.su2_exec  = "SU2_CFD"
     channel_2D.timeout   = 100
     channel_2D.tol       = 0.00001
@@ -1003,11 +998,7 @@
     supersonic_vortex_shedding.cfg_dir   = "sliding_interface/supersonic_vortex_shedding"
     supersonic_vortex_shedding.cfg_file  = "sup_vor_shed_WA.cfg"
     supersonic_vortex_shedding.test_iter = 5
-<<<<<<< HEAD
     supersonic_vortex_shedding.test_vals = [5.000000, 0.000000, 1.208747, 1.128612] #last 4 columns
-=======
-    supersonic_vortex_shedding.test_vals = [-1.129509, 4.596356, 0.000000, 0.000000] #last 4 columns
->>>>>>> 27882a4d
     supersonic_vortex_shedding.su2_exec  = "SU2_CFD"
     supersonic_vortex_shedding.timeout   = 1600
     supersonic_vortex_shedding.tol       = 0.00001
@@ -1104,18 +1095,6 @@
     fsi2d.tol       = 0.00001
     test_list.append(fsi2d)    
 
-<<<<<<< HEAD
-    # # FSI, 2D airfoil with RBF interpolation
-    # airfoilRBF           = TestCase('airfoil_fsi_rbf')
-    # airfoilRBF.cfg_dir   = "fea_fsi/Airfoil_RBF"
-    # airfoilRBF.cfg_file  = "config.cfg"
-    # airfoilRBF.test_iter = 50
-    # airfoilRBF.test_vals = [-8.000964, -2.600088, 0.276433, 0.000824] #last 4 columns
-    # airfoilRBF.su2_exec  = "SU2_CFD"
-    # airfoilRBF.timeout   = 1600
-    # airfoilRBF.tol       = 0.00001
-    # test_list.append(airfoilRBF)
-=======
     # FSI, 2D airfoil with RBF interpolation
     airfoilRBF           = TestCase('airfoil_fsi_rbf')
     airfoilRBF.cfg_dir   = "fea_fsi/Airfoil_RBF"
@@ -1126,7 +1105,6 @@
     airfoilRBF.timeout   = 1600
     airfoilRBF.tol       = 0.00001
     test_list.append(airfoilRBF)
->>>>>>> 27882a4d
    
     # ##########################
     # ### Zonal multiphysics ###
